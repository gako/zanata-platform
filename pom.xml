<?xml version="1.0" encoding="UTF-8"?>
<project xmlns="http://maven.apache.org/POM/4.0.0" xmlns:xsi="http://www.w3.org/2001/XMLSchema-instance" xsi:schemaLocation="http://maven.apache.org/POM/4.0.0 http://maven.apache.org/xsd/maven-4.0.0.xsd">
  <modelVersion>4.0.0</modelVersion>
  <artifactId>server</artifactId>
  <version>3.7.0-SNAPSHOT</version>
  <name>Zanata server modules</name>
  <packaging>pom</packaging>
  <parent>
    <groupId>org.zanata</groupId>
    <artifactId>zanata-parent</artifactId>
    <version>21</version>
    <relativePath>../parent</relativePath>
  </parent>

  <scm>
    <connection>scm:git:git://github.com/zanata/zanata-server.git</connection>
    <developerConnection>scm:git:git@github.com:zanata/zanata-server.git</developerConnection>
    <url>https://github.com/zanata/zanata-server</url>
  </scm>

  <properties>
    <byteman.version>2.1.2</byteman.version>
    <cobertura.total-line-rate>50</cobertura.total-line-rate>
    <cobertura.total-branch-rate>30</cobertura.total-branch-rate>
    <cobertura.halt.failure>false</cobertura.halt.failure>
    <delombok.dir>${project.build.directory}/delombok/org/zanata</delombok.dir>
    <failsafe.rerunFailingTestsCount>3</failsafe.rerunFailingTestsCount>
    <failsafe.useFile>false</failsafe.useFile>
    <surefire.useFile>false</surefire.useFile>
    <!-- Applies to surefire and failsafe (if enabled) -->
    <failIfNoTests>true</failIfNoTests>

    <guava.version>18.0</guava.version>
    <gwt.version>2.6.1</gwt.version>
    <icu4j.version>50.1.1</icu4j.version>
    <lombok.source.dir>${project.build.sourceDirectory}/org/zanata</lombok.source.dir>
    <lucene.version>3.6.2</lucene.version>
    <solr.version>${lucene.version}</solr.version>
    <seam.version>2.3.1.Final</seam.version>
    <gwteventservice.version>1.2.1</gwteventservice.version>
    <okapi.version>0.22</okapi.version>

    <zanata.api.version>3.7.0-SNAPSHOT</zanata.api.version>
    <!-- This should always be the previous version of the used api version above (but only 3.0.1 or later will work) -->
    <zanata.api.compat.version>3.3.1</zanata.api.compat.version>
    <zanata.client.version>3.3.1</zanata.client.version>
    <zanata.common.version>3.4.0</zanata.common.version>

    <richfaces.version>4.5.0.Final</richfaces.version>

    <arquillian.version>1.1.5.Final</arquillian.version>
    <shrinkwrap.api.version>1.2.2</shrinkwrap.api.version>
    <shrinkwrap.resolver.version>2.0.0</shrinkwrap.resolver.version>
    <shrinkwrap.desc.version>2.0.0-alpha-5</shrinkwrap.desc.version>

    <!-- see http://community.jboss.org/wiki/HibernateCompatibilityMatrix?decorator=print -->
    <!-- see also the jboss7 profile below -->
    <hibernate.scope>provided</hibernate.scope>
    <hibernate.version>4.2.17.Final</hibernate.version>
    <hibernate.search.scope>compile</hibernate.search.scope>
    <!-- Hibernate Search 4.4.x is for Hibernate Core 4.2.x:
     http://in.relation.to/Bloggers/HibernateSearchWeekendReleasesFromBothMaintenanceBranches
     -->
    <!-- 4.4.5.Final is not in Central -->
    <hibernate.search.version>4.4.4.Final</hibernate.search.version>
    <hibernate.entitymanager.version>${hibernate.version}</hibernate.entitymanager.version>
    <war_bundles_jsf_impl>false</war_bundles_jsf_impl>
    <hibernate.validator.version>4.3.2.Final</hibernate.validator.version>

    <!-- controls concordion output location-->
    <concordion.output.dir>${project.build.directory}/concordion</concordion.output.dir>

    <!-- JBoss version for Arquillian dependencies -->
    <jboss.as.version>7.2.0.Final</jboss.as.version>

    <jdbc.groupId>mysql</jdbc.groupId>
    <jdbc.artifactId>mysql-connector-java</jdbc.artifactId>
    <jdbc.version>5.1.26</jdbc.version>

    <resteasy.scope>compile</resteasy.scope>
    <resteasy.version>2.3.7.Final</resteasy.version>

    <cargo.extract.dir>${project.build.directory}/cargo/installs</cargo.extract.dir>
    <!-- This URL must be set by a profile (wildfly), settings.xml or mvn command line -->
    <!-- <cargo.installation></cargo.installation> -->

    <download.dir>${user.home}/Downloads</download.dir>

  </properties>

  <dependencyManagement>
    <dependencies>

      <dependency>
        <groupId>org.jboss.shrinkwrap</groupId>
        <artifactId>shrinkwrap-api</artifactId>
        <version>${shrinkwrap.api.version}</version>
      </dependency>

      <dependency>
        <groupId>org.jboss.shrinkwrap</groupId>
        <artifactId>shrinkwrap-impl-base</artifactId>
        <version>${shrinkwrap.api.version}</version>
      </dependency>

      <dependency>
        <groupId>org.jboss.shrinkwrap</groupId>
        <artifactId>shrinkwrap-spi</artifactId>
        <version>${shrinkwrap.api.version}</version>
      </dependency>

      <dependency>
        <groupId>org.yaml</groupId>
        <artifactId>snakeyaml</artifactId>
        <version>1.13</version>
      </dependency>

      <dependency>
        <groupId>org.richfaces</groupId>
        <artifactId>richfaces</artifactId>
        <version>${richfaces.version}</version>
      </dependency>

      <dependency>
        <groupId>org.jboss.spec</groupId>
        <artifactId>jboss-javaee-6.0</artifactId>
        <version>3.0.2.Final</version>
        <type>pom</type>
        <scope>import</scope>
      </dependency>

      <dependency>
        <groupId>antlr</groupId>
        <artifactId>antlr</artifactId>
        <version>2.7.7</version>
        <scope>provided</scope>
      </dependency>

      <dependency>
        <groupId>commons-codec</groupId>
        <artifactId>commons-codec</artifactId>
        <version>1.9</version>
      </dependency>

      <dependency>
        <groupId>dom4j</groupId>
        <artifactId>dom4j</artifactId>
        <version>1.6.1</version>
        <scope>provided</scope>
        <exclusions>
          <exclusion>
            <groupId>xml-apis</groupId>
            <artifactId>xml-apis</artifactId>
          </exclusion>
        </exclusions>
      </dependency>

      <dependency>
        <groupId>com.sun.faces</groupId>
        <artifactId>jsf-impl</artifactId>
        <version>2.1.28</version>
        <scope>provided</scope>
      </dependency>

      <dependency>
        <groupId>org.jboss.seam</groupId>
        <artifactId>jboss-seam</artifactId>
        <type>ejb</type>
        <version>${seam.version}</version>
        <exclusions>
          <exclusion>
            <groupId>javax.el</groupId>
            <artifactId>el-api</artifactId>
          </exclusion>
        </exclusions>
      </dependency>

      <dependency>
        <groupId>org.jboss.seam</groupId>
        <artifactId>jboss-seam-debug</artifactId>
        <version>${seam.version}</version>
      </dependency>

      <dependency>
        <groupId>org.jboss.seam</groupId>
        <artifactId>jboss-seam-mail</artifactId>
        <version>${seam.version}</version>
      </dependency>

      <dependency>
        <groupId>org.jboss.seam</groupId>
        <artifactId>jboss-seam-ui</artifactId>
        <version>${seam.version}</version>
      </dependency>

      <dependency>
        <groupId>org.jboss.security</groupId>
        <artifactId>jboss-negotiation-common</artifactId>
        <version>2.3.6.Final</version>
        <scope>provided</scope>
      </dependency>

      <dependency>
        <groupId>org.jboss.web</groupId>
        <artifactId>jbossweb</artifactId>
        <version>7.5.4.Final</version>
        <scope>provided</scope>
      </dependency>

      <dependency>
        <groupId>commons-beanutils</groupId>
        <artifactId>commons-beanutils</artifactId>
        <version>1.9.2</version>
        <exclusions>
          <exclusion>
            <groupId>commons-logging</groupId>
            <artifactId>commons-logging</artifactId>
          </exclusion>
        </exclusions>
      </dependency>

      <dependency>
        <groupId>org.apache.httpcomponents</groupId>
        <artifactId>httpclient</artifactId>
        <version>4.4</version>
      </dependency>

      <dependency>
        <groupId>org.apache.httpcomponents</groupId>
        <artifactId>httpcore</artifactId>
        <version>4.4</version>
      </dependency>

      <dependency>
        <groupId>org.apache.maven</groupId>
        <artifactId>maven-aether-provider</artifactId>
        <version>3.0.5</version>
      </dependency>

      <dependency>
        <groupId>org.apache.maven.wagon</groupId>
        <artifactId>wagon-provider-api</artifactId>
        <version>2.4</version>
      </dependency>

      <dependency>
        <groupId>org.apache.maven.wagon</groupId>
        <artifactId>wagon-http-lightweight</artifactId>
        <version>2.4</version>
      </dependency>

      <dependency>
        <groupId>org.assertj</groupId>
        <artifactId>assertj-core</artifactId>
        <version>1.6.0</version>
        <scope>test</scope>
      </dependency>

      <dependency>
        <groupId>org.jboss.byteman</groupId>
        <artifactId>byteman</artifactId>
        <version>${byteman.version}</version>
      </dependency>

      <dependency>
        <groupId>org.jboss.byteman</groupId>
        <artifactId>byteman-bmunit</artifactId>
        <version>${byteman.version}</version>
      </dependency>

      <dependency>
        <groupId>org.jboss.byteman</groupId>
        <artifactId>byteman-install</artifactId>
        <version>${byteman.version}</version>
      </dependency>

      <dependency>
        <groupId>org.jboss.byteman</groupId>
        <artifactId>byteman-submit</artifactId>
        <version>${byteman.version}</version>
      </dependency>

      <dependency>
        <groupId>org.jboss.com.sun.httpserver</groupId>
        <artifactId>httpserver</artifactId>
        <version>1.0.1.Final</version>
      </dependency>

      <dependency>
        <groupId>org.jboss.shrinkwrap.descriptors</groupId>
        <artifactId>shrinkwrap-descriptors-api-base</artifactId>
        <version>${shrinkwrap.desc.version}</version>
      </dependency>

      <dependency>
        <groupId>org.jboss.shrinkwrap.descriptors</groupId>
        <artifactId>shrinkwrap-descriptors-api-javaee</artifactId>
        <version>${shrinkwrap.desc.version}</version>
      </dependency>

      <dependency>
        <groupId>org.jboss.shrinkwrap.descriptors</groupId>
        <artifactId>shrinkwrap-descriptors-api-jboss</artifactId>
        <version>${shrinkwrap.desc.version}</version>
      </dependency>

      <dependency>
        <groupId>org.jboss.shrinkwrap.descriptors</groupId>
        <artifactId>shrinkwrap-descriptors-impl-base</artifactId>
        <version>${shrinkwrap.desc.version}</version>
      </dependency>

      <dependency>
        <groupId>org.jboss.shrinkwrap.descriptors</groupId>
        <artifactId>shrinkwrap-descriptors-impl-javaee</artifactId>
        <version>${shrinkwrap.desc.version}</version>
      </dependency>

      <dependency>
        <groupId>org.jboss.shrinkwrap.descriptors</groupId>
        <artifactId>shrinkwrap-descriptors-impl-jboss</artifactId>
        <version>${shrinkwrap.desc.version}</version>
      </dependency>

      <dependency>
        <groupId>org.jboss.shrinkwrap.descriptors</groupId>
        <artifactId>shrinkwrap-descriptors-spi</artifactId>
        <version>${shrinkwrap.desc.version}</version>
      </dependency>

      <dependency>
        <groupId>org.jboss.xnio</groupId>
        <artifactId>xnio-api</artifactId>
        <version>3.2.3.Final</version>
      </dependency>

      <dependency>
        <groupId>org.jboss.xnio</groupId>
        <artifactId>xnio-nio</artifactId>
        <version>3.2.3.Final</version>
      </dependency>

      <dependency>
        <groupId>org.opensymphony.quartz</groupId>
        <artifactId>quartz</artifactId>
        <version>1.6.5</version>
      </dependency>

      <!-- zanata api -->
      <dependency>
        <groupId>org.zanata</groupId>
        <artifactId>zanata-common-api</artifactId>
        <version>${zanata.api.version}</version>
        <exclusions>
          <exclusion>
            <groupId>javax.annotation</groupId>
            <artifactId>jsr250-api</artifactId>
          </exclusion>
          <exclusion>
            <groupId>javax.servlet</groupId>
            <artifactId>servlet-api</artifactId>
          </exclusion>
          <exclusion>
            <groupId>javax.xml.bind</groupId>
            <artifactId>jaxb-api</artifactId>
          </exclusion>
          <exclusion>
            <groupId>org.jboss.resteasy</groupId>
            <artifactId>resteasy-jaxb-provider</artifactId>
          </exclusion>
          <exclusion>
            <groupId>org.jboss.resteasy</groupId>
            <artifactId>resteasy-jaxrs</artifactId>
          </exclusion>
          <exclusion>
            <groupId>org.jboss.resteasy</groupId>
            <artifactId>resteasy-multipart-provider</artifactId>
          </exclusion>
        </exclusions>
      </dependency>

      <dependency>
        <groupId>org.zanata</groupId>
        <artifactId>zanata-common-api</artifactId>
        <version>${zanata.api.compat.version}</version>
        <classifier>compat</classifier>
        <scope>test</scope>
        <exclusions>
          <exclusion>
            <groupId>javax.annotation</groupId>
            <artifactId>jsr250-api</artifactId>
          </exclusion>
          <exclusion>
            <groupId>javax.servlet</groupId>
            <artifactId>servlet-api</artifactId>
          </exclusion>
          <exclusion>
            <groupId>javax.xml.bind</groupId>
            <artifactId>jaxb-api</artifactId>
          </exclusion>
        </exclusions>
      </dependency>

      <!-- zanata common -->
      <dependency>
        <groupId>org.zanata</groupId>
        <artifactId>zanata-common-util</artifactId>
        <version>${zanata.common.version}</version>
      </dependency>
      <dependency>
        <groupId>org.zanata</groupId>
        <artifactId>zanata-adapter-po</artifactId>
        <version>${zanata.common.version}</version>
      </dependency>
      <dependency>
        <groupId>org.zanata</groupId>
        <artifactId>zanata-adapter-glossary</artifactId>
        <version>${zanata.common.version}</version>
      </dependency>

      <!-- zanata client -->
      <dependency>
        <groupId>org.zanata</groupId>
        <artifactId>zanata-rest-client</artifactId>
        <version>${zanata.client.version}</version>
        <scope>test</scope>
        <!-- The client uses a newer version of resteasy -->
        <exclusions>
          <exclusion>
            <groupId>org.jboss.resteasy</groupId>
            <artifactId>resteasy-jaxrs</artifactId>
          </exclusion>
          <exclusion>
            <groupId>org.jboss.resteasy</groupId>
            <artifactId>jaxrs-api</artifactId>
          </exclusion>
        </exclusions>
      </dependency>
      <dependency>
        <groupId>org.zanata</groupId>
        <artifactId>zanata-rest-client</artifactId>
        <version>${zanata.client.version}</version>
        <type>test-jar</type>
        <scope>test</scope>
      </dependency>

      <!-- zanata server -->
      <dependency>
        <groupId>org.zanata</groupId>
        <artifactId>zanata-model</artifactId>
        <version>${project.version}</version>
      </dependency>

      <dependency>
        <groupId>com.google.gwt</groupId>
        <artifactId>gwt-dev</artifactId>
        <version>${gwt.version}</version>
        <scope>provided</scope>
      </dependency>
      <dependency>
        <groupId>com.google.gwt</groupId>
        <artifactId>gwt-servlet</artifactId>
        <version>${gwt.version}</version>
        <scope>runtime</scope>
      </dependency>
      <dependency>
        <groupId>com.google.gwt</groupId>
        <artifactId>gwt-user</artifactId>
        <version>${gwt.version}</version>
        <scope>provided</scope>
      </dependency>
      <dependency>
        <groupId>com.google.gwt.inject</groupId>
        <artifactId>gin</artifactId>
        <version>1.5.0</version>
        <scope>provided</scope>
      </dependency>
      <dependency>
        <groupId>com.google.inject</groupId>
        <artifactId>guice</artifactId>
        <version>3.0</version>
      </dependency>

      <dependency>
          <groupId>com.google.protobuf</groupId>
          <artifactId>protobuf-java</artifactId>
          <version>2.4.1</version>
      </dependency>
      <dependency>
        <groupId>com.h2database</groupId>
        <artifactId>h2</artifactId>
        <version>1.4.180</version>
      </dependency>
      <dependency>
        <groupId>com.ibm.icu</groupId>
        <artifactId>icu4j</artifactId>
        <version>${icu4j.version}</version>
      </dependency>
      <dependency>
        <groupId>com.ibm.icu</groupId>
        <artifactId>icu4j</artifactId>
        <classifier>sources</classifier>
        <version>${icu4j.version}</version>
      </dependency>

      <dependency>
        <groupId>${jdbc.groupId}</groupId>
        <artifactId>${jdbc.artifactId}</artifactId>
        <version>${jdbc.version}</version>
        <scope>test</scope>
      </dependency>

      <dependency>
        <groupId>org.dbunit</groupId>
        <artifactId>dbunit</artifactId>
        <version>2.4.9</version>
      </dependency>

      <dependency>
        <groupId>de.novanic.gwteventservice</groupId>
        <artifactId>gwteventservice</artifactId>
        <version>${gwteventservice.version}</version>
        <scope>provided</scope>
      </dependency>
      <dependency>
        <groupId>de.novanic.gwteventservice</groupId>
        <artifactId>eventservice-rpc</artifactId>
        <version>${gwteventservice.version}</version>
      </dependency>
      <dependency>
        <groupId>de.novanic.gwteventservice</groupId>
        <artifactId>eventservice</artifactId>
        <version>${gwteventservice.version}</version>
      </dependency>

      <dependency>
        <groupId>net.sf.okapi.filters</groupId>
        <artifactId>okapi-filter-dtd</artifactId>
        <version>${okapi.version}</version>
        <exclusions>
          <exclusion>
            <groupId>net.sf.okapi.logbind</groupId>
            <artifactId>build-log4j</artifactId>
          </exclusion>
        </exclusions>
      </dependency>

      <dependency>
        <groupId>net.sf.okapi.filters</groupId>
        <artifactId>okapi-filter-html</artifactId>
        <version>${okapi.version}</version>
        <exclusions>
          <exclusion>
            <groupId>net.sf.okapi.logbind</groupId>
            <artifactId>build-log4j</artifactId>
          </exclusion>
        </exclusions>
      </dependency>

      <dependency>
        <groupId>net.sf.okapi.filters</groupId>
        <artifactId>okapi-filter-idml</artifactId>
        <version>${okapi.version}</version>
        <exclusions>
          <exclusion>
            <groupId>net.sf.okapi.logbind</groupId>
            <artifactId>build-log4j</artifactId>
          </exclusion>
        </exclusions>
      </dependency>

      <dependency>
        <groupId>net.sf.okapi.filters</groupId>
        <artifactId>okapi-filter-openoffice</artifactId>
        <version>${okapi.version}</version>
        <exclusions>
          <exclusion>
            <groupId>net.sf.okapi.logbind</groupId>
            <artifactId>build-log4j</artifactId>
          </exclusion>
        </exclusions>
      </dependency>

      <dependency>
        <groupId>net.sf.okapi.filters</groupId>
        <artifactId>okapi-filter-tmx</artifactId>
        <version>${okapi.version}</version>
        <exclusions>
          <exclusion>
            <groupId>net.sf.okapi.logbind</groupId>
            <artifactId>build-log4j</artifactId>
          </exclusion>
        </exclusions>
      </dependency>

      <dependency>
        <groupId>net.sf.okapi.filters</groupId>
        <artifactId>okapi-filter-plaintext</artifactId>
        <version>${okapi.version}</version>
        <exclusions>
          <exclusion>
            <groupId>net.sf.okapi.logbind</groupId>
            <artifactId>build-log4j</artifactId>
          </exclusion>
        </exclusions>
      </dependency>

      <dependency>
        <groupId>net.sf.okapi.filters</groupId>
        <artifactId>okapi-filter-regex</artifactId>
        <version>${okapi.version}</version>
        <exclusions>
          <exclusion>
            <groupId>net.sf.okapi.logbind</groupId>
            <artifactId>build-log4j</artifactId>
          </exclusion>
        </exclusions>
      </dependency>

      <dependency>
        <groupId>net.sf.okapi.steps</groupId>
        <artifactId>okapi-step-tokenization</artifactId>
        <version>${okapi.version}</version>
        <exclusions>
          <exclusion>
            <groupId>net.sf.okapi.logbind</groupId>
            <artifactId>build-log4j</artifactId>
          </exclusion>
        </exclusions>
      </dependency>

      <dependency>
        <groupId>net.sf.okapi.steps</groupId>
        <artifactId>okapi-step-wordcount</artifactId>
        <version>${okapi.version}</version>
        <exclusions>
          <exclusion>
            <groupId>net.sf.okapi.logbind</groupId>
            <artifactId>build-log4j</artifactId>
          </exclusion>
        </exclusions>
      </dependency>

      <dependency>
        <groupId>net.sf.okapi</groupId>
        <artifactId>okapi-core</artifactId>
        <version>${okapi.version}</version>
        <exclusions>
          <exclusion>
            <groupId>net.sf.okapi.logbind</groupId>
            <artifactId>build-log4j</artifactId>
          </exclusion>
        </exclusions>
      </dependency>

      <dependency>
        <groupId>net.sourceforge.cssparser</groupId>
        <artifactId>cssparser</artifactId>
        <version>0.9.14</version>
      </dependency>

      <dependency>
        <groupId>org.hibernate</groupId>
        <artifactId>hibernate-search-orm</artifactId>
        <version>${hibernate.search.version}</version>
        <scope>${hibernate.search.scope}</scope>
      </dependency>

      <dependency>
        <groupId>org.hibernate</groupId>
        <artifactId>hibernate-search-engine</artifactId>
        <version>${hibernate.search.version}</version>
        <scope>${hibernate.search.scope}</scope>
        <exclusions>
          <exclusion>
            <groupId>org.jboss.logging</groupId>
            <artifactId>jboss-logging</artifactId>
          </exclusion>
        </exclusions>
      </dependency>

      <dependency>
        <groupId>org.hibernate</groupId>
        <artifactId>hibernate-search-analyzers</artifactId>
        <version>${hibernate.search.version}</version>
        <scope>${hibernate.search.scope}</scope>
      </dependency>

      <dependency>
        <groupId>org.hibernate.common</groupId>
        <artifactId>hibernate-commons-annotations</artifactId>
        <version>4.0.4.Final</version>
        <exclusions>
          <exclusion>
            <groupId>org.jboss.logging</groupId>
            <artifactId>jboss-logging</artifactId>
          </exclusion>
        </exclusions>
      </dependency>

      <dependency>
        <groupId>org.hibernate</groupId>
        <artifactId>hibernate-core</artifactId>
        <version>${hibernate.version}</version>
        <exclusions>
          <exclusion>
            <groupId>org.jboss.logging</groupId>
            <artifactId>jboss-logging</artifactId>
          </exclusion>
        </exclusions>
      </dependency>

      <dependency>
        <groupId>org.hibernate</groupId>
        <artifactId>hibernate-ehcache</artifactId>
        <version>${hibernate.version}</version>
        <!--<version>${hibernate.version}</version>-->
      </dependency>

      <dependency>
        <groupId>org.hibernate</groupId>
        <artifactId>hibernate-entitymanager</artifactId>
        <version>${hibernate.entitymanager.version}</version>
        <exclusions>
          <exclusion>
            <groupId>javassist</groupId>
            <artifactId>javassist</artifactId>
          </exclusion>
        </exclusions>
      </dependency>

      <dependency>
        <groupId>org.hibernate</groupId>
        <artifactId>hibernate-validator</artifactId>
        <version>${hibernate.validator.version}</version>
        <exclusions>
          <exclusion>
            <groupId>org.jboss.logging</groupId>
            <artifactId>jboss-logging</artifactId>
          </exclusion>
        </exclusions>
      </dependency>

      <dependency>
        <groupId>org.hibernate</groupId>
        <artifactId>hibernate-testing</artifactId>
        <version>${hibernate.version}</version>
      </dependency>

      <dependency>
        <groupId>org.javassist</groupId>
        <artifactId>javassist</artifactId>
        <version>3.18.2-GA</version>
      </dependency>

      <dependency>
<<<<<<< HEAD
        <groupId>org.jboss.el</groupId>
        <artifactId>jboss-el</artifactId>
        <version>1.0_02.CR6</version>
        <exclusions>
          <exclusion>
            <groupId>javax.el</groupId>
            <artifactId>el-api</artifactId>
          </exclusion>
        </exclusions>
      </dependency>

      <dependency>
=======
>>>>>>> 730d3249
        <groupId>org.jboss.logging</groupId>
        <artifactId>jboss-logging</artifactId>
        <version>3.1.4.GA</version>
      </dependency>

      <dependency>
        <groupId>org.jboss.logging</groupId>
        <artifactId>jboss-logging-annotations</artifactId>
        <version>1.2.0.Final</version>
      </dependency>

      <dependency>
        <groupId>org.jboss.logging</groupId>
        <artifactId>jboss-logging-processor</artifactId>
        <version>1.2.0.Final</version>
      </dependency>

      <dependency>
        <groupId>org.jboss.seam</groupId>
        <artifactId>jboss-seam</artifactId>
        <version>${seam.version}</version>
      </dependency>

      <dependency>
        <groupId>org.jboss.seam</groupId>
        <artifactId>jboss-seam-resteasy</artifactId>
        <version>${seam.version}</version>
        <exclusions>
          <!-- We use Jackson for json, so exclude the default jettison provider -->
          <exclusion>
            <groupId>org.jboss.resteasy</groupId>
            <artifactId>resteasy-jettison-provider</artifactId>
          </exclusion>
        </exclusions>
      </dependency>

      <dependency>
        <groupId>org.apache.lucene</groupId>
        <artifactId>lucene-core</artifactId>
        <version>${lucene.version}</version>
      </dependency>

      <dependency>
        <groupId>org.apache.lucene</groupId>
        <artifactId>lucene-analyzers</artifactId>
        <version>${lucene.version}</version>
      </dependency>

      <dependency>
        <groupId>org.apache.lucene</groupId>
        <artifactId>lucene-facet</artifactId>
        <version>${lucene.version}</version>
      </dependency>

      <dependency>
        <groupId>org.apache.lucene</groupId>
        <artifactId>lucene-phonetic</artifactId>
        <version>${lucene.version}</version>
      </dependency>

      <dependency>
        <groupId>org.apache.lucene</groupId>
        <artifactId>lucene-smartcn</artifactId>
        <version>${lucene.version}</version>
      </dependency>

      <dependency>
        <groupId>org.apache.lucene</groupId>
        <artifactId>lucene-stempel</artifactId>
        <version>${lucene.version}</version>
      </dependency>

      <!-- Solr dependencies -->
      <dependency>
        <groupId>org.apache.solr</groupId>
        <artifactId>solr-core</artifactId>
        <version>${solr.version}</version>
        <exclusions>
          <exclusion>
            <groupId>commons-httpclient</groupId>
            <artifactId>commons-httpclient</artifactId>
          </exclusion>
          <exclusion>
            <groupId>javax.servlet</groupId>
            <artifactId>servlet-api</artifactId>
          </exclusion>
          <exclusion>
            <groupId>org.apache.solr</groupId>
            <artifactId>solr-solrj</artifactId>
          </exclusion>
          <exclusion>
            <groupId>woodstox</groupId>
            <artifactId>wstx-asl</artifactId>
          </exclusion>
          <exclusion>
            <groupId>net.java.dev.stax-utils</groupId>
            <artifactId>stax-utils</artifactId>
          </exclusion>
          <exclusion>
            <groupId>commons-logging</groupId>
            <artifactId>commons-logging</artifactId>
          </exclusion>
          <!-- NB: https://hibernate.onjira.com/browse/HSEARCH-380 -->
          <exclusion>
            <groupId>org.apache.solr</groupId>
            <artifactId>solr-lucene-core</artifactId>
          </exclusion>
        </exclusions>
      </dependency>
      <dependency>
        <groupId>org.apache.solr</groupId>
        <artifactId>solr-solrj</artifactId>
        <version>${solr.version}</version>
        <exclusions>
          <exclusion>
            <groupId>commons-httpclient</groupId>
            <artifactId>commons-httpclient</artifactId>
          </exclusion>
          <exclusion>
            <groupId>woodstox</groupId>
            <artifactId>wstx-asl</artifactId>
          </exclusion>
        </exclusions>
      </dependency>
      <dependency>
        <groupId>org.apache.solr</groupId>
        <artifactId>solr-analysis-extras</artifactId>
        <version>${solr.version}</version>
      </dependency>
      <dependency>
        <groupId>net.customware.gwt.presenter</groupId>
        <artifactId>gwt-presenter</artifactId>
        <version>1.1.1</version>
        <scope>provided</scope>
      </dependency>

      <dependency>
        <groupId>javax.activation</groupId>
        <artifactId>activation</artifactId>
        <version>1.1.1</version>
        <scope>provided</scope>
        <exclusions>
          <exclusion>
            <groupId>com.google.code.findbugs</groupId>
            <artifactId>jsr305</artifactId>
          </exclusion>
        </exclusions>
      </dependency>

      <dependency>
        <groupId>org.concordion</groupId>
        <artifactId>concordion</artifactId>
        <version>1.4.2</version>
        <exclusions>
          <exclusion>
            <artifactId>
              junit-dep
            </artifactId>
            <groupId>junit</groupId>
          </exclusion>
          <exclusion>
            <artifactId>xml-apis</artifactId>
            <groupId>xml-apis</groupId>
          </exclusion>
        </exclusions>
        <scope>test</scope>
      </dependency>
      <dependency>
        <groupId>org.concordion</groupId>
        <artifactId>concordion-extensions</artifactId>
        <version>1.1.0</version>
        <scope>test</scope>
      </dependency>
      <dependency>
        <groupId>joda-time</groupId>
        <artifactId>joda-time</artifactId>
        <version>2.2</version>
      </dependency>
      <dependency>
        <groupId>org.fedorahosted.tennera</groupId>
        <artifactId>jgettext</artifactId>
        <version>0.13</version>
      </dependency>
      <dependency>
        <groupId>org.functionaljava</groupId>
        <artifactId>functionaljava</artifactId>
        <version>3.1</version>
      </dependency>
      <!--
        In the server, we can use a newer version than Fedora has.
        This one also has a source jar!
      -->
      <dependency>
        <groupId>xom</groupId>
        <artifactId>xom</artifactId>
        <version>1.2.5</version>
        <exclusions>
          <exclusion>
            <artifactId>xml-apis</artifactId>
            <groupId>xml-apis</groupId>
          </exclusion>
        </exclusions>
      </dependency>
    </dependencies>
  </dependencyManagement>

  <!--
  https://community.jboss.org/wiki/MavenRepository
  https://community.jboss.org/wiki/MavenSettings
  https://community.jboss.org/wiki/MavenGettingStarted-Developers
  https://community.jboss.org/wiki/MavenGettingStarted-Users
  -->

  <repositories>
    <!-- This is needed for bootstrapping with a zanata-parent SNAPSHOT  -->
    <repository>
      <id>sonatype-nexus-snapshots</id>
      <name>Sonatype Nexus Snapshots</name>
      <url>https://oss.sonatype.org/content/repositories/snapshots</url>
      <releases>
        <enabled>false</enabled>
      </releases>
      <snapshots>
        <enabled>true</enabled>
      </snapshots>
    </repository>
    <repository>
      <id>jboss-public-repository-group</id>
      <name>JBoss Public Maven Repository Group</name>
      <url>https://repository.jboss.org/nexus/content/groups/public/</url>
      <layout>default</layout>
      <releases>
        <enabled>true</enabled>
        <updatePolicy>never</updatePolicy>
      </releases>
      <snapshots>
        <enabled>true</enabled>
        <updatePolicy>never</updatePolicy>
      </snapshots>
    </repository>
    <repository>
      <id>okapi-cloudbees-release</id>
      <name>okapi-cloudbees-release</name>
      <url>http://repository-okapi.forge.cloudbees.com/release/</url>
      <releases>
        <enabled>true</enabled>
      </releases>
      <snapshots>
        <enabled>false</enabled>
      </snapshots>
    </repository>
    <!-- Needed for totallylazy -->
    <repository>
      <id>repo.bodar.com</id>
      <url>http://repo.bodar.com</url>
      <releases>
        <enabled>true</enabled>
      </releases>
      <snapshots>
        <enabled>false</enabled>
      </snapshots>
    </repository>
  </repositories>

  <pluginRepositories>
    <pluginRepository>
      <id>jboss-public-repository-group</id>
      <name>JBoss Public Maven Repository Group</name>
      <url>https://repository.jboss.org/nexus/content/groups/public/</url>
      <layout>default</layout>
      <releases>
        <enabled>true</enabled>
        <updatePolicy>never</updatePolicy>
      </releases>
      <snapshots>
        <enabled>true</enabled>
        <updatePolicy>never</updatePolicy>
      </snapshots>
    </pluginRepository>

    <pluginRepository>
      <id>cobertura-it-maven-plugin-maven2-release</id>
      <url>http://cobertura-it-maven-plugin.googlecode.com/svn/maven2/releases</url>
      <snapshots>
        <enabled>false</enabled>
      </snapshots>
      <releases>
        <enabled>true</enabled>
      </releases>
    </pluginRepository>
  </pluginRepositories>


  <build>
    <plugins>
      <plugin>
        <groupId>org.zanata</groupId>
        <artifactId>zanata-maven-plugin</artifactId>
        <version>2.2.0</version>
        <configuration>
          <srcDir>.</srcDir>
          <transDir>.</transDir>
          <!-- only one translation file has been prepared so far -->
          <includes>zanata-war/src/main/resources/messages.properties</includes>
        </configuration>
      </plugin>

      <plugin>
        <artifactId>maven-enforcer-plugin</artifactId>
        <configuration>
          <rules>
            <bannedDependencies>
              <excludes combine.children="append">
                <!-- Use org.jboss.spec.javax.annotation:jboss-annotations-api_1.1_spec -->
                <exclude>javax.annotation:jsr250-api</exclude>

                <!-- Use org.jboss.spec.javax.el:jboss-el-api_2.2_spec -->
                <exclude>javax.el:el-api</exclude>

                <!-- Use org.jboss.spec.javax.xml.bind:jboss-jaxb-api_2.2_spec -->
                <exclude>javax.xml.bind:jaxb-api</exclude>

                <!-- Use org.jboss.resteasy:jaxrs-api (since we package resteasy) -->
                <exclude>org.jboss.spec.javax.ws.rs:jboss-jaxrs-api_1.1_spec</exclude>

                <!-- use org.jboss.spec.javax.servlet:jboss-servlet-api_3.0_spec -->
                <exclude>org.jboss.spec.javax.servlet:jboss-servlet-api_3.1_spec</exclude>

                <!-- use org.jboss.spec.javax.annotation:jboss-annotations-api_1.1_spec -->
                <exclude>org.jboss.spec.javax.annotation:jboss-annotations-api_1.2_spec</exclude>
              </excludes>
            </bannedDependencies>
            <requireNoRepositories>
              <allowedRepositories combine.children="append">
                <allowedRepository>jboss-public-repository-group</allowedRepository>
                <allowedRepository>okapi-cloudbees-release</allowedRepository>
                <allowedRepository>repo.bodar.com</allowedRepository>
              </allowedRepositories>
              <allowedPluginRepositories combine.children="append">
                <allowedPluginRepository>cobertura-it-maven-plugin-maven2-release</allowedPluginRepository>
                <allowedPluginRepository>jboss-public-repository-group</allowedPluginRepository>
              </allowedPluginRepositories>
            </requireNoRepositories>
          </rules>
        </configuration>
      </plugin>

      <plugin>
        <artifactId>maven-antrun-plugin</artifactId>
        <version>1.8</version>
        <executions>
          <execution>
            <id>init-no-appserver</id>
            <!-- submodules should use 'initialize' to activate this -->
            <phase>none</phase>
            <goals><goal>run</goal></goals>
            <configuration combine.self="override">
              <target unless="skipITs" xmlns:unless="ant:unless">
                <echo message="appserver=${appserver}" />
                <echo message="cargo.installation=${cargo.installation}" />
                <echo message="appserver.home=${appserver.home}" />
                <echo message="DISPLAY=${env.DISPLAY}" />
                <echo message="WARNING: 'appserver' property must be set unless skippping integration tests"
                  unless:set="appserver" />
                <echo message="WARNING: 'cargo.installation' property (and possibly cargo.basename) must be set unless skipping integration tests"
                  unless:set="cargo.installation" />
              </target>
            </configuration>
          </execution>
        </executions>
      </plugin>

    </plugins>

    <pluginManagement>
      <plugins>
        <!--
        This is how the Maven lifecycle phases install and configure the appserver:

        prepare-package: download and extract appserver using cargo:install
        package: download and extract modules using antrun [wildfly only]
        pre-integration-test: cargo:start [functional tests only]
        post-integration-test: cargo:stop [functional tests only]

        If 'appserver` is not set, the build will fail in phase
        'prepare-package'.
         -->
        <plugin>
          <groupId>org.codehaus.cargo</groupId>
          <artifactId>cargo-maven2-plugin</artifactId>
          <version>1.4.5</version>
          <configuration combine.self="append">
            <container>
              <containerId>${cargo.container}</containerId>
              <!--if install from url-->
              <zipUrlInstaller>
                <url>${cargo.installation}</url>
                <downloadDir>${download.dir}</downloadDir>
                <extractDir>${cargo.extract.dir}</extractDir>
              </zipUrlInstaller>
            </container>
          </configuration>
          <executions>
            <!-- Download and extract app server under target/ -->
            <!-- NB: This execution needs to be before antrun, because it
                 creates the wildfly directory for the unzip tasks. -->
            <!-- TODO use antrun to download and extract appserver? -->
            <execution>
              <id>cargo-install</id>
              <!-- submodules should use 'prepare-package' to activate this -->
              <phase>none</phase>
              <goals>
                <goal>install</goal>
              </goals>
            </execution>
          </executions>
        </plugin>
        <plugin>
          <artifactId>maven-failsafe-plugin</artifactId>
          <version>2.18.1</version>
          <executions>
            <execution>
              <id>integration-test</id>
              <goals>
                <goal>integration-test</goal>
              </goals>
            </execution>
            <execution>
              <id>verify</id>
              <goals>
                <goal>verify</goal>
              </goals>
            </execution>
          </executions>
        </plugin>
        <plugin>
          <groupId>org.apache.maven.plugins</groupId>
          <artifactId>maven-war-plugin</artifactId>
          <version>2.1.1</version>
        </plugin>
        <plugin>
          <groupId>org.codehaus.mojo</groupId>
          <artifactId>gwt-maven-plugin</artifactId>
          <!-- NB In some cases, we might not want to use gwt.version here -->
          <version>${gwt.version}</version>
        </plugin>
        <plugin>
          <groupId>org.codehaus.mojo</groupId>
          <artifactId>cobertura-maven-plugin</artifactId>
          <version>2.6</version>
          <configuration>
            <formats>
              <format>xml</format>
            </formats>
            <instrumentation>
              <ignoreMethodAnnotations>
                <ignoreMethodAnnotation>org.zanata.util.CoverageIgnore</ignoreMethodAnnotation>
              </ignoreMethodAnnotations>
              <ignoreTrivial>true</ignoreTrivial>
            </instrumentation>
          </configuration>
        </plugin>
        <!-- change maven-release-plugin back to defaults (instead of oss-parent's settings)  -->
        <plugin>
          <artifactId>maven-release-plugin</artifactId>
          <configuration>
            <mavenExecutorId>invoker</mavenExecutorId>
            <useReleaseProfile>true</useReleaseProfile>
            <arguments>${arguments}</arguments>
          </configuration>
        </plugin>
        <plugin>
          <artifactId>maven-gpg-plugin</artifactId>
          <executions>
            <execution>
              <id>sign-artifacts</id>
              <phase>verify</phase>
              <goals>
                <goal>sign</goal>
              </goals>
            </execution>
          </executions>
          <configuration>
            <skip>true</skip>
          </configuration>
        </plugin>
        <plugin>
          <groupId>org.codehaus.mojo</groupId>
          <artifactId>build-helper-maven-plugin</artifactId>
          <version>1.8</version>
        </plugin>
        <plugin>
          <groupId>com.jcabi</groupId>
          <artifactId>jcabi-mysql-maven-plugin</artifactId>
          <version>0.9</version>
        </plugin>
        <plugin>
          <groupId>org.codehaus.gmaven</groupId>
          <artifactId>gmaven-plugin</artifactId>
          <version>1.5</version>
          <configuration>
            <providerSelection>2.0</providerSelection>
          </configuration>
        </plugin>
      </plugins>
    </pluginManagement>
  </build>

  <profiles>

    <profile>
      <!-- This profile runs a single integration test with
        -Dit.test=<integration-test-name>, skipping unit tests. -->
      <id>it.test</id>
      <activation>
        <property>
          <name>it.test</name>
        </property>
      </activation>
      <build>
        <plugins>
          <plugin>
            <artifactId>maven-failsafe-plugin</artifactId>
            <configuration>
              <failIfNoSpecifiedTests>false</failIfNoSpecifiedTests>
              <failIfNoTests>false</failIfNoTests>
            </configuration>
          </plugin>
        </plugins>
      </build>
    </profile>

    <profile>
      <!--this is used to run GWT in dev mode. Adjust your IDE to include the delombok -->
      <id>delombok</id>
      <properties>
        <zanata.gwt.module>org.zanata.webtrans.ApplicationSafari</zanata.gwt.module>
      </properties>
      <build>
        <plugins>
          <plugin>
            <artifactId>maven-antrun-plugin</artifactId>
            <executions>
              <execution>
                <phase>generate-sources</phase>
                <configuration>
                  <target>
                    <echo>include following as source in your IDE</echo>
                    <echo>${delombok.dir}</echo>
                    <echo>exclude following as source in your IDE</echo>
                    <echo>${lombok.source.dir}</echo>
                  </target>
                </configuration>
                <goals>
                  <goal>run</goal>
                </goals>
              </execution>
            </executions>
          </plugin>
          <plugin>
            <groupId>org.projectlombok</groupId>
            <artifactId>lombok-maven-plugin</artifactId>
            <version>0.11.0.0</version>
            <executions>
              <execution>
                <phase>generate-sources</phase>
                <goals>
                  <goal>delombok</goal>
                </goals>
                <configuration>
                  <sourceDirectory>${lombok.source.dir}</sourceDirectory>
                  <outputDirectory>${delombok.dir}</outputDirectory>
                  <verbose>true</verbose>
                </configuration>
              </execution>
            </executions>
            <dependencies>
              <dependency>
                <groupId>sun.jdk</groupId>
                <artifactId>tools</artifactId>
                <version>1.6</version>
                <scope>system</scope>
                <systemPath>${java.home}/../lib/tools.jar</systemPath>
              </dependency>
            </dependencies>
          </plugin>
        </plugins>
      </build>
    </profile>

    <profile>
      <id>jbosseap6</id>
      <activation>
        <property>
          <name>appserver</name>
          <value>jbosseap6</value>
        </property>
      </activation>
      <properties>
        <cargo.container>jboss72x</cargo.container>
        <!-- name of the top-level dir within the appserver zip -->
        <appserver.dir.name>jboss-eap-6.3</appserver.dir.name>
        <!-- where the appserver will be installed -->
        <appserver.home>${cargo.extract.dir}/${cargo.basename}/${appserver.dir.name}</appserver.home>
      </properties>
    </profile>

    <profile>
      <id>wildfly8</id>
      <activation>
        <activeByDefault>true</activeByDefault>
        <property>
          <name>appserver</name>
          <value>wildfly8</value>
        </property>
      </activation>
      <properties>
        <cargo.container>wildfly8x</cargo.container>
        <!-- used in the wildfly8 profile in zanata-war -->
        <wildfly.version>8.1.0.Final</wildfly.version>
        <!-- In case this profile was activated by default: -->
        <appserver>wildfly8</appserver>
        <cargo.installation>http://download.jboss.org/wildfly/${wildfly.version}/wildfly-${wildfly.version}.zip</cargo.installation>
        <!-- name of the top-level dir within the appserver zip -->
        <appserver.dir.name>wildfly-${wildfly.version}</appserver.dir.name>
        <!-- where the appserver will be installed -->
        <appserver.home>${cargo.extract.dir}/${appserver.dir.name}/${appserver.dir.name}</appserver.home>

        <module.wildfly.version>8.1.0.Final</module.wildfly.version>
        <mojarra.module.version>2.1.28</mojarra.module.version>
        <mojarra.module.name>wildfly-${module.wildfly.version}-module-mojarra-${mojarra.module.version}.zip</mojarra.module.name>
        <hibernate.module.version>4.2.15.Final</hibernate.module.version>
        <hibernate.module.name>wildfly-${module.wildfly.version}-module-hibernate-main-${hibernate.module.version}.zip</hibernate.module.name>
      </properties>

      <build>
        <plugins>
          <!--
          Download wildfly modules from sf.net and extract under appserver.home
          -->
          <plugin>
            <artifactId>maven-antrun-plugin</artifactId>
            <executions>
              <execution>
                <id>install-wildfly-modules</id>
                <!-- submodules should use 'package' to activate this -->
                <phase>none</phase>
                <goals>
                  <goal>run</goal>
                </goals>
                <configuration>
                  <target unless="skipITs">
                    <mkdir dir="${download.dir}" />
                    <get
                      src="http://sourceforge.net/projects/zanata/files/wildfly/${mojarra.module.name}/download"
                      dest="${download.dir}/${mojarra.module.name}"
                      skipexisting="true" />
                    <get
                      src="http://sourceforge.net/projects/zanata/files/wildfly/${hibernate.module.name}/download"
                      dest="${download.dir}/${hibernate.module.name}"
                      skipexisting="true" />
                    <unzip
                      src="${download.dir}/${mojarra.module.name}"
                      dest="${appserver.home}" />
                    <unzip
                      src="${download.dir}/${hibernate.module.name}"
                      dest="${appserver.home}" />
                  </target>
                </configuration>
              </execution>
            </executions>
          </plugin>
        </plugins>
      </build>

      <!-- These override the older versions forced by jboss-as-parent 7.2.0 -->
      <dependencyManagement>
        <dependencies>
          <dependency>
            <groupId>javax.enterprise</groupId>
            <artifactId>cdi-api</artifactId>
            <version>1.1</version>
            <exclusions>
              <exclusion>
                <groupId>javax.annotation</groupId>
                <artifactId>jsr250-api</artifactId>
              </exclusion>
              <exclusion>
                <groupId>javax.el</groupId>
                <artifactId>el-api</artifactId>
              </exclusion>
            </exclusions>
          </dependency>
          <dependency>
            <groupId>org.fusesource.jansi</groupId>
            <artifactId>jansi</artifactId>
            <version>1.9</version>
            <scope>test</scope>
          </dependency>
          <dependency>
            <groupId>org.jboss</groupId>
            <artifactId>jandex</artifactId>
            <version>1.1.0.Final</version>
            <scope>test</scope>
          </dependency>
          <dependency>
            <groupId>org.jboss</groupId>
            <artifactId>jboss-common-core</artifactId>
            <version>2.2.22.GA</version>
            <scope>test</scope>
          </dependency>
          <dependency>
            <groupId>org.jboss</groupId>
            <artifactId>jboss-dmr</artifactId>
            <version>1.2.0.Final</version>
            <scope>test</scope>
          </dependency>
          <dependency>
            <groupId>org.jboss</groupId>
            <artifactId>jboss-vfs</artifactId>
            <version>3.2.5.Final</version>
            <scope>test</scope>
          </dependency>
          <dependency>
            <groupId>org.jboss.aesh</groupId>
            <artifactId>aesh</artifactId>
            <version>0.33.11</version>
            <scope>test</scope>
          </dependency>
          <dependency>
            <groupId>org.jboss.arquillian.testenricher</groupId>
            <artifactId>arquillian-testenricher-osgi</artifactId>
            <version>2.1.0.CR2</version>
            <scope>test</scope>
          </dependency>
          <dependency>
            <groupId>org.jboss.invocation</groupId>
            <artifactId>jboss-invocation</artifactId>
            <version>1.2.1.Final</version>
            <scope>test</scope>
          </dependency>
          <dependency>
            <groupId>org.jboss.marshalling</groupId>
            <artifactId>jboss-marshalling</artifactId>
            <version>1.4.6.Final</version>
            <scope>test</scope>
          </dependency>
          <dependency>
            <groupId>org.jboss.logmanager</groupId>
            <artifactId>jboss-logmanager</artifactId>
            <version>1.5.2.Final</version>
            <scope>test</scope>
          </dependency>
          <dependency>
            <groupId>org.jboss.marshalling</groupId>
            <artifactId>jboss-marshalling-river</artifactId>
            <version>1.4.6.Final</version>
            <scope>test</scope>
          </dependency>
          <dependency>
            <groupId>org.jboss.modules</groupId>
            <artifactId>jboss-modules</artifactId>
            <version>1.3.3.Final</version>
            <scope>test</scope>
          </dependency>
          <dependency>
            <groupId>org.jboss.msc</groupId>
            <artifactId>jboss-msc</artifactId>
            <version>1.2.2.Final</version>
            <scope>test</scope>
          </dependency>
          <dependency>
            <groupId>org.jboss.osgi.metadata</groupId>
            <artifactId>jbosgi-metadata</artifactId>
            <version>3.0.1.Final</version>
            <scope>test</scope>
          </dependency>
          <dependency>
            <groupId>org.jboss.remotingjmx</groupId>
            <artifactId>remoting-jmx</artifactId>
            <version>2.0.0.Final</version>
            <scope>test</scope>
          </dependency>
          <dependency>
            <groupId>org.jboss.sasl</groupId>
            <artifactId>jboss-sasl</artifactId>
            <version>1.0.4.Final</version>
            <scope>test</scope>
          </dependency>
          <dependency>
            <groupId>org.jboss.stdio</groupId>
            <artifactId>jboss-stdio</artifactId>
            <version>1.0.2.GA</version>
            <scope>test</scope>
          </dependency>
          <dependency>
            <groupId>org.jboss.threads</groupId>
            <artifactId>jboss-threads</artifactId>
            <version>2.1.1.Final</version>
            <scope>test</scope>
          </dependency>
          <dependency>
            <groupId>org.osgi</groupId>
            <artifactId>org.osgi.core</artifactId>
            <version>5.0.0</version>
            <scope>test</scope>
          </dependency>
        </dependencies>
      </dependencyManagement>
    </profile>
  </profiles>

  <distributionManagement>
    <repository>
      <uniqueVersion>false</uniqueVersion>
      <id>cloudbees-private-release-repository</id>
      <name>cloudbees-private-release-repository</name>
      <url>dav:https://repository-zanata.forge.cloudbees.com/release/</url>
      <layout>default</layout>
    </repository>
    <snapshotRepository>
      <uniqueVersion>false</uniqueVersion>
      <id>cloudbees-private-snapshot-repository</id>
      <name>cloudbees-private-snapshot-repository</name>
      <url>dav:https://repository-zanata.forge.cloudbees.com/snapshot/</url>
      <layout>default</layout>
    </snapshotRepository>
  </distributionManagement>

  <modules>
    <module>zanata-model</module>
    <module>zanata-war</module>
    <module>zanata-test-war</module>
    <module>functional-test</module>
    <!-- <module>zanata-dist</module> -->
  </modules>
</project><|MERGE_RESOLUTION|>--- conflicted
+++ resolved
@@ -754,21 +754,12 @@
       </dependency>
 
       <dependency>
-<<<<<<< HEAD
-        <groupId>org.jboss.el</groupId>
-        <artifactId>jboss-el</artifactId>
-        <version>1.0_02.CR6</version>
         <exclusions>
           <exclusion>
             <groupId>javax.el</groupId>
             <artifactId>el-api</artifactId>
           </exclusion>
         </exclusions>
-      </dependency>
-
-      <dependency>
-=======
->>>>>>> 730d3249
         <groupId>org.jboss.logging</groupId>
         <artifactId>jboss-logging</artifactId>
         <version>3.1.4.GA</version>
