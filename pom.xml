--- conflicted
+++ resolved
@@ -34,13 +34,8 @@
 
       <zanata.api.version>2.1.1-SNAPSHOT</zanata.api.version>
       <zanata.client.version>2.0.2-SNAPSHOT</zanata.client.version>
-<<<<<<< HEAD
       <zanata.common.version>2.1.2-SNAPSHOT</zanata.common.version>
-=======
-      <zanata.common.version>2.1.1</zanata.common.version>
-
-	  <richfaces.version>3.3.3.Final</richfaces.version>
->>>>>>> 81ec1be2
+      <richfaces.version>3.3.3.Final</richfaces.version>
 
 	  <!-- see http://community.jboss.org/wiki/HibernateCompatibilityMatrix?decorator=print -->
 	  <!-- see also the jboss7 profile below -->
@@ -248,11 +243,7 @@
 				<type>pom</type>
 				<scope>import</scope>
 			</dependency>
-<<<<<<< HEAD
-
-=======
-			
->>>>>>> 81ec1be2
+
 			<dependency>
 				<groupId>org.jboss.seam</groupId>
 				<artifactId>bom</artifactId>
