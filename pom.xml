<?xml version="1.0" encoding="UTF-8"?>
<project xmlns="http://maven.apache.org/POM/4.0.0" xmlns:xsi="http://www.w3.org/2001/XMLSchema-instance" xsi:schemaLocation="http://maven.apache.org/POM/4.0.0 http://maven.apache.org/xsd/maven-4.0.0.xsd">
  <modelVersion>4.0.0</modelVersion>
  <artifactId>server</artifactId>
  <version>2.2.2-SNAPSHOT</version>
  <name>Zanata server modules</name>
  <packaging>pom</packaging>
  <parent>
    <groupId>org.zanata</groupId>
    <artifactId>zanata-parent</artifactId>
    <version>10</version>
    <relativePath>../parent</relativePath>
  </parent>

	<scm>
		<connection>scm:git:git://github.com/zanata/zanata.git</connection>
		<developerConnection>scm:git:git@github.com:zanata/zanata.git</developerConnection>
		<url>https://github.com/zanata/zanata</url>
	</scm>
    
    <properties>
      <cobertura.total-line-rate>50</cobertura.total-line-rate>
      <cobertura.total-branch-rate>30</cobertura.total-branch-rate>
      <cobertura.halt.failure>false</cobertura.halt.failure>
      <delombok.dir>${project.build.directory}/delombok/org/zanata</delombok.dir>
      <enunciate.version>1.24</enunciate.version>
      <gwt.version>2.5.0</gwt.version>
      <icu4j.version>4.8</icu4j.version>
      <lombok.source.dir>${project.build.sourceDirectory}/org/zanata</lombok.source.dir>
      <lucene.version>3.6.2</lucene.version>
      <seam.version>2.3.0.Final</seam.version>
      <gwteventservice.version>1.2.1</gwteventservice.version>
      <okapi.version>0.18</okapi.version>

<<<<<<< HEAD
      <zanata.api.version>2.1.1-SNAPSHOT</zanata.api.version>
      <zanata.client.version>2.0.2-SNAPSHOT</zanata.client.version>
      <zanata.common.version>2.1.2-SNAPSHOT</zanata.common.version>
      <richfaces.version>4.3.0.Final</richfaces.version>
=======
      <zanata.api.version>2.2.0</zanata.api.version>
      <zanata.client.version>2.2.0</zanata.client.version>
      <zanata.common.version>2.2.0</zanata.common.version>

	  <richfaces.version>3.3.3.Final</richfaces.version>
>>>>>>> d1b07c74

	  <!-- see http://community.jboss.org/wiki/HibernateCompatibilityMatrix?decorator=print -->
	  <!-- see also the jboss7 profile below -->
	  <hibernate.scope>provided</hibernate.scope>
	  <hibernate.version>4.1.6.Final</hibernate.version>
	  <hibernate.search.version>4.2.0.Final</hibernate.search.version>
	  <hibernate.entitymanager.version>${hibernate.version}</hibernate.entitymanager.version>
      <war_bundles_jsf_impl>false</war_bundles_jsf_impl>
      <hibernate.validator.version>4.3.1.Final</hibernate.validator.version>
    </properties>

   <dependencyManagement>
      <dependencies>
          <!-- zanata api -->
          <dependency>
             <groupId>org.zanata</groupId>
             <artifactId>zanata-common-api</artifactId>
             <version>${zanata.api.version}</version>
          </dependency>
          <dependency>
             <groupId>org.zanata</groupId>
             <artifactId>zanata-common-api</artifactId>
             <version>${zanata.api.version}</version>
             <type>test-jar</type>
             <scope>test</scope>
          </dependency>
    
          <!-- zanata common -->
          <dependency>
             <groupId>org.zanata</groupId>
             <artifactId>zanata-common-util</artifactId>
             <version>${zanata.common.version}</version>
          </dependency>
          <dependency>
                <groupId>org.zanata</groupId>
                <artifactId>zanata-adapter-po</artifactId>
                <version>${zanata.common.version}</version>
          </dependency>
           <dependency>
                <groupId>org.zanata</groupId>
                <artifactId>zanata-adapter-glossary</artifactId>
                <version>${zanata.common.version}</version>
          </dependency>
    
          <!-- zanata client -->
          <dependency>
             <groupId>org.zanata</groupId>
             <artifactId>zanata-rest-client</artifactId>
             <version>${zanata.client.version}</version>
             <scope>test</scope>
          </dependency>
          <dependency>
             <groupId>org.zanata</groupId>
             <artifactId>zanata-rest-client</artifactId>
             <version>${zanata.client.version}</version>
             <type>test-jar</type>
             <scope>test</scope>
          </dependency>

          <!-- zanata server -->
          <dependency>
             <groupId>org.zanata</groupId>
             <artifactId>zanata-model</artifactId>
             <version>${project.version}</version>
          </dependency>

			<dependency>
				<groupId>com.google.gwt</groupId>
				<artifactId>gwt-dev</artifactId>
				<version>${gwt.version}</version>
			</dependency>
			<dependency>
				<groupId>com.google.gwt</groupId>
				<artifactId>gwt-servlet</artifactId>
				<version>${gwt.version}</version>
			</dependency>
			<dependency>
				<groupId>com.google.gwt</groupId>
				<artifactId>gwt-user</artifactId>
				<version>${gwt.version}</version>
			</dependency>
			<dependency>
				<groupId>com.google.gwt.inject</groupId>
				<artifactId>gin</artifactId>
				<version>1.5.0</version>
			</dependency>
			<dependency>
				<groupId>com.google.inject</groupId>
				<artifactId>guice</artifactId>
				<version>3.0</version>
			</dependency>

            <dependency>
                <groupId>com.google.guava</groupId>
                <artifactId>guava-gwt</artifactId>
                <version>11.0.2</version>
                <scope>provided</scope>
            </dependency>

			<dependency>
				<groupId>com.ibm.icu</groupId>
				<artifactId>icu4j</artifactId>
				<version>${icu4j.version}</version>
			</dependency>
			<dependency>
				<groupId>com.ibm.icu</groupId>
				<artifactId>icu4j</artifactId>
				<classifier>sources</classifier>
				<version>${icu4j.version}</version>
			</dependency>

			<dependency>
				<groupId>de.novanic.gwteventservice</groupId>
				<artifactId>gwteventservice</artifactId>
				<version>${gwteventservice.version}</version>
			</dependency>
			<dependency>
				<groupId>de.novanic.gwteventservice</groupId>
				<artifactId>eventservice-rpc</artifactId>
				<version>${gwteventservice.version}</version>
			</dependency>
			<dependency>
				<groupId>de.novanic.gwteventservice</groupId>
				<artifactId>eventservice</artifactId>
				<version>${gwteventservice.version}</version>
			</dependency>

        <dependency>
            <groupId>net.sf.okapi.filters</groupId>
            <artifactId>okapi-filter-dtd</artifactId>
            <version>${okapi.version}</version>
        </dependency>

        <dependency>
            <groupId>net.sf.okapi.filters</groupId>
            <artifactId>okapi-filter-openoffice</artifactId>
            <version>${okapi.version}</version>
        </dependency>

        <dependency>
            <groupId>net.sf.okapi.filters</groupId>
            <artifactId>okapi-filter-plaintext</artifactId>
            <version>${okapi.version}</version>
        </dependency>

        <dependency>
          <groupId>net.sf.okapi</groupId>
          <artifactId>okapi-core</artifactId>
          <version>${okapi.version}</version>
        </dependency>

			<dependency>
				<groupId>org.hibernate</groupId>
				<artifactId>hibernate-search</artifactId>
				<version>${hibernate.search.version}</version>
			</dependency>

			<dependency>
				<groupId>org.hibernate</groupId>
				<artifactId>hibernate-search-analyzers</artifactId>
				<version>${hibernate.search.version}</version>
			</dependency>

			<dependency>
				<groupId>org.hibernate</groupId>
				<artifactId>hibernate-core</artifactId>
				<version>${hibernate.version}</version>
			</dependency>

			<dependency>
				<groupId>org.hibernate</groupId>
				<artifactId>hibernate-ehcache</artifactId>
				<version>${hibernate.version}</version>
			</dependency>

			<dependency>
				<groupId>org.hibernate</groupId>
				<artifactId>hibernate-entitymanager</artifactId>
				<version>${hibernate.entitymanager.version}</version>
				<exclusions>
					<exclusion>
						<groupId>javassist</groupId>
						<artifactId>javassist</artifactId>
					</exclusion>
				</exclusions>
			</dependency>

         <dependency>
            <groupId>org.hibernate</groupId>
            <artifactId>hibernate-validator</artifactId>
            <version>${hibernate.validator.version}</version>
         </dependency>

			<dependency>
				<groupId>org.jboss.el</groupId>
				<artifactId>jboss-el</artifactId>
				<version>1.0_02.CR6</version>
			</dependency>

			<!-- repeat resteasy version to make sure the seam bom doesn't downgrade it -->
			<dependency>
				<groupId>org.jboss.resteasy</groupId>
				<artifactId>resteasy-bom</artifactId>
				<version>${resteasy.version}</version>
				<type>pom</type>
				<scope>import</scope>
			</dependency>

            <!-- make sure the richfaces version is not provided by the seam bom -->
            <dependency>
                <groupId>org.richfaces</groupId>
                <artifactId>richfaces-bom</artifactId>
                <version>${richfaces.version}</version>
                <scope>import</scope>
                <type>pom</type>
            </dependency>


            <dependency>
				<groupId>org.jboss.seam</groupId>
				<artifactId>bom</artifactId>
				<version>${seam.version}</version>
				<type>pom</type>
				<scope>import</scope>
			</dependency>

			<dependency>
				<groupId>org.jboss.seam</groupId>
				<artifactId>jboss-seam</artifactId>
				<version>${seam.version}</version>
			</dependency>

			<dependency>
				<groupId>org.jboss.seam</groupId>
				<artifactId>jboss-seam-resteasy</artifactId>
				<version>${seam.version}</version>
				<exclusions>
					<!-- We use Jackson for json, so exclude the default jettison provider -->
					<exclusion>
						<groupId>org.jboss.resteasy</groupId>
						<artifactId>resteasy-jettison-provider</artifactId>
					</exclusion>
				</exclusions>
			</dependency>

          <!-- Solr dependencies -->
          <dependency>
              <groupId>org.apache.solr</groupId>
              <artifactId>solr-core</artifactId>
              <version>3.6.2</version>
              <exclusions>
                  <exclusion>
                      <groupId>commons-httpclient</groupId>
                      <artifactId>commons-httpclient</artifactId>
                  </exclusion>
                  <exclusion>
                      <groupId>org.apache.solr</groupId>
                      <artifactId>solr-solrj</artifactId>
                  </exclusion>
                  <exclusion>
                      <groupId>woodstox</groupId>
                      <artifactId>wstx-asl</artifactId>
                  </exclusion>
                  <exclusion>
                      <groupId>net.java.dev.stax-utils</groupId>
                      <artifactId>stax-utils</artifactId>
                  </exclusion>
                  <exclusion>
                      <groupId>commons-logging</groupId>
                      <artifactId>commons-logging</artifactId>
                  </exclusion>
                  <!-- NB: https://hibernate.onjira.com/browse/HSEARCH-380 -->
                  <exclusion>
                      <groupId>org.apache.solr</groupId>
                      <artifactId>solr-lucene-core</artifactId>
                  </exclusion>
              </exclusions>
          </dependency>
			 <dependency>
			    <groupId>org.apache.solr</groupId>
			    <artifactId>solr-solrj</artifactId>
			    <version>3.6.2</version>
			 </dependency>

            <dependency>
               <groupId>net.customware.gwt.presenter</groupId>
               <artifactId>gwt-presenter</artifactId>
               <version>1.1.1</version>
               <scope>compile</scope>
            </dependency>

		<dependency>
			<groupId>javax.validation</groupId>
			<artifactId>validation-api</artifactId>
			<version>1.0.0.GA</version>
			<scope>compile</scope>
		</dependency>

      </dependencies>
   </dependencyManagement>    

   <dependencies>
      <dependency>
            <groupId>org.projectlombok</groupId>
            <artifactId>lombok</artifactId>
      </dependency>
      <dependency>
            <groupId>org.slf4j</groupId>
            <artifactId>slf4j-log4j12</artifactId>
            <scope>test</scope>
      </dependency>
      <dependency>
            <groupId>org.zanata</groupId>
            <artifactId>zanata-common-api</artifactId>
            <type>test-jar</type>
            <scope>test</scope>
      </dependency>
   </dependencies>

   <!--
   https://community.jboss.org/wiki/MavenRepository
   https://community.jboss.org/wiki/MavenSettings
   https://community.jboss.org/wiki/MavenGettingStarted-Developers
   https://community.jboss.org/wiki/MavenGettingStarted-Users
   -->

   <repositories>
        <repository>
          <id>jboss-public-repository-group</id>
          <name>JBoss Public Maven Repository Group</name>
          <url>https://repository.jboss.org/nexus/content/groups/public/</url>
          <layout>default</layout>
          <releases>
            <enabled>true</enabled>
            <updatePolicy>never</updatePolicy>
          </releases>
          <snapshots>
            <enabled>true</enabled>
            <updatePolicy>never</updatePolicy>
          </snapshots>
        </repository>
        <repository>
          <id>okapi-cloudbees-release</id>
          <name>okapi-cloudbees-release</name>
          <url>http://repository-okapi.forge.cloudbees.com/release/</url>
          <releases>
            <enabled>true</enabled>
          </releases>
          <snapshots>
            <enabled>false</enabled>
          </snapshots>
        </repository>
    </repositories>

    <pluginRepositories>
        <pluginRepository>
          <id>jboss-public-repository-group</id>
          <name>JBoss Public Maven Repository Group</name>
          <url>https://repository.jboss.org/nexus/content/groups/public/</url>
          <layout>default</layout>
          <releases>
            <enabled>true</enabled>
            <updatePolicy>never</updatePolicy>
          </releases>
          <snapshots>
            <enabled>true</enabled>
            <updatePolicy>never</updatePolicy>
          </snapshots>
        </pluginRepository>

        <pluginRepository>
            <id>cobertura-it-maven-plugin-maven2-release</id>
            <url>http://cobertura-it-maven-plugin.googlecode.com/svn/maven2/releases</url>
            <snapshots>
                <enabled>false</enabled>
            </snapshots>
            <releases>
                <enabled>true</enabled>
            </releases>
        </pluginRepository>
    </pluginRepositories>


   <build>
      <plugins>
         <plugin>
            <groupId>org.apache.maven.plugins</groupId>
            <artifactId>maven-enforcer-plugin</artifactId>
            <executions>
              <execution>
                <id>enforce-ban-duplicate-classes</id>
                <goals>
                  <goal>enforce</goal>
                </goals>
                <configuration>
                  <rules>
                    <banDuplicateClasses>
                       <ignoreClasses combine.children="append">
                          <!-- caused by Lombok (but fortunately lombok is "provided") -->
                          <ignoreClass>com.sun.jna.*</ignoreClass>
                       </ignoreClasses>
                    </banDuplicateClasses>
                  </rules>
                </configuration>
              </execution>

              <execution>
                <id>enforce-no-repositories</id>
                <goals>
                  <goal>enforce</goal>
                </goals>
                <configuration>
                  <rules>
                    <requireNoRepositories>
                      <allowedRepositories combine.children="append">
                        <allowedRepository>jboss-public-repository-group</allowedRepository>
                        <allowedRepository>okapi-cloudbees-release</allowedRepository>
                      </allowedRepositories>
                      <allowedPluginRepositories>
                        <allowedPluginRepository>cobertura-it-maven-plugin-maven2-release</allowedPluginRepository>
                        <allowedPluginRepository>jboss-public-repository-group</allowedPluginRepository>
                      </allowedPluginRepositories>
                    </requireNoRepositories>
                  </rules>
                </configuration>
              </execution>
            </executions>
         </plugin>
      </plugins>
      <pluginManagement>
         <plugins>
            <plugin>
               <artifactId>maven-failsafe-plugin</artifactId>
               <version>2.12</version>
            </plugin>
            <plugin>
               <groupId>org.apache.maven.plugins</groupId>
               <artifactId>maven-war-plugin</artifactId>
               <version>2.1.1</version>
            </plugin>
            <plugin>
                <groupId>org.codehaus.enunciate</groupId>
                <artifactId>maven-enunciate-plugin</artifactId>
                <version>${enunciate.version}</version>
            </plugin>
            <plugin>
                <groupId>org.codehaus.mojo</groupId>
                <artifactId>gwt-maven-plugin</artifactId>
                <version>2.5.0</version>
            </plugin>
             <plugin>
                 <groupId>org.codehaus.mojo</groupId>
                 <artifactId>cobertura-maven-plugin</artifactId>
                 <version>2.5.1</version>
                 <configuration>
                     <formats>
                         <format>xml</format>
                     </formats>
                 </configuration>
             </plugin>
         </plugins>
      </pluginManagement>
   </build>

    <profiles>

		<profile>
			<!-- Profile to use more recent versions of hibernate etc. for jboss 7 -->
			<id>jboss7</id>
			<properties>
		        <war_bundles_jsf_impl>true</war_bundles_jsf_impl>
			</properties>
         <dependencies>
            <dependency>
               <groupId>org.slf4j</groupId>
               <artifactId>slf4j-api</artifactId>
               <scope>provided</scope>
            </dependency>
            <dependency>
               <groupId>commons-collections</groupId>
               <artifactId>commons-collections</artifactId>
               <scope>provided</scope>
            </dependency>
            <dependency>
               <groupId>commons-logging</groupId>
               <artifactId>commons-logging</artifactId>
               <scope>provided</scope>
            </dependency>
            <dependency>
               <groupId>javassist</groupId>
               <artifactId>javassist</artifactId>
               <scope>provided</scope>
            </dependency>
            <dependency>
               <groupId>javax.faces</groupId>
               <artifactId>jsf-api</artifactId>
               <scope>provided</scope>
            </dependency>
            <dependency>
               <groupId>javax.faces</groupId>
               <artifactId>jsf-impl</artifactId>
               <scope>provided</scope>
            </dependency>
            <dependency>
               <groupId>com.google.gwt</groupId>
               <artifactId>gwt-user</artifactId>
               <scope>provided</scope>
            </dependency>
            <dependency>
               <groupId>net.customware.gwt.presenter</groupId>
               <artifactId>gwt-presenter</artifactId>
               <version>1.1.1</version>
               <scope>provided</scope>
            </dependency>
         </dependencies>
         
		</profile>

        <profile>
            <!--this is used to run GWT in dev mode. Adjust your IDE to include the delombok -->
            <id>delombok</id>
            <properties>
                <zanata.gwt.module>org.zanata.webtrans.ApplicationSafari</zanata.gwt.module>
            </properties>
            <build>
                <plugins>
                    <plugin>
                        <artifactId>maven-antrun-plugin</artifactId>
                        <executions>
                            <execution>
                                <phase>generate-sources</phase>
                                <configuration>
                                    <target>
                                        <echo>include following as source in your IDE </echo>
                                        <echo>${delombok.dir}</echo>
                                        <echo>exclude following as source in your IDE</echo>
                                        <echo>${lombok.source.dir}</echo>
                                    </target>
                                </configuration>
                                <goals>
                                    <goal>run</goal>
                                </goals>
                            </execution>
                        </executions>
                    </plugin>
                    <plugin>
                        <groupId>org.projectlombok</groupId>
                        <artifactId>lombok-maven-plugin</artifactId>
                        <version>0.11.0.0</version>
                        <executions>
                            <execution>
                                <phase>generate-sources</phase>
                                <goals>
                                    <goal>delombok</goal>
                                </goals>
                                <configuration>
                                    <sourceDirectory>${lombok.source.dir}</sourceDirectory>
                                    <outputDirectory>${delombok.dir}</outputDirectory>
                                    <verbose>true</verbose>
                                </configuration>
                            </execution>
                        </executions>
                        <dependencies>
                            <dependency>
                                <groupId>sun.jdk</groupId>
                                <artifactId>tools</artifactId>
                                <version>1.6</version>
                                <scope>system</scope>
                                <systemPath>${java.home}/../lib/tools.jar</systemPath>
                            </dependency>
                        </dependencies>
                    </plugin>
                </plugins>
            </build>
        </profile>
    </profiles>

	<distributionManagement>
		<repository>
			<uniqueVersion>false</uniqueVersion>
			<id>cloudbees-private-release-repository</id>
			<name>cloudbees-private-release-repository</name>
			<url>dav:https://repository-zanata.forge.cloudbees.com/release/</url>
			<layout>default</layout>
		</repository>
		<snapshotRepository>
			<uniqueVersion>false</uniqueVersion>
			<id>cloudbees-private-snapshot-repository</id>
			<name>cloudbees-private-snapshot-repository</name>
			<url>dav:https://repository-zanata.forge.cloudbees.com/snapshot/</url>
			<layout>default</layout>
		</snapshotRepository>
	</distributionManagement>

  <modules>
    <module>zanata-model</module>
    <module>zanata-war</module>
    <module>functional-test</module>
	<!-- <module>zanata-dist</module> -->
  </modules>
</project>
<|MERGE_RESOLUTION|>--- conflicted
+++ resolved
@@ -32,18 +32,11 @@
       <gwteventservice.version>1.2.1</gwteventservice.version>
       <okapi.version>0.18</okapi.version>
 
-<<<<<<< HEAD
-      <zanata.api.version>2.1.1-SNAPSHOT</zanata.api.version>
-      <zanata.client.version>2.0.2-SNAPSHOT</zanata.client.version>
-      <zanata.common.version>2.1.2-SNAPSHOT</zanata.common.version>
-      <richfaces.version>4.3.0.Final</richfaces.version>
-=======
       <zanata.api.version>2.2.0</zanata.api.version>
       <zanata.client.version>2.2.0</zanata.client.version>
       <zanata.common.version>2.2.0</zanata.common.version>
 
-	  <richfaces.version>3.3.3.Final</richfaces.version>
->>>>>>> d1b07c74
+      <richfaces.version>4.3.0.Final</richfaces.version>
 
 	  <!-- see http://community.jboss.org/wiki/HibernateCompatibilityMatrix?decorator=print -->
 	  <!-- see also the jboss7 profile below -->
