<?xml version="1.0" encoding="UTF-8"?>
<project xmlns="http://maven.apache.org/POM/4.0.0" xmlns:xsi="http://www.w3.org/2001/XMLSchema-instance" xsi:schemaLocation="http://maven.apache.org/POM/4.0.0 http://maven.apache.org/xsd/maven-4.0.0.xsd">
  <modelVersion>4.0.0</modelVersion>
  <artifactId>server</artifactId>
<<<<<<< HEAD
  <version>3.9.0-SNAPSHOT</version>
=======
  <version>3.8.0-rc-2-SNAPSHOT</version>
>>>>>>> d9acbe29
  <name>Zanata server modules</name>
  <packaging>pom</packaging>
  <parent>
    <groupId>org.zanata</groupId>
    <artifactId>zanata-parent</artifactId>
    <version>25</version>
    <relativePath>../parent</relativePath>
  </parent>

  <scm>
    <connection>scm:git:git://github.com/zanata/zanata-server.git</connection>
    <developerConnection>scm:git:git@github.com:zanata/zanata-server.git</developerConnection>
    <url>https://github.com/zanata/zanata-server</url>
    <tag>HEAD</tag>
  </scm>

  <properties>
    <byteman.version>2.1.2</byteman.version>
    <cobertura.total-line-rate>50</cobertura.total-line-rate>
    <cobertura.total-branch-rate>30</cobertura.total-branch-rate>
    <cobertura.halt.failure>false</cobertura.halt.failure>
    <delombok.dir>${project.build.directory}/delombok/org/zanata</delombok.dir>
    <failsafe.rerunFailingTestsCount>3</failsafe.rerunFailingTestsCount>
    <failsafe.useFile>false</failsafe.useFile>
    <surefire.useFile>false</surefire.useFile>
    <surefire.version>2.19</surefire.version>
    <!-- Applies to surefire and failsafe (if enabled) -->
    <failIfNoTests>true</failIfNoTests>

    <deltaspike.version>1.4.1</deltaspike.version>
    <cdi.runtime>provided</cdi.runtime>
    <cdi.compile>provided</cdi.compile>
    <picketlink.version>2.5.4.SP4</picketlink.version>
    <infinispan.version>6.0.2.Final</infinispan.version>
    <weld.version>1.1.29.Final</weld.version>
    <weld.se.version>${weld.version}</weld.se.version>
    <groovy.version>2.4.5</groovy.version>
    <guava.version>18.0</guava.version>
    <gwt.version>2.6.1</gwt.version>
    <icu4j.version>50.1.1</icu4j.version>
    <lombok.source.dir>${project.build.sourceDirectory}/org/zanata</lombok.source.dir>
    <lucene.version>3.6.2</lucene.version>
    <org.mock-server.version>3.9.17</org.mock-server.version>

    <!--
    Version of java compiler used for building. (Specified as major.minor,
    as used by javac -source and -target).
    -->
    <required.java>1.8</required.java>
    <!--
      Version of Java used for runtime (major.minor) and for bytecode
      generation. Should correspond with animal.sniffer.signature.
    -->
    <!-- NB: When changing this, be sure to update the rpm's spec file to match -->
    <required.jvm>1.8</required.jvm>
    <!--
      Version of Java used for API compatibility checking. Should
      correspond with required.jvm.
    -->
    <animal.sniffer.signature>java18</animal.sniffer.signature>

    <!-- Not currently working for Java 1.8: https://github.com/mojohaus/animal-sniffer/issues/1 -->
    <animal.sniffer.skip>true</animal.sniffer.skip>

    <!--
    Not used yet.

    When updating commonmark.js, please update the file commonmark-*.min.js
    and the string jsf.project.about.markup in messages.properties.

    TODO: package commonmark.js for webjars.org
    <commonmark.spec.version>18.0</commonmark.spec.version>
    -->

    <solr.version>${lucene.version}</solr.version>
    <seam.version>2.3.1.Final</seam.version>
    <slf4j.version>1.7.12</slf4j.version>
    <gwteventservice.version>1.2.1</gwteventservice.version>
    <okapi.version>0.22</okapi.version>

    <zanata.assets.version>8.0.5</zanata.assets.version>
    <zanata.api.version>3.8.3</zanata.api.version>
    <!-- This should always be the previous version of the used api version above (but only 3.0.1 or later will work) -->
    <zanata.api.compat.version>3.4.1</zanata.api.compat.version>
    <zanata.client.version>3.8.1</zanata.client.version>
    <zanata.common.version>3.8.1</zanata.common.version>

    <richfaces.version>4.5.4.Final</richfaces.version>

    <arquillian.version>1.1.5.Final</arquillian.version>
    <shrinkwrap.api.version>1.2.2</shrinkwrap.api.version>
    <shrinkwrap.resolver.version>2.0.0</shrinkwrap.resolver.version>
    <shrinkwrap.desc.version>2.0.0-alpha-5</shrinkwrap.desc.version>

    <!-- see http://community.jboss.org/wiki/HibernateCompatibilityMatrix?decorator=print -->
    <!-- see also the jboss7 profile below -->
    <hibernate.scope>provided</hibernate.scope>
    <!--
         NB: JBoss EAP 6.4.0 has 4.2.18.Final-redhat-2
    -->
    <hibernate.version>4.2.19.Final</hibernate.version>
    <hibernate.search.scope>compile</hibernate.search.scope>
    <!-- Hibernate Search 4.4.x is for Hibernate Core 4.2.x:
     http://in.relation.to/Bloggers/HibernateSearchWeekendReleasesFromBothMaintenanceBranches
     -->
    <!-- 4.4.5.Final is not in Central -->
    <hibernate.search.version>4.4.6.Final</hibernate.search.version>
    <hibernate.entitymanager.version>${hibernate.version}</hibernate.entitymanager.version>
    <war_bundles_jsf_impl>false</war_bundles_jsf_impl>
    <hibernate.validator.version>4.3.2.Final</hibernate.validator.version>

    <!-- controls concordion output location-->
    <concordion.output.dir>${project.build.directory}/concordion</concordion.output.dir>

    <!-- JBoss version for Arquillian dependencies -->
    <jboss.as.version>7.2.0.Final</jboss.as.version>

    <jdbc.groupId>mysql</jdbc.groupId>
    <jdbc.artifactId>mysql-connector-java</jdbc.artifactId>
    <jdbc.version>5.1.26</jdbc.version>

    <resteasy.scope>compile</resteasy.scope>
    <resteasy.version>3.0.11.Final</resteasy.version>

    <cargo.extract.dir>${project.build.directory}/cargo/installs</cargo.extract.dir>
    <!-- This URL must be set by a profile (wildfly), settings.xml or mvn command line -->
    <!-- <cargo.installation></cargo.installation> -->

    <download.dir>${user.home}/Downloads</download.dir>

  </properties>

  <dependencyManagement>
    <dependencies>

      <!-- See https://issues.jboss.org/browse/WFK2-674
 For some warnings in the console. It happens when deltaspike-jsf
 doesn't run against jsf 2.1 (eap) -->
      <dependency>
        <groupId>org.apache.deltaspike.core</groupId>
        <artifactId>deltaspike-core-api</artifactId>
        <version>${deltaspike.version}</version>
        <scope>${cdi.compile}</scope>
      </dependency>
      <dependency>
        <groupId>org.apache.deltaspike.core</groupId>
        <artifactId>deltaspike-core-impl</artifactId>
        <version>${deltaspike.version}</version>
        <scope>${cdi.runtime}</scope>
      </dependency>
      <dependency>
        <groupId>org.apache.deltaspike.modules</groupId>
        <artifactId>deltaspike-servlet-module-api</artifactId>
        <version>${deltaspike.version}</version>
        <scope>${cdi.compile}</scope>
      </dependency>
      <dependency>
        <groupId>org.apache.deltaspike.modules</groupId>
        <artifactId>deltaspike-servlet-module-impl</artifactId>
        <version>${deltaspike.version}</version>
        <scope>${cdi.runtime}</scope>
      </dependency>
      <dependency>
        <groupId>org.apache.deltaspike.modules</groupId>
        <artifactId>deltaspike-jsf-module-api</artifactId>
        <version>${deltaspike.version}</version>
        <scope>${cdi.compile}</scope>
      </dependency>
      <dependency>
        <groupId>org.apache.deltaspike.modules</groupId>
        <artifactId>deltaspike-jsf-module-impl</artifactId>
        <version>${deltaspike.version}</version>
        <scope>${cdi.runtime}</scope>
      </dependency>
      <dependency>
        <groupId>org.apache.deltaspike.modules</groupId>
        <artifactId>deltaspike-security-module-api</artifactId>
        <version>${deltaspike.version}</version>
        <scope>${cdi.compile}</scope>
      </dependency>
      <dependency>
        <groupId>org.apache.deltaspike.modules</groupId>
        <artifactId>deltaspike-security-module-impl</artifactId>
        <version>${deltaspike.version}</version>
        <scope>${cdi.runtime}</scope>
      </dependency>
      <dependency>
        <groupId>org.apache.deltaspike.modules</groupId>
        <artifactId>deltaspike-jpa-module-api</artifactId>
        <version>${deltaspike.version}</version>
        <scope>${cdi.compile}</scope>
      </dependency>
      <dependency>
        <groupId>org.apache.deltaspike.modules</groupId>
        <artifactId>deltaspike-jpa-module-impl</artifactId>
        <version>${deltaspike.version}</version>
        <scope>${cdi.runtime}</scope>
      </dependency>

      <dependency>
        <groupId>junit</groupId>
        <artifactId>junit</artifactId>
        <version>4.12</version>
        <scope>test</scope>
      </dependency>

      <dependency>
        <groupId>org.jboss.shrinkwrap</groupId>
        <artifactId>shrinkwrap-api</artifactId>
        <version>${shrinkwrap.api.version}</version>
      </dependency>

      <dependency>
        <groupId>org.jboss.shrinkwrap</groupId>
        <artifactId>shrinkwrap-impl-base</artifactId>
        <version>${shrinkwrap.api.version}</version>
      </dependency>

      <dependency>
        <groupId>org.jboss.shrinkwrap</groupId>
        <artifactId>shrinkwrap-spi</artifactId>
        <version>${shrinkwrap.api.version}</version>
      </dependency>

      <dependency>
        <groupId>org.yaml</groupId>
        <artifactId>snakeyaml</artifactId>
        <version>1.13</version>
      </dependency>

      <dependency>
        <groupId>org.picketlink</groupId>
        <artifactId>picketlink-api</artifactId>
        <version>${picketlink.version}</version>
        <scope>${cdi.compile}</scope>
      </dependency>
      <dependency>
        <groupId>org.picketlink</groupId>
        <artifactId>picketlink-impl</artifactId>
        <version>${picketlink.version}</version>
        <scope>${cdi.runtime}</scope>
      </dependency>

      <dependency>
        <groupId>org.picketlink</groupId>
        <artifactId>picketlink-idm-api</artifactId>
        <version>${picketlink.version}</version>
        <scope>${cdi.compile}</scope>
      </dependency>
      <!--<dependency>-->
      <!--<groupId>org.picketlink</groupId>-->
      <!--<artifactId>picketlink-deltaspike</artifactId>-->
      <!--<version>${picketlink.version}</version>-->
      <!--<scope>${cdi.compile}</scope>-->
      <!--</dependency>-->
      <!--<dependency>-->
      <!--<groupId>org.picketlink</groupId>-->
      <!--<artifactId>picketlink-social</artifactId>-->
      <!--<version>${picketlink.version}</version>-->
      <!--<scope>${cdi.compile}</scope>-->
      <!--</dependency>-->
      <!--<dependency>-->
      <!--<groupId>org.picketlink</groupId>-->
      <!--<artifactId>picketlink-web</artifactId>-->
      <!--<version>2.0.3.Final</version>-->
      <!--<scope>provided</scope>-->
      <!--</dependency>-->

      <dependency>
        <groupId>org.richfaces</groupId>
        <artifactId>richfaces</artifactId>
        <version>${richfaces.version}</version>
        <exclusions>
          <exclusion>
            <groupId>org.jboss.spec.javax.el</groupId>
            <artifactId>jboss-el-api_3.0_spec</artifactId>
          </exclusion>
        </exclusions>
      </dependency>

      <dependency>
        <groupId>org.slf4j</groupId>
        <artifactId>jul-to-slf4j</artifactId>
        <version>${slf4j.version}</version>
        <scope>provided</scope>
      </dependency>

      <dependency>
        <groupId>org.jboss.spec</groupId>
        <artifactId>jboss-javaee-6.0</artifactId>
        <version>3.0.2.Final</version>
        <type>pom</type>
        <scope>import</scope>
      </dependency>

      <dependency>
        <groupId>antlr</groupId>
        <artifactId>antlr</artifactId>
        <version>2.7.7</version>
        <scope>provided</scope>
      </dependency>

      <dependency>
        <groupId>commons-codec</groupId>
        <artifactId>commons-codec</artifactId>
        <version>1.9</version>
      </dependency>

      <dependency>
        <groupId>dom4j</groupId>
        <artifactId>dom4j</artifactId>
        <version>1.6.1</version>
        <scope>provided</scope>
        <exclusions>
          <exclusion>
            <groupId>xml-apis</groupId>
            <artifactId>xml-apis</artifactId>
          </exclusion>
        </exclusions>
      </dependency>

      <dependency>
        <groupId>com.sun.faces</groupId>
        <artifactId>jsf-impl</artifactId>
        <version>2.1.28</version>
        <scope>provided</scope>
      </dependency>

      <dependency>
        <groupId>com.sun.xml.fastinfoset</groupId>
        <artifactId>FastInfoset</artifactId>
        <version>1.2.12</version>
      </dependency>

      <dependency>
        <groupId>org.jboss.seam</groupId>
        <artifactId>jboss-seam</artifactId>
        <type>ejb</type>
        <version>${seam.version}</version>
        <exclusions>
          <exclusion>
            <groupId>javax.el</groupId>
            <artifactId>el-api</artifactId>
          </exclusion>
        </exclusions>
      </dependency>

      <dependency>
        <groupId>org.jboss.seam</groupId>
        <artifactId>jboss-seam-debug</artifactId>
        <version>${seam.version}</version>
      </dependency>

      <dependency>
        <groupId>org.jboss.seam</groupId>
        <artifactId>jboss-seam-mail</artifactId>
        <version>${seam.version}</version>
      </dependency>

      <dependency>
        <groupId>org.jboss.seam</groupId>
        <artifactId>jboss-seam-ui</artifactId>
        <version>${seam.version}</version>
      </dependency>

      <dependency>
        <groupId>org.jboss.security</groupId>
        <artifactId>jboss-negotiation-common</artifactId>
        <version>2.3.6.Final</version>
        <scope>provided</scope>
      </dependency>

      <dependency>
        <groupId>org.jboss.web</groupId>
        <artifactId>jbossweb</artifactId>
        <version>7.5.4.Final</version>
        <scope>provided</scope>
      </dependency>

      <dependency>
        <groupId>commons-beanutils</groupId>
        <artifactId>commons-beanutils</artifactId>
        <version>1.9.2</version>
        <exclusions>
          <exclusion>
            <groupId>commons-logging</groupId>
            <artifactId>commons-logging</artifactId>
          </exclusion>
        </exclusions>
      </dependency>

      <dependency>
        <groupId>org.apache.httpcomponents</groupId>
        <artifactId>httpclient</artifactId>
        <version>4.4</version>
        <exclusions>
          <exclusion>
            <groupId>commons-logging</groupId>
            <artifactId>commons-logging</artifactId>
          </exclusion>
        </exclusions>
      </dependency>

      <dependency>
        <groupId>org.apache.httpcomponents</groupId>
        <artifactId>httpcore</artifactId>
        <version>4.4</version>
      </dependency>

      <dependency>
        <groupId>org.apache.maven</groupId>
        <artifactId>maven-aether-provider</artifactId>
        <version>3.0.5</version>
      </dependency>

      <dependency>
        <groupId>org.apache.maven.wagon</groupId>
        <artifactId>wagon-provider-api</artifactId>
        <version>2.4</version>
      </dependency>

      <dependency>
        <groupId>org.apache.maven.wagon</groupId>
        <artifactId>wagon-http-lightweight</artifactId>
        <version>2.4</version>
      </dependency>

      <dependency>
        <groupId>org.assertj</groupId>
        <artifactId>assertj-core</artifactId>
        <version>1.6.0</version>
        <scope>test</scope>
      </dependency>

      <dependency>
        <groupId>org.jboss.byteman</groupId>
        <artifactId>byteman</artifactId>
        <version>${byteman.version}</version>
      </dependency>

      <dependency>
        <groupId>org.jboss.byteman</groupId>
        <artifactId>byteman-bmunit</artifactId>
        <version>${byteman.version}</version>
      </dependency>

      <dependency>
        <groupId>org.jboss.byteman</groupId>
        <artifactId>byteman-install</artifactId>
        <version>${byteman.version}</version>
      </dependency>

      <dependency>
        <groupId>org.jboss.byteman</groupId>
        <artifactId>byteman-submit</artifactId>
        <version>${byteman.version}</version>
      </dependency>

      <dependency>
        <groupId>org.jboss.com.sun.httpserver</groupId>
        <artifactId>httpserver</artifactId>
        <version>1.0.1.Final</version>
      </dependency>

      <dependency>
        <groupId>org.jboss.shrinkwrap.descriptors</groupId>
        <artifactId>shrinkwrap-descriptors-api-base</artifactId>
        <version>${shrinkwrap.desc.version}</version>
      </dependency>

      <dependency>
        <groupId>org.jboss.shrinkwrap.descriptors</groupId>
        <artifactId>shrinkwrap-descriptors-api-javaee</artifactId>
        <version>${shrinkwrap.desc.version}</version>
      </dependency>

      <dependency>
        <groupId>org.jboss.shrinkwrap.descriptors</groupId>
        <artifactId>shrinkwrap-descriptors-api-jboss</artifactId>
        <version>${shrinkwrap.desc.version}</version>
      </dependency>

      <dependency>
        <groupId>org.jboss.shrinkwrap.descriptors</groupId>
        <artifactId>shrinkwrap-descriptors-impl-base</artifactId>
        <version>${shrinkwrap.desc.version}</version>
      </dependency>

      <dependency>
        <groupId>org.jboss.shrinkwrap.descriptors</groupId>
        <artifactId>shrinkwrap-descriptors-impl-javaee</artifactId>
        <version>${shrinkwrap.desc.version}</version>
      </dependency>

      <dependency>
        <groupId>org.jboss.shrinkwrap.descriptors</groupId>
        <artifactId>shrinkwrap-descriptors-impl-jboss</artifactId>
        <version>${shrinkwrap.desc.version}</version>
      </dependency>

      <dependency>
        <groupId>org.jboss.shrinkwrap.descriptors</groupId>
        <artifactId>shrinkwrap-descriptors-spi</artifactId>
        <version>${shrinkwrap.desc.version}</version>
      </dependency>

      <dependency>
        <groupId>org.jboss.xnio</groupId>
        <artifactId>xnio-api</artifactId>
        <version>3.2.3.Final</version>
      </dependency>

      <dependency>
        <groupId>org.jboss.xnio</groupId>
        <artifactId>xnio-nio</artifactId>
        <version>3.2.3.Final</version>
      </dependency>

      <dependency>
        <groupId>org.jboss.marshalling</groupId>
        <artifactId>jboss-marshalling</artifactId>
        <version>1.4.6.Final</version>
        <scope>test</scope>
      </dependency>

      <dependency>
        <groupId>org.jboss.marshalling</groupId>
        <artifactId>jboss-marshalling-river</artifactId>
        <version>1.4.6.Final</version>
        <scope>test</scope>
      </dependency>

      <dependency>
        <groupId>org.jglue.cdi-unit</groupId>
        <artifactId>cdi-unit</artifactId>
        <version>3.1.2</version>
        <scope>test</scope>
        <exclusions>
          <exclusion>
            <groupId>org.jboss.weld.se</groupId>
            <artifactId>weld-se-core</artifactId>
          </exclusion>
        </exclusions>
      </dependency>

      <dependency>
        <groupId>org.jboss.weld.se</groupId>
        <artifactId>weld-se-core</artifactId>
        <version>${weld.se.version}</version>
        <scope>test</scope>
        <exclusions>
          <exclusion>
            <groupId>javax.annotation</groupId>
            <artifactId>jsr250-api</artifactId>
          </exclusion>
          <exclusion>
            <groupId>javax.el</groupId>
            <artifactId>el-api</artifactId>
          </exclusion>
        </exclusions>
      </dependency>

      <!-- Liquibase Dependencies -->
      <!-- If the Liquibase version is being updated, please refer to
      any changelog files that run 'on change' and make sure that they still run
      after upgrading the version. -->
      <dependency>
        <groupId>org.liquibase</groupId>
        <artifactId>liquibase-core</artifactId>
        <version>3.4.1</version>
      </dependency>

      <dependency>
        <groupId>org.opensymphony.quartz</groupId>
        <artifactId>quartz</artifactId>
        <version>1.6.5</version>
      </dependency>

      <!-- zanata assets -->
      <dependency>
        <groupId>org.zanata</groupId>
        <artifactId>zanata-assets</artifactId>
        <version>${zanata.assets.version}</version>
      </dependency>

      <dependency>
        <groupId>org.zanata</groupId>
        <artifactId>frontend</artifactId>
        <version>${project.version}</version>
      </dependency>

      <!-- zanata api -->
      <dependency>
        <groupId>org.zanata</groupId>
        <artifactId>zanata-common-api</artifactId>
        <version>${zanata.api.version}</version>
        <exclusions>
          <exclusion>
            <groupId>javax.annotation</groupId>
            <artifactId>jsr250-api</artifactId>
          </exclusion>
          <exclusion>
            <groupId>javax.servlet</groupId>
            <artifactId>servlet-api</artifactId>
          </exclusion>
          <exclusion>
            <groupId>javax.xml.bind</groupId>
            <artifactId>jaxb-api</artifactId>
          </exclusion>
          <exclusion>
            <groupId>org.jboss.resteasy</groupId>
            <artifactId>resteasy-jaxb-provider</artifactId>
          </exclusion>
          <exclusion>
            <groupId>org.jboss.resteasy</groupId>
            <artifactId>resteasy-jaxrs</artifactId>
          </exclusion>
          <exclusion>
            <groupId>org.jboss.resteasy</groupId>
            <artifactId>resteasy-multipart-provider</artifactId>
          </exclusion>
          <!-- Need to exclude jersey from api, getHeader method is not available in jersey jaxrs -->
          <exclusion>
            <groupId>com.sun.jersey</groupId>
            <artifactId>jersey-core</artifactId>
          </exclusion>
        </exclusions>
      </dependency>

      <dependency>
        <groupId>org.zanata</groupId>
        <artifactId>zanata-common-api</artifactId>
        <version>${zanata.api.compat.version}</version>
        <classifier>compat</classifier>
        <scope>test</scope>
        <exclusions>
          <exclusion>
            <groupId>javax.annotation</groupId>
            <artifactId>jsr250-api</artifactId>
          </exclusion>
          <exclusion>
            <groupId>javax.servlet</groupId>
            <artifactId>servlet-api</artifactId>
          </exclusion>
          <exclusion>
            <groupId>javax.xml.bind</groupId>
            <artifactId>jaxb-api</artifactId>
          </exclusion>
        </exclusions>
      </dependency>

      <!-- zanata common -->
      <dependency>
        <groupId>org.zanata</groupId>
        <artifactId>zanata-common-util</artifactId>
        <version>${zanata.common.version}</version>
      </dependency>
      <dependency>
        <groupId>org.zanata</groupId>
        <artifactId>zanata-adapter-po</artifactId>
        <version>${zanata.common.version}</version>
      </dependency>
      <dependency>
        <groupId>org.zanata</groupId>
        <artifactId>zanata-adapter-glossary</artifactId>
        <version>${zanata.common.version}</version>
      </dependency>
      <dependency>
        <groupId>org.zanata</groupId>
        <artifactId>zanata-adapter-properties</artifactId>
        <version>${zanata.common.version}</version>
        <exclusions>
          <exclusion>
            <groupId>javax.xml.bind</groupId>
            <artifactId>jaxb-api</artifactId>
          </exclusion>
        </exclusions>
      </dependency>
      <dependency>
        <groupId>org.zanata</groupId>
        <artifactId>zanata-adapter-xliff</artifactId>
        <version>${zanata.common.version}</version>
        <exclusions>
          <exclusion>
            <groupId>javax.xml.bind</groupId>
            <artifactId>jsr173_api</artifactId>
          </exclusion>
        </exclusions>
      </dependency>

      <!-- zanata client -->
      <dependency>
        <groupId>org.zanata</groupId>
        <artifactId>zanata-rest-client</artifactId>
        <version>${zanata.client.version}</version>
        <scope>test</scope>
        <!-- The client uses a newer version of resteasy -->
        <exclusions>
          <exclusion>
            <groupId>org.jboss.resteasy</groupId>
            <artifactId>resteasy-jaxrs</artifactId>
          </exclusion>
          <exclusion>
            <groupId>org.jboss.resteasy</groupId>
            <artifactId>jaxrs-api</artifactId>
          </exclusion>
        </exclusions>
      </dependency>
      <dependency>
        <groupId>org.zanata</groupId>
        <artifactId>zanata-rest-client</artifactId>
        <version>${zanata.client.version}</version>
        <type>test-jar</type>
        <scope>test</scope>
      </dependency>

      <!-- zanata server -->
      <dependency>
        <groupId>org.zanata</groupId>
        <artifactId>zanata-model</artifactId>
        <version>${project.version}</version>
      </dependency>

      <dependency>
        <groupId>org.zanata</groupId>
        <artifactId>zanata-liquibase</artifactId>
        <version>${project.version}</version>
      </dependency>

      <dependency>
        <groupId>com.google.gwt</groupId>
        <artifactId>gwt-dev</artifactId>
        <version>${gwt.version}</version>
        <scope>provided</scope>
      </dependency>
      <dependency>
        <groupId>com.google.gwt</groupId>
        <artifactId>gwt-servlet</artifactId>
        <version>${gwt.version}</version>
        <scope>runtime</scope>
      </dependency>
      <dependency>
        <groupId>com.google.gwt</groupId>
        <artifactId>gwt-user</artifactId>
        <version>${gwt.version}</version>
        <scope>provided</scope>
      </dependency>
      <dependency>
        <groupId>com.google.gwt.inject</groupId>
        <artifactId>gin</artifactId>
        <version>1.5.0</version>
        <scope>provided</scope>
      </dependency>
      <dependency>
        <groupId>com.google.inject</groupId>
        <artifactId>guice</artifactId>
        <version>3.0</version>
      </dependency>

      <dependency>
          <groupId>com.google.protobuf</groupId>
          <artifactId>protobuf-java</artifactId>
          <version>2.4.1</version>
      </dependency>
      <dependency>
        <groupId>com.h2database</groupId>
        <artifactId>h2</artifactId>
        <version>1.4.180</version>
      </dependency>
      <dependency>
        <groupId>com.ibm.icu</groupId>
        <artifactId>icu4j</artifactId>
        <version>${icu4j.version}</version>
      </dependency>
      <dependency>
        <groupId>com.ibm.icu</groupId>
        <artifactId>icu4j</artifactId>
        <classifier>sources</classifier>
        <version>${icu4j.version}</version>
      </dependency>

      <dependency>
        <groupId>${jdbc.groupId}</groupId>
        <artifactId>${jdbc.artifactId}</artifactId>
        <version>${jdbc.version}</version>
        <scope>test</scope>
      </dependency>

      <dependency>
        <groupId>org.dbunit</groupId>
        <artifactId>dbunit</artifactId>
        <version>2.4.9</version>
      </dependency>

      <dependency>
        <groupId>de.novanic.gwteventservice</groupId>
        <artifactId>gwteventservice</artifactId>
        <version>${gwteventservice.version}</version>
        <scope>provided</scope>
      </dependency>
      <dependency>
        <groupId>de.novanic.gwteventservice</groupId>
        <artifactId>eventservice-rpc</artifactId>
        <version>${gwteventservice.version}</version>
      </dependency>
      <dependency>
        <groupId>de.novanic.gwteventservice</groupId>
        <artifactId>eventservice</artifactId>
        <version>${gwteventservice.version}</version>
      </dependency>

      <dependency>
        <groupId>net.sf.okapi.filters</groupId>
        <artifactId>okapi-filter-dtd</artifactId>
        <version>${okapi.version}</version>
        <exclusions>
          <exclusion>
            <groupId>net.sf.okapi.logbind</groupId>
            <artifactId>build-log4j</artifactId>
          </exclusion>
        </exclusions>
      </dependency>

      <dependency>
        <groupId>net.sf.okapi.filters</groupId>
        <artifactId>okapi-filter-html</artifactId>
        <version>${okapi.version}</version>
        <exclusions>
          <exclusion>
            <groupId>net.sf.okapi.logbind</groupId>
            <artifactId>build-log4j</artifactId>
          </exclusion>
        </exclusions>
      </dependency>

      <dependency>
        <groupId>net.sf.okapi.filters</groupId>
        <artifactId>okapi-filter-idml</artifactId>
        <version>${okapi.version}</version>
        <exclusions>
          <exclusion>
            <groupId>net.sf.okapi.logbind</groupId>
            <artifactId>build-log4j</artifactId>
          </exclusion>
        </exclusions>
      </dependency>

      <dependency>
        <groupId>net.sf.okapi.filters</groupId>
        <artifactId>okapi-filter-openoffice</artifactId>
        <version>${okapi.version}</version>
        <exclusions>
          <exclusion>
            <groupId>net.sf.okapi.logbind</groupId>
            <artifactId>build-log4j</artifactId>
          </exclusion>
        </exclusions>
      </dependency>

      <dependency>
        <groupId>net.sf.okapi.filters</groupId>
        <artifactId>okapi-filter-tmx</artifactId>
        <version>${okapi.version}</version>
        <exclusions>
          <exclusion>
            <groupId>net.sf.okapi.logbind</groupId>
            <artifactId>build-log4j</artifactId>
          </exclusion>
        </exclusions>
      </dependency>

      <dependency>
        <groupId>net.sf.okapi.filters</groupId>
        <artifactId>okapi-filter-plaintext</artifactId>
        <version>${okapi.version}</version>
        <exclusions>
          <exclusion>
            <groupId>net.sf.okapi.logbind</groupId>
            <artifactId>build-log4j</artifactId>
          </exclusion>
        </exclusions>
      </dependency>

      <dependency>
        <groupId>net.sf.okapi.filters</groupId>
        <artifactId>okapi-filter-regex</artifactId>
        <version>${okapi.version}</version>
        <exclusions>
          <exclusion>
            <groupId>net.sf.okapi.logbind</groupId>
            <artifactId>build-log4j</artifactId>
          </exclusion>
        </exclusions>
      </dependency>

      <dependency>
        <groupId>net.sf.okapi.steps</groupId>
        <artifactId>okapi-step-tokenization</artifactId>
        <version>${okapi.version}</version>
        <exclusions>
          <exclusion>
            <groupId>net.sf.okapi.logbind</groupId>
            <artifactId>build-log4j</artifactId>
          </exclusion>
        </exclusions>
      </dependency>

      <dependency>
        <groupId>net.sf.okapi.steps</groupId>
        <artifactId>okapi-step-wordcount</artifactId>
        <version>${okapi.version}</version>
        <exclusions>
          <exclusion>
            <groupId>net.sf.okapi.logbind</groupId>
            <artifactId>build-log4j</artifactId>
          </exclusion>
        </exclusions>
      </dependency>

      <dependency>
        <groupId>net.sf.okapi</groupId>
        <artifactId>okapi-core</artifactId>
        <version>${okapi.version}</version>
        <exclusions>
          <exclusion>
            <groupId>net.sf.okapi.logbind</groupId>
            <artifactId>build-log4j</artifactId>
          </exclusion>
        </exclusions>
      </dependency>

      <dependency>
        <groupId>net.sourceforge.cssparser</groupId>
        <artifactId>cssparser</artifactId>
        <version>0.9.14</version>
      </dependency>

      <dependency>
        <groupId>org.hibernate</groupId>
        <artifactId>hibernate-search-orm</artifactId>
        <version>${hibernate.search.version}</version>
        <scope>${hibernate.search.scope}</scope>
      </dependency>

      <dependency>
        <groupId>org.hibernate</groupId>
        <artifactId>hibernate-search-engine</artifactId>
        <version>${hibernate.search.version}</version>
        <scope>${hibernate.search.scope}</scope>
        <exclusions>
          <exclusion>
            <groupId>org.jboss.logging</groupId>
            <artifactId>jboss-logging</artifactId>
          </exclusion>
        </exclusions>
      </dependency>

      <dependency>
        <groupId>org.hibernate</groupId>
        <artifactId>hibernate-search-analyzers</artifactId>
        <version>${hibernate.search.version}</version>
        <scope>${hibernate.search.scope}</scope>
      </dependency>

      <dependency>
        <groupId>org.hibernate</groupId>
        <artifactId>hibernate-search-infinispan</artifactId>
        <version>${hibernate.search.version}</version>
        <scope>${hibernate.search.scope}</scope>
        <exclusions>
          <!-- Slightly older version provided by the app server -->
          <exclusion>
            <groupId>org.infinispan</groupId>
            <artifactId>infinispan-core</artifactId>
          </exclusion>
        </exclusions>
      </dependency>

      <dependency>
        <groupId>org.hibernate.common</groupId>
        <artifactId>hibernate-commons-annotations</artifactId>
        <version>4.0.4.Final</version>
        <exclusions>
          <exclusion>
            <groupId>org.jboss.logging</groupId>
            <artifactId>jboss-logging</artifactId>
          </exclusion>
        </exclusions>
      </dependency>

      <dependency>
        <groupId>org.hibernate</groupId>
        <artifactId>hibernate-core</artifactId>
        <version>${hibernate.version}</version>
        <exclusions>
          <exclusion>
            <groupId>org.jboss.logging</groupId>
            <artifactId>jboss-logging</artifactId>
          </exclusion>
        </exclusions>
        <!--<version>${hibernate.version}</version>-->
      </dependency>

      <dependency>
        <groupId>org.hibernate</groupId>
        <artifactId>hibernate-entitymanager</artifactId>
        <version>${hibernate.entitymanager.version}</version>
        <exclusions>
          <exclusion>
            <groupId>javassist</groupId>
            <artifactId>javassist</artifactId>
          </exclusion>
        </exclusions>
      </dependency>

      <dependency>
        <groupId>org.hibernate</groupId>
        <artifactId>hibernate-validator</artifactId>
        <version>${hibernate.validator.version}</version>
        <exclusions>
          <exclusion>
            <groupId>org.jboss.logging</groupId>
            <artifactId>jboss-logging</artifactId>
          </exclusion>
        </exclusions>
      </dependency>

      <dependency>
        <groupId>org.hibernate</groupId>
        <artifactId>hibernate-ehcache</artifactId>
        <version>${hibernate.version}</version>
      </dependency>

      <dependency>
        <groupId>org.hibernate</groupId>
        <artifactId>hibernate-testing</artifactId>
        <version>${hibernate.version}</version>
      </dependency>

      <dependency>
        <groupId>org.javassist</groupId>
        <artifactId>javassist</artifactId>
        <version>3.18.2-GA</version>
      </dependency>

      <dependency>
        <exclusions>
          <exclusion>
            <groupId>javax.el</groupId>
            <artifactId>el-api</artifactId>
          </exclusion>
        </exclusions>
        <groupId>org.jboss.logging</groupId>
        <artifactId>jboss-logging</artifactId>
        <version>3.1.4.GA</version>
      </dependency>

      <dependency>
        <groupId>org.jboss.logging</groupId>
        <artifactId>jboss-logging-annotations</artifactId>
        <version>1.2.0.Final</version>
      </dependency>

      <dependency>
        <groupId>org.jboss.logging</groupId>
        <artifactId>jboss-logging-processor</artifactId>
        <version>1.2.0.Final</version>
      </dependency>

      <dependency>
        <groupId>org.jboss.seam</groupId>
        <artifactId>jboss-seam</artifactId>
        <version>${seam.version}</version>
      </dependency>

      <dependency>
        <groupId>org.jboss.seam</groupId>
        <artifactId>jboss-seam-resteasy</artifactId>
        <version>${seam.version}</version>
        <exclusions>
          <!-- We use Jackson for json, so exclude the default jettison provider -->
          <exclusion>
            <groupId>org.jboss.resteasy</groupId>
            <artifactId>resteasy-jettison-provider</artifactId>
          </exclusion>
        </exclusions>
      </dependency>

      <dependency>
        <groupId>org.apache.lucene</groupId>
        <artifactId>lucene-core</artifactId>
        <version>${lucene.version}</version>
      </dependency>

      <dependency>
        <groupId>org.apache.lucene</groupId>
        <artifactId>lucene-analyzers</artifactId>
        <version>${lucene.version}</version>
      </dependency>

      <dependency>
        <groupId>org.apache.lucene</groupId>
        <artifactId>lucene-facet</artifactId>
        <version>${lucene.version}</version>
      </dependency>

      <dependency>
        <groupId>org.apache.lucene</groupId>
        <artifactId>lucene-phonetic</artifactId>
        <version>${lucene.version}</version>
      </dependency>

      <dependency>
        <groupId>org.apache.lucene</groupId>
        <artifactId>lucene-smartcn</artifactId>
        <version>${lucene.version}</version>
      </dependency>

      <dependency>
        <groupId>org.apache.lucene</groupId>
        <artifactId>lucene-stempel</artifactId>
        <version>${lucene.version}</version>
      </dependency>

      <!-- Solr dependencies -->
      <dependency>
        <groupId>org.apache.solr</groupId>
        <artifactId>solr-core</artifactId>
        <version>${solr.version}</version>
        <exclusions>
          <exclusion>
            <groupId>commons-httpclient</groupId>
            <artifactId>commons-httpclient</artifactId>
          </exclusion>
          <exclusion>
            <groupId>javax.servlet</groupId>
            <artifactId>servlet-api</artifactId>
          </exclusion>
          <exclusion>
            <groupId>org.apache.solr</groupId>
            <artifactId>solr-solrj</artifactId>
          </exclusion>
          <exclusion>
            <groupId>woodstox</groupId>
            <artifactId>wstx-asl</artifactId>
          </exclusion>
          <exclusion>
            <groupId>net.java.dev.stax-utils</groupId>
            <artifactId>stax-utils</artifactId>
          </exclusion>
          <exclusion>
            <groupId>commons-logging</groupId>
            <artifactId>commons-logging</artifactId>
          </exclusion>
          <!-- NB: https://hibernate.onjira.com/browse/HSEARCH-380 -->
          <exclusion>
            <groupId>org.apache.solr</groupId>
            <artifactId>solr-lucene-core</artifactId>
          </exclusion>
        </exclusions>
      </dependency>
      <dependency>
        <groupId>org.apache.solr</groupId>
        <artifactId>solr-solrj</artifactId>
        <version>${solr.version}</version>
        <exclusions>
          <exclusion>
            <groupId>commons-httpclient</groupId>
            <artifactId>commons-httpclient</artifactId>
          </exclusion>
          <exclusion>
            <groupId>woodstox</groupId>
            <artifactId>wstx-asl</artifactId>
          </exclusion>
        </exclusions>
      </dependency>
      <dependency>
        <groupId>org.apache.solr</groupId>
        <artifactId>solr-analysis-extras</artifactId>
        <version>${solr.version}</version>
      </dependency>
      <dependency>
        <groupId>net.customware.gwt.presenter</groupId>
        <artifactId>gwt-presenter</artifactId>
        <version>1.1.1</version>
        <scope>provided</scope>
      </dependency>

      <dependency>
        <groupId>javax.activation</groupId>
        <artifactId>activation</artifactId>
        <version>1.1.1</version>
        <scope>provided</scope>
        <exclusions>
          <exclusion>
            <groupId>com.google.code.findbugs</groupId>
            <artifactId>jsr305</artifactId>
          </exclusion>
        </exclusions>
      </dependency>

      <dependency>
        <groupId>org.concordion</groupId>
        <artifactId>concordion</artifactId>
        <version>1.4.2</version>
        <exclusions>
          <exclusion>
            <artifactId>
              junit-dep
            </artifactId>
            <groupId>junit</groupId>
          </exclusion>
          <exclusion>
            <artifactId>xml-apis</artifactId>
            <groupId>xml-apis</groupId>
          </exclusion>
        </exclusions>
        <scope>test</scope>
      </dependency>
      <dependency>
        <groupId>org.concordion</groupId>
        <artifactId>concordion-extensions</artifactId>
        <version>1.1.0</version>
        <scope>test</scope>
      </dependency>
      <dependency>
        <groupId>joda-time</groupId>
        <artifactId>joda-time</artifactId>
        <version>2.8.1</version>
      </dependency>
      <dependency>
        <groupId>org.fedorahosted.tennera</groupId>
        <artifactId>jgettext</artifactId>
        <version>0.14</version>
      </dependency>
      <dependency>
        <groupId>org.functionaljava</groupId>
        <artifactId>functionaljava</artifactId>
        <version>3.1</version>
      </dependency>
      <!--
        In the server, we can use a newer version than Fedora has.
        This one also has a source jar!
      -->
      <dependency>
        <groupId>xom</groupId>
        <artifactId>xom</artifactId>
        <version>1.2.5</version>
        <exclusions>
          <exclusion>
            <artifactId>xml-apis</artifactId>
            <groupId>xml-apis</groupId>
          </exclusion>
        </exclusions>
      </dependency>

      <dependency>
        <groupId>com.jayway.awaitility</groupId>
        <artifactId>awaitility</artifactId>
        <version>1.6.3</version>
        <exclusions>
          <exclusion>
            <groupId>cglib</groupId>
            <artifactId>cglib-nodep</artifactId>
          </exclusion>
          <exclusion>
            <groupId>org.objenesis</groupId>
            <artifactId>objenesis</artifactId>
          </exclusion>
        </exclusions>
        <scope>test</scope>
      </dependency>
    </dependencies>
  </dependencyManagement>

  <!--
  https://community.jboss.org/wiki/MavenRepository
  https://community.jboss.org/wiki/MavenSettings
  https://community.jboss.org/wiki/MavenGettingStarted-Developers
  https://community.jboss.org/wiki/MavenGettingStarted-Users
  -->

  <repositories>
    <!-- This is needed for bootstrapping with a zanata-parent SNAPSHOT  -->
    <repository>
      <id>sonatype-nexus-snapshots</id>
      <name>Sonatype Nexus Snapshots</name>
      <url>https://oss.sonatype.org/content/repositories/snapshots</url>
      <releases>
        <enabled>false</enabled>
      </releases>
      <snapshots>
        <enabled>true</enabled>
      </snapshots>
    </repository>
    <repository>
      <id>jboss-public-repository-group</id>
      <name>JBoss Public Maven Repository Group</name>
      <url>https://repository.jboss.org/nexus/content/groups/public/</url>
      <layout>default</layout>
      <releases>
        <enabled>true</enabled>
        <updatePolicy>never</updatePolicy>
      </releases>
      <snapshots>
        <enabled>true</enabled>
        <updatePolicy>never</updatePolicy>
      </snapshots>
    </repository>
    <repository>
      <id>okapi-cloudbees-release</id>
      <name>okapi-cloudbees-release</name>
      <url>http://repository-okapi.forge.cloudbees.com/release/</url>
      <releases>
        <enabled>true</enabled>
      </releases>
      <snapshots>
        <enabled>false</enabled>
      </snapshots>
    </repository>
    <!-- Needed for totallylazy -->
    <repository>
      <id>repo.bodar.com</id>
      <url>http://repo.bodar.com</url>
      <releases>
        <enabled>true</enabled>
      </releases>
      <snapshots>
        <enabled>false</enabled>
      </snapshots>
    </repository>
  </repositories>

  <pluginRepositories>
    <!-- Needed for surefire/failsafe snapshots -->
    <pluginRepository>
      <id>apache.snapshots.https</id>
      <url>https://repository.apache.org/content/repositories/snapshots</url>
      <releases>
        <enabled>false</enabled>
      </releases>
      <snapshots>
        <enabled>true</enabled>
      </snapshots>
    </pluginRepository>
    <pluginRepository>
      <id>jboss-public-repository-group</id>
      <name>JBoss Public Maven Repository Group</name>
      <url>https://repository.jboss.org/nexus/content/groups/public/</url>
      <layout>default</layout>
      <releases>
        <enabled>true</enabled>
        <updatePolicy>never</updatePolicy>
      </releases>
      <snapshots>
        <enabled>true</enabled>
        <updatePolicy>never</updatePolicy>
      </snapshots>
    </pluginRepository>

    <pluginRepository>
      <id>cobertura-it-maven-plugin-maven2-release</id>
      <url>http://cobertura-it-maven-plugin.googlecode.com/svn/maven2/releases</url>
      <snapshots>
        <enabled>false</enabled>
      </snapshots>
      <releases>
        <enabled>true</enabled>
      </releases>
    </pluginRepository>
  </pluginRepositories>


  <build>
    <plugins>
      <plugin>
        <groupId>org.codehaus.gmavenplus</groupId>
        <artifactId>gmavenplus-plugin</artifactId>
        <executions>
          <!-- NB: This execution needs to be before antrun, because it
               creates the wildfly directory for the unzip tasks. -->
          <execution>
            <id>extract-appserver</id>
            <!-- submodules should use 'prepare-package' to activate this -->
            <phase>none</phase>
            <goals><goal>execute</goal></goals>
            <configuration>
              <scripts>
                <!-- Extracts app server and sets the Maven property
                appserver.home (where the appserver is installed) -->
                <script>file:///${project.basedir}/../etc/scripts/extractAppserver.groovy</script>
              </scripts>
            </configuration>
          </execution>
        </executions>
        <dependencies>
          <dependency>
            <groupId>org.apache.ant</groupId>
            <artifactId>ant-nodeps</artifactId>
            <version>1.8.1</version>
          </dependency>
        </dependencies>
      </plugin>
      <plugin>
        <groupId>org.zanata</groupId>
        <artifactId>zanata-maven-plugin</artifactId>
        <version>${zanata.client.version}</version>
        <configuration>
          <srcDir>.</srcDir>
          <transDir>.</transDir>
          <!-- only one translation file has been prepared so far -->
          <includes>zanata-war/src/main/resources/messages.properties</includes>
        </configuration>
      </plugin>

      <plugin>
        <artifactId>maven-enforcer-plugin</artifactId>
        <configuration>
          <rules>
            <bannedDependencies>
              <excludes combine.children="append">
                <!-- Use org.jboss.spec.javax.annotation:jboss-annotations-api_1.1_spec -->
                <exclude>javax.annotation:jsr250-api</exclude>

                <!-- Use org.jboss.spec.javax.el:jboss-el-api_2.2_spec -->
                <exclude>javax.el:el-api</exclude>

                <!-- Use org.jboss.spec.javax.xml.bind:jboss-jaxb-api_2.2_spec -->
                <exclude>javax.xml.bind:jaxb-api</exclude>

                <!-- Use org.jboss.resteasy:jaxrs-api (since we package resteasy) -->
                <exclude>org.jboss.spec.javax.ws.rs:jboss-jaxrs-api_1.1_spec</exclude>

                <!-- use org.jboss.spec.javax.servlet:jboss-servlet-api_3.0_spec -->
                <exclude>org.jboss.spec.javax.servlet:jboss-servlet-api_3.1_spec</exclude>

                <!-- use org.jboss.spec.javax.annotation:jboss-annotations-api_1.1_spec -->
                <exclude>org.jboss.spec.javax.annotation:jboss-annotations-api_1.2_spec</exclude>

                <!-- use jdk and javax.xml.stream:stax-api -->
                <exclude>javax.xml.bind:jsr173_api</exclude>
              </excludes>
            </bannedDependencies>
            <requireNoRepositories>
              <allowedRepositories combine.children="append">
                <allowedRepository>jboss-public-repository-group</allowedRepository>
                <allowedRepository>okapi-cloudbees-release</allowedRepository>
                <allowedRepository>repo.bodar.com</allowedRepository>
              </allowedRepositories>
              <allowedPluginRepositories combine.children="append">
                <allowedPluginRepository>apache.snapshots.https</allowedPluginRepository>
                <allowedPluginRepository>cobertura-it-maven-plugin-maven2-release</allowedPluginRepository>
                <allowedPluginRepository>jboss-public-repository-group</allowedPluginRepository>
              </allowedPluginRepositories>
            </requireNoRepositories>
          </rules>
        </configuration>
      </plugin>

      <plugin>
        <artifactId>maven-antrun-plugin</artifactId>
        <version>1.8</version>
        <executions>
          <execution>
            <id>init-no-appserver</id>
            <!-- submodules should use 'initialize' to activate this -->
            <phase>none</phase>
            <goals><goal>run</goal></goals>
            <configuration combine.self="override">
              <target xmlns:unless="ant:unless" unless="skipITs">
                <echo message="appserver=${appserver}" />
                <echo message="cargo.installation=${cargo.installation}" />
                <echo message="appserver.home=${appserver.home}" />
                <echo message="DISPLAY=${env.DISPLAY}" />
                <echo message="WARNING: 'appserver' property must be set unless skipping integration tests" unless:set="appserver" />
                <echo message="WARNING: 'cargo.installation' property is null. You might need to set the env var EAP6_URL" unless:set="cargo.installation" />
              </target>
            </configuration>
          </execution>
        </executions>
      </plugin>

    </plugins>

    <pluginManagement>
      <plugins>
        <!--
        This is how the Maven lifecycle phases install and configure the appserver:

        prepare-package: download and extract appserver using cargo:install
        package: download and extract modules using antrun [wildfly only]
        pre-integration-test: cargo:start [functional tests only]
        post-integration-test: cargo:stop [functional tests only]

        If 'appserver` is not set, the build will fail in phase
        'prepare-package'.
         -->
        <plugin>
          <groupId>org.codehaus.cargo</groupId>
          <artifactId>cargo-maven2-plugin</artifactId>
          <version>1.4.14</version>
          <configuration combine.self="append">
            <container>
              <containerId>${cargo.container}</containerId>
            </container>
          </configuration>
        </plugin>
        <plugin>
          <artifactId>maven-failsafe-plugin</artifactId>
          <version>${surefire.version}</version>
          <executions>
            <execution>
              <id>integration-test</id>
              <goals>
                <goal>integration-test</goal>
              </goals>
            </execution>
            <execution>
              <id>verify</id>
              <goals>
                <goal>verify</goal>
              </goals>
            </execution>
          </executions>
        </plugin>
        <plugin>
          <groupId>org.apache.maven.plugins</groupId>
          <artifactId>maven-war-plugin</artifactId>
          <version>2.1.1</version>
        </plugin>
        <plugin>
          <groupId>org.codehaus.mojo</groupId>
          <artifactId>gwt-maven-plugin</artifactId>
          <!-- NB In some cases, we might not want to use gwt.version here -->
          <version>${gwt.version}</version>
        </plugin>
        <plugin>
          <groupId>org.codehaus.mojo</groupId>
          <artifactId>cobertura-maven-plugin</artifactId>
          <version>2.7</version>
          <configuration>
            <formats>
              <format>xml</format>
            </formats>
            <instrumentation>
              <ignoreMethodAnnotations>
                <ignoreMethodAnnotation>org.zanata.util.CoverageIgnore</ignoreMethodAnnotation>
              </ignoreMethodAnnotations>
              <ignoreTrivial>true</ignoreTrivial>
            </instrumentation>
          </configuration>
        </plugin>
        <!-- change maven-release-plugin back to defaults (instead of oss-parent's settings)  -->
        <plugin>
          <artifactId>maven-release-plugin</artifactId>
          <configuration>
            <mavenExecutorId>invoker</mavenExecutorId>
            <useReleaseProfile>true</useReleaseProfile>
            <arguments>${arguments}</arguments>
          </configuration>
        </plugin>
        <plugin>
          <artifactId>maven-gpg-plugin</artifactId>
          <executions>
            <execution>
              <id>sign-artifacts</id>
              <phase>verify</phase>
              <goals>
                <goal>sign</goal>
              </goals>
            </execution>
          </executions>
          <configuration>
            <skip>true</skip>
          </configuration>
        </plugin>
        <plugin>
          <groupId>org.codehaus.mojo</groupId>
          <artifactId>build-helper-maven-plugin</artifactId>
          <version>1.8</version>
        </plugin>
        <plugin>
          <groupId>com.jcabi</groupId>
          <artifactId>jcabi-mysql-maven-plugin</artifactId>
          <version>0.9</version>
        </plugin>
        <plugin>
          <groupId>org.codehaus.gmaven</groupId>
          <artifactId>gmaven-plugin</artifactId>
          <version>1.5</version>
          <configuration>
            <providerSelection>2.0</providerSelection>
          </configuration>
        </plugin>
        <plugin>
          <groupId>org.codehaus.gmavenplus</groupId>
          <artifactId>gmavenplus-plugin</artifactId>
          <version>1.1</version>
        </plugin>
      </plugins>
    </pluginManagement>
  </build>

  <profiles>

    <profile>
      <!-- This profile runs a single integration test with
        -Dit.test=<integration-test-name>, skipping unit tests. -->
      <id>it.test</id>
      <activation>
        <property>
          <name>it.test</name>
        </property>
      </activation>
      <build>
        <plugins>
          <plugin>
            <artifactId>maven-failsafe-plugin</artifactId>
            <configuration>
              <failIfNoSpecifiedTests>false</failIfNoSpecifiedTests>
              <failIfNoTests>false</failIfNoTests>
            </configuration>
          </plugin>
        </plugins>
      </build>
    </profile>

    <profile>
      <!--this is used to run GWT in dev mode. Adjust your IDE to include the delombok -->
      <id>delombok</id>
      <properties>
        <zanata.gwt.module>org.zanata.webtrans.ApplicationSafari</zanata.gwt.module>
      </properties>
      <build>
        <plugins>
          <plugin>
            <artifactId>maven-antrun-plugin</artifactId>
            <executions>
              <execution>
                <phase>generate-sources</phase>
                <configuration>
                  <target>
                    <echo>include following as source in your IDE</echo>
                    <echo>${delombok.dir}</echo>
                    <echo>exclude following as source in your IDE</echo>
                    <echo>${lombok.source.dir}</echo>
                  </target>
                </configuration>
                <goals>
                  <goal>run</goal>
                </goals>
              </execution>
            </executions>
          </plugin>
          <plugin>
            <groupId>org.projectlombok</groupId>
            <artifactId>lombok-maven-plugin</artifactId>
            <version>0.11.0.0</version>
            <executions>
              <execution>
                <phase>generate-sources</phase>
                <goals>
                  <goal>delombok</goal>
                </goals>
                <configuration>
                  <sourceDirectory>${lombok.source.dir}</sourceDirectory>
                  <outputDirectory>${delombok.dir}</outputDirectory>
                  <verbose>true</verbose>
                </configuration>
              </execution>
            </executions>
            <dependencies>
              <dependency>
                <groupId>sun.jdk</groupId>
                <artifactId>tools</artifactId>
                <version>${required.jvm}</version>
                <scope>system</scope>
                <systemPath>${java.home}/../lib/tools.jar</systemPath>
              </dependency>
            </dependencies>
          </plugin>
        </plugins>
      </build>
    </profile>

    <profile>
      <id>jbosseap6</id>
      <activation>
        <property>
          <name>appserver</name>
          <value>jbosseap6</value>
        </property>
      </activation>
      <properties>
        <cargo.container>jboss72x</cargo.container>
        <cargo.installation>${env.EAP6_URL}</cargo.installation>
      </properties>
    </profile>

    <profile>
      <id>wildfly8</id>
      <activation>
        <activeByDefault>true</activeByDefault>
        <property>
          <name>appserver</name>
          <value>wildfly8</value>
        </property>
      </activation>
      <properties>
        <cargo.container>wildfly8x</cargo.container>
        <!-- Version of the management api used by Arquillian and Cargo -->
        <wildfly.client.version>8.1.0.Final</wildfly.client.version>
        <!-- used in the wildfly8 profile in zanata-war -->
        <!-- This is the server version -->
        <wildfly.version>9.0.1.Final</wildfly.version>
        <!-- In case this profile was activated by default: -->
        <appserver>wildfly8</appserver>
        <cargo.installation>https://repository.jboss.org/nexus/content/groups/developer/org/wildfly/wildfly-dist/${wildfly.version}/wildfly-dist-${wildfly.version}.zip</cargo.installation>

        <!-- Versions of our compatibility modules for wildfly -->
        <module.wildfly.version>8.1.0.Final</module.wildfly.version>
        <mojarra.module.version>2.1.29-01</mojarra.module.version>
        <mojarra.module.name>wildfly-${module.wildfly.version}-module-mojarra-${mojarra.module.version}.zip</mojarra.module.name>
        <hibernate.module.version>4.2.19.Final</hibernate.module.version>
        <hibernate.module.name>wildfly-${module.wildfly.version}-module-hibernate-main-${hibernate.module.version}.zip</hibernate.module.name>
      </properties>

      <build>
        <plugins>
          <!--
          Download wildfly modules from sf.net and extract under appserver.home
          -->
          <plugin>
            <artifactId>maven-antrun-plugin</artifactId>
            <executions>
              <execution>
                <id>install-wildfly-modules</id>
                <!-- submodules should use 'package' to activate this -->
                <phase>none</phase>
                <goals>
                  <goal>run</goal>
                </goals>
                <configuration>
                  <target unless="skipITs">
                    <mkdir dir="${download.dir}" />
                    <get src="http://sourceforge.net/projects/zanata/files/wildfly/${mojarra.module.name}/download" dest="${download.dir}/${mojarra.module.name}" skipexisting="true" />
                    <get src="http://sourceforge.net/projects/zanata/files/wildfly/${hibernate.module.name}/download" dest="${download.dir}/${hibernate.module.name}" skipexisting="true" />
                    <unzip src="${download.dir}/${mojarra.module.name}" dest="${appserver.home}" />
                    <unzip src="${download.dir}/${hibernate.module.name}" dest="${appserver.home}" />
                  </target>
                </configuration>
              </execution>
            </executions>
          </plugin>
        </plugins>
      </build>

      <!-- These override the older versions forced by jboss-as-parent 7.2.0 -->
      <dependencyManagement>
        <dependencies>
          <dependency>
            <groupId>javax.enterprise</groupId>
            <artifactId>cdi-api</artifactId>
            <version>1.0-SP4</version>
            <exclusions>
              <exclusion>
                <groupId>javax.annotation</groupId>
                <artifactId>jsr250-api</artifactId>
              </exclusion>
              <exclusion>
                <groupId>javax.el</groupId>
                <artifactId>el-api</artifactId>
              </exclusion>
            </exclusions>
          </dependency>
          <dependency>
            <groupId>org.fusesource.jansi</groupId>
            <artifactId>jansi</artifactId>
            <version>1.9</version>
            <scope>test</scope>
          </dependency>
          <dependency>
            <groupId>org.jboss</groupId>
            <artifactId>jandex</artifactId>
            <version>1.1.0.Final</version>
            <scope>test</scope>
          </dependency>
          <dependency>
            <groupId>org.jboss</groupId>
            <artifactId>jboss-common-core</artifactId>
            <version>2.2.22.GA</version>
            <scope>test</scope>
          </dependency>
          <dependency>
            <groupId>org.jboss</groupId>
            <artifactId>jboss-dmr</artifactId>
            <version>1.2.0.Final</version>
            <scope>test</scope>
          </dependency>
          <dependency>
            <groupId>org.jboss</groupId>
            <artifactId>jboss-vfs</artifactId>
            <version>3.2.5.Final</version>
            <scope>test</scope>
          </dependency>
          <dependency>
            <groupId>org.jboss.aesh</groupId>
            <artifactId>aesh</artifactId>
            <version>0.33.11</version>
            <scope>test</scope>
          </dependency>
          <dependency>
            <groupId>org.jboss.arquillian.testenricher</groupId>
            <artifactId>arquillian-testenricher-osgi</artifactId>
            <version>2.1.0.CR2</version>
            <scope>test</scope>
          </dependency>
          <dependency>
            <groupId>org.jboss.invocation</groupId>
            <artifactId>jboss-invocation</artifactId>
            <version>1.2.1.Final</version>
            <scope>test</scope>
          </dependency>
          <dependency>
            <groupId>org.jboss.logmanager</groupId>
            <artifactId>jboss-logmanager</artifactId>
            <version>1.5.2.Final</version>
            <scope>test</scope>
          </dependency>
          <dependency>
            <groupId>org.jboss.marshalling</groupId>
            <artifactId>jboss-marshalling</artifactId>
            <version>1.4.6.Final</version>
            <scope>test</scope>
          </dependency>
          <dependency>
            <groupId>org.jboss.modules</groupId>
            <artifactId>jboss-modules</artifactId>
            <version>1.3.3.Final</version>
            <scope>test</scope>
          </dependency>
          <dependency>
            <groupId>org.jboss.msc</groupId>
            <artifactId>jboss-msc</artifactId>
            <version>1.2.2.Final</version>
            <scope>test</scope>
          </dependency>
          <dependency>
            <groupId>org.jboss.osgi.metadata</groupId>
            <artifactId>jbosgi-metadata</artifactId>
            <version>3.0.1.Final</version>
            <scope>test</scope>
          </dependency>
          <dependency>
            <groupId>org.jboss.remotingjmx</groupId>
            <artifactId>remoting-jmx</artifactId>
            <version>2.0.0.Final</version>
            <scope>test</scope>
          </dependency>
          <dependency>
            <groupId>org.jboss.sasl</groupId>
            <artifactId>jboss-sasl</artifactId>
            <version>1.0.4.Final</version>
            <scope>test</scope>
          </dependency>
          <dependency>
            <groupId>org.jboss.stdio</groupId>
            <artifactId>jboss-stdio</artifactId>
            <version>1.0.2.GA</version>
            <scope>test</scope>
          </dependency>
          <dependency>
            <groupId>org.jboss.threads</groupId>
            <artifactId>jboss-threads</artifactId>
            <version>2.1.1.Final</version>
            <scope>test</scope>
          </dependency>
          <dependency>
            <groupId>org.osgi</groupId>
            <artifactId>org.osgi.core</artifactId>
            <version>5.0.0</version>
            <scope>test</scope>
          </dependency>
        </dependencies>
      </dependencyManagement>
    </profile>

    <profile>
      <id>build frontend module</id>
      <activation>
        <property>
          <name>!excludeFrontend</name>
        </property>
      </activation>
      <properties>
        <required.maven>3.1.0</required.maven>
      </properties>
      <modules>
        <module>frontend</module>
      </modules>
    </profile>
  </profiles>

  <distributionManagement>
    <repository>
      <uniqueVersion>false</uniqueVersion>
      <id>cloudbees-private-release-repository</id>
      <name>cloudbees-private-release-repository</name>
      <url>dav:https://repository-zanata.forge.cloudbees.com/release/</url>
      <layout>default</layout>
    </repository>
    <snapshotRepository>
      <uniqueVersion>false</uniqueVersion>
      <id>cloudbees-private-snapshot-repository</id>
      <name>cloudbees-private-snapshot-repository</name>
      <url>dav:https://repository-zanata.forge.cloudbees.com/snapshot/</url>
      <layout>default</layout>
    </snapshotRepository>
  </distributionManagement>

  <modules>
    <module>zanata-liquibase</module>
    <module>zanata-model</module>
    <module>zanata-war</module>
    <module>zanata-test-war</module>
    <module>functional-test</module>
    <!-- <module>zanata-dist</module> -->
  </modules>
</project><|MERGE_RESOLUTION|>--- conflicted
+++ resolved
@@ -2,11 +2,7 @@
 <project xmlns="http://maven.apache.org/POM/4.0.0" xmlns:xsi="http://www.w3.org/2001/XMLSchema-instance" xsi:schemaLocation="http://maven.apache.org/POM/4.0.0 http://maven.apache.org/xsd/maven-4.0.0.xsd">
   <modelVersion>4.0.0</modelVersion>
   <artifactId>server</artifactId>
-<<<<<<< HEAD
   <version>3.9.0-SNAPSHOT</version>
-=======
-  <version>3.8.0-rc-2-SNAPSHOT</version>
->>>>>>> d9acbe29
   <name>Zanata server modules</name>
   <packaging>pom</packaging>
   <parent>
@@ -1481,8 +1477,10 @@
                 <echo message="cargo.installation=${cargo.installation}" />
                 <echo message="appserver.home=${appserver.home}" />
                 <echo message="DISPLAY=${env.DISPLAY}" />
-                <echo message="WARNING: 'appserver' property must be set unless skipping integration tests" unless:set="appserver" />
-                <echo message="WARNING: 'cargo.installation' property is null. You might need to set the env var EAP6_URL" unless:set="cargo.installation" />
+                <echo message="WARNING: 'appserver' property must be set unless skipping integration tests"
+                  unless:set="appserver" />
+                <echo message="WARNING: 'cargo.installation' property is null.  You might need to set the env var EAP6_URL"
+                  unless:set="cargo.installation" />
               </target>
             </configuration>
           </execution>
