--- conflicted
+++ resolved
@@ -30,15 +30,11 @@
       <lucene.version>2.9.2</lucene.version>
       <seam.version>2.2.2.Final</seam.version>
 
-<<<<<<< HEAD
-      <zanata.api.version>2.2.0</zanata.api.version>
+
+      <zanata.api.version>2.2.1-SNAPSHOT</zanata.api.version>
       <zanata.client.version>2.2.0</zanata.client.version>
       <zanata.common.version>2.2.0</zanata.common.version>
-=======
-      <zanata.api.version>2.2.1-SNAPSHOT</zanata.api.version>
-      <zanata.client.version>2.0.2-SNAPSHOT</zanata.client.version>
-      <zanata.common.version>2.1.1</zanata.common.version>
->>>>>>> 56c001f1
+
 
 	  <richfaces.version>3.3.3.Final</richfaces.version>
 
