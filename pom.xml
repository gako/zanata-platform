<?xml version="1.0" encoding="UTF-8"?>
<project xmlns="http://maven.apache.org/POM/4.0.0" xmlns:xsi="http://www.w3.org/2001/XMLSchema-instance" xsi:schemaLocation="http://maven.apache.org/POM/4.0.0 http://maven.apache.org/xsd/maven-4.0.0.xsd">
  <modelVersion>4.0.0</modelVersion>
  <artifactId>server</artifactId>
  <version>2.3-SNAPSHOT</version>
  <name>Zanata server modules</name>
  <packaging>pom</packaging>
  <parent>
    <groupId>org.zanata</groupId>
    <artifactId>zanata-parent</artifactId>
    <version>10</version>
    <relativePath>../parent</relativePath>
  </parent>

	<scm>
		<connection>scm:git:git://github.com/zanata/zanata.git</connection>
		<developerConnection>scm:git:git@github.com:zanata/zanata.git</developerConnection>
		<url>https://github.com/zanata/zanata</url>
	</scm>
    
    <properties>
      <cobertura.total-line-rate>50</cobertura.total-line-rate>
      <cobertura.total-branch-rate>30</cobertura.total-branch-rate>
      <cobertura.halt.failure>false</cobertura.halt.failure>
      <delombok.dir>${project.build.directory}/delombok/org/zanata</delombok.dir>
      <enunciate.version>1.24</enunciate.version>
      <gwt.version>2.5.0</gwt.version>
      <icu4j.version>4.8</icu4j.version>
      <lombok.source.dir>${project.build.sourceDirectory}/org/zanata</lombok.source.dir>
      <lucene.version>2.9.2</lucene.version>
      <okapi.version>0.18</okapi.version>
      <seam.version>2.2.2.Final</seam.version>

<<<<<<< HEAD

=======
>>>>>>> 2dba5556
      <zanata.api.version>2.2.1-SNAPSHOT</zanata.api.version>
      <zanata.client.version>2.2.0</zanata.client.version>
      <zanata.common.version>2.2.0</zanata.common.version>


	  <richfaces.version>3.3.3.Final</richfaces.version>

	  <!-- see http://community.jboss.org/wiki/HibernateCompatibilityMatrix?decorator=print -->
	  <!-- see also the jboss7 profile below -->
	  <hibernate.scope>provided</hibernate.scope>
	  <hibernate.version>3.3.2.GA</hibernate.version>
 	  <hibernate.jmx.version>${hibernate.version}</hibernate.jmx.version>
	  <hibernate.search.version>3.1.1.GA</hibernate.search.version>
	  <hibernate.annotations.version>3.4.0.GA</hibernate.annotations.version>
	  <hibernate.entitymanager.version>3.4.0.GA</hibernate.entitymanager.version>
      <war_bundles_jsf_impl>false</war_bundles_jsf_impl>
    </properties>

   <dependencyManagement>
      <dependencies>
          <!-- zanata api -->
          <dependency>
             <groupId>org.zanata</groupId>
             <artifactId>zanata-common-api</artifactId>
             <version>${zanata.api.version}</version>
          </dependency>
          <dependency>
             <groupId>org.zanata</groupId>
             <artifactId>zanata-common-api</artifactId>
             <version>${zanata.api.version}</version>
             <type>test-jar</type>
             <scope>test</scope>
          </dependency>
    
          <!-- zanata common -->
          <dependency>
             <groupId>org.zanata</groupId>
             <artifactId>zanata-common-util</artifactId>
             <version>${zanata.common.version}</version>
          </dependency>
          <dependency>
                <groupId>org.zanata</groupId>
                <artifactId>zanata-adapter-po</artifactId>
                <version>${zanata.common.version}</version>
          </dependency>
           <dependency>
                <groupId>org.zanata</groupId>
                <artifactId>zanata-adapter-glossary</artifactId>
                <version>${zanata.common.version}</version>
          </dependency>
    
          <!-- zanata client -->
          <dependency>
             <groupId>org.zanata</groupId>
             <artifactId>zanata-rest-client</artifactId>
             <version>${zanata.client.version}</version>
             <scope>test</scope>
          </dependency>
          <dependency>
             <groupId>org.zanata</groupId>
             <artifactId>zanata-rest-client</artifactId>
             <version>${zanata.client.version}</version>
             <type>test-jar</type>
             <scope>test</scope>
          </dependency>

          <!-- zanata server -->
          <dependency>
             <groupId>org.zanata</groupId>
             <artifactId>zanata-model</artifactId>
             <version>${project.version}</version>
          </dependency>

			<dependency>
				<groupId>com.google.gwt</groupId>
				<artifactId>gwt-servlet</artifactId>
				<version>${gwt.version}</version>
			</dependency>
			<dependency>
				<groupId>com.google.gwt</groupId>
				<artifactId>gwt-user</artifactId>
				<version>${gwt.version}</version>
			</dependency>
			<dependency>
				<groupId>com.google.gwt.inject</groupId>
				<artifactId>gin</artifactId>
				<version>1.5.0</version>
			</dependency>
			<dependency>
				<groupId>com.google.inject</groupId>
				<artifactId>guice</artifactId>
				<version>3.0</version>
			</dependency>

            <dependency>
                <groupId>com.google.guava</groupId>
                <artifactId>guava-gwt</artifactId>
                <version>11.0.2</version>
                <scope>provided</scope>
            </dependency>

			<dependency>
				<groupId>com.ibm.icu</groupId>
				<artifactId>icu4j</artifactId>
				<version>${icu4j.version}</version>
			</dependency>
			<dependency>
				<groupId>com.ibm.icu</groupId>
				<artifactId>icu4j</artifactId>
				<classifier>sources</classifier>
				<version>${icu4j.version}</version>
			</dependency>

			<dependency>
				<groupId>de.novanic.gwteventservice</groupId>
				<artifactId>gwteventservice</artifactId>
				<version>1.2.1</version>
			</dependency>

			<dependency>
				<groupId>org.hibernate</groupId>
				<artifactId>hibernate-search</artifactId>
				<version>${hibernate.search.version}</version>
			</dependency>

			<dependency>
				<groupId>org.hibernate</groupId>
				<artifactId>hibernate-core</artifactId>
				<version>${hibernate.version}</version>
			</dependency>

			<dependency>
				<groupId>org.hibernate</groupId>
				<artifactId>hibernate-entitymanager</artifactId>
				<version>${hibernate.entitymanager.version}</version>
				<exclusions>
					<exclusion>
						<groupId>javassist</groupId>
						<artifactId>javassist</artifactId>
					</exclusion>
				</exclusions>
			</dependency>

			<dependency>
				<groupId>org.jboss.el</groupId>
				<artifactId>jboss-el</artifactId>
				<version>1.0_02.CR6</version>
			</dependency>

			<!-- repeat resteasy version to make sure the seam bom doesn't downgrade it -->
			<dependency>
				<groupId>org.jboss.resteasy</groupId>
				<artifactId>resteasy-bom</artifactId>
				<version>${resteasy.version}</version>
				<type>pom</type>
				<scope>import</scope>
			</dependency>
			
			<dependency>
				<groupId>org.jboss.seam</groupId>
				<artifactId>root</artifactId>
				<version>${seam.version}</version>
				<type>pom</type>
				<scope>import</scope>
			</dependency>

			<dependency>
				<groupId>org.jboss.seam</groupId>
				<artifactId>jboss-seam-resteasy</artifactId>
				<version>${seam.version}</version>
				<exclusions>
					<!-- We use Jackson for json, so exclude the default jettison provider -->
					<exclusion>
						<groupId>org.jboss.resteasy</groupId>
						<artifactId>resteasy-jettison-provider</artifactId>
					</exclusion>
				</exclusions>
			</dependency>
          <!-- Solr dependencies -->
          <dependency>
              <groupId>org.apache.solr</groupId>
              <artifactId>solr-common</artifactId>
              <version>1.3.0</version>
          </dependency>
          <dependency>
              <groupId>org.apache.solr</groupId>
              <artifactId>solr-core</artifactId>
              <version>1.3.0</version>
              <exclusions>
                  <exclusion>
                      <groupId>commons-httpclient</groupId>
                      <artifactId>commons-httpclient</artifactId>
                  </exclusion>
                  <exclusion>
                      <groupId>org.apache.solr</groupId>
                      <artifactId>solr-solrj</artifactId>
                  </exclusion>
                  <exclusion>
                      <groupId>woodstox</groupId>
                      <artifactId>wstx-asl</artifactId>
                  </exclusion>
                  <exclusion>
                      <groupId>net.java.dev.stax-utils</groupId>
                      <artifactId>stax-utils</artifactId>
                  </exclusion>
                  <exclusion>
                      <groupId>commons-logging</groupId>
                      <artifactId>commons-logging</artifactId>
                  </exclusion>
                  <!-- NB: https://hibernate.onjira.com/browse/HSEARCH-380 -->
                  <exclusion>
                      <groupId>org.apache.solr</groupId>
                      <artifactId>solr-lucene-core</artifactId>
                  </exclusion>
              </exclusions>
          </dependency>

		<!-- TODO remove annotations and jmx after we move to v3.6 (AS7) -->
          
		<dependency>
			<groupId>org.hibernate</groupId>
			<artifactId>hibernate-annotations</artifactId>
			<version>${hibernate.annotations.version}</version>
			<scope>provided</scope>
		</dependency>
	        <dependency>
	            <groupId>org.hibernate</groupId>
	            <artifactId>hibernate-jmx</artifactId>
	            <version>${hibernate.jmx.version}</version>
	            <scope>provided</scope>
	        </dependency>
          

		<dependency>
			<groupId>org.richfaces.framework</groupId>
			<artifactId>richfaces-api</artifactId>
			<version>${richfaces.version}</version>
		</dependency>

		<dependency>
			<groupId>org.richfaces.framework</groupId>
			<artifactId>richfaces-impl</artifactId>
<!-- 
			<artifactId>richfaces-impl-jsf2</artifactId>
 -->
			<version>${richfaces.version}</version>
		</dependency>

		<dependency>
			<groupId>org.richfaces.ui</groupId>
			<artifactId>richfaces-ui</artifactId>
			<version>${richfaces.version}</version>
		</dependency>

            <dependency>
               <groupId>net.customware.gwt.presenter</groupId>
               <artifactId>gwt-presenter</artifactId>
               <version>1.1.1</version>
               <scope>compile</scope>
            </dependency>

      </dependencies>
   </dependencyManagement>    

   <dependencies>
      <dependency>
            <groupId>org.projectlombok</groupId>
            <artifactId>lombok</artifactId>
      </dependency>
      <dependency>
            <groupId>org.slf4j</groupId>
            <artifactId>slf4j-log4j12</artifactId>
            <scope>test</scope>
      </dependency>
      <dependency>
            <groupId>org.zanata</groupId>
            <artifactId>zanata-common-api</artifactId>
            <type>test-jar</type>
            <scope>test</scope>
      </dependency>
   </dependencies>

   <!--
   https://community.jboss.org/wiki/MavenRepository
   https://community.jboss.org/wiki/MavenSettings
   https://community.jboss.org/wiki/MavenGettingStarted-Developers
   https://community.jboss.org/wiki/MavenGettingStarted-Users
   -->

   <repositories>
        <repository>
          <id>jboss-public-repository-group</id>
          <name>JBoss Public Maven Repository Group</name>
          <url>https://repository.jboss.org/nexus/content/groups/public/</url>
          <layout>default</layout>
          <releases>
            <enabled>true</enabled>
            <updatePolicy>never</updatePolicy>
          </releases>
          <snapshots>
            <enabled>true</enabled>
            <updatePolicy>never</updatePolicy>
          </snapshots>
        </repository>
        <repository>
          <id>okapi-cloudbees-release</id>
          <name>okapi-cloudbees-release</name>
          <url>http://repository-okapi.forge.cloudbees.com/release/</url>
          <releases>
            <enabled>true</enabled>
          </releases>
          <snapshots>
            <enabled>false</enabled>
          </snapshots>
        </repository>
    </repositories>

    <pluginRepositories>
        <pluginRepository>
          <id>jboss-public-repository-group</id>
          <name>JBoss Public Maven Repository Group</name>
          <url>https://repository.jboss.org/nexus/content/groups/public/</url>
          <layout>default</layout>
          <releases>
            <enabled>true</enabled>
            <updatePolicy>never</updatePolicy>
          </releases>
          <snapshots>
            <enabled>true</enabled>
            <updatePolicy>never</updatePolicy>
          </snapshots>
        </pluginRepository>

        <pluginRepository>
            <id>cobertura-it-maven-plugin-maven2-release</id>
            <url>http://cobertura-it-maven-plugin.googlecode.com/svn/maven2/releases</url>
            <snapshots>
                <enabled>false</enabled>
            </snapshots>
            <releases>
                <enabled>true</enabled>
            </releases>
        </pluginRepository>
    </pluginRepositories>


   <build>
      <plugins>
         <plugin>
            <groupId>org.apache.maven.plugins</groupId>
            <artifactId>maven-enforcer-plugin</artifactId>
            <executions>
              <execution>
                <id>enforce-ban-duplicate-classes</id>
                <goals>
                  <goal>enforce</goal>
                </goals>
                <configuration>
                  <rules>
                    <banDuplicateClasses>
                       <ignoreClasses combine.children="append">
                          <!-- caused by Lombok (but fortunately lombok is "provided") -->
                          <ignoreClass>com.sun.jna.*</ignoreClass>
                       </ignoreClasses>
                    </banDuplicateClasses>
                  </rules>
                </configuration>
              </execution>

              <execution>
                <id>enforce-no-repositories</id>
                <goals>
                  <goal>enforce</goal>
                </goals>
                <configuration>
                  <rules>
                    <requireNoRepositories>
                      <allowedRepositories combine.children="append">
                        <allowedRepository>jboss-public-repository-group</allowedRepository>
                        <allowedRepository>okapi-cloudbees-release</allowedRepository>
                      </allowedRepositories>
                      <allowedPluginRepositories>
                        <allowedPluginRepository>cobertura-it-maven-plugin-maven2-release</allowedPluginRepository>
                        <allowedPluginRepository>jboss-public-repository-group</allowedPluginRepository>
                      </allowedPluginRepositories>
                    </requireNoRepositories>
                  </rules>
                </configuration>
              </execution>
            </executions>
         </plugin>
      </plugins>
      <pluginManagement>
         <plugins>
            <plugin>
               <artifactId>maven-failsafe-plugin</artifactId>
               <version>2.12</version>
            </plugin>
            <plugin>
               <groupId>org.apache.maven.plugins</groupId>
               <artifactId>maven-war-plugin</artifactId>
               <version>2.1.1</version>
            </plugin>
            <plugin>
                <groupId>org.codehaus.enunciate</groupId>
                <artifactId>maven-enunciate-plugin</artifactId>
                <version>${enunciate.version}</version>
            </plugin>
            <plugin>
                <groupId>org.codehaus.mojo</groupId>
                <artifactId>gwt-maven-plugin</artifactId>
                <version>2.5.0</version>
            </plugin>
             <plugin>
                 <groupId>org.codehaus.mojo</groupId>
                 <artifactId>cobertura-maven-plugin</artifactId>
                 <version>2.5.1</version>
                 <configuration>
                     <formats>
                         <format>xml</format>
                     </formats>
                 </configuration>
             </plugin>
         </plugins>
      </pluginManagement>
   </build>

    <profiles>

		<profile>
			<!-- Profile to use more recent versions of hibernate etc. for jboss 7 -->
			<id>jboss7</id>
			<properties>
				<hibernate.scope>compile</hibernate.scope>
				<!-- more recent hibernate versions -->
				<hibernate.version>3.6.8.Final</hibernate.version>
				<hibernate.search.version>3.4.1.Final</hibernate.search.version>
				<hibernate.validator.version>3.1.0.GA</hibernate.validator.version>
				<!-- not needed, merged into hibernate-core 3.6: -->
				<hibernate.annotations.version>3.5.6-Final</hibernate.annotations.version>
				<hibernate.entitymanager.version>3.6.8.Final</hibernate.entitymanager.version>
				<!-- not needed, merged into hibernate-core 3.6: -->
				<hibernate.jmx.version>3.5.6-Final</hibernate.jmx.version>

				<!-- slightly newer versions:
				
				<hibernate.version>3.6.10.Final</hibernate.version>
				<hibernate.search.version>3.4.2.Final</hibernate.search.version>

				<hibernate.validator.version>3.1.0.GA</hibernate.validator.version>

				If this is used, <artifactId>hibernate-validator-legacy</artifactId>
					may need to be added to each dependency element for validator.
					If this is done, make a note to remove -legacy from artifactId when
					moving to 4.2.0.GA for real
				<hibernate.validator.version>4.2.0.Final</hibernate.validator.version>
				

				<hibernate.entitymanager.version>3.6.10.Final</hibernate.entitymanager.version>
				 -->

				<lucene.version>3.1.0</lucene.version>

		        <war_bundles_jsf_impl>true</war_bundles_jsf_impl>
			</properties>
         <dependencies>
            <dependency>
               <groupId>org.slf4j</groupId>
               <artifactId>slf4j-api</artifactId>
               <scope>provided</scope>
            </dependency>
            <dependency>
               <groupId>commons-collections</groupId>
               <artifactId>commons-collections</artifactId>
               <scope>provided</scope>
            </dependency>
            <dependency>
               <groupId>commons-logging</groupId>
               <artifactId>commons-logging</artifactId>
               <scope>provided</scope>
            </dependency>
            <dependency>
               <groupId>javassist</groupId>
               <artifactId>javassist</artifactId>
               <scope>provided</scope>
            </dependency>
            <dependency>
               <groupId>javax.faces</groupId>
               <artifactId>jsf-api</artifactId>
               <scope>provided</scope>
            </dependency>
            <dependency>
               <groupId>javax.faces</groupId>
               <artifactId>jsf-impl</artifactId>
               <scope>provided</scope>
            </dependency>
            <dependency>
               <groupId>com.google.gwt</groupId>
               <artifactId>gwt-user</artifactId>
               <scope>provided</scope>
            </dependency>
            <dependency>
               <groupId>net.customware.gwt.presenter</groupId>
               <artifactId>gwt-presenter</artifactId>
               <version>1.1.1</version>
               <scope>provided</scope>
            </dependency>
         </dependencies>
         
		</profile>

        <profile>
            <!--this is used to run GWT in dev mode. Adjust your IDE to include the delombok -->
            <id>delombok</id>
            <properties>
                <zanata.gwt.module>org.zanata.webtrans.ApplicationSafari</zanata.gwt.module>
            </properties>
            <build>
                <plugins>
                    <plugin>
                        <artifactId>maven-antrun-plugin</artifactId>
                        <executions>
                            <execution>
                                <phase>generate-sources</phase>
                                <configuration>
                                    <target>
                                        <echo>include following as source in your IDE </echo>
                                        <echo>${delombok.dir}</echo>
                                        <echo>exclude following as source in your IDE</echo>
                                        <echo>${lombok.source.dir}</echo>
                                    </target>
                                </configuration>
                                <goals>
                                    <goal>run</goal>
                                </goals>
                            </execution>
                        </executions>
                    </plugin>
                    <plugin>
                        <groupId>org.projectlombok</groupId>
                        <artifactId>lombok-maven-plugin</artifactId>
                        <version>0.11.0.0</version>
                        <executions>
                            <execution>
                                <phase>generate-sources</phase>
                                <goals>
                                    <goal>delombok</goal>
                                </goals>
                                <configuration>
                                    <sourceDirectory>${lombok.source.dir}</sourceDirectory>
                                    <outputDirectory>${delombok.dir}</outputDirectory>
                                    <verbose>true</verbose>
                                </configuration>
                            </execution>
                        </executions>
                        <dependencies>
                            <dependency>
                                <groupId>sun.jdk</groupId>
                                <artifactId>tools</artifactId>
                                <version>1.6</version>
                                <scope>system</scope>
                                <systemPath>${java.home}/../lib/tools.jar</systemPath>
                            </dependency>
                        </dependencies>
                    </plugin>
                </plugins>
            </build>
        </profile>
    </profiles>

	<distributionManagement>
		<repository>
			<uniqueVersion>false</uniqueVersion>
			<id>cloudbees-private-release-repository</id>
			<name>cloudbees-private-release-repository</name>
			<url>dav:https://repository-zanata.forge.cloudbees.com/release/</url>
			<layout>default</layout>
		</repository>
		<snapshotRepository>
			<uniqueVersion>false</uniqueVersion>
			<id>cloudbees-private-snapshot-repository</id>
			<name>cloudbees-private-snapshot-repository</name>
			<url>dav:https://repository-zanata.forge.cloudbees.com/snapshot/</url>
			<layout>default</layout>
		</snapshotRepository>
	</distributionManagement>

  <modules>
    <module>zanata-model</module>
    <module>zanata-war</module>
    <module>functional-test</module>
	<!-- <module>zanata-dist</module> -->
  </modules>
</project>
<|MERGE_RESOLUTION|>--- conflicted
+++ resolved
@@ -31,10 +31,6 @@
       <okapi.version>0.18</okapi.version>
       <seam.version>2.2.2.Final</seam.version>
 
-<<<<<<< HEAD
-
-=======
->>>>>>> 2dba5556
       <zanata.api.version>2.2.1-SNAPSHOT</zanata.api.version>
       <zanata.client.version>2.2.0</zanata.client.version>
       <zanata.common.version>2.2.0</zanata.common.version>
