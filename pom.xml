--- conflicted
+++ resolved
@@ -27,25 +27,14 @@
       <gwt.version>2.5.0</gwt.version>
       <icu4j.version>4.8</icu4j.version>
       <lombok.source.dir>${project.build.sourceDirectory}/org/zanata</lombok.source.dir>
-<<<<<<< HEAD
       <lucene.version>3.5.0</lucene.version>
       <seam.version>2.3.0.Final</seam.version>
       <gwteventservice.version>1.2.1</gwteventservice.version>
-      <okapi.version>0.18</okapi.version>
-
-      <zanata.api.version>2.3.0</zanata.api.version>
+      <okapi.version>0.21</okapi.version>
+
+      <zanata.api.version>2.3.1-SNAPSHOT</zanata.api.version>
       <zanata.client.version>2.3.1-SNAPSHOT</zanata.client.version>
-      <zanata.common.version>2.3.0</zanata.common.version>
-=======
-      <lucene.version>2.9.2</lucene.version>
-      <okapi.version>0.21</okapi.version>
-      <seam.version>2.2.2.Final</seam.version>
-
-      <zanata.api.version>2.3.1-SNAPSHOT</zanata.api.version>
-      <zanata.client.version>2.3.0</zanata.client.version>
       <zanata.common.version>2.3.1-SNAPSHOT</zanata.common.version>
->>>>>>> 5e628c53
-
 
       <richfaces.version>4.3.2.Final</richfaces.version>
 
@@ -56,13 +45,10 @@
 	  <hibernate.search.version>4.2.0.Final</hibernate.search.version>
 	  <hibernate.entitymanager.version>${hibernate.version}</hibernate.entitymanager.version>
       <war_bundles_jsf_impl>false</war_bundles_jsf_impl>
-<<<<<<< HEAD
       <hibernate.validator.version>4.3.1.Final</hibernate.validator.version>
-=======
 
         <!-- controls concordion output location-->
         <concordion.output.dir>${project.build.directory}/concordion</concordion.output.dir>
->>>>>>> 5e628c53
     </properties>
 
    <dependencyManagement>
@@ -357,7 +343,6 @@
                <scope>compile</scope>
             </dependency>
 
-<<<<<<< HEAD
 		<dependency>
 			<groupId>javax.validation</groupId>
 			<artifactId>validation-api</artifactId>
@@ -400,7 +385,7 @@
               <version>1.0.3.Final</version>
               <scope>import</scope>
               <type>pom</type>
-=======
+          </dependency>
           <dependency>
               <groupId>org.concordion</groupId>
               <artifactId>concordion</artifactId>
@@ -424,7 +409,6 @@
               <artifactId>concordion-extensions</artifactId>
               <version>1.1.0</version>
               <scope>test</scope>
->>>>>>> 5e628c53
           </dependency>
 
       </dependencies>
