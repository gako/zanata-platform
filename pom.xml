--- conflicted
+++ resolved
@@ -83,13 +83,8 @@
     <gwteventservice.version>1.2.1</gwteventservice.version>
     <okapi.version>0.22</okapi.version>
 
-<<<<<<< HEAD
-    <zanata.assets.version>8.0-SNAPSHOT</zanata.assets.version>
+    <zanata.assets.version>8.0.5</zanata.assets.version>
     <zanata.api.version>3.9.0-SNAPSHOT</zanata.api.version>
-=======
-    <zanata.assets.version>8.0.5</zanata.assets.version>
-    <zanata.api.version>3.8.2</zanata.api.version>
->>>>>>> 5744a66b
     <!-- This should always be the previous version of the used api version above (but only 3.0.1 or later will work) -->
     <zanata.api.compat.version>3.4.1</zanata.api.compat.version>
     <zanata.client.version>3.8.0</zanata.client.version>
@@ -577,7 +572,7 @@
       <dependency>
         <groupId>org.liquibase</groupId>
         <artifactId>liquibase-core</artifactId>
-        <version>3.4.1</version>
+        <version>3.3.4</version>
       </dependency>
 
       <dependency>
