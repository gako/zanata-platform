--- conflicted
+++ resolved
@@ -19,13 +19,8 @@
 	</scm>
 
     <properties>
-<<<<<<< HEAD
       <zanata.api.version>1.8.0-SNAPSHOT</zanata.api.version>
-      <zanata.common.version>1.8.1</zanata.common.version>
-=======
-      <zanata.api.version>1.7.2</zanata.api.version>
       <zanata.common.version>1.8.2</zanata.common.version>
->>>>>>> f57fe5ca
     </properties>
 
    <dependencyManagement>
