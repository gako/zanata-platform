<?xml version="1.0" encoding="UTF-8"?>
<project xmlns="http://maven.apache.org/POM/4.0.0" xmlns:xsi="http://www.w3.org/2001/XMLSchema-instance" xsi:schemaLocation="http://maven.apache.org/POM/4.0.0 http://maven.apache.org/xsd/maven-4.0.0.xsd">
  <modelVersion>4.0.0</modelVersion>
  <artifactId>server</artifactId>
  <version>3.7.0-SNAPSHOT</version>
  <name>Zanata server modules</name>
  <packaging>pom</packaging>
  <parent>
    <groupId>org.zanata</groupId>
    <artifactId>zanata-parent</artifactId>
    <version>21</version>
    <relativePath>../parent</relativePath>
  </parent>

  <scm>
    <connection>scm:git:git://github.com/zanata/zanata-server.git</connection>
    <developerConnection>scm:git:git@github.com:zanata/zanata-server.git</developerConnection>
    <url>https://github.com/zanata/zanata-server</url>
    <tag>HEAD</tag>
  </scm>

  <properties>
    <byteman.version>2.1.2</byteman.version>
    <cobertura.total-line-rate>50</cobertura.total-line-rate>
    <cobertura.total-branch-rate>30</cobertura.total-branch-rate>
    <cobertura.halt.failure>false</cobertura.halt.failure>
    <delombok.dir>${project.build.directory}/delombok/org/zanata</delombok.dir>
<<<<<<< HEAD
    <failsafe.rerunFailingTestsCount>3</failsafe.rerunFailingTestsCount>
    <failsafe.useFile>false</failsafe.useFile>
    <surefire.useFile>false</surefire.useFile>
    <!-- Applies to surefire and failsafe (if enabled) -->
    <failIfNoTests>true</failIfNoTests>

=======
    <!-- failsafe.version needs to be at least 2.19-20150503.223005-71: -->
    <failsafe.rerunFailingTestsCount>3</failsafe.rerunFailingTestsCount>
>>>>>>> 9fe6e642
    <guava.version>18.0</guava.version>
    <gwt.version>2.6.1</gwt.version>
    <icu4j.version>50.1.1</icu4j.version>
    <lombok.source.dir>${project.build.sourceDirectory}/org/zanata</lombok.source.dir>
    <lucene.version>3.6.2</lucene.version>
    <solr.version>${lucene.version}</solr.version>
    <seam.version>2.3.1.Final</seam.version>
    <gwteventservice.version>1.2.1</gwteventservice.version>
    <okapi.version>0.22</okapi.version>

    <zanata.assets.version>7.0-SNAPSHOT</zanata.assets.version>
    <zanata.api.version>3.7.0-SNAPSHOT</zanata.api.version>
    <!-- This should always be the previous version of the used api version above (but only 3.0.1 or later will work) -->
    <zanata.api.compat.version>3.4.1</zanata.api.compat.version>
    <zanata.client.version>3.7.0-SNAPSHOT</zanata.client.version>
    <zanata.common.version>3.6.0</zanata.common.version>

    <richfaces.version>4.5.4.Final</richfaces.version>

    <arquillian.version>1.1.5.Final</arquillian.version>
    <shrinkwrap.api.version>1.2.2</shrinkwrap.api.version>
    <shrinkwrap.resolver.version>2.0.0</shrinkwrap.resolver.version>
    <shrinkwrap.desc.version>2.0.0-alpha-5</shrinkwrap.desc.version>

    <!-- see http://community.jboss.org/wiki/HibernateCompatibilityMatrix?decorator=print -->
    <!-- see also the jboss7 profile below -->
    <hibernate.scope>provided</hibernate.scope>
    <hibernate.version>4.2.17.Final</hibernate.version>
    <hibernate.search.scope>compile</hibernate.search.scope>
    <!-- Hibernate Search 4.4.x is for Hibernate Core 4.2.x:
     http://in.relation.to/Bloggers/HibernateSearchWeekendReleasesFromBothMaintenanceBranches
     -->
    <!-- 4.4.5.Final is not in Central -->
    <hibernate.search.version>4.4.4.Final</hibernate.search.version>
    <hibernate.entitymanager.version>${hibernate.version}</hibernate.entitymanager.version>
    <war_bundles_jsf_impl>false</war_bundles_jsf_impl>
    <hibernate.validator.version>4.3.2.Final</hibernate.validator.version>

    <!-- controls concordion output location-->
    <concordion.output.dir>${project.build.directory}/concordion</concordion.output.dir>

    <!-- JBoss version for Arquillian dependencies -->
    <jboss.as.version>7.2.0.Final</jboss.as.version>

    <jdbc.groupId>mysql</jdbc.groupId>
    <jdbc.artifactId>mysql-connector-java</jdbc.artifactId>
    <jdbc.version>5.1.26</jdbc.version>

    <resteasy.scope>compile</resteasy.scope>
    <resteasy.version>2.3.7.Final</resteasy.version>

    <cargo.extract.dir>${project.build.directory}/cargo/installs</cargo.extract.dir>
    <!-- This URL must be set by a profile (wildfly), settings.xml or mvn command line -->
    <!-- <cargo.installation></cargo.installation> -->

    <download.dir>${user.home}/Downloads</download.dir>

  </properties>

  <dependencyManagement>
    <dependencies>

      <dependency>
        <groupId>org.jboss.shrinkwrap</groupId>
        <artifactId>shrinkwrap-api</artifactId>
        <version>${shrinkwrap.api.version}</version>
      </dependency>

      <dependency>
        <groupId>org.jboss.shrinkwrap</groupId>
        <artifactId>shrinkwrap-impl-base</artifactId>
        <version>${shrinkwrap.api.version}</version>
      </dependency>

      <dependency>
        <groupId>org.jboss.shrinkwrap</groupId>
        <artifactId>shrinkwrap-spi</artifactId>
        <version>${shrinkwrap.api.version}</version>
      </dependency>

      <dependency>
        <groupId>org.yaml</groupId>
        <artifactId>snakeyaml</artifactId>
        <version>1.13</version>
      </dependency>

      <dependency>
        <groupId>org.richfaces</groupId>
        <artifactId>richfaces</artifactId>
        <version>${richfaces.version}</version>
        <exclusions>
          <exclusion>
            <groupId>org.jboss.spec.javax.el</groupId>
            <artifactId>jboss-el-api_3.0_spec</artifactId>
          </exclusion>
        </exclusions>
      </dependency>

      <dependency>
        <groupId>org.jboss.spec</groupId>
        <artifactId>jboss-javaee-6.0</artifactId>
        <version>3.0.2.Final</version>
        <type>pom</type>
        <scope>import</scope>
      </dependency>

      <dependency>
        <groupId>antlr</groupId>
        <artifactId>antlr</artifactId>
        <version>2.7.7</version>
        <scope>provided</scope>
      </dependency>

      <dependency>
        <groupId>commons-codec</groupId>
        <artifactId>commons-codec</artifactId>
        <version>1.9</version>
      </dependency>

      <dependency>
        <groupId>dom4j</groupId>
        <artifactId>dom4j</artifactId>
        <version>1.6.1</version>
        <scope>provided</scope>
        <exclusions>
          <exclusion>
            <groupId>xml-apis</groupId>
            <artifactId>xml-apis</artifactId>
          </exclusion>
        </exclusions>
      </dependency>

      <dependency>
        <groupId>com.sun.faces</groupId>
        <artifactId>jsf-impl</artifactId>
        <version>2.1.28</version>
        <scope>provided</scope>
      </dependency>

      <dependency>
        <groupId>org.jboss.seam</groupId>
        <artifactId>jboss-seam</artifactId>
        <type>ejb</type>
        <version>${seam.version}</version>
        <exclusions>
          <exclusion>
            <groupId>javax.el</groupId>
            <artifactId>el-api</artifactId>
          </exclusion>
        </exclusions>
      </dependency>

      <dependency>
        <groupId>org.jboss.seam</groupId>
        <artifactId>jboss-seam-debug</artifactId>
        <version>${seam.version}</version>
      </dependency>

      <dependency>
        <groupId>org.jboss.seam</groupId>
        <artifactId>jboss-seam-mail</artifactId>
        <version>${seam.version}</version>
      </dependency>

      <dependency>
        <groupId>org.jboss.seam</groupId>
        <artifactId>jboss-seam-ui</artifactId>
        <version>${seam.version}</version>
      </dependency>

      <dependency>
        <groupId>org.jboss.security</groupId>
        <artifactId>jboss-negotiation-common</artifactId>
        <version>2.3.6.Final</version>
        <scope>provided</scope>
      </dependency>

      <dependency>
        <groupId>org.jboss.web</groupId>
        <artifactId>jbossweb</artifactId>
        <version>7.5.4.Final</version>
        <scope>provided</scope>
      </dependency>

      <dependency>
        <groupId>commons-beanutils</groupId>
        <artifactId>commons-beanutils</artifactId>
        <version>1.9.2</version>
        <exclusions>
          <exclusion>
            <groupId>commons-logging</groupId>
            <artifactId>commons-logging</artifactId>
          </exclusion>
        </exclusions>
      </dependency>

      <dependency>
        <groupId>org.apache.httpcomponents</groupId>
        <artifactId>httpclient</artifactId>
        <version>4.4</version>
      </dependency>

      <dependency>
        <groupId>org.apache.httpcomponents</groupId>
        <artifactId>httpcore</artifactId>
        <version>4.4</version>
      </dependency>

      <dependency>
        <groupId>org.apache.maven</groupId>
        <artifactId>maven-aether-provider</artifactId>
        <version>3.0.5</version>
      </dependency>

      <dependency>
        <groupId>org.apache.maven.wagon</groupId>
        <artifactId>wagon-provider-api</artifactId>
        <version>2.4</version>
      </dependency>

      <dependency>
        <groupId>org.apache.maven.wagon</groupId>
        <artifactId>wagon-http-lightweight</artifactId>
        <version>2.4</version>
      </dependency>

      <dependency>
        <groupId>org.assertj</groupId>
        <artifactId>assertj-core</artifactId>
        <version>1.6.0</version>
        <scope>test</scope>
      </dependency>

      <dependency>
        <groupId>org.jboss.byteman</groupId>
        <artifactId>byteman</artifactId>
        <version>${byteman.version}</version>
      </dependency>

      <dependency>
        <groupId>org.jboss.byteman</groupId>
        <artifactId>byteman-bmunit</artifactId>
        <version>${byteman.version}</version>
      </dependency>

      <dependency>
        <groupId>org.jboss.byteman</groupId>
        <artifactId>byteman-install</artifactId>
        <version>${byteman.version}</version>
      </dependency>

      <dependency>
        <groupId>org.jboss.byteman</groupId>
        <artifactId>byteman-submit</artifactId>
        <version>${byteman.version}</version>
      </dependency>

      <dependency>
        <groupId>org.jboss.com.sun.httpserver</groupId>
        <artifactId>httpserver</artifactId>
        <version>1.0.1.Final</version>
      </dependency>

      <dependency>
        <groupId>org.jboss.shrinkwrap.descriptors</groupId>
        <artifactId>shrinkwrap-descriptors-api-base</artifactId>
        <version>${shrinkwrap.desc.version}</version>
      </dependency>

      <dependency>
        <groupId>org.jboss.shrinkwrap.descriptors</groupId>
        <artifactId>shrinkwrap-descriptors-api-javaee</artifactId>
        <version>${shrinkwrap.desc.version}</version>
      </dependency>

      <dependency>
        <groupId>org.jboss.shrinkwrap.descriptors</groupId>
        <artifactId>shrinkwrap-descriptors-api-jboss</artifactId>
        <version>${shrinkwrap.desc.version}</version>
      </dependency>

      <dependency>
        <groupId>org.jboss.shrinkwrap.descriptors</groupId>
        <artifactId>shrinkwrap-descriptors-impl-base</artifactId>
        <version>${shrinkwrap.desc.version}</version>
      </dependency>

      <dependency>
        <groupId>org.jboss.shrinkwrap.descriptors</groupId>
        <artifactId>shrinkwrap-descriptors-impl-javaee</artifactId>
        <version>${shrinkwrap.desc.version}</version>
      </dependency>

      <dependency>
        <groupId>org.jboss.shrinkwrap.descriptors</groupId>
        <artifactId>shrinkwrap-descriptors-impl-jboss</artifactId>
        <version>${shrinkwrap.desc.version}</version>
      </dependency>

      <dependency>
        <groupId>org.jboss.shrinkwrap.descriptors</groupId>
        <artifactId>shrinkwrap-descriptors-spi</artifactId>
        <version>${shrinkwrap.desc.version}</version>
      </dependency>

      <dependency>
        <groupId>org.jboss.xnio</groupId>
        <artifactId>xnio-api</artifactId>
        <version>3.2.3.Final</version>
      </dependency>

      <dependency>
        <groupId>org.jboss.xnio</groupId>
        <artifactId>xnio-nio</artifactId>
        <version>3.2.3.Final</version>
      </dependency>

      <dependency>
        <groupId>org.jboss.marshalling</groupId>
        <artifactId>jboss-marshalling</artifactId>
        <version>1.4.6.Final</version>
        <scope>test</scope>
      </dependency>

      <dependency>
        <groupId>org.jboss.marshalling</groupId>
        <artifactId>jboss-marshalling-river</artifactId>
        <version>1.4.6.Final</version>
        <scope>test</scope>
      </dependency>

      <dependency>
        <groupId>org.opensymphony.quartz</groupId>
        <artifactId>quartz</artifactId>
        <version>1.6.5</version>
      </dependency>

      <!-- zanata assets -->
      <dependency>
        <groupId>org.zanata</groupId>
        <artifactId>zanata-assets</artifactId>
        <version>${zanata.assets.version}</version>
      </dependency>

      <!-- zanata api -->
      <dependency>
        <groupId>org.zanata</groupId>
        <artifactId>zanata-common-api</artifactId>
        <version>${zanata.api.version}</version>
        <exclusions>
          <exclusion>
            <groupId>javax.annotation</groupId>
            <artifactId>jsr250-api</artifactId>
          </exclusion>
          <exclusion>
            <groupId>javax.servlet</groupId>
            <artifactId>servlet-api</artifactId>
          </exclusion>
          <exclusion>
            <groupId>javax.xml.bind</groupId>
            <artifactId>jaxb-api</artifactId>
          </exclusion>
          <exclusion>
            <groupId>org.jboss.resteasy</groupId>
            <artifactId>resteasy-jaxb-provider</artifactId>
          </exclusion>
          <exclusion>
            <groupId>org.jboss.resteasy</groupId>
            <artifactId>resteasy-jaxrs</artifactId>
          </exclusion>
          <exclusion>
            <groupId>org.jboss.resteasy</groupId>
            <artifactId>resteasy-multipart-provider</artifactId>
          </exclusion>
        </exclusions>
      </dependency>

      <dependency>
        <groupId>org.zanata</groupId>
        <artifactId>zanata-common-api</artifactId>
        <version>${zanata.api.compat.version}</version>
        <classifier>compat</classifier>
        <scope>test</scope>
        <exclusions>
          <exclusion>
            <groupId>javax.annotation</groupId>
            <artifactId>jsr250-api</artifactId>
          </exclusion>
          <exclusion>
            <groupId>javax.servlet</groupId>
            <artifactId>servlet-api</artifactId>
          </exclusion>
          <exclusion>
            <groupId>javax.xml.bind</groupId>
            <artifactId>jaxb-api</artifactId>
          </exclusion>
        </exclusions>
      </dependency>

      <!-- zanata common -->
      <dependency>
        <groupId>org.zanata</groupId>
        <artifactId>zanata-common-util</artifactId>
        <version>${zanata.common.version}</version>
      </dependency>
      <dependency>
        <groupId>org.zanata</groupId>
        <artifactId>zanata-adapter-po</artifactId>
        <version>${zanata.common.version}</version>
      </dependency>
      <dependency>
        <groupId>org.zanata</groupId>
        <artifactId>zanata-adapter-glossary</artifactId>
        <version>${zanata.common.version}</version>
      </dependency>

      <!-- zanata client -->
      <dependency>
        <groupId>org.zanata</groupId>
        <artifactId>zanata-rest-client</artifactId>
        <version>${zanata.client.version}</version>
        <scope>test</scope>
        <!-- The client uses a newer version of resteasy -->
        <exclusions>
          <exclusion>
            <groupId>org.jboss.resteasy</groupId>
            <artifactId>resteasy-jaxrs</artifactId>
          </exclusion>
          <exclusion>
            <groupId>org.jboss.resteasy</groupId>
            <artifactId>jaxrs-api</artifactId>
          </exclusion>
        </exclusions>
      </dependency>
      <dependency>
        <groupId>org.zanata</groupId>
        <artifactId>zanata-rest-client</artifactId>
        <version>${zanata.client.version}</version>
        <type>test-jar</type>
        <scope>test</scope>
      </dependency>

      <!-- zanata server -->
      <dependency>
        <groupId>org.zanata</groupId>
        <artifactId>zanata-model</artifactId>
        <version>${project.version}</version>
      </dependency>

      <dependency>
        <groupId>org.zanata</groupId>
        <artifactId>zanata-liquibase</artifactId>
        <version>${project.version}</version>
      </dependency>

      <dependency>
        <groupId>com.google.gwt</groupId>
        <artifactId>gwt-dev</artifactId>
        <version>${gwt.version}</version>
        <scope>provided</scope>
      </dependency>
      <dependency>
        <groupId>com.google.gwt</groupId>
        <artifactId>gwt-servlet</artifactId>
        <version>${gwt.version}</version>
        <scope>runtime</scope>
      </dependency>
      <dependency>
        <groupId>com.google.gwt</groupId>
        <artifactId>gwt-user</artifactId>
        <version>${gwt.version}</version>
        <scope>provided</scope>
      </dependency>
      <dependency>
        <groupId>com.google.gwt.inject</groupId>
        <artifactId>gin</artifactId>
        <version>1.5.0</version>
        <scope>provided</scope>
      </dependency>
      <dependency>
        <groupId>com.google.inject</groupId>
        <artifactId>guice</artifactId>
        <version>3.0</version>
      </dependency>

      <dependency>
          <groupId>com.google.protobuf</groupId>
          <artifactId>protobuf-java</artifactId>
          <version>2.4.1</version>
      </dependency>
      <dependency>
        <groupId>com.h2database</groupId>
        <artifactId>h2</artifactId>
        <version>1.4.180</version>
      </dependency>
      <dependency>
        <groupId>com.ibm.icu</groupId>
        <artifactId>icu4j</artifactId>
        <version>${icu4j.version}</version>
      </dependency>
      <dependency>
        <groupId>com.ibm.icu</groupId>
        <artifactId>icu4j</artifactId>
        <classifier>sources</classifier>
        <version>${icu4j.version}</version>
      </dependency>

      <dependency>
        <groupId>${jdbc.groupId}</groupId>
        <artifactId>${jdbc.artifactId}</artifactId>
        <version>${jdbc.version}</version>
        <scope>test</scope>
      </dependency>

      <dependency>
        <groupId>org.dbunit</groupId>
        <artifactId>dbunit</artifactId>
        <version>2.4.9</version>
      </dependency>

      <dependency>
        <groupId>de.novanic.gwteventservice</groupId>
        <artifactId>gwteventservice</artifactId>
        <version>${gwteventservice.version}</version>
        <scope>provided</scope>
      </dependency>
      <dependency>
        <groupId>de.novanic.gwteventservice</groupId>
        <artifactId>eventservice-rpc</artifactId>
        <version>${gwteventservice.version}</version>
      </dependency>
      <dependency>
        <groupId>de.novanic.gwteventservice</groupId>
        <artifactId>eventservice</artifactId>
        <version>${gwteventservice.version}</version>
      </dependency>

      <dependency>
        <groupId>net.sf.okapi.filters</groupId>
        <artifactId>okapi-filter-dtd</artifactId>
        <version>${okapi.version}</version>
        <exclusions>
          <exclusion>
            <groupId>net.sf.okapi.logbind</groupId>
            <artifactId>build-log4j</artifactId>
          </exclusion>
        </exclusions>
      </dependency>

      <dependency>
        <groupId>net.sf.okapi.filters</groupId>
        <artifactId>okapi-filter-html</artifactId>
        <version>${okapi.version}</version>
        <exclusions>
          <exclusion>
            <groupId>net.sf.okapi.logbind</groupId>
            <artifactId>build-log4j</artifactId>
          </exclusion>
        </exclusions>
      </dependency>

      <dependency>
        <groupId>net.sf.okapi.filters</groupId>
        <artifactId>okapi-filter-idml</artifactId>
        <version>${okapi.version}</version>
        <exclusions>
          <exclusion>
            <groupId>net.sf.okapi.logbind</groupId>
            <artifactId>build-log4j</artifactId>
          </exclusion>
        </exclusions>
      </dependency>

      <dependency>
        <groupId>net.sf.okapi.filters</groupId>
        <artifactId>okapi-filter-openoffice</artifactId>
        <version>${okapi.version}</version>
        <exclusions>
          <exclusion>
            <groupId>net.sf.okapi.logbind</groupId>
            <artifactId>build-log4j</artifactId>
          </exclusion>
        </exclusions>
      </dependency>

      <dependency>
        <groupId>net.sf.okapi.filters</groupId>
        <artifactId>okapi-filter-tmx</artifactId>
        <version>${okapi.version}</version>
        <exclusions>
          <exclusion>
            <groupId>net.sf.okapi.logbind</groupId>
            <artifactId>build-log4j</artifactId>
          </exclusion>
        </exclusions>
      </dependency>

      <dependency>
        <groupId>net.sf.okapi.filters</groupId>
        <artifactId>okapi-filter-plaintext</artifactId>
        <version>${okapi.version}</version>
        <exclusions>
          <exclusion>
            <groupId>net.sf.okapi.logbind</groupId>
            <artifactId>build-log4j</artifactId>
          </exclusion>
        </exclusions>
      </dependency>

      <dependency>
        <groupId>net.sf.okapi.filters</groupId>
        <artifactId>okapi-filter-regex</artifactId>
        <version>${okapi.version}</version>
        <exclusions>
          <exclusion>
            <groupId>net.sf.okapi.logbind</groupId>
            <artifactId>build-log4j</artifactId>
          </exclusion>
        </exclusions>
      </dependency>

      <dependency>
        <groupId>net.sf.okapi.steps</groupId>
        <artifactId>okapi-step-tokenization</artifactId>
        <version>${okapi.version}</version>
        <exclusions>
          <exclusion>
            <groupId>net.sf.okapi.logbind</groupId>
            <artifactId>build-log4j</artifactId>
          </exclusion>
        </exclusions>
      </dependency>

      <dependency>
        <groupId>net.sf.okapi.steps</groupId>
        <artifactId>okapi-step-wordcount</artifactId>
        <version>${okapi.version}</version>
        <exclusions>
          <exclusion>
            <groupId>net.sf.okapi.logbind</groupId>
            <artifactId>build-log4j</artifactId>
          </exclusion>
        </exclusions>
      </dependency>

      <dependency>
        <groupId>net.sf.okapi</groupId>
        <artifactId>okapi-core</artifactId>
        <version>${okapi.version}</version>
        <exclusions>
          <exclusion>
            <groupId>net.sf.okapi.logbind</groupId>
            <artifactId>build-log4j</artifactId>
          </exclusion>
        </exclusions>
      </dependency>

      <dependency>
        <groupId>net.sourceforge.cssparser</groupId>
        <artifactId>cssparser</artifactId>
        <version>0.9.14</version>
      </dependency>

      <dependency>
        <groupId>org.hibernate</groupId>
        <artifactId>hibernate-search-orm</artifactId>
        <version>${hibernate.search.version}</version>
        <scope>${hibernate.search.scope}</scope>
      </dependency>

      <dependency>
        <groupId>org.hibernate</groupId>
        <artifactId>hibernate-search-engine</artifactId>
        <version>${hibernate.search.version}</version>
        <scope>${hibernate.search.scope}</scope>
        <exclusions>
          <exclusion>
            <groupId>org.jboss.logging</groupId>
            <artifactId>jboss-logging</artifactId>
          </exclusion>
        </exclusions>
      </dependency>

      <dependency>
        <groupId>org.hibernate</groupId>
        <artifactId>hibernate-search-analyzers</artifactId>
        <version>${hibernate.search.version}</version>
        <scope>${hibernate.search.scope}</scope>
      </dependency>

      <dependency>
        <groupId>org.hibernate</groupId>
        <artifactId>hibernate-search-infinispan</artifactId>
        <version>${hibernate.search.version}</version>
        <scope>${hibernate.search.scope}</scope>
        <exclusions>
          <!-- Slightly older version provided by the app server -->
          <exclusion>
            <groupId>org.infinispan</groupId>
            <artifactId>infinispan-core</artifactId>
          </exclusion>
        </exclusions>
      </dependency>

      <dependency>
        <groupId>org.hibernate.common</groupId>
        <artifactId>hibernate-commons-annotations</artifactId>
        <version>4.0.4.Final</version>
        <exclusions>
          <exclusion>
            <groupId>org.jboss.logging</groupId>
            <artifactId>jboss-logging</artifactId>
          </exclusion>
        </exclusions>
      </dependency>

      <dependency>
        <groupId>org.hibernate</groupId>
        <artifactId>hibernate-core</artifactId>
        <version>${hibernate.version}</version>
        <exclusions>
          <exclusion>
            <groupId>org.jboss.logging</groupId>
            <artifactId>jboss-logging</artifactId>
          </exclusion>
        </exclusions>
        <!--<version>${hibernate.version}</version>-->
      </dependency>

      <dependency>
        <groupId>org.hibernate</groupId>
        <artifactId>hibernate-entitymanager</artifactId>
        <version>${hibernate.entitymanager.version}</version>
        <exclusions>
          <exclusion>
            <groupId>javassist</groupId>
            <artifactId>javassist</artifactId>
          </exclusion>
        </exclusions>
      </dependency>

      <dependency>
        <groupId>org.hibernate</groupId>
        <artifactId>hibernate-validator</artifactId>
        <version>${hibernate.validator.version}</version>
        <exclusions>
          <exclusion>
            <groupId>org.jboss.logging</groupId>
            <artifactId>jboss-logging</artifactId>
          </exclusion>
        </exclusions>
      </dependency>

      <dependency>
        <groupId>org.hibernate</groupId>
        <artifactId>hibernate-ehcache</artifactId>
        <version>${hibernate.version}</version>
      </dependency>

      <dependency>
        <groupId>org.hibernate</groupId>
        <artifactId>hibernate-testing</artifactId>
        <version>${hibernate.version}</version>
      </dependency>

      <dependency>
        <groupId>org.javassist</groupId>
        <artifactId>javassist</artifactId>
        <version>3.18.2-GA</version>
      </dependency>

      <dependency>
        <exclusions>
          <exclusion>
            <groupId>javax.el</groupId>
            <artifactId>el-api</artifactId>
          </exclusion>
        </exclusions>
        <groupId>org.jboss.logging</groupId>
        <artifactId>jboss-logging</artifactId>
        <version>3.1.4.GA</version>
      </dependency>

      <dependency>
        <groupId>org.jboss.logging</groupId>
        <artifactId>jboss-logging-annotations</artifactId>
        <version>1.2.0.Final</version>
      </dependency>

      <dependency>
        <groupId>org.jboss.logging</groupId>
        <artifactId>jboss-logging-processor</artifactId>
        <version>1.2.0.Final</version>
      </dependency>

      <dependency>
        <groupId>org.jboss.seam</groupId>
        <artifactId>jboss-seam</artifactId>
        <version>${seam.version}</version>
      </dependency>

      <dependency>
        <groupId>org.jboss.seam</groupId>
        <artifactId>jboss-seam-resteasy</artifactId>
        <version>${seam.version}</version>
        <exclusions>
          <!-- We use Jackson for json, so exclude the default jettison provider -->
          <exclusion>
            <groupId>org.jboss.resteasy</groupId>
            <artifactId>resteasy-jettison-provider</artifactId>
          </exclusion>
        </exclusions>
      </dependency>

      <dependency>
        <groupId>org.apache.lucene</groupId>
        <artifactId>lucene-core</artifactId>
        <version>${lucene.version}</version>
      </dependency>

      <dependency>
        <groupId>org.apache.lucene</groupId>
        <artifactId>lucene-analyzers</artifactId>
        <version>${lucene.version}</version>
      </dependency>

      <dependency>
        <groupId>org.apache.lucene</groupId>
        <artifactId>lucene-facet</artifactId>
        <version>${lucene.version}</version>
      </dependency>

      <dependency>
        <groupId>org.apache.lucene</groupId>
        <artifactId>lucene-phonetic</artifactId>
        <version>${lucene.version}</version>
      </dependency>

      <dependency>
        <groupId>org.apache.lucene</groupId>
        <artifactId>lucene-smartcn</artifactId>
        <version>${lucene.version}</version>
      </dependency>

      <dependency>
        <groupId>org.apache.lucene</groupId>
        <artifactId>lucene-stempel</artifactId>
        <version>${lucene.version}</version>
      </dependency>

      <!-- Solr dependencies -->
      <dependency>
        <groupId>org.apache.solr</groupId>
        <artifactId>solr-core</artifactId>
        <version>${solr.version}</version>
        <exclusions>
          <exclusion>
            <groupId>commons-httpclient</groupId>
            <artifactId>commons-httpclient</artifactId>
          </exclusion>
          <exclusion>
            <groupId>javax.servlet</groupId>
            <artifactId>servlet-api</artifactId>
          </exclusion>
          <exclusion>
            <groupId>org.apache.solr</groupId>
            <artifactId>solr-solrj</artifactId>
          </exclusion>
          <exclusion>
            <groupId>woodstox</groupId>
            <artifactId>wstx-asl</artifactId>
          </exclusion>
          <exclusion>
            <groupId>net.java.dev.stax-utils</groupId>
            <artifactId>stax-utils</artifactId>
          </exclusion>
          <exclusion>
            <groupId>commons-logging</groupId>
            <artifactId>commons-logging</artifactId>
          </exclusion>
          <!-- NB: https://hibernate.onjira.com/browse/HSEARCH-380 -->
          <exclusion>
            <groupId>org.apache.solr</groupId>
            <artifactId>solr-lucene-core</artifactId>
          </exclusion>
        </exclusions>
      </dependency>
      <dependency>
        <groupId>org.apache.solr</groupId>
        <artifactId>solr-solrj</artifactId>
        <version>${solr.version}</version>
        <exclusions>
          <exclusion>
            <groupId>commons-httpclient</groupId>
            <artifactId>commons-httpclient</artifactId>
          </exclusion>
          <exclusion>
            <groupId>woodstox</groupId>
            <artifactId>wstx-asl</artifactId>
          </exclusion>
        </exclusions>
      </dependency>
      <dependency>
        <groupId>org.apache.solr</groupId>
        <artifactId>solr-analysis-extras</artifactId>
        <version>${solr.version}</version>
      </dependency>
      <dependency>
        <groupId>net.customware.gwt.presenter</groupId>
        <artifactId>gwt-presenter</artifactId>
        <version>1.1.1</version>
        <scope>provided</scope>
      </dependency>

      <dependency>
        <groupId>javax.activation</groupId>
        <artifactId>activation</artifactId>
        <version>1.1.1</version>
        <scope>provided</scope>
        <exclusions>
          <exclusion>
            <groupId>com.google.code.findbugs</groupId>
            <artifactId>jsr305</artifactId>
          </exclusion>
        </exclusions>
      </dependency>

      <dependency>
        <groupId>org.concordion</groupId>
        <artifactId>concordion</artifactId>
        <version>1.4.2</version>
        <exclusions>
          <exclusion>
            <artifactId>
              junit-dep
            </artifactId>
            <groupId>junit</groupId>
          </exclusion>
          <exclusion>
            <artifactId>xml-apis</artifactId>
            <groupId>xml-apis</groupId>
          </exclusion>
        </exclusions>
        <scope>test</scope>
      </dependency>
      <dependency>
        <groupId>org.concordion</groupId>
        <artifactId>concordion-extensions</artifactId>
        <version>1.1.0</version>
        <scope>test</scope>
      </dependency>
      <dependency>
        <groupId>joda-time</groupId>
        <artifactId>joda-time</artifactId>
        <version>2.2</version>
      </dependency>
      <dependency>
        <groupId>org.fedorahosted.tennera</groupId>
        <artifactId>jgettext</artifactId>
        <version>0.14</version>
      </dependency>
      <dependency>
        <groupId>org.functionaljava</groupId>
        <artifactId>functionaljava</artifactId>
        <version>3.1</version>
      </dependency>
      <!--
        In the server, we can use a newer version than Fedora has.
        This one also has a source jar!
      -->
      <dependency>
        <groupId>xom</groupId>
        <artifactId>xom</artifactId>
        <version>1.2.5</version>
        <exclusions>
          <exclusion>
            <artifactId>xml-apis</artifactId>
            <groupId>xml-apis</groupId>
          </exclusion>
        </exclusions>
      </dependency>

      <dependency>
        <groupId>com.jayway.awaitility</groupId>
        <artifactId>awaitility</artifactId>
        <version>1.6.3</version>
        <exclusions>
          <exclusion>
            <groupId>cglib</groupId>
            <artifactId>cglib-nodep</artifactId>
          </exclusion>
          <exclusion>
            <groupId>org.objenesis</groupId>
            <artifactId>objenesis</artifactId>
          </exclusion>
        </exclusions>
        <scope>test</scope>
      </dependency>
    </dependencies>
  </dependencyManagement>

  <!--
  https://community.jboss.org/wiki/MavenRepository
  https://community.jboss.org/wiki/MavenSettings
  https://community.jboss.org/wiki/MavenGettingStarted-Developers
  https://community.jboss.org/wiki/MavenGettingStarted-Users
  -->

  <repositories>
    <!-- This is needed for bootstrapping with a zanata-parent SNAPSHOT  -->
    <repository>
      <id>sonatype-nexus-snapshots</id>
      <name>Sonatype Nexus Snapshots</name>
      <url>https://oss.sonatype.org/content/repositories/snapshots</url>
      <releases>
        <enabled>false</enabled>
      </releases>
      <snapshots>
        <enabled>true</enabled>
      </snapshots>
    </repository>
    <repository>
      <id>jboss-public-repository-group</id>
      <name>JBoss Public Maven Repository Group</name>
      <url>https://repository.jboss.org/nexus/content/groups/public/</url>
      <layout>default</layout>
      <releases>
        <enabled>true</enabled>
        <updatePolicy>never</updatePolicy>
      </releases>
      <snapshots>
        <enabled>true</enabled>
        <updatePolicy>never</updatePolicy>
      </snapshots>
    </repository>
    <repository>
      <id>okapi-cloudbees-release</id>
      <name>okapi-cloudbees-release</name>
      <url>http://repository-okapi.forge.cloudbees.com/release/</url>
      <releases>
        <enabled>true</enabled>
      </releases>
      <snapshots>
        <enabled>false</enabled>
      </snapshots>
    </repository>
    <!-- Needed for totallylazy -->
    <repository>
      <id>repo.bodar.com</id>
      <url>http://repo.bodar.com</url>
      <releases>
        <enabled>true</enabled>
      </releases>
      <snapshots>
        <enabled>false</enabled>
      </snapshots>
    </repository>
  </repositories>

  <pluginRepositories>
    <pluginRepository>
      <id>jboss-public-repository-group</id>
      <name>JBoss Public Maven Repository Group</name>
      <url>https://repository.jboss.org/nexus/content/groups/public/</url>
      <layout>default</layout>
      <releases>
        <enabled>true</enabled>
        <updatePolicy>never</updatePolicy>
      </releases>
      <snapshots>
        <enabled>true</enabled>
        <updatePolicy>never</updatePolicy>
      </snapshots>
    </pluginRepository>

    <pluginRepository>
      <id>cobertura-it-maven-plugin-maven2-release</id>
      <url>http://cobertura-it-maven-plugin.googlecode.com/svn/maven2/releases</url>
      <snapshots>
        <enabled>false</enabled>
      </snapshots>
      <releases>
        <enabled>true</enabled>
      </releases>
    </pluginRepository>
  </pluginRepositories>


  <build>
    <plugins>
      <plugin>
        <groupId>org.zanata</groupId>
        <artifactId>zanata-maven-plugin</artifactId>
        <version>3.6.0</version>
        <configuration>
          <srcDir>.</srcDir>
          <transDir>.</transDir>
          <!-- only one translation file has been prepared so far -->
          <includes>zanata-war/src/main/resources/messages.properties</includes>
        </configuration>
      </plugin>

      <plugin>
        <artifactId>maven-enforcer-plugin</artifactId>
        <configuration>
          <rules>
            <bannedDependencies>
              <excludes combine.children="append">
                <!-- Use org.jboss.spec.javax.annotation:jboss-annotations-api_1.1_spec -->
                <exclude>javax.annotation:jsr250-api</exclude>

                <!-- Use org.jboss.spec.javax.el:jboss-el-api_2.2_spec -->
                <exclude>javax.el:el-api</exclude>

                <!-- Use org.jboss.spec.javax.xml.bind:jboss-jaxb-api_2.2_spec -->
                <exclude>javax.xml.bind:jaxb-api</exclude>

                <!-- Use org.jboss.resteasy:jaxrs-api (since we package resteasy) -->
                <exclude>org.jboss.spec.javax.ws.rs:jboss-jaxrs-api_1.1_spec</exclude>

                <!-- use org.jboss.spec.javax.servlet:jboss-servlet-api_3.0_spec -->
                <exclude>org.jboss.spec.javax.servlet:jboss-servlet-api_3.1_spec</exclude>

                <!-- use org.jboss.spec.javax.annotation:jboss-annotations-api_1.1_spec -->
                <exclude>org.jboss.spec.javax.annotation:jboss-annotations-api_1.2_spec</exclude>
              </excludes>
            </bannedDependencies>
            <requireNoRepositories>
              <allowedRepositories combine.children="append">
                <allowedRepository>jboss-public-repository-group</allowedRepository>
                <allowedRepository>okapi-cloudbees-release</allowedRepository>
                <allowedRepository>repo.bodar.com</allowedRepository>
              </allowedRepositories>
              <allowedPluginRepositories combine.children="append">
                <allowedPluginRepository>cobertura-it-maven-plugin-maven2-release</allowedPluginRepository>
                <allowedPluginRepository>jboss-public-repository-group</allowedPluginRepository>
              </allowedPluginRepositories>
            </requireNoRepositories>
          </rules>
        </configuration>
      </plugin>

      <plugin>
        <artifactId>maven-antrun-plugin</artifactId>
        <version>1.8</version>
        <executions>
          <execution>
            <id>init-no-appserver</id>
            <!-- submodules should use 'initialize' to activate this -->
            <phase>none</phase>
            <goals><goal>run</goal></goals>
            <configuration combine.self="override">
              <target unless="skipITs" xmlns:unless="ant:unless">
                <echo message="appserver=${appserver}" />
                <echo message="cargo.installation=${cargo.installation}" />
                <echo message="appserver.home=${appserver.home}" />
                <echo message="DISPLAY=${env.DISPLAY}" />
                <echo message="WARNING: 'appserver' property must be set unless skippping integration tests"
                  unless:set="appserver" />
                <echo message="WARNING: 'cargo.installation' property (and possibly cargo.basename) must be set unless skipping integration tests"
                  unless:set="cargo.installation" />
              </target>
            </configuration>
          </execution>
        </executions>
      </plugin>

    </plugins>

    <pluginManagement>
      <plugins>
        <!--
        This is how the Maven lifecycle phases install and configure the appserver:

        prepare-package: download and extract appserver using cargo:install
        package: download and extract modules using antrun [wildfly only]
        pre-integration-test: cargo:start [functional tests only]
        post-integration-test: cargo:stop [functional tests only]

        If 'appserver` is not set, the build will fail in phase
        'prepare-package'.
         -->
        <plugin>
          <groupId>org.codehaus.cargo</groupId>
          <artifactId>cargo-maven2-plugin</artifactId>
          <version>1.4.5</version>
          <configuration combine.self="append">
            <container>
              <containerId>${cargo.container}</containerId>
              <!--if install from url-->
              <zipUrlInstaller>
                <url>${cargo.installation}</url>
                <downloadDir>${download.dir}</downloadDir>
                <extractDir>${cargo.extract.dir}</extractDir>
              </zipUrlInstaller>
            </container>
          </configuration>
          <executions>
            <!-- Download and extract app server under target/ -->
            <!-- NB: This execution needs to be before antrun, because it
                 creates the wildfly directory for the unzip tasks. -->
            <!-- TODO use antrun to download and extract appserver? -->
            <execution>
              <id>cargo-install</id>
              <!-- submodules should use 'prepare-package' to activate this -->
              <phase>none</phase>
              <goals>
                <goal>install</goal>
              </goals>
            </execution>
          </executions>
        </plugin>
        <plugin>
          <artifactId>maven-failsafe-plugin</artifactId>
<<<<<<< HEAD
          <version>2.18.1</version>
=======
          <version>2.19-20150503.223005-71</version>
          <configuration>
            <failIfNoTests>true</failIfNoTests>
          </configuration>
>>>>>>> 9fe6e642
          <executions>
            <execution>
              <id>integration-test</id>
              <goals>
                <goal>integration-test</goal>
              </goals>
            </execution>
            <execution>
              <id>verify</id>
              <goals>
                <goal>verify</goal>
              </goals>
            </execution>
          </executions>
        </plugin>
        <plugin>
          <groupId>org.apache.maven.plugins</groupId>
          <artifactId>maven-war-plugin</artifactId>
          <version>2.1.1</version>
        </plugin>
        <plugin>
          <groupId>org.codehaus.mojo</groupId>
          <artifactId>gwt-maven-plugin</artifactId>
          <!-- NB In some cases, we might not want to use gwt.version here -->
          <version>${gwt.version}</version>
        </plugin>
        <plugin>
          <groupId>org.codehaus.mojo</groupId>
          <artifactId>cobertura-maven-plugin</artifactId>
          <version>2.6</version>
          <configuration>
            <formats>
              <format>xml</format>
            </formats>
            <instrumentation>
              <ignoreMethodAnnotations>
                <ignoreMethodAnnotation>org.zanata.util.CoverageIgnore</ignoreMethodAnnotation>
              </ignoreMethodAnnotations>
              <ignoreTrivial>true</ignoreTrivial>
            </instrumentation>
          </configuration>
        </plugin>
        <!-- change maven-release-plugin back to defaults (instead of oss-parent's settings)  -->
        <plugin>
          <artifactId>maven-release-plugin</artifactId>
          <configuration>
            <mavenExecutorId>invoker</mavenExecutorId>
            <useReleaseProfile>true</useReleaseProfile>
            <arguments>${arguments}</arguments>
          </configuration>
        </plugin>
        <plugin>
          <artifactId>maven-gpg-plugin</artifactId>
          <executions>
            <execution>
              <id>sign-artifacts</id>
              <phase>verify</phase>
              <goals>
                <goal>sign</goal>
              </goals>
            </execution>
          </executions>
          <configuration>
            <skip>true</skip>
          </configuration>
        </plugin>
        <plugin>
          <groupId>org.codehaus.mojo</groupId>
          <artifactId>build-helper-maven-plugin</artifactId>
          <version>1.8</version>
        </plugin>
        <plugin>
          <groupId>com.jcabi</groupId>
          <artifactId>jcabi-mysql-maven-plugin</artifactId>
          <version>0.9</version>
        </plugin>
        <plugin>
          <groupId>org.codehaus.gmaven</groupId>
          <artifactId>gmaven-plugin</artifactId>
          <version>1.5</version>
          <configuration>
            <providerSelection>2.0</providerSelection>
          </configuration>
        </plugin>
      </plugins>
    </pluginManagement>
  </build>

  <profiles>

    <profile>
      <!-- This profile runs a single integration test with
        -Dit.test=<integration-test-name>, skipping unit tests. -->
      <id>it.test</id>
      <activation>
        <property>
          <name>it.test</name>
        </property>
      </activation>
      <build>
        <plugins>
          <plugin>
            <artifactId>maven-failsafe-plugin</artifactId>
            <configuration>
              <failIfNoSpecifiedTests>false</failIfNoSpecifiedTests>
              <failIfNoTests>false</failIfNoTests>
            </configuration>
          </plugin>
        </plugins>
      </build>
    </profile>

    <profile>
      <!--this is used to run GWT in dev mode. Adjust your IDE to include the delombok -->
      <id>delombok</id>
      <properties>
        <zanata.gwt.module>org.zanata.webtrans.ApplicationSafari</zanata.gwt.module>
      </properties>
      <build>
        <plugins>
          <plugin>
            <artifactId>maven-antrun-plugin</artifactId>
            <executions>
              <execution>
                <phase>generate-sources</phase>
                <configuration>
                  <target>
                    <echo>include following as source in your IDE</echo>
                    <echo>${delombok.dir}</echo>
                    <echo>exclude following as source in your IDE</echo>
                    <echo>${lombok.source.dir}</echo>
                  </target>
                </configuration>
                <goals>
                  <goal>run</goal>
                </goals>
              </execution>
            </executions>
          </plugin>
          <plugin>
            <groupId>org.projectlombok</groupId>
            <artifactId>lombok-maven-plugin</artifactId>
            <version>0.11.0.0</version>
            <executions>
              <execution>
                <phase>generate-sources</phase>
                <goals>
                  <goal>delombok</goal>
                </goals>
                <configuration>
                  <sourceDirectory>${lombok.source.dir}</sourceDirectory>
                  <outputDirectory>${delombok.dir}</outputDirectory>
                  <verbose>true</verbose>
                </configuration>
              </execution>
            </executions>
            <dependencies>
              <dependency>
                <groupId>sun.jdk</groupId>
                <artifactId>tools</artifactId>
                <version>1.6</version>
                <scope>system</scope>
                <systemPath>${java.home}/../lib/tools.jar</systemPath>
              </dependency>
            </dependencies>
          </plugin>
        </plugins>
      </build>
    </profile>

    <profile>
      <id>jbosseap6</id>
      <activation>
        <property>
          <name>appserver</name>
          <value>jbosseap6</value>
        </property>
      </activation>
      <properties>
        <cargo.container>jboss72x</cargo.container>
        <!-- name of the top-level dir within the appserver zip -->
        <appserver.dir.name>jboss-eap-6.4</appserver.dir.name>
        <!-- where the appserver will be installed -->
        <appserver.home>${cargo.extract.dir}/${cargo.basename}/${appserver.dir.name}</appserver.home>
      </properties>
    </profile>

    <profile>
      <id>wildfly8</id>
      <activation>
        <activeByDefault>true</activeByDefault>
        <property>
          <name>appserver</name>
          <value>wildfly8</value>
        </property>
      </activation>
      <properties>
        <cargo.container>wildfly8x</cargo.container>
        <wildfly.client.version>8.1.0.Final</wildfly.client.version>
        <!-- used in the wildfly8 profile in zanata-war -->
        <!-- This is the server version -->
        <wildfly.version>8.1.0.Final</wildfly.version>
        <!-- In case this profile was activated by default: -->
        <appserver>wildfly8</appserver>
        <cargo.installation>http://download.jboss.org/wildfly/${wildfly.version}/wildfly-${wildfly.version}.zip</cargo.installation>
        <!-- name of the top-level dir within the appserver zip -->
        <appserver.dir.name>wildfly-${wildfly.version}</appserver.dir.name>
        <!-- where the appserver will be installed -->
        <appserver.home>${cargo.extract.dir}/${appserver.dir.name}/${appserver.dir.name}</appserver.home>

        <module.wildfly.version>8.1.0.Final</module.wildfly.version>
        <mojarra.module.version>2.1.28</mojarra.module.version>
        <mojarra.module.name>wildfly-${module.wildfly.version}-module-mojarra-${mojarra.module.version}.zip</mojarra.module.name>
        <hibernate.module.version>4.2.15.Final</hibernate.module.version>
        <hibernate.module.name>wildfly-${module.wildfly.version}-module-hibernate-main-${hibernate.module.version}.zip</hibernate.module.name>
      </properties>

      <build>
        <plugins>
          <!--
          Download wildfly modules from sf.net and extract under appserver.home
          -->
          <plugin>
            <artifactId>maven-antrun-plugin</artifactId>
            <executions>
              <execution>
                <id>install-wildfly-modules</id>
                <!-- submodules should use 'package' to activate this -->
                <phase>none</phase>
                <goals>
                  <goal>run</goal>
                </goals>
                <configuration>
                  <target unless="skipITs">
                    <mkdir dir="${download.dir}" />
                    <get src="http://sourceforge.net/projects/zanata/files/wildfly/${mojarra.module.name}/download" dest="${download.dir}/${mojarra.module.name}" skipexisting="true" />
                    <get src="http://sourceforge.net/projects/zanata/files/wildfly/${hibernate.module.name}/download" dest="${download.dir}/${hibernate.module.name}" skipexisting="true" />
                    <unzip src="${download.dir}/${mojarra.module.name}" dest="${appserver.home}" />
                    <unzip src="${download.dir}/${hibernate.module.name}" dest="${appserver.home}" />
                  </target>
                </configuration>
              </execution>
            </executions>
          </plugin>
        </plugins>
      </build>

      <!-- These override the older versions forced by jboss-as-parent 7.2.0 -->
      <dependencyManagement>
        <dependencies>
          <dependency>
            <groupId>javax.enterprise</groupId>
            <artifactId>cdi-api</artifactId>
            <version>1.1</version>
            <exclusions>
              <exclusion>
                <groupId>javax.annotation</groupId>
                <artifactId>jsr250-api</artifactId>
              </exclusion>
              <exclusion>
                <groupId>javax.el</groupId>
                <artifactId>el-api</artifactId>
              </exclusion>
            </exclusions>
          </dependency>
          <dependency>
            <groupId>org.fusesource.jansi</groupId>
            <artifactId>jansi</artifactId>
            <version>1.9</version>
            <scope>test</scope>
          </dependency>
          <dependency>
            <groupId>org.jboss</groupId>
            <artifactId>jandex</artifactId>
            <version>1.1.0.Final</version>
            <scope>test</scope>
          </dependency>
          <dependency>
            <groupId>org.jboss</groupId>
            <artifactId>jboss-common-core</artifactId>
            <version>2.2.22.GA</version>
            <scope>test</scope>
          </dependency>
          <dependency>
            <groupId>org.jboss</groupId>
            <artifactId>jboss-dmr</artifactId>
            <version>1.2.0.Final</version>
            <scope>test</scope>
          </dependency>
          <dependency>
            <groupId>org.jboss</groupId>
            <artifactId>jboss-vfs</artifactId>
            <version>3.2.5.Final</version>
            <scope>test</scope>
          </dependency>
          <dependency>
            <groupId>org.jboss.aesh</groupId>
            <artifactId>aesh</artifactId>
            <version>0.33.11</version>
            <scope>test</scope>
          </dependency>
          <dependency>
            <groupId>org.jboss.arquillian.testenricher</groupId>
            <artifactId>arquillian-testenricher-osgi</artifactId>
            <version>2.1.0.CR2</version>
            <scope>test</scope>
          </dependency>
          <dependency>
            <groupId>org.jboss.invocation</groupId>
            <artifactId>jboss-invocation</artifactId>
            <version>1.2.1.Final</version>
            <scope>test</scope>
          </dependency>
          <dependency>
            <groupId>org.jboss.logmanager</groupId>
            <artifactId>jboss-logmanager</artifactId>
            <version>1.5.2.Final</version>
            <scope>test</scope>
          </dependency>
          <dependency>
            <groupId>org.jboss.modules</groupId>
            <artifactId>jboss-modules</artifactId>
            <version>1.3.3.Final</version>
            <scope>test</scope>
          </dependency>
          <dependency>
            <groupId>org.jboss.msc</groupId>
            <artifactId>jboss-msc</artifactId>
            <version>1.2.2.Final</version>
            <scope>test</scope>
          </dependency>
          <dependency>
            <groupId>org.jboss.osgi.metadata</groupId>
            <artifactId>jbosgi-metadata</artifactId>
            <version>3.0.1.Final</version>
            <scope>test</scope>
          </dependency>
          <dependency>
            <groupId>org.jboss.remotingjmx</groupId>
            <artifactId>remoting-jmx</artifactId>
            <version>2.0.0.Final</version>
            <scope>test</scope>
          </dependency>
          <dependency>
            <groupId>org.jboss.sasl</groupId>
            <artifactId>jboss-sasl</artifactId>
            <version>1.0.4.Final</version>
            <scope>test</scope>
          </dependency>
          <dependency>
            <groupId>org.jboss.stdio</groupId>
            <artifactId>jboss-stdio</artifactId>
            <version>1.0.2.GA</version>
            <scope>test</scope>
          </dependency>
          <dependency>
            <groupId>org.jboss.threads</groupId>
            <artifactId>jboss-threads</artifactId>
            <version>2.1.1.Final</version>
            <scope>test</scope>
          </dependency>
          <dependency>
            <groupId>org.osgi</groupId>
            <artifactId>org.osgi.core</artifactId>
            <version>5.0.0</version>
            <scope>test</scope>
          </dependency>
        </dependencies>
      </dependencyManagement>
    </profile>
  </profiles>

  <distributionManagement>
    <repository>
      <uniqueVersion>false</uniqueVersion>
      <id>cloudbees-private-release-repository</id>
      <name>cloudbees-private-release-repository</name>
      <url>dav:https://repository-zanata.forge.cloudbees.com/release/</url>
      <layout>default</layout>
    </repository>
    <snapshotRepository>
      <uniqueVersion>false</uniqueVersion>
      <id>cloudbees-private-snapshot-repository</id>
      <name>cloudbees-private-snapshot-repository</name>
      <url>dav:https://repository-zanata.forge.cloudbees.com/snapshot/</url>
      <layout>default</layout>
    </snapshotRepository>
  </distributionManagement>

  <modules>
    <module>zanata-liquibase</module>
    <module>zanata-model</module>
    <module>zanata-war</module>
    <module>zanata-test-war</module>
    <module>functional-test</module>
    <!-- <module>zanata-dist</module> -->
  </modules>
</project><|MERGE_RESOLUTION|>--- conflicted
+++ resolved
@@ -25,17 +25,13 @@
     <cobertura.total-branch-rate>30</cobertura.total-branch-rate>
     <cobertura.halt.failure>false</cobertura.halt.failure>
     <delombok.dir>${project.build.directory}/delombok/org/zanata</delombok.dir>
-<<<<<<< HEAD
+    <!-- failsafe.version needs to be at least 2.19-20150503.223005-71: -->
     <failsafe.rerunFailingTestsCount>3</failsafe.rerunFailingTestsCount>
     <failsafe.useFile>false</failsafe.useFile>
     <surefire.useFile>false</surefire.useFile>
     <!-- Applies to surefire and failsafe (if enabled) -->
     <failIfNoTests>true</failIfNoTests>
 
-=======
-    <!-- failsafe.version needs to be at least 2.19-20150503.223005-71: -->
-    <failsafe.rerunFailingTestsCount>3</failsafe.rerunFailingTestsCount>
->>>>>>> 9fe6e642
     <guava.version>18.0</guava.version>
     <gwt.version>2.6.1</gwt.version>
     <icu4j.version>50.1.1</icu4j.version>
@@ -1250,14 +1246,7 @@
         </plugin>
         <plugin>
           <artifactId>maven-failsafe-plugin</artifactId>
-<<<<<<< HEAD
-          <version>2.18.1</version>
-=======
           <version>2.19-20150503.223005-71</version>
-          <configuration>
-            <failIfNoTests>true</failIfNoTests>
-          </configuration>
->>>>>>> 9fe6e642
           <executions>
             <execution>
               <id>integration-test</id>
