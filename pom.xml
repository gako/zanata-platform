<?xml version="1.0" encoding="UTF-8"?>
<project xmlns="http://maven.apache.org/POM/4.0.0" xmlns:xsi="http://www.w3.org/2001/XMLSchema-instance" xsi:schemaLocation="http://maven.apache.org/POM/4.0.0 http://maven.apache.org/xsd/maven-4.0.0.xsd">
  <modelVersion>4.0.0</modelVersion>
  <artifactId>server</artifactId>
  <version>3.7.0-SNAPSHOT</version>
  <name>Zanata server modules</name>
  <packaging>pom</packaging>
  <parent>
    <groupId>org.zanata</groupId>
    <artifactId>zanata-parent</artifactId>
    <version>21</version>
    <relativePath>../parent</relativePath>
  </parent>

  <scm>
    <connection>scm:git:git://github.com/zanata/zanata-server.git</connection>
    <developerConnection>scm:git:git@github.com:zanata/zanata-server.git</developerConnection>
    <url>https://github.com/zanata/zanata-server</url>
  </scm>

  <properties>
    <byteman.version>2.1.2</byteman.version>
    <cobertura.total-line-rate>50</cobertura.total-line-rate>
    <cobertura.total-branch-rate>30</cobertura.total-branch-rate>
    <cobertura.halt.failure>false</cobertura.halt.failure>
    <delombok.dir>${project.build.directory}/delombok/org/zanata</delombok.dir>
    <failsafe.rerunFailingTestsCount>3</failsafe.rerunFailingTestsCount>
    <failsafe.useFile>false</failsafe.useFile>
    <surefire.useFile>false</surefire.useFile>
    <!-- Applies to surefire and failsafe (if enabled) -->
    <failIfNoTests>true</failIfNoTests>

    <guava.version>18.0</guava.version>
    <gwt.version>2.6.1</gwt.version>
    <icu4j.version>50.1.1</icu4j.version>
    <lombok.source.dir>${project.build.sourceDirectory}/org/zanata</lombok.source.dir>
    <lucene.version>3.6.2</lucene.version>
    <solr.version>${lucene.version}</solr.version>
    <seam.version>2.3.1.Final</seam.version>
    <gwteventservice.version>1.2.1</gwteventservice.version>
    <okapi.version>0.22</okapi.version>

    <zanata.api.version>3.7.0-SNAPSHOT</zanata.api.version>
    <!-- This should always be the previous version of the used api version above (but only 3.0.1 or later will work) -->
    <zanata.api.compat.version>3.3.1</zanata.api.compat.version>
    <zanata.client.version>3.3.1</zanata.client.version>
    <zanata.common.version>3.4.0</zanata.common.version>

    <richfaces.version>4.5.0.Final</richfaces.version>

    <arquillian.version>1.1.5.Final</arquillian.version>
    <shrinkwrap.api.version>1.2.2</shrinkwrap.api.version>
    <shrinkwrap.resolver.version>2.0.0</shrinkwrap.resolver.version>
    <shrinkwrap.desc.version>2.0.0-alpha-5</shrinkwrap.desc.version>

    <!-- see http://community.jboss.org/wiki/HibernateCompatibilityMatrix?decorator=print -->
    <!-- see also the jboss7 profile below -->
    <hibernate.scope>provided</hibernate.scope>
    <hibernate.version>4.2.17.Final</hibernate.version>
    <hibernate.search.scope>compile</hibernate.search.scope>
    <!-- Hibernate Search 4.4.x is for Hibernate Core 4.2.x:
     http://in.relation.to/Bloggers/HibernateSearchWeekendReleasesFromBothMaintenanceBranches
     -->
<<<<<<< HEAD
=======
    <!-- 4.4.5.Final is not in Central -->
>>>>>>> 77d011ab
    <hibernate.search.version>4.4.4.Final</hibernate.search.version>
    <hibernate.entitymanager.version>${hibernate.version}</hibernate.entitymanager.version>
    <war_bundles_jsf_impl>false</war_bundles_jsf_impl>
    <hibernate.validator.version>4.3.2.Final</hibernate.validator.version>

    <!-- controls concordion output location-->
    <concordion.output.dir>${project.build.directory}/concordion</concordion.output.dir>

    <!-- JBoss version for Arquillian dependencies -->
    <jboss.as.version>7.2.0.Final</jboss.as.version>

    <jdbc.groupId>mysql</jdbc.groupId>
    <jdbc.artifactId>mysql-connector-java</jdbc.artifactId>
    <jdbc.version>5.1.26</jdbc.version>

    <resteasy.scope>compile</resteasy.scope>
    <resteasy.version>2.3.7.Final</resteasy.version>

    <cargo.extract.dir>${project.build.directory}/cargo/installs</cargo.extract.dir>
    <!-- This URL must be set by a profile (wildfly), settings.xml or mvn command line -->
    <!-- <cargo.installation></cargo.installation> -->

    <download.dir>${user.home}/Downloads</download.dir>

  </properties>

  <dependencyManagement>
    <dependencies>

      <dependency>
        <groupId>org.jboss.shrinkwrap</groupId>
        <artifactId>shrinkwrap-api</artifactId>
        <version>${shrinkwrap.api.version}</version>
      </dependency>

      <dependency>
        <groupId>org.jboss.shrinkwrap</groupId>
        <artifactId>shrinkwrap-impl-base</artifactId>
        <version>${shrinkwrap.api.version}</version>
      </dependency>

      <dependency>
        <groupId>org.jboss.shrinkwrap</groupId>
        <artifactId>shrinkwrap-spi</artifactId>
        <version>${shrinkwrap.api.version}</version>
      </dependency>

      <dependency>
        <groupId>org.yaml</groupId>
        <artifactId>snakeyaml</artifactId>
        <version>1.13</version>
      </dependency>

      <dependency>
        <groupId>org.richfaces</groupId>
        <artifactId>richfaces</artifactId>
        <version>${richfaces.version}</version>
      </dependency>

      <dependency>
        <groupId>org.jboss.spec</groupId>
        <artifactId>jboss-javaee-6.0</artifactId>
        <version>3.0.2.Final</version>
        <type>pom</type>
        <scope>import</scope>
      </dependency>

      <dependency>
        <groupId>antlr</groupId>
        <artifactId>antlr</artifactId>
        <version>2.7.7</version>
        <scope>provided</scope>
      </dependency>

      <dependency>
        <groupId>commons-codec</groupId>
        <artifactId>commons-codec</artifactId>
        <version>1.9</version>
      </dependency>

      <dependency>
        <groupId>dom4j</groupId>
        <artifactId>dom4j</artifactId>
        <version>1.6.1</version>
        <scope>provided</scope>
        <exclusions>
          <exclusion>
            <groupId>xml-apis</groupId>
            <artifactId>xml-apis</artifactId>
          </exclusion>
        </exclusions>
      </dependency>

      <dependency>
        <groupId>com.sun.faces</groupId>
        <artifactId>jsf-impl</artifactId>
        <version>2.1.28</version>
        <scope>provided</scope>
      </dependency>

      <dependency>
        <groupId>org.jboss.seam</groupId>
        <artifactId>jboss-seam</artifactId>
        <type>ejb</type>
        <version>${seam.version}</version>
        <exclusions>
          <exclusion>
            <groupId>javax.el</groupId>
            <artifactId>el-api</artifactId>
          </exclusion>
        </exclusions>
      </dependency>

      <dependency>
        <groupId>org.jboss.seam</groupId>
        <artifactId>jboss-seam-debug</artifactId>
        <version>${seam.version}</version>
      </dependency>

      <dependency>
        <groupId>org.jboss.seam</groupId>
        <artifactId>jboss-seam-mail</artifactId>
        <version>${seam.version}</version>
      </dependency>

      <dependency>
        <groupId>org.jboss.seam</groupId>
        <artifactId>jboss-seam-ui</artifactId>
        <version>${seam.version}</version>
      </dependency>

      <dependency>
        <groupId>org.jboss.security</groupId>
        <artifactId>jboss-negotiation-common</artifactId>
        <version>2.3.6.Final</version>
        <scope>provided</scope>
      </dependency>

      <dependency>
        <groupId>org.jboss.web</groupId>
        <artifactId>jbossweb</artifactId>
        <version>7.5.4.Final</version>
        <scope>provided</scope>
      </dependency>

      <dependency>
        <groupId>commons-beanutils</groupId>
        <artifactId>commons-beanutils</artifactId>
        <version>1.9.2</version>
        <exclusions>
          <exclusion>
            <groupId>commons-logging</groupId>
            <artifactId>commons-logging</artifactId>
          </exclusion>
        </exclusions>
      </dependency>

      <dependency>
        <groupId>org.apache.httpcomponents</groupId>
        <artifactId>httpclient</artifactId>
        <version>4.4</version>
      </dependency>

      <dependency>
        <groupId>org.apache.httpcomponents</groupId>
        <artifactId>httpcore</artifactId>
        <version>4.4</version>
      </dependency>

      <dependency>
        <groupId>org.apache.maven</groupId>
        <artifactId>maven-aether-provider</artifactId>
        <version>3.0.5</version>
      </dependency>

      <dependency>
        <groupId>org.apache.maven.wagon</groupId>
        <artifactId>wagon-provider-api</artifactId>
        <version>2.4</version>
      </dependency>

      <dependency>
        <groupId>org.apache.maven.wagon</groupId>
        <artifactId>wagon-http-lightweight</artifactId>
        <version>2.4</version>
      </dependency>

      <dependency>
        <groupId>org.assertj</groupId>
        <artifactId>assertj-core</artifactId>
        <version>1.6.0</version>
        <scope>test</scope>
      </dependency>

      <dependency>
        <groupId>org.jboss.byteman</groupId>
        <artifactId>byteman</artifactId>
        <version>${byteman.version}</version>
      </dependency>

      <dependency>
        <groupId>org.jboss.byteman</groupId>
        <artifactId>byteman-bmunit</artifactId>
        <version>${byteman.version}</version>
      </dependency>

      <dependency>
        <groupId>org.jboss.byteman</groupId>
        <artifactId>byteman-install</artifactId>
        <version>${byteman.version}</version>
      </dependency>

      <dependency>
        <groupId>org.jboss.byteman</groupId>
        <artifactId>byteman-submit</artifactId>
        <version>${byteman.version}</version>
      </dependency>

      <dependency>
        <groupId>org.jboss.com.sun.httpserver</groupId>
        <artifactId>httpserver</artifactId>
        <version>1.0.1.Final</version>
      </dependency>

      <dependency>
        <groupId>org.jboss.shrinkwrap.descriptors</groupId>
        <artifactId>shrinkwrap-descriptors-api-base</artifactId>
        <version>${shrinkwrap.desc.version}</version>
      </dependency>

      <dependency>
        <groupId>org.jboss.shrinkwrap.descriptors</groupId>
        <artifactId>shrinkwrap-descriptors-api-javaee</artifactId>
        <version>${shrinkwrap.desc.version}</version>
      </dependency>

      <dependency>
        <groupId>org.jboss.shrinkwrap.descriptors</groupId>
        <artifactId>shrinkwrap-descriptors-api-jboss</artifactId>
        <version>${shrinkwrap.desc.version}</version>
      </dependency>

      <dependency>
        <groupId>org.jboss.shrinkwrap.descriptors</groupId>
        <artifactId>shrinkwrap-descriptors-impl-base</artifactId>
        <version>${shrinkwrap.desc.version}</version>
      </dependency>

      <dependency>
        <groupId>org.jboss.shrinkwrap.descriptors</groupId>
        <artifactId>shrinkwrap-descriptors-impl-javaee</artifactId>
        <version>${shrinkwrap.desc.version}</version>
      </dependency>

      <dependency>
        <groupId>org.jboss.shrinkwrap.descriptors</groupId>
        <artifactId>shrinkwrap-descriptors-impl-jboss</artifactId>
        <version>${shrinkwrap.desc.version}</version>
      </dependency>

      <dependency>
        <groupId>org.jboss.shrinkwrap.descriptors</groupId>
        <artifactId>shrinkwrap-descriptors-spi</artifactId>
        <version>${shrinkwrap.desc.version}</version>
      </dependency>

      <dependency>
        <groupId>org.jboss.xnio</groupId>
        <artifactId>xnio-api</artifactId>
        <version>3.2.3.Final</version>
      </dependency>

      <dependency>
        <groupId>org.jboss.xnio</groupId>
        <artifactId>xnio-nio</artifactId>
        <version>3.2.3.Final</version>
      </dependency>

      <dependency>
        <groupId>org.opensymphony.quartz</groupId>
        <artifactId>quartz</artifactId>
        <version>1.6.5</version>
      </dependency>

      <!-- zanata api -->
      <dependency>
        <groupId>org.zanata</groupId>
        <artifactId>zanata-common-api</artifactId>
        <version>${zanata.api.version}</version>
        <exclusions>
          <exclusion>
            <groupId>javax.annotation</groupId>
            <artifactId>jsr250-api</artifactId>
          </exclusion>
          <exclusion>
            <groupId>javax.servlet</groupId>
            <artifactId>servlet-api</artifactId>
          </exclusion>
          <exclusion>
            <groupId>javax.xml.bind</groupId>
            <artifactId>jaxb-api</artifactId>
          </exclusion>
          <exclusion>
            <groupId>org.jboss.resteasy</groupId>
            <artifactId>resteasy-jaxb-provider</artifactId>
          </exclusion>
          <exclusion>
            <groupId>org.jboss.resteasy</groupId>
            <artifactId>resteasy-jaxrs</artifactId>
          </exclusion>
          <exclusion>
            <groupId>org.jboss.resteasy</groupId>
            <artifactId>resteasy-multipart-provider</artifactId>
          </exclusion>
        </exclusions>
      </dependency>

      <dependency>
        <groupId>org.zanata</groupId>
        <artifactId>zanata-common-api</artifactId>
        <version>${zanata.api.compat.version}</version>
        <classifier>compat</classifier>
        <scope>test</scope>
        <exclusions>
          <exclusion>
            <groupId>javax.annotation</groupId>
            <artifactId>jsr250-api</artifactId>
          </exclusion>
          <exclusion>
            <groupId>javax.servlet</groupId>
            <artifactId>servlet-api</artifactId>
          </exclusion>
          <exclusion>
            <groupId>javax.xml.bind</groupId>
            <artifactId>jaxb-api</artifactId>
          </exclusion>
        </exclusions>
      </dependency>

      <!-- zanata common -->
      <dependency>
        <groupId>org.zanata</groupId>
        <artifactId>zanata-common-util</artifactId>
        <version>${zanata.common.version}</version>
      </dependency>
      <dependency>
        <groupId>org.zanata</groupId>
        <artifactId>zanata-adapter-po</artifactId>
        <version>${zanata.common.version}</version>
      </dependency>
      <dependency>
        <groupId>org.zanata</groupId>
        <artifactId>zanata-adapter-glossary</artifactId>
        <version>${zanata.common.version}</version>
      </dependency>

      <!-- zanata client -->
      <dependency>
        <groupId>org.zanata</groupId>
        <artifactId>zanata-rest-client</artifactId>
        <version>${zanata.client.version}</version>
        <scope>test</scope>
        <!-- The client uses a newer version of resteasy -->
        <exclusions>
          <exclusion>
            <groupId>org.jboss.resteasy</groupId>
            <artifactId>resteasy-jaxrs</artifactId>
          </exclusion>
          <exclusion>
            <groupId>org.jboss.resteasy</groupId>
            <artifactId>jaxrs-api</artifactId>
          </exclusion>
        </exclusions>
      </dependency>
      <dependency>
        <groupId>org.zanata</groupId>
        <artifactId>zanata-rest-client</artifactId>
        <version>${zanata.client.version}</version>
        <type>test-jar</type>
        <scope>test</scope>
      </dependency>

      <!-- zanata server -->
      <dependency>
        <groupId>org.zanata</groupId>
        <artifactId>zanata-model</artifactId>
        <version>${project.version}</version>
      </dependency>

      <dependency>
        <groupId>com.google.gwt</groupId>
        <artifactId>gwt-dev</artifactId>
        <version>${gwt.version}</version>
        <scope>provided</scope>
      </dependency>
      <dependency>
        <groupId>com.google.gwt</groupId>
        <artifactId>gwt-servlet</artifactId>
        <version>${gwt.version}</version>
        <scope>runtime</scope>
      </dependency>
      <dependency>
        <groupId>com.google.gwt</groupId>
        <artifactId>gwt-user</artifactId>
        <version>${gwt.version}</version>
        <scope>provided</scope>
      </dependency>
      <dependency>
        <groupId>com.google.gwt.inject</groupId>
        <artifactId>gin</artifactId>
        <version>1.5.0</version>
        <scope>provided</scope>
      </dependency>
      <dependency>
        <groupId>com.google.inject</groupId>
        <artifactId>guice</artifactId>
        <version>3.0</version>
      </dependency>

      <dependency>
          <groupId>com.google.protobuf</groupId>
          <artifactId>protobuf-java</artifactId>
          <version>2.4.1</version>
      </dependency>
      <dependency>
        <groupId>com.h2database</groupId>
        <artifactId>h2</artifactId>
        <version>1.4.180</version>
      </dependency>
      <dependency>
        <groupId>com.ibm.icu</groupId>
        <artifactId>icu4j</artifactId>
        <version>${icu4j.version}</version>
      </dependency>
      <dependency>
        <groupId>com.ibm.icu</groupId>
        <artifactId>icu4j</artifactId>
        <classifier>sources</classifier>
        <version>${icu4j.version}</version>
      </dependency>

      <dependency>
        <groupId>${jdbc.groupId}</groupId>
        <artifactId>${jdbc.artifactId}</artifactId>
        <version>${jdbc.version}</version>
        <scope>test</scope>
      </dependency>

      <dependency>
        <groupId>org.dbunit</groupId>
        <artifactId>dbunit</artifactId>
        <version>2.4.9</version>
      </dependency>

      <dependency>
        <groupId>de.novanic.gwteventservice</groupId>
        <artifactId>gwteventservice</artifactId>
        <version>${gwteventservice.version}</version>
        <scope>provided</scope>
      </dependency>
      <dependency>
        <groupId>de.novanic.gwteventservice</groupId>
        <artifactId>eventservice-rpc</artifactId>
        <version>${gwteventservice.version}</version>
      </dependency>
      <dependency>
        <groupId>de.novanic.gwteventservice</groupId>
        <artifactId>eventservice</artifactId>
        <version>${gwteventservice.version}</version>
      </dependency>

      <dependency>
        <groupId>net.sf.okapi.filters</groupId>
        <artifactId>okapi-filter-dtd</artifactId>
        <version>${okapi.version}</version>
        <exclusions>
          <exclusion>
            <groupId>net.sf.okapi.logbind</groupId>
            <artifactId>build-log4j</artifactId>
          </exclusion>
        </exclusions>
      </dependency>

      <dependency>
        <groupId>net.sf.okapi.filters</groupId>
        <artifactId>okapi-filter-html</artifactId>
        <version>${okapi.version}</version>
        <exclusions>
          <exclusion>
            <groupId>net.sf.okapi.logbind</groupId>
            <artifactId>build-log4j</artifactId>
          </exclusion>
        </exclusions>
      </dependency>

      <dependency>
        <groupId>net.sf.okapi.filters</groupId>
        <artifactId>okapi-filter-idml</artifactId>
        <version>${okapi.version}</version>
        <exclusions>
          <exclusion>
            <groupId>net.sf.okapi.logbind</groupId>
            <artifactId>build-log4j</artifactId>
          </exclusion>
        </exclusions>
      </dependency>

      <dependency>
        <groupId>net.sf.okapi.filters</groupId>
        <artifactId>okapi-filter-openoffice</artifactId>
        <version>${okapi.version}</version>
        <exclusions>
          <exclusion>
            <groupId>net.sf.okapi.logbind</groupId>
            <artifactId>build-log4j</artifactId>
          </exclusion>
        </exclusions>
      </dependency>

      <dependency>
        <groupId>net.sf.okapi.filters</groupId>
        <artifactId>okapi-filter-tmx</artifactId>
        <version>${okapi.version}</version>
        <exclusions>
          <exclusion>
            <groupId>net.sf.okapi.logbind</groupId>
            <artifactId>build-log4j</artifactId>
          </exclusion>
        </exclusions>
      </dependency>

      <dependency>
        <groupId>net.sf.okapi.filters</groupId>
        <artifactId>okapi-filter-plaintext</artifactId>
        <version>${okapi.version}</version>
        <exclusions>
          <exclusion>
            <groupId>net.sf.okapi.logbind</groupId>
            <artifactId>build-log4j</artifactId>
          </exclusion>
        </exclusions>
      </dependency>

      <dependency>
        <groupId>net.sf.okapi.filters</groupId>
        <artifactId>okapi-filter-regex</artifactId>
        <version>${okapi.version}</version>
        <exclusions>
          <exclusion>
            <groupId>net.sf.okapi.logbind</groupId>
            <artifactId>build-log4j</artifactId>
          </exclusion>
        </exclusions>
      </dependency>

      <dependency>
        <groupId>net.sf.okapi.steps</groupId>
        <artifactId>okapi-step-tokenization</artifactId>
        <version>${okapi.version}</version>
        <exclusions>
          <exclusion>
            <groupId>net.sf.okapi.logbind</groupId>
            <artifactId>build-log4j</artifactId>
          </exclusion>
        </exclusions>
      </dependency>

      <dependency>
        <groupId>net.sf.okapi.steps</groupId>
        <artifactId>okapi-step-wordcount</artifactId>
        <version>${okapi.version}</version>
        <exclusions>
          <exclusion>
            <groupId>net.sf.okapi.logbind</groupId>
            <artifactId>build-log4j</artifactId>
          </exclusion>
        </exclusions>
      </dependency>

      <dependency>
        <groupId>net.sf.okapi</groupId>
        <artifactId>okapi-core</artifactId>
        <version>${okapi.version}</version>
        <exclusions>
          <exclusion>
            <groupId>net.sf.okapi.logbind</groupId>
            <artifactId>build-log4j</artifactId>
          </exclusion>
        </exclusions>
      </dependency>

      <dependency>
        <groupId>net.sourceforge.cssparser</groupId>
        <artifactId>cssparser</artifactId>
        <version>0.9.14</version>
      </dependency>

      <dependency>
        <groupId>org.hibernate</groupId>
        <artifactId>hibernate-search-orm</artifactId>
        <version>${hibernate.search.version}</version>
        <scope>${hibernate.search.scope}</scope>
      </dependency>

      <dependency>
        <groupId>org.hibernate</groupId>
        <artifactId>hibernate-search-engine</artifactId>
        <version>${hibernate.search.version}</version>
        <scope>${hibernate.search.scope}</scope>
        <exclusions>
          <exclusion>
            <groupId>org.jboss.logging</groupId>
            <artifactId>jboss-logging</artifactId>
          </exclusion>
        </exclusions>
      </dependency>

      <dependency>
        <groupId>org.hibernate</groupId>
        <artifactId>hibernate-search-analyzers</artifactId>
        <version>${hibernate.search.version}</version>
        <scope>${hibernate.search.scope}</scope>
      </dependency>

      <dependency>
        <groupId>org.hibernate</groupId>
        <artifactId>hibernate-search-infinispan</artifactId>
        <version>${hibernate.search.version}</version>
        <scope>${hibernate.search.scope}</scope>
        <exclusions>
          <!-- Slightly older version provided by the app server -->
          <exclusion>
            <groupId>org.infinispan</groupId>
            <artifactId>infinispan-core</artifactId>
          </exclusion>
        </exclusions>
      </dependency>

      <dependency>
        <groupId>org.hibernate.common</groupId>
        <artifactId>hibernate-commons-annotations</artifactId>
        <version>4.0.4.Final</version>
        <exclusions>
          <exclusion>
            <groupId>org.jboss.logging</groupId>
            <artifactId>jboss-logging</artifactId>
          </exclusion>
        </exclusions>
      </dependency>

      <dependency>
        <groupId>org.hibernate</groupId>
        <artifactId>hibernate-core</artifactId>
        <version>${hibernate.version}</version>
        <exclusions>
          <exclusion>
            <groupId>org.jboss.logging</groupId>
            <artifactId>jboss-logging</artifactId>
          </exclusion>
        </exclusions>
      </dependency>

      <dependency>
        <groupId>org.hibernate</groupId>
<<<<<<< HEAD
=======
        <artifactId>hibernate-ehcache</artifactId>
        <version>${hibernate.version}</version>
        <!--<version>${hibernate.version}</version>-->
      </dependency>

      <dependency>
        <groupId>org.hibernate</groupId>
>>>>>>> 77d011ab
        <artifactId>hibernate-entitymanager</artifactId>
        <version>${hibernate.entitymanager.version}</version>
        <exclusions>
          <exclusion>
            <groupId>javassist</groupId>
            <artifactId>javassist</artifactId>
          </exclusion>
        </exclusions>
      </dependency>

      <dependency>
        <groupId>org.hibernate</groupId>
        <artifactId>hibernate-validator</artifactId>
        <version>${hibernate.validator.version}</version>
        <exclusions>
          <exclusion>
            <groupId>org.jboss.logging</groupId>
            <artifactId>jboss-logging</artifactId>
          </exclusion>
        </exclusions>
      </dependency>

      <dependency>
        <groupId>org.hibernate</groupId>
        <artifactId>hibernate-testing</artifactId>
        <version>${hibernate.version}</version>
      </dependency>

      <dependency>
        <groupId>org.javassist</groupId>
        <artifactId>javassist</artifactId>
        <version>3.18.2-GA</version>
      </dependency>

      <dependency>
        <groupId>org.jboss.logging</groupId>
        <artifactId>jboss-logging</artifactId>
        <version>3.1.4.GA</version>
      </dependency>

      <dependency>
        <groupId>org.jboss.logging</groupId>
        <artifactId>jboss-logging-annotations</artifactId>
        <version>1.2.0.Final</version>
      </dependency>

      <dependency>
        <groupId>org.jboss.logging</groupId>
        <artifactId>jboss-logging-processor</artifactId>
        <version>1.2.0.Final</version>
      </dependency>

      <dependency>
        <groupId>org.jboss.seam</groupId>
        <artifactId>jboss-seam</artifactId>
        <version>${seam.version}</version>
      </dependency>

      <dependency>
        <groupId>org.jboss.seam</groupId>
        <artifactId>jboss-seam-resteasy</artifactId>
        <version>${seam.version}</version>
        <exclusions>
          <!-- We use Jackson for json, so exclude the default jettison provider -->
          <exclusion>
            <groupId>org.jboss.resteasy</groupId>
            <artifactId>resteasy-jettison-provider</artifactId>
          </exclusion>
        </exclusions>
      </dependency>

      <dependency>
        <groupId>org.apache.lucene</groupId>
        <artifactId>lucene-core</artifactId>
        <version>${lucene.version}</version>
      </dependency>

      <dependency>
        <groupId>org.apache.lucene</groupId>
        <artifactId>lucene-analyzers</artifactId>
        <version>${lucene.version}</version>
      </dependency>

      <dependency>
        <groupId>org.apache.lucene</groupId>
        <artifactId>lucene-facet</artifactId>
        <version>${lucene.version}</version>
      </dependency>

      <dependency>
        <groupId>org.apache.lucene</groupId>
        <artifactId>lucene-phonetic</artifactId>
        <version>${lucene.version}</version>
      </dependency>

      <dependency>
        <groupId>org.apache.lucene</groupId>
        <artifactId>lucene-smartcn</artifactId>
        <version>${lucene.version}</version>
      </dependency>

      <dependency>
        <groupId>org.apache.lucene</groupId>
        <artifactId>lucene-stempel</artifactId>
        <version>${lucene.version}</version>
      </dependency>

      <!-- Solr dependencies -->
      <dependency>
        <groupId>org.apache.solr</groupId>
        <artifactId>solr-core</artifactId>
        <version>${solr.version}</version>
        <exclusions>
          <exclusion>
            <groupId>commons-httpclient</groupId>
            <artifactId>commons-httpclient</artifactId>
          </exclusion>
          <exclusion>
            <groupId>javax.servlet</groupId>
            <artifactId>servlet-api</artifactId>
          </exclusion>
          <exclusion>
            <groupId>org.apache.solr</groupId>
            <artifactId>solr-solrj</artifactId>
          </exclusion>
          <exclusion>
            <groupId>woodstox</groupId>
            <artifactId>wstx-asl</artifactId>
          </exclusion>
          <exclusion>
            <groupId>net.java.dev.stax-utils</groupId>
            <artifactId>stax-utils</artifactId>
          </exclusion>
          <exclusion>
            <groupId>commons-logging</groupId>
            <artifactId>commons-logging</artifactId>
          </exclusion>
          <!-- NB: https://hibernate.onjira.com/browse/HSEARCH-380 -->
          <exclusion>
            <groupId>org.apache.solr</groupId>
            <artifactId>solr-lucene-core</artifactId>
          </exclusion>
        </exclusions>
      </dependency>
      <dependency>
        <groupId>org.apache.solr</groupId>
        <artifactId>solr-solrj</artifactId>
        <version>${solr.version}</version>
        <exclusions>
          <exclusion>
            <groupId>commons-httpclient</groupId>
            <artifactId>commons-httpclient</artifactId>
          </exclusion>
          <exclusion>
            <groupId>woodstox</groupId>
            <artifactId>wstx-asl</artifactId>
          </exclusion>
        </exclusions>
      </dependency>
      <dependency>
        <groupId>org.apache.solr</groupId>
        <artifactId>solr-analysis-extras</artifactId>
        <version>${solr.version}</version>
      </dependency>
      <dependency>
        <groupId>net.customware.gwt.presenter</groupId>
        <artifactId>gwt-presenter</artifactId>
        <version>1.1.1</version>
        <scope>provided</scope>
      </dependency>

      <dependency>
        <groupId>javax.activation</groupId>
        <artifactId>activation</artifactId>
        <version>1.1.1</version>
        <scope>provided</scope>
        <exclusions>
          <exclusion>
            <groupId>com.google.code.findbugs</groupId>
            <artifactId>jsr305</artifactId>
          </exclusion>
        </exclusions>
      </dependency>

      <dependency>
        <groupId>org.concordion</groupId>
        <artifactId>concordion</artifactId>
        <version>1.4.2</version>
        <exclusions>
          <exclusion>
            <artifactId>
              junit-dep
            </artifactId>
            <groupId>junit</groupId>
          </exclusion>
          <exclusion>
            <artifactId>xml-apis</artifactId>
            <groupId>xml-apis</groupId>
          </exclusion>
        </exclusions>
        <scope>test</scope>
      </dependency>
      <dependency>
        <groupId>org.concordion</groupId>
        <artifactId>concordion-extensions</artifactId>
        <version>1.1.0</version>
        <scope>test</scope>
      </dependency>
      <dependency>
        <groupId>joda-time</groupId>
        <artifactId>joda-time</artifactId>
        <version>2.2</version>
      </dependency>
      <dependency>
        <groupId>org.fedorahosted.tennera</groupId>
        <artifactId>jgettext</artifactId>
        <version>0.13</version>
      </dependency>
      <dependency>
        <groupId>org.functionaljava</groupId>
        <artifactId>functionaljava</artifactId>
        <version>3.1</version>
      </dependency>
      <!--
        In the server, we can use a newer version than Fedora has.
        This one also has a source jar!
      -->
      <dependency>
        <groupId>xom</groupId>
        <artifactId>xom</artifactId>
        <version>1.2.5</version>
        <exclusions>
          <exclusion>
            <artifactId>xml-apis</artifactId>
            <groupId>xml-apis</groupId>
          </exclusion>
        </exclusions>
      </dependency>
    </dependencies>
  </dependencyManagement>

  <!--
  https://community.jboss.org/wiki/MavenRepository
  https://community.jboss.org/wiki/MavenSettings
  https://community.jboss.org/wiki/MavenGettingStarted-Developers
  https://community.jboss.org/wiki/MavenGettingStarted-Users
  -->

  <repositories>
    <!-- This is needed for bootstrapping with a zanata-parent SNAPSHOT  -->
    <repository>
      <id>sonatype-nexus-snapshots</id>
      <name>Sonatype Nexus Snapshots</name>
      <url>https://oss.sonatype.org/content/repositories/snapshots</url>
      <releases>
        <enabled>false</enabled>
      </releases>
      <snapshots>
        <enabled>true</enabled>
      </snapshots>
    </repository>
    <repository>
      <id>jboss-public-repository-group</id>
      <name>JBoss Public Maven Repository Group</name>
      <url>https://repository.jboss.org/nexus/content/groups/public/</url>
      <layout>default</layout>
      <releases>
        <enabled>true</enabled>
        <updatePolicy>never</updatePolicy>
      </releases>
      <snapshots>
        <enabled>true</enabled>
        <updatePolicy>never</updatePolicy>
      </snapshots>
    </repository>
    <repository>
      <id>okapi-cloudbees-release</id>
      <name>okapi-cloudbees-release</name>
      <url>http://repository-okapi.forge.cloudbees.com/release/</url>
      <releases>
        <enabled>true</enabled>
      </releases>
      <snapshots>
        <enabled>false</enabled>
      </snapshots>
    </repository>
    <!-- Needed for totallylazy -->
    <repository>
      <id>repo.bodar.com</id>
      <url>http://repo.bodar.com</url>
      <releases>
        <enabled>true</enabled>
      </releases>
      <snapshots>
        <enabled>false</enabled>
      </snapshots>
    </repository>
  </repositories>

  <pluginRepositories>
    <pluginRepository>
      <id>jboss-public-repository-group</id>
      <name>JBoss Public Maven Repository Group</name>
      <url>https://repository.jboss.org/nexus/content/groups/public/</url>
      <layout>default</layout>
      <releases>
        <enabled>true</enabled>
        <updatePolicy>never</updatePolicy>
      </releases>
      <snapshots>
        <enabled>true</enabled>
        <updatePolicy>never</updatePolicy>
      </snapshots>
    </pluginRepository>

    <pluginRepository>
      <id>cobertura-it-maven-plugin-maven2-release</id>
      <url>http://cobertura-it-maven-plugin.googlecode.com/svn/maven2/releases</url>
      <snapshots>
        <enabled>false</enabled>
      </snapshots>
      <releases>
        <enabled>true</enabled>
      </releases>
    </pluginRepository>
  </pluginRepositories>


  <build>
    <plugins>
      <plugin>
        <groupId>org.zanata</groupId>
        <artifactId>zanata-maven-plugin</artifactId>
        <version>2.2.0</version>
        <configuration>
          <srcDir>.</srcDir>
          <transDir>.</transDir>
          <!-- only one translation file has been prepared so far -->
          <includes>zanata-war/src/main/resources/messages.properties</includes>
        </configuration>
      </plugin>

      <plugin>
        <artifactId>maven-enforcer-plugin</artifactId>
        <configuration>
          <rules>
            <bannedDependencies>
              <excludes combine.children="append">
                <!-- Use org.jboss.spec.javax.annotation:jboss-annotations-api_1.1_spec -->
                <exclude>javax.annotation:jsr250-api</exclude>

                <!-- Use org.jboss.spec.javax.el:jboss-el-api_2.2_spec -->
                <exclude>javax.el:el-api</exclude>

                <!-- Use org.jboss.spec.javax.xml.bind:jboss-jaxb-api_2.2_spec -->
                <exclude>javax.xml.bind:jaxb-api</exclude>

                <!-- Use org.jboss.resteasy:jaxrs-api (since we package resteasy) -->
                <exclude>org.jboss.spec.javax.ws.rs:jboss-jaxrs-api_1.1_spec</exclude>

                <!-- use org.jboss.spec.javax.servlet:jboss-servlet-api_3.0_spec -->
                <exclude>org.jboss.spec.javax.servlet:jboss-servlet-api_3.1_spec</exclude>

                <!-- use org.jboss.spec.javax.annotation:jboss-annotations-api_1.1_spec -->
                <exclude>org.jboss.spec.javax.annotation:jboss-annotations-api_1.2_spec</exclude>
              </excludes>
            </bannedDependencies>
            <requireNoRepositories>
              <allowedRepositories combine.children="append">
                <allowedRepository>jboss-public-repository-group</allowedRepository>
                <allowedRepository>okapi-cloudbees-release</allowedRepository>
                <allowedRepository>repo.bodar.com</allowedRepository>
              </allowedRepositories>
              <allowedPluginRepositories combine.children="append">
                <allowedPluginRepository>cobertura-it-maven-plugin-maven2-release</allowedPluginRepository>
                <allowedPluginRepository>jboss-public-repository-group</allowedPluginRepository>
              </allowedPluginRepositories>
            </requireNoRepositories>
          </rules>
        </configuration>
      </plugin>

      <plugin>
        <artifactId>maven-antrun-plugin</artifactId>
        <version>1.8</version>
        <executions>
          <execution>
            <id>init-no-appserver</id>
            <!-- submodules should use 'initialize' to activate this -->
            <phase>none</phase>
            <goals><goal>run</goal></goals>
            <configuration combine.self="override">
              <target unless="skipITs" xmlns:unless="ant:unless">
                <echo message="appserver=${appserver}" />
                <echo message="cargo.installation=${cargo.installation}" />
                <echo message="appserver.home=${appserver.home}" />
                <echo message="DISPLAY=${env.DISPLAY}" />
                <echo message="WARNING: 'appserver' property must be set unless skippping integration tests"
                  unless:set="appserver" />
                <echo message="WARNING: 'cargo.installation' property (and possibly cargo.basename) must be set unless skipping integration tests"
                  unless:set="cargo.installation" />
              </target>
            </configuration>
          </execution>
        </executions>
      </plugin>

    </plugins>

    <pluginManagement>
      <plugins>
        <!--
        This is how the Maven lifecycle phases install and configure the appserver:

        prepare-package: download and extract appserver using cargo:install
        package: download and extract modules using antrun [wildfly only]
        pre-integration-test: cargo:start [functional tests only]
        post-integration-test: cargo:stop [functional tests only]

        If 'appserver` is not set, the build will fail in phase
        'prepare-package'.
         -->
        <plugin>
          <groupId>org.codehaus.cargo</groupId>
          <artifactId>cargo-maven2-plugin</artifactId>
          <version>1.4.5</version>
          <configuration combine.self="append">
            <container>
              <containerId>${cargo.container}</containerId>
              <!--if install from url-->
              <zipUrlInstaller>
                <url>${cargo.installation}</url>
                <downloadDir>${download.dir}</downloadDir>
                <extractDir>${cargo.extract.dir}</extractDir>
              </zipUrlInstaller>
            </container>
          </configuration>
          <executions>
            <!-- Download and extract app server under target/ -->
            <!-- NB: This execution needs to be before antrun, because it
                 creates the wildfly directory for the unzip tasks. -->
            <!-- TODO use antrun to download and extract appserver? -->
            <execution>
              <id>cargo-install</id>
              <!-- submodules should use 'prepare-package' to activate this -->
              <phase>none</phase>
              <goals>
                <goal>install</goal>
              </goals>
            </execution>
          </executions>
        </plugin>
        <plugin>
          <artifactId>maven-failsafe-plugin</artifactId>
          <version>2.18.1</version>
          <executions>
            <execution>
              <id>integration-test</id>
              <goals>
                <goal>integration-test</goal>
              </goals>
            </execution>
            <execution>
              <id>verify</id>
              <goals>
                <goal>verify</goal>
              </goals>
            </execution>
          </executions>
        </plugin>
        <plugin>
          <groupId>org.apache.maven.plugins</groupId>
          <artifactId>maven-war-plugin</artifactId>
          <version>2.1.1</version>
        </plugin>
        <plugin>
          <groupId>org.codehaus.mojo</groupId>
          <artifactId>gwt-maven-plugin</artifactId>
          <!-- NB In some cases, we might not want to use gwt.version here -->
          <version>${gwt.version}</version>
        </plugin>
        <plugin>
          <groupId>org.codehaus.mojo</groupId>
          <artifactId>cobertura-maven-plugin</artifactId>
          <version>2.6</version>
          <configuration>
            <formats>
              <format>xml</format>
            </formats>
            <instrumentation>
              <ignoreMethodAnnotations>
                <ignoreMethodAnnotation>org.zanata.util.CoverageIgnore</ignoreMethodAnnotation>
              </ignoreMethodAnnotations>
              <ignoreTrivial>true</ignoreTrivial>
            </instrumentation>
          </configuration>
        </plugin>
        <!-- change maven-release-plugin back to defaults (instead of oss-parent's settings)  -->
        <plugin>
          <artifactId>maven-release-plugin</artifactId>
          <configuration>
            <mavenExecutorId>invoker</mavenExecutorId>
            <useReleaseProfile>true</useReleaseProfile>
            <arguments>${arguments}</arguments>
          </configuration>
        </plugin>
        <plugin>
          <artifactId>maven-gpg-plugin</artifactId>
          <executions>
            <execution>
              <id>sign-artifacts</id>
              <phase>verify</phase>
              <goals>
                <goal>sign</goal>
              </goals>
            </execution>
          </executions>
          <configuration>
            <skip>true</skip>
          </configuration>
        </plugin>
        <plugin>
          <groupId>org.codehaus.mojo</groupId>
          <artifactId>build-helper-maven-plugin</artifactId>
          <version>1.8</version>
        </plugin>
        <plugin>
          <groupId>com.jcabi</groupId>
          <artifactId>jcabi-mysql-maven-plugin</artifactId>
          <version>0.9</version>
        </plugin>
        <plugin>
          <groupId>org.codehaus.gmaven</groupId>
          <artifactId>gmaven-plugin</artifactId>
          <version>1.5</version>
          <configuration>
            <providerSelection>2.0</providerSelection>
          </configuration>
        </plugin>
      </plugins>
    </pluginManagement>
  </build>

  <profiles>

    <profile>
      <!-- This profile runs a single integration test with
        -Dit.test=<integration-test-name>, skipping unit tests. -->
      <id>it.test</id>
      <activation>
        <property>
          <name>it.test</name>
        </property>
      </activation>
      <build>
        <plugins>
          <plugin>
            <artifactId>maven-failsafe-plugin</artifactId>
            <configuration>
              <failIfNoSpecifiedTests>false</failIfNoSpecifiedTests>
              <failIfNoTests>false</failIfNoTests>
            </configuration>
          </plugin>
        </plugins>
      </build>
    </profile>

    <profile>
      <!--this is used to run GWT in dev mode. Adjust your IDE to include the delombok -->
      <id>delombok</id>
      <properties>
        <zanata.gwt.module>org.zanata.webtrans.ApplicationSafari</zanata.gwt.module>
      </properties>
      <build>
        <plugins>
          <plugin>
            <artifactId>maven-antrun-plugin</artifactId>
            <executions>
              <execution>
                <phase>generate-sources</phase>
                <configuration>
                  <target>
                    <echo>include following as source in your IDE</echo>
                    <echo>${delombok.dir}</echo>
                    <echo>exclude following as source in your IDE</echo>
                    <echo>${lombok.source.dir}</echo>
                  </target>
                </configuration>
                <goals>
                  <goal>run</goal>
                </goals>
              </execution>
            </executions>
          </plugin>
          <plugin>
            <groupId>org.projectlombok</groupId>
            <artifactId>lombok-maven-plugin</artifactId>
            <version>0.11.0.0</version>
            <executions>
              <execution>
                <phase>generate-sources</phase>
                <goals>
                  <goal>delombok</goal>
                </goals>
                <configuration>
                  <sourceDirectory>${lombok.source.dir}</sourceDirectory>
                  <outputDirectory>${delombok.dir}</outputDirectory>
                  <verbose>true</verbose>
                </configuration>
              </execution>
            </executions>
            <dependencies>
              <dependency>
                <groupId>sun.jdk</groupId>
                <artifactId>tools</artifactId>
                <version>1.6</version>
                <scope>system</scope>
                <systemPath>${java.home}/../lib/tools.jar</systemPath>
              </dependency>
            </dependencies>
          </plugin>
        </plugins>
      </build>
    </profile>

    <profile>
      <id>jbosseap6</id>
      <activation>
        <property>
          <name>appserver</name>
          <value>jbosseap6</value>
        </property>
      </activation>
      <properties>
        <cargo.container>jboss72x</cargo.container>
        <!-- name of the top-level dir within the appserver zip -->
        <appserver.dir.name>jboss-eap-6.3</appserver.dir.name>
        <!-- where the appserver will be installed -->
        <appserver.home>${cargo.extract.dir}/${cargo.basename}/${appserver.dir.name}</appserver.home>
      </properties>
    </profile>

    <profile>
      <id>wildfly8</id>
      <activation>
        <activeByDefault>true</activeByDefault>
        <property>
          <name>appserver</name>
          <value>wildfly8</value>
        </property>
      </activation>
      <properties>
        <cargo.container>wildfly8x</cargo.container>
        <!-- used in the wildfly8 profile in zanata-war -->
        <wildfly.version>8.1.0.Final</wildfly.version>
        <!-- In case this profile was activated by default: -->
        <appserver>wildfly8</appserver>
        <cargo.installation>http://download.jboss.org/wildfly/${wildfly.version}/wildfly-${wildfly.version}.zip</cargo.installation>
        <!-- name of the top-level dir within the appserver zip -->
        <appserver.dir.name>wildfly-${wildfly.version}</appserver.dir.name>
        <!-- where the appserver will be installed -->
        <appserver.home>${cargo.extract.dir}/${appserver.dir.name}/${appserver.dir.name}</appserver.home>

        <module.wildfly.version>8.1.0.Final</module.wildfly.version>
        <mojarra.module.version>2.1.28</mojarra.module.version>
        <mojarra.module.name>wildfly-${module.wildfly.version}-module-mojarra-${mojarra.module.version}.zip</mojarra.module.name>
        <hibernate.module.version>4.2.15.Final</hibernate.module.version>
        <hibernate.module.name>wildfly-${module.wildfly.version}-module-hibernate-main-${hibernate.module.version}.zip</hibernate.module.name>
      </properties>

      <build>
        <plugins>
          <!--
          Download wildfly modules from sf.net and extract under appserver.home
          -->
          <plugin>
            <artifactId>maven-antrun-plugin</artifactId>
            <executions>
              <execution>
                <id>install-wildfly-modules</id>
                <!-- submodules should use 'package' to activate this -->
                <phase>none</phase>
                <goals>
                  <goal>run</goal>
                </goals>
                <configuration>
                  <target unless="skipITs">
                    <mkdir dir="${download.dir}" />
                    <get
                      src="http://sourceforge.net/projects/zanata/files/wildfly/${mojarra.module.name}/download"
                      dest="${download.dir}/${mojarra.module.name}"
                      skipexisting="true" />
                    <get
                      src="http://sourceforge.net/projects/zanata/files/wildfly/${hibernate.module.name}/download"
                      dest="${download.dir}/${hibernate.module.name}"
                      skipexisting="true" />
                    <unzip
                      src="${download.dir}/${mojarra.module.name}"
                      dest="${appserver.home}" />
                    <unzip
                      src="${download.dir}/${hibernate.module.name}"
                      dest="${appserver.home}" />
                  </target>
                </configuration>
              </execution>
            </executions>
          </plugin>
        </plugins>
      </build>

      <!-- These override the older versions forced by jboss-as-parent 7.2.0 -->
      <dependencyManagement>
        <dependencies>
          <dependency>
            <groupId>javax.enterprise</groupId>
            <artifactId>cdi-api</artifactId>
            <version>1.1</version>
            <scope>test</scope>
          </dependency>
          <dependency>
            <groupId>org.fusesource.jansi</groupId>
            <artifactId>jansi</artifactId>
            <version>1.9</version>
            <scope>test</scope>
          </dependency>
          <dependency>
            <groupId>org.jboss</groupId>
            <artifactId>jandex</artifactId>
            <version>1.1.0.Final</version>
            <scope>test</scope>
          </dependency>
          <dependency>
            <groupId>org.jboss</groupId>
            <artifactId>jboss-common-core</artifactId>
            <version>2.2.22.GA</version>
            <scope>test</scope>
          </dependency>
          <dependency>
            <groupId>org.jboss</groupId>
            <artifactId>jboss-dmr</artifactId>
            <version>1.2.0.Final</version>
            <scope>test</scope>
          </dependency>
          <dependency>
            <groupId>org.jboss</groupId>
            <artifactId>jboss-vfs</artifactId>
            <version>3.2.5.Final</version>
            <scope>test</scope>
          </dependency>
          <dependency>
            <groupId>org.jboss.aesh</groupId>
            <artifactId>aesh</artifactId>
            <version>0.33.11</version>
            <scope>test</scope>
          </dependency>
          <dependency>
            <groupId>org.jboss.arquillian.testenricher</groupId>
            <artifactId>arquillian-testenricher-osgi</artifactId>
            <version>2.1.0.CR2</version>
            <scope>test</scope>
          </dependency>
          <dependency>
            <groupId>org.jboss.invocation</groupId>
            <artifactId>jboss-invocation</artifactId>
            <version>1.2.1.Final</version>
            <scope>test</scope>
          </dependency>
          <dependency>
            <groupId>org.jboss.marshalling</groupId>
            <artifactId>jboss-marshalling</artifactId>
            <version>1.4.6.Final</version>
            <scope>test</scope>
          </dependency>
          <dependency>
            <groupId>org.jboss.logmanager</groupId>
            <artifactId>jboss-logmanager</artifactId>
            <version>1.5.2.Final</version>
            <scope>test</scope>
          </dependency>
          <dependency>
            <groupId>org.jboss.marshalling</groupId>
            <artifactId>jboss-marshalling-river</artifactId>
            <version>1.4.6.Final</version>
            <scope>test</scope>
          </dependency>
          <dependency>
            <groupId>org.jboss.modules</groupId>
            <artifactId>jboss-modules</artifactId>
            <version>1.3.3.Final</version>
            <scope>test</scope>
          </dependency>
          <dependency>
            <groupId>org.jboss.msc</groupId>
            <artifactId>jboss-msc</artifactId>
            <version>1.2.2.Final</version>
            <scope>test</scope>
          </dependency>
          <dependency>
            <groupId>org.jboss.osgi.metadata</groupId>
            <artifactId>jbosgi-metadata</artifactId>
            <version>3.0.1.Final</version>
            <scope>test</scope>
          </dependency>
          <dependency>
            <groupId>org.jboss.remotingjmx</groupId>
            <artifactId>remoting-jmx</artifactId>
            <version>2.0.0.Final</version>
            <scope>test</scope>
          </dependency>
          <dependency>
            <groupId>org.jboss.sasl</groupId>
            <artifactId>jboss-sasl</artifactId>
            <version>1.0.4.Final</version>
            <scope>test</scope>
          </dependency>
          <dependency>
            <groupId>org.jboss.stdio</groupId>
            <artifactId>jboss-stdio</artifactId>
            <version>1.0.2.GA</version>
            <scope>test</scope>
          </dependency>
          <dependency>
            <groupId>org.jboss.threads</groupId>
            <artifactId>jboss-threads</artifactId>
            <version>2.1.1.Final</version>
            <scope>test</scope>
          </dependency>
          <dependency>
            <groupId>org.osgi</groupId>
            <artifactId>org.osgi.core</artifactId>
            <version>5.0.0</version>
            <scope>test</scope>
          </dependency>
        </dependencies>
      </dependencyManagement>
    </profile>
  </profiles>

  <distributionManagement>
    <repository>
      <uniqueVersion>false</uniqueVersion>
      <id>cloudbees-private-release-repository</id>
      <name>cloudbees-private-release-repository</name>
      <url>dav:https://repository-zanata.forge.cloudbees.com/release/</url>
      <layout>default</layout>
    </repository>
    <snapshotRepository>
      <uniqueVersion>false</uniqueVersion>
      <id>cloudbees-private-snapshot-repository</id>
      <name>cloudbees-private-snapshot-repository</name>
      <url>dav:https://repository-zanata.forge.cloudbees.com/snapshot/</url>
      <layout>default</layout>
    </snapshotRepository>
  </distributionManagement>

  <modules>
    <module>zanata-model</module>
    <module>zanata-war</module>
    <module>zanata-test-war</module>
    <module>functional-test</module>
    <!-- <module>zanata-dist</module> -->
  </modules>
</project><|MERGE_RESOLUTION|>--- conflicted
+++ resolved
@@ -61,10 +61,7 @@
     <!-- Hibernate Search 4.4.x is for Hibernate Core 4.2.x:
      http://in.relation.to/Bloggers/HibernateSearchWeekendReleasesFromBothMaintenanceBranches
      -->
-<<<<<<< HEAD
-=======
     <!-- 4.4.5.Final is not in Central -->
->>>>>>> 77d011ab
     <hibernate.search.version>4.4.4.Final</hibernate.search.version>
     <hibernate.entitymanager.version>${hibernate.version}</hibernate.entitymanager.version>
     <war_bundles_jsf_impl>false</war_bundles_jsf_impl>
@@ -725,20 +722,11 @@
             <artifactId>jboss-logging</artifactId>
           </exclusion>
         </exclusions>
+        <!--<version>${hibernate.version}</version>-->
       </dependency>
 
       <dependency>
         <groupId>org.hibernate</groupId>
-<<<<<<< HEAD
-=======
-        <artifactId>hibernate-ehcache</artifactId>
-        <version>${hibernate.version}</version>
-        <!--<version>${hibernate.version}</version>-->
-      </dependency>
-
-      <dependency>
-        <groupId>org.hibernate</groupId>
->>>>>>> 77d011ab
         <artifactId>hibernate-entitymanager</artifactId>
         <version>${hibernate.entitymanager.version}</version>
         <exclusions>
