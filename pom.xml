<?xml version="1.0" encoding="UTF-8"?>
<project xmlns="http://maven.apache.org/POM/4.0.0" xmlns:xsi="http://www.w3.org/2001/XMLSchema-instance" xsi:schemaLocation="http://maven.apache.org/POM/4.0.0 http://maven.apache.org/xsd/maven-4.0.0.xsd">
  <modelVersion>4.0.0</modelVersion>
  <artifactId>server</artifactId>
  <version>3.2-SNAPSHOT</version>
  <name>Zanata server modules</name>
  <packaging>pom</packaging>
  <parent>
    <groupId>org.zanata</groupId>
    <artifactId>zanata-parent</artifactId>
    <version>15-SNAPSHOT</version>
    <relativePath>../parent</relativePath>
  </parent>

<<<<<<< HEAD
	<scm>
		<connection>scm:git:git://github.com/zanata/zanata-server.git</connection>
		<developerConnection>scm:git:git@github.com:zanata/zanata-server.git</developerConnection>
		<url>https://github.com/zanata/zanata-server</url>
	</scm>
    
    <properties>
      <cobertura.total-line-rate>50</cobertura.total-line-rate>
      <cobertura.total-branch-rate>30</cobertura.total-branch-rate>
      <cobertura.halt.failure>false</cobertura.halt.failure>
      <delombok.dir>${project.build.directory}/delombok/org/zanata</delombok.dir>
      <enunciate.version>1.24</enunciate.version>
      <gwt.version>2.5.0</gwt.version>
      <icu4j.version>4.8</icu4j.version>
      <lombok.source.dir>${project.build.sourceDirectory}/org/zanata</lombok.source.dir>
      <lucene.version>3.5.0</lucene.version>
      <seam.version>2.3.0.Final</seam.version>
      <gwteventservice.version>1.2.1</gwteventservice.version>
      <okapi.version>0.22</okapi.version>

      <zanata.api.version>3.0.1</zanata.api.version>
      <!-- This should always be the previous version of the used api version above -->
      <zanata.api.compat.version>3.0.1</zanata.api.compat.version>
      <zanata.client.version>3.0.1</zanata.client.version>
      <zanata.common.version>3.0.0</zanata.common.version>

      <richfaces.version>4.3.2.Final</richfaces.version>

	  <!-- see http://community.jboss.org/wiki/HibernateCompatibilityMatrix?decorator=print -->
	  <!-- see also the jboss7 profile below -->
	  <hibernate.scope>provided</hibernate.scope>
	  <hibernate.version>4.2.0.Final</hibernate.version>
	  <hibernate.search.version>4.3.0.Final</hibernate.search.version>
	  <hibernate.entitymanager.version>${hibernate.version}</hibernate.entitymanager.version>
      <war_bundles_jsf_impl>false</war_bundles_jsf_impl>
      <hibernate.validator.version>4.3.1.Final</hibernate.validator.version>

        <!-- controls concordion output location-->
        <concordion.output.dir>${project.build.directory}/concordion</concordion.output.dir>
    </properties>

   <dependencyManagement>
      <dependencies>
          <!-- zanata api -->
          <dependency>
             <groupId>org.zanata</groupId>
             <artifactId>zanata-common-api</artifactId>
             <version>${zanata.api.version}</version>
          </dependency>
          <dependency>
             <groupId>org.zanata</groupId>
             <artifactId>zanata-common-api</artifactId>
             <version>${zanata.api.version}</version>
             <type>test-jar</type>
             <scope>test</scope>
          </dependency>
    
          <!-- zanata common -->
          <dependency>
             <groupId>org.zanata</groupId>
             <artifactId>zanata-common-util</artifactId>
             <version>${zanata.common.version}</version>
          </dependency>
          <dependency>
                <groupId>org.zanata</groupId>
                <artifactId>zanata-adapter-po</artifactId>
                <version>${zanata.common.version}</version>
          </dependency>
           <dependency>
                <groupId>org.zanata</groupId>
                <artifactId>zanata-adapter-glossary</artifactId>
                <version>${zanata.common.version}</version>
          </dependency>
   
          <!-- zanata client -->
          <dependency>
             <groupId>org.zanata</groupId>
             <artifactId>zanata-rest-client</artifactId>
             <version>${zanata.client.version}</version>
             <scope>test</scope>
          </dependency>
          <dependency>
             <groupId>org.zanata</groupId>
             <artifactId>zanata-rest-client</artifactId>
             <version>${zanata.client.version}</version>
             <type>test-jar</type>
             <scope>test</scope>
          </dependency>

          <!-- zanata server -->
          <dependency>
             <groupId>org.zanata</groupId>
             <artifactId>zanata-model</artifactId>
             <version>${project.version}</version>
          </dependency>

			<dependency>
				<groupId>com.google.gwt</groupId>
				<artifactId>gwt-dev</artifactId>
				<version>${gwt.version}</version>
			</dependency>
			<dependency>
				<groupId>com.google.gwt</groupId>
				<artifactId>gwt-servlet</artifactId>
				<version>${gwt.version}</version>
			</dependency>
			<dependency>
				<groupId>com.google.gwt</groupId>
				<artifactId>gwt-user</artifactId>
				<version>${gwt.version}</version>
			</dependency>
			<dependency>
				<groupId>com.google.gwt.inject</groupId>
				<artifactId>gin</artifactId>
				<version>1.5.0</version>
			</dependency>
			<dependency>
				<groupId>com.google.inject</groupId>
				<artifactId>guice</artifactId>
				<version>3.0</version>
			</dependency>

            <dependency>
                <groupId>com.google.guava</groupId>
                <artifactId>guava-gwt</artifactId>
                <version>11.0.2</version>
                <scope>provided</scope>
            </dependency>

			<dependency>
				<groupId>com.ibm.icu</groupId>
				<artifactId>icu4j</artifactId>
				<version>${icu4j.version}</version>
			</dependency>
			<dependency>
				<groupId>com.ibm.icu</groupId>
				<artifactId>icu4j</artifactId>
				<classifier>sources</classifier>
				<version>${icu4j.version}</version>
			</dependency>

            <dependency>
                <groupId>org.dbunit</groupId>
                <artifactId>dbunit</artifactId>
                <version>2.4.9</version>
            </dependency>

			<dependency>
				<groupId>de.novanic.gwteventservice</groupId>
				<artifactId>gwteventservice</artifactId>
				<version>${gwteventservice.version}</version>
			</dependency>
			<dependency>
				<groupId>de.novanic.gwteventservice</groupId>
				<artifactId>eventservice-rpc</artifactId>
				<version>${gwteventservice.version}</version>
			</dependency>
			<dependency>
				<groupId>de.novanic.gwteventservice</groupId>
				<artifactId>eventservice</artifactId>
				<version>${gwteventservice.version}</version>
			</dependency>
=======
  <scm>
    <connection>scm:git:git://github.com/zanata/zanata-server.git</connection>
    <developerConnection>scm:git:git@github.com:zanata/zanata-server.git</developerConnection>
    <url>https://github.com/zanata/zanata-server</url>
  </scm>

  <properties>
    <cobertura.total-line-rate>50</cobertura.total-line-rate>
    <cobertura.total-branch-rate>30</cobertura.total-branch-rate>
    <cobertura.halt.failure>false</cobertura.halt.failure>
    <delombok.dir>${project.build.directory}/delombok/org/zanata</delombok.dir>
    <gwt.version>2.5.0</gwt.version>
    <icu4j.version>4.8</icu4j.version>
    <lombok.source.dir>${project.build.sourceDirectory}/org/zanata</lombok.source.dir>
    <lucene.version>3.6.2</lucene.version>
    <seam.version>2.3.1.Final</seam.version>
    <gwteventservice.version>1.2.1</gwteventservice.version>
    <okapi.version>0.22</okapi.version>

    <zanata.api.version>3.1.2-SNAPSHOT</zanata.api.version>
    <!-- This should always be the previous version of the used api version above (but only 3.0.1 or later will work) -->
    <zanata.api.compat.version>3.1.0</zanata.api.compat.version>
    <zanata.client.version>3.0.1</zanata.client.version>
    <zanata.common.version>3.0.2</zanata.common.version>

    <richfaces.version>4.3.4.Final</richfaces.version>

    <!-- see http://community.jboss.org/wiki/HibernateCompatibilityMatrix?decorator=print -->
    <!-- see also the jboss7 profile below -->
    <hibernate.scope>provided</hibernate.scope>
    <hibernate.version>4.2.0.Final</hibernate.version>
    <hibernate.search.version>4.3.0.Final</hibernate.search.version>
    <hibernate.entitymanager.version>${hibernate.version}</hibernate.entitymanager.version>
    <war_bundles_jsf_impl>false</war_bundles_jsf_impl>
    <hibernate.validator.version>4.3.1.Final</hibernate.validator.version>

    <!-- controls concordion output location-->
    <concordion.output.dir>${project.build.directory}/concordion</concordion.output.dir>
  </properties>

  <dependencyManagement>
    <dependencies>

      <!-- arquillian and shrinkwrap boms must precede other boms -->
      <dependency>
        <groupId>org.jboss.shrinkwrap</groupId>
        <artifactId>shrinkwrap-bom</artifactId>
        <version>1.1.2</version>
        <scope>import</scope>
        <type>pom</type>
      </dependency>

      <!-- Override dependency resolver with latest version.
      This must go *BEFORE* the Arquillian BOM. -->
      <dependency>
        <groupId>org.jboss.shrinkwrap.resolver</groupId>
        <artifactId>shrinkwrap-resolver-bom</artifactId>
        <version>2.0.0</version>
        <scope>import</scope>
        <type>pom</type>
      </dependency>

      <dependency>
        <groupId>org.jboss.arquillian</groupId>
        <artifactId>arquillian-bom</artifactId>
        <version>1.0.3.Final</version>
        <scope>import</scope>
        <type>pom</type>
      </dependency>

      <!-- repeat resteasy version to make sure the seam bom doesn't downgrade it -->
      <dependency>
        <groupId>org.jboss.resteasy</groupId>
        <artifactId>resteasy-bom</artifactId>
        <version>${resteasy.version}</version>
        <type>pom</type>
        <scope>import</scope>
      </dependency>

      <!-- make sure the richfaces version is not provided by the seam bom -->
      <dependency>
        <groupId>org.richfaces</groupId>
        <artifactId>richfaces-bom</artifactId>
        <version>${richfaces.version}</version>
        <scope>import</scope>
        <type>pom</type>
      </dependency>


      <dependency>
        <groupId>org.jboss.seam</groupId>
        <artifactId>bom</artifactId>
        <version>${seam.version}</version>
        <type>pom</type>
        <scope>import</scope>
      </dependency>

      <dependency>
        <groupId>org.jboss.as</groupId>
        <artifactId>jboss-as-parent</artifactId>
        <version>7.1.3.Final</version>
        <type>pom</type>
        <scope>import</scope>
      </dependency>

      <dependency>
        <groupId>org.opensymphony.quartz</groupId>
        <artifactId>quartz</artifactId>
        <version>1.6.5</version>
      </dependency>

      <!-- zanata api -->
      <dependency>
        <groupId>org.zanata</groupId>
        <artifactId>zanata-common-api</artifactId>
        <version>${zanata.api.version}</version>
      </dependency>

      <!-- zanata common -->
      <dependency>
        <groupId>org.zanata</groupId>
        <artifactId>zanata-common-util</artifactId>
        <version>${zanata.common.version}</version>
      </dependency>
      <dependency>
        <groupId>org.zanata</groupId>
        <artifactId>zanata-adapter-po</artifactId>
        <version>${zanata.common.version}</version>
      </dependency>
      <dependency>
        <groupId>org.zanata</groupId>
        <artifactId>zanata-adapter-glossary</artifactId>
        <version>${zanata.common.version}</version>
      </dependency>

      <!-- zanata client -->
      <dependency>
        <groupId>org.zanata</groupId>
        <artifactId>zanata-rest-client</artifactId>
        <version>${zanata.client.version}</version>
        <scope>test</scope>
      </dependency>
      <dependency>
        <groupId>org.zanata</groupId>
        <artifactId>zanata-rest-client</artifactId>
        <version>${zanata.client.version}</version>
        <type>test-jar</type>
        <scope>test</scope>
      </dependency>

      <!-- zanata server -->
      <dependency>
        <groupId>org.zanata</groupId>
        <artifactId>zanata-model</artifactId>
        <version>${project.version}</version>
      </dependency>

      <dependency>
        <groupId>com.google.gwt</groupId>
        <artifactId>gwt-dev</artifactId>
        <version>${gwt.version}</version>
      </dependency>
      <dependency>
        <groupId>com.google.gwt</groupId>
        <artifactId>gwt-servlet</artifactId>
        <version>${gwt.version}</version>
      </dependency>
      <dependency>
        <groupId>com.google.gwt</groupId>
        <artifactId>gwt-user</artifactId>
        <version>${gwt.version}</version>
      </dependency>
      <dependency>
        <groupId>com.google.gwt.inject</groupId>
        <artifactId>gin</artifactId>
        <version>1.5.0</version>
      </dependency>
      <dependency>
        <groupId>com.google.inject</groupId>
        <artifactId>guice</artifactId>
        <version>3.0</version>
      </dependency>

      <dependency>
        <groupId>com.google.guava</groupId>
        <artifactId>guava-gwt</artifactId>
        <version>11.0.2</version>
        <scope>provided</scope>
      </dependency>
      <dependency>
          <groupId>com.google.protobuf</groupId>
          <artifactId>protobuf-java</artifactId>
          <version>2.4.1</version>
      </dependency>
      <dependency>
        <groupId>com.ibm.icu</groupId>
        <artifactId>icu4j</artifactId>
        <version>${icu4j.version}</version>
      </dependency>
      <dependency>
        <groupId>com.ibm.icu</groupId>
        <artifactId>icu4j</artifactId>
        <classifier>sources</classifier>
        <version>${icu4j.version}</version>
      </dependency>

      <dependency>
        <groupId>org.dbunit</groupId>
        <artifactId>dbunit</artifactId>
        <version>2.4.9</version>
      </dependency>

      <dependency>
        <groupId>de.novanic.gwteventservice</groupId>
        <artifactId>gwteventservice</artifactId>
        <version>${gwteventservice.version}</version>
      </dependency>
      <dependency>
        <groupId>de.novanic.gwteventservice</groupId>
        <artifactId>eventservice-rpc</artifactId>
        <version>${gwteventservice.version}</version>
      </dependency>
      <dependency>
        <groupId>de.novanic.gwteventservice</groupId>
        <artifactId>eventservice</artifactId>
        <version>${gwteventservice.version}</version>
      </dependency>

      <dependency>
        <groupId>net.sf.okapi.filters</groupId>
        <artifactId>okapi-filter-dtd</artifactId>
        <version>${okapi.version}</version>
        <exclusions>
          <exclusion>
            <groupId>net.sf.okapi.logbind</groupId>
            <artifactId>build-log4j</artifactId>
          </exclusion>
        </exclusions>
      </dependency>

      <dependency>
        <groupId>net.sf.okapi.filters</groupId>
        <artifactId>okapi-filter-idml</artifactId>
        <version>${okapi.version}</version>
        <exclusions>
          <exclusion>
            <groupId>net.sf.okapi.logbind</groupId>
            <artifactId>build-log4j</artifactId>
          </exclusion>
        </exclusions>
      </dependency>

      <dependency>
        <groupId>net.sf.okapi.filters</groupId>
        <artifactId>okapi-filter-openoffice</artifactId>
        <version>${okapi.version}</version>
        <exclusions>
          <exclusion>
            <groupId>net.sf.okapi.logbind</groupId>
            <artifactId>build-log4j</artifactId>
          </exclusion>
        </exclusions>
      </dependency>

      <dependency>
        <groupId>net.sf.okapi.filters</groupId>
        <artifactId>okapi-filter-tmx</artifactId>
        <version>${okapi.version}</version>
        <exclusions>
          <exclusion>
            <groupId>net.sf.okapi.logbind</groupId>
            <artifactId>build-log4j</artifactId>
          </exclusion>
        </exclusions>
      </dependency>

      <dependency>
        <groupId>net.sf.okapi.filters</groupId>
        <artifactId>okapi-filter-plaintext</artifactId>
        <version>${okapi.version}</version>
        <exclusions>
          <exclusion>
            <groupId>net.sf.okapi.logbind</groupId>
            <artifactId>build-log4j</artifactId>
          </exclusion>
        </exclusions>
      </dependency>

      <dependency>
        <groupId>net.sf.okapi.steps</groupId>
        <artifactId>okapi-step-tokenization</artifactId>
        <version>${okapi.version}</version>
        <exclusions>
          <exclusion>
            <groupId>net.sf.okapi.logbind</groupId>
            <artifactId>build-log4j</artifactId>
          </exclusion>
        </exclusions>
      </dependency>

      <dependency>
        <groupId>net.sf.okapi.steps</groupId>
        <artifactId>okapi-step-wordcount</artifactId>
        <version>${okapi.version}</version>
        <exclusions>
          <exclusion>
            <groupId>net.sf.okapi.logbind</groupId>
            <artifactId>build-log4j</artifactId>
          </exclusion>
        </exclusions>
      </dependency>

      <dependency>
        <groupId>net.sf.okapi</groupId>
        <artifactId>okapi-core</artifactId>
        <version>${okapi.version}</version>
        <exclusions>
          <exclusion>
            <groupId>net.sf.okapi.logbind</groupId>
            <artifactId>build-log4j</artifactId>
          </exclusion>
        </exclusions>
      </dependency>
>>>>>>> 7e421ee5

      <dependency>
        <groupId>org.hibernate</groupId>
        <artifactId>hibernate-search</artifactId>
        <version>${hibernate.search.version}</version>
      </dependency>

      <dependency>
        <groupId>org.hibernate</groupId>
        <artifactId>hibernate-search-orm</artifactId>
        <version>${hibernate.search.version}</version>
      </dependency>

      <dependency>
        <groupId>org.hibernate</groupId>
        <artifactId>hibernate-search-engine</artifactId>
        <version>${hibernate.search.version}</version>
      </dependency>

      <dependency>
        <groupId>org.hibernate</groupId>
        <artifactId>hibernate-search-analyzers</artifactId>
        <version>${hibernate.search.version}</version>
      </dependency>

      <dependency>
        <groupId>org.hibernate</groupId>
        <artifactId>hibernate-core</artifactId>
        <version>${hibernate.version}</version>
      </dependency>

      <dependency>
        <groupId>org.hibernate</groupId>
        <artifactId>hibernate-ehcache</artifactId>
        <version>${hibernate.version}</version>
      </dependency>

      <dependency>
        <groupId>org.hibernate</groupId>
        <artifactId>hibernate-entitymanager</artifactId>
        <version>${hibernate.entitymanager.version}</version>
        <exclusions>
          <exclusion>
            <groupId>javassist</groupId>
            <artifactId>javassist</artifactId>
          </exclusion>
        </exclusions>
      </dependency>

      <dependency>
        <groupId>org.hibernate</groupId>
        <artifactId>hibernate-validator</artifactId>
        <version>${hibernate.validator.version}</version>
      </dependency>

      <dependency>
        <groupId>org.hibernate</groupId>
        <artifactId>hibernate-testing</artifactId>
        <version>${hibernate.version}</version>
      </dependency>

      <dependency>
        <groupId>org.jboss.el</groupId>
        <artifactId>jboss-el</artifactId>
        <version>1.0_02.CR6</version>
      </dependency>

      <dependency>
        <groupId>org.jboss.seam</groupId>
        <artifactId>jboss-seam</artifactId>
        <version>${seam.version}</version>
      </dependency>

      <dependency>
        <groupId>org.jboss.seam</groupId>
        <artifactId>jboss-seam-resteasy</artifactId>
        <version>${seam.version}</version>
        <exclusions>
          <!-- We use Jackson for json, so exclude the default jettison provider -->
          <exclusion>
            <groupId>org.jboss.resteasy</groupId>
            <artifactId>resteasy-jettison-provider</artifactId>
          </exclusion>
        </exclusions>
      </dependency>

      <!-- Solr dependencies -->
      <dependency>
        <groupId>org.apache.solr</groupId>
        <artifactId>solr-core</artifactId>
        <version>3.6.2</version>
        <exclusions>
          <exclusion>
            <groupId>commons-httpclient</groupId>
            <artifactId>commons-httpclient</artifactId>
          </exclusion>
          <exclusion>
            <groupId>org.apache.solr</groupId>
            <artifactId>solr-solrj</artifactId>
          </exclusion>
          <exclusion>
            <groupId>woodstox</groupId>
            <artifactId>wstx-asl</artifactId>
          </exclusion>
          <exclusion>
            <groupId>net.java.dev.stax-utils</groupId>
            <artifactId>stax-utils</artifactId>
          </exclusion>
          <exclusion>
            <groupId>commons-logging</groupId>
            <artifactId>commons-logging</artifactId>
          </exclusion>
          <!-- NB: https://hibernate.onjira.com/browse/HSEARCH-380 -->
          <exclusion>
            <groupId>org.apache.solr</groupId>
            <artifactId>solr-lucene-core</artifactId>
          </exclusion>
        </exclusions>
      </dependency>
      <dependency>
        <groupId>org.apache.solr</groupId>
        <artifactId>solr-solrj</artifactId>
        <version>3.6.2</version>
      </dependency>

      <dependency>
        <groupId>net.customware.gwt.presenter</groupId>
        <artifactId>gwt-presenter</artifactId>
        <version>1.1.1</version>
        <scope>compile</scope>
      </dependency>

      <dependency>
        <groupId>javax.validation</groupId>
        <artifactId>validation-api</artifactId>
        <version>1.0.0.GA</version>
        <scope>compile</scope>
      </dependency>

      <dependency>
        <groupId>org.concordion</groupId>
        <artifactId>concordion</artifactId>
        <version>1.4.2</version>
        <exclusions>
          <exclusion>
            <artifactId>
              junit-dep
            </artifactId>
            <groupId>junit</groupId>
          </exclusion>
          <exclusion>
            <artifactId>xml-apis</artifactId>
            <groupId>xml-apis</groupId>
          </exclusion>
        </exclusions>
        <scope>test</scope>
      </dependency>
      <dependency>
        <groupId>org.concordion</groupId>
        <artifactId>concordion-extensions</artifactId>
        <version>1.1.0</version>
        <scope>test</scope>
      </dependency>
      <dependency>
        <groupId>joda-time</groupId>
        <artifactId>joda-time</artifactId>
        <version>2.2</version>
      </dependency>
      <dependency>
        <groupId>org.fedorahosted.tennera</groupId>
        <artifactId>jgettext</artifactId>
        <version>0.11</version>
      </dependency>
      <dependency>
        <groupId>org.functionaljava</groupId>
        <artifactId>functionaljava</artifactId>
        <version>3.1</version>
      </dependency>
      <!--
        In the server, we can use a newer version than Fedora has.
        This one also has a source jar!
      -->
      <dependency>
        <groupId>xom</groupId>
        <artifactId>xom</artifactId>
        <version>1.2.5</version>
        <exclusions>
          <exclusion>
            <artifactId>xml-apis</artifactId>
            <groupId>xml-apis</groupId>
          </exclusion>
        </exclusions>
      </dependency>


      <dependency>
        <groupId>javax.xml.stream</groupId>
        <artifactId>stax-api</artifactId>
        <version>1.0</version>
      </dependency>

    </dependencies>
  </dependencyManagement>

  <!--
  https://community.jboss.org/wiki/MavenRepository
  https://community.jboss.org/wiki/MavenSettings
  https://community.jboss.org/wiki/MavenGettingStarted-Developers
  https://community.jboss.org/wiki/MavenGettingStarted-Users
  -->

  <repositories>
    <repository>
      <id>jboss-public-repository-group</id>
      <name>JBoss Public Maven Repository Group</name>
      <url>https://repository.jboss.org/nexus/content/groups/public/</url>
      <layout>default</layout>
      <releases>
        <enabled>true</enabled>
        <updatePolicy>never</updatePolicy>
      </releases>
      <snapshots>
        <enabled>true</enabled>
        <updatePolicy>never</updatePolicy>
      </snapshots>
    </repository>
    <repository>
      <id>okapi-cloudbees-release</id>
      <name>okapi-cloudbees-release</name>
      <url>http://repository-okapi.forge.cloudbees.com/release/</url>
      <releases>
        <enabled>true</enabled>
      </releases>
      <snapshots>
        <enabled>false</enabled>
      </snapshots>
    </repository>
  </repositories>

  <pluginRepositories>
    <pluginRepository>
      <id>jboss-public-repository-group</id>
      <name>JBoss Public Maven Repository Group</name>
      <url>https://repository.jboss.org/nexus/content/groups/public/</url>
      <layout>default</layout>
      <releases>
        <enabled>true</enabled>
        <updatePolicy>never</updatePolicy>
      </releases>
      <snapshots>
        <enabled>true</enabled>
        <updatePolicy>never</updatePolicy>
      </snapshots>
    </pluginRepository>

    <pluginRepository>
      <id>cobertura-it-maven-plugin-maven2-release</id>
      <url>http://cobertura-it-maven-plugin.googlecode.com/svn/maven2/releases</url>
      <snapshots>
        <enabled>false</enabled>
      </snapshots>
      <releases>
        <enabled>true</enabled>
      </releases>
    </pluginRepository>
  </pluginRepositories>


  <build>
    <plugins>
      <plugin>
        <groupId>org.zanata</groupId>
        <artifactId>zanata-maven-plugin</artifactId>
        <version>2.2.0</version>
        <configuration>
          <srcDir>.</srcDir>
          <transDir>.</transDir>
          <!-- only one translation file has been prepared so far -->
          <includes>zanata-war/src/main/resources/messages.properties</includes>
        </configuration>
      </plugin>

      <plugin>
        <artifactId>maven-enforcer-plugin</artifactId>
        <configuration>
          <rules>
            <banDuplicateClasses>
              <dependencies combine.children="append">
                <!-- lombok is "provided", so these duplicate classes don't get deployed -->
                <dependency>
                  <groupId>org.projectlombok</groupId>
                  <artifactId>lombok</artifactId>
                  <ignoreClasses>
                    <ignoreClass>com.sun.jna.*</ignoreClass>
                  </ignoreClasses>
                </dependency>
              </dependencies>
            </banDuplicateClasses>
            <requireNoRepositories>
              <allowedRepositories combine.children="append">
                <allowedRepository>jboss-public-repository-group</allowedRepository>
                <allowedRepository>okapi-cloudbees-release</allowedRepository>
              </allowedRepositories>
              <allowedPluginRepositories combine.children="append">
                <allowedPluginRepository>cobertura-it-maven-plugin-maven2-release</allowedPluginRepository>
                <allowedPluginRepository>jboss-public-repository-group</allowedPluginRepository>
              </allowedPluginRepositories>
            </requireNoRepositories>
          </rules>
        </configuration>
      </plugin>
    </plugins>
    <pluginManagement>
      <plugins>
        <plugin>
          <artifactId>maven-failsafe-plugin</artifactId>
          <version>2.12</version>
        </plugin>
        <plugin>
          <groupId>org.apache.maven.plugins</groupId>
          <artifactId>maven-war-plugin</artifactId>
          <version>2.1.1</version>
        </plugin>
        <plugin>
          <groupId>org.codehaus.mojo</groupId>
          <artifactId>gwt-maven-plugin</artifactId>
          <version>2.5.0</version>
        </plugin>
        <plugin>
          <groupId>org.codehaus.mojo</groupId>
          <artifactId>cobertura-maven-plugin</artifactId>
          <version>2.5.1</version>
          <configuration>
            <formats>
              <format>xml</format>
            </formats>
          </configuration>
        </plugin>
        <!-- change maven-release-plugin back to defaults (instead of oss-parent's settings)  -->
        <plugin>
          <artifactId>maven-release-plugin</artifactId>
          <configuration>
            <mavenExecutorId>invoker</mavenExecutorId>
            <useReleaseProfile>true</useReleaseProfile>
            <arguments>${arguments}</arguments>
          </configuration>
        </plugin>
        <plugin>
          <artifactId>maven-gpg-plugin</artifactId>
          <executions>
            <execution>
              <id>sign-artifacts</id>
              <phase>verify</phase>
              <goals>
                <goal>sign</goal>
              </goals>
            </execution>
          </executions>
          <configuration>
            <skip>true</skip>
          </configuration>
        </plugin>
      </plugins>
    </pluginManagement>
  </build>

  <profiles>

    <profile>
      <!-- Profile to use more recent versions of hibernate etc. for jboss 7 -->
      <id>jboss7</id>
      <properties>
        <war_bundles_jsf_impl>true</war_bundles_jsf_impl>
      </properties>
      <dependencies>
        <dependency>
          <groupId>org.slf4j</groupId>
          <artifactId>slf4j-api</artifactId>
          <scope>provided</scope>
        </dependency>
        <dependency>
          <groupId>commons-collections</groupId>
          <artifactId>commons-collections</artifactId>
          <scope>provided</scope>
        </dependency>
        <dependency>
          <groupId>commons-logging</groupId>
          <artifactId>commons-logging</artifactId>
          <scope>provided</scope>
        </dependency>
        <dependency>
          <groupId>javassist</groupId>
          <artifactId>javassist</artifactId>
          <scope>provided</scope>
        </dependency>
        <dependency>
          <groupId>javax.faces</groupId>
          <artifactId>jsf-api</artifactId>
          <scope>provided</scope>
        </dependency>
        <dependency>
          <groupId>javax.faces</groupId>
          <artifactId>jsf-impl</artifactId>
          <scope>provided</scope>
        </dependency>
        <dependency>
          <groupId>com.google.gwt</groupId>
          <artifactId>gwt-user</artifactId>
          <scope>provided</scope>
        </dependency>
        <dependency>
          <groupId>net.customware.gwt.presenter</groupId>
          <artifactId>gwt-presenter</artifactId>
          <version>1.1.1</version>
          <scope>provided</scope>
        </dependency>
<<<<<<< HEAD

			<dependency>
				<groupId>org.hibernate</groupId>
				<artifactId>hibernate-search</artifactId>
				<version>${hibernate.search.version}</version>
			</dependency>

          <dependency>
              <groupId>org.hibernate</groupId>
              <artifactId>hibernate-search-orm</artifactId>
              <version>${hibernate.search.version}</version>
          </dependency>

          <dependency>
              <groupId>org.hibernate</groupId>
              <artifactId>hibernate-search-engine</artifactId>
              <version>${hibernate.search.version}</version>
          </dependency>

			<dependency>
				<groupId>org.hibernate</groupId>
				<artifactId>hibernate-search-analyzers</artifactId>
				<version>${hibernate.search.version}</version>
			</dependency>

			<dependency>
				<groupId>org.hibernate</groupId>
				<artifactId>hibernate-core</artifactId>
				<version>${hibernate.version}</version>
			</dependency>

			<dependency>
				<groupId>org.hibernate</groupId>
				<artifactId>hibernate-ehcache</artifactId>
				<version>${hibernate.version}</version>
			</dependency>

			<dependency>
				<groupId>org.hibernate</groupId>
				<artifactId>hibernate-entitymanager</artifactId>
				<version>${hibernate.entitymanager.version}</version>
				<exclusions>
					<exclusion>
						<groupId>javassist</groupId>
						<artifactId>javassist</artifactId>
					</exclusion>
				</exclusions>
			</dependency>

         <dependency>
            <groupId>org.hibernate</groupId>
            <artifactId>hibernate-validator</artifactId>
            <version>${hibernate.validator.version}</version>
         </dependency>

            <dependency>
                <groupId>org.hibernate</groupId>
                <artifactId>hibernate-testing</artifactId>
                <version>${hibernate.version}</version>
            </dependency>

			<dependency>
				<groupId>org.jboss.el</groupId>
				<artifactId>jboss-el</artifactId>
				<version>1.0_02.CR6</version>
			</dependency>

			<!-- repeat resteasy version to make sure the seam bom doesn't downgrade it -->
			<dependency>
				<groupId>org.jboss.resteasy</groupId>
				<artifactId>resteasy-bom</artifactId>
				<version>${resteasy.version}</version>
				<type>pom</type>
				<scope>import</scope>
			</dependency>

            <!-- make sure the richfaces version is not provided by the seam bom -->
            <dependency>
                <groupId>org.richfaces</groupId>
                <artifactId>richfaces-bom</artifactId>
                <version>${richfaces.version}</version>
                <scope>import</scope>
                <type>pom</type>
            </dependency>


            <dependency>
				<groupId>org.jboss.seam</groupId>
				<artifactId>bom</artifactId>
				<version>${seam.version}</version>
				<type>pom</type>
				<scope>import</scope>
			</dependency>

			<dependency>
				<groupId>org.jboss.seam</groupId>
				<artifactId>jboss-seam</artifactId>
				<version>${seam.version}</version>
			</dependency>

			<dependency>
				<groupId>org.jboss.seam</groupId>
				<artifactId>jboss-seam-resteasy</artifactId>
				<version>${seam.version}</version>
				<exclusions>
					<!-- We use Jackson for json, so exclude the default jettison provider -->
					<exclusion>
						<groupId>org.jboss.resteasy</groupId>
						<artifactId>resteasy-jettison-provider</artifactId>
					</exclusion>
				</exclusions>
			</dependency>

          <!-- Solr dependencies -->
          <dependency>
              <groupId>org.apache.solr</groupId>
              <artifactId>solr-core</artifactId>
              <version>3.6.2</version>
              <exclusions>
                  <exclusion>
                      <groupId>commons-httpclient</groupId>
                      <artifactId>commons-httpclient</artifactId>
                  </exclusion>
                  <exclusion>
                      <groupId>org.apache.solr</groupId>
                      <artifactId>solr-solrj</artifactId>
                  </exclusion>
                  <exclusion>
                      <groupId>woodstox</groupId>
                      <artifactId>wstx-asl</artifactId>
                  </exclusion>
                  <exclusion>
                      <groupId>net.java.dev.stax-utils</groupId>
                      <artifactId>stax-utils</artifactId>
                  </exclusion>
                  <exclusion>
                      <groupId>commons-logging</groupId>
                      <artifactId>commons-logging</artifactId>
                  </exclusion>
                  <!-- NB: https://hibernate.onjira.com/browse/HSEARCH-380 -->
                  <exclusion>
                      <groupId>org.apache.solr</groupId>
                      <artifactId>solr-lucene-core</artifactId>
                  </exclusion>
              </exclusions>
          </dependency>
			 <dependency>
			    <groupId>org.apache.solr</groupId>
			    <artifactId>solr-solrj</artifactId>
			    <version>3.6.2</version>
			 </dependency>

            <dependency>
               <groupId>net.customware.gwt.presenter</groupId>
               <artifactId>gwt-presenter</artifactId>
               <version>1.1.1</version>
               <scope>compile</scope>
            </dependency>

		<dependency>
			<groupId>javax.validation</groupId>
			<artifactId>validation-api</artifactId>
			<version>1.0.0.GA</version>
			<scope>compile</scope>
		</dependency>

          <!-- Arquillian Dependencies -->
          <!-- Override the Maven resolver to the latest version -->
          <!-- TODO Use the arquillian Shrinkwrap bom -->
          <dependency>
              <groupId>org.jboss.shrinkwrap.resolver</groupId>
              <artifactId>shrinkwrap-resolver-api</artifactId>
              <version>2.0.0-beta-3</version>
              <!-- TODO Overwritten from arquillian BOM 1.0.3.Final to use the MavenImporter -->
          </dependency>
          <dependency>
              <groupId>org.jboss.shrinkwrap.resolver</groupId>
              <artifactId>shrinkwrap-resolver-api-maven</artifactId>
              <version>2.0.0-beta-3</version>
              <!-- TODO Overwritten from arquillian BOM 1.0.3.Final to use the MavenImporter -->
          </dependency>
          <dependency>
              <groupId>org.jboss.shrinkwrap.resolver</groupId>
              <artifactId>shrinkwrap-resolver-impl-maven</artifactId>
              <version>2.0.0-beta-3</version>
              <!-- TODO Overwritten from arquillian BOM 1.0.3.Final to use the MavenImporter -->
          </dependency>

          <dependency>
              <groupId>org.jboss.arquillian.protocol</groupId>
              <artifactId>arquillian-protocol-servlet</artifactId>
              <version>1.0.3.Final</version>
          </dependency>

          <!-- Arquillian -->
          <dependency>
              <groupId>org.jboss.arquillian</groupId>
              <artifactId>arquillian-bom</artifactId>
              <version>1.0.3.Final</version>
              <scope>import</scope>
              <type>pom</type>
          </dependency>
          <dependency>
              <groupId>org.concordion</groupId>
              <artifactId>concordion</artifactId>
              <version>1.4.2</version>
              <exclusions>
                  <exclusion>
                      <artifactId>
                          junit-dep
                      </artifactId>
                      <groupId>junit</groupId>
                  </exclusion>
                  <exclusion>
                      <artifactId>xml-apis</artifactId>
                      <groupId>xml-apis</groupId>
                  </exclusion>
              </exclusions>
              <scope>test</scope>
          </dependency>
          <dependency>
              <groupId>org.concordion</groupId>
              <artifactId>concordion-extensions</artifactId>
              <version>1.1.0</version>
              <scope>test</scope>
          </dependency>

=======
>>>>>>> 7e421ee5
      </dependencies>

    </profile>

    <profile>
      <!--this is used to run GWT in dev mode. Adjust your IDE to include the delombok -->
      <id>delombok</id>
      <properties>
        <zanata.gwt.module>org.zanata.webtrans.ApplicationSafari</zanata.gwt.module>
      </properties>
      <build>
        <plugins>
          <plugin>
            <artifactId>maven-antrun-plugin</artifactId>
            <executions>
              <execution>
                <phase>generate-sources</phase>
                <configuration>
                  <target>
                    <echo>include following as source in your IDE</echo>
                    <echo>${delombok.dir}</echo>
                    <echo>exclude following as source in your IDE</echo>
                    <echo>${lombok.source.dir}</echo>
                  </target>
                </configuration>
                <goals>
                  <goal>run</goal>
                </goals>
              </execution>
            </executions>
          </plugin>
          <plugin>
            <groupId>org.projectlombok</groupId>
            <artifactId>lombok-maven-plugin</artifactId>
            <version>0.11.0.0</version>
            <executions>
              <execution>
                <phase>generate-sources</phase>
                <goals>
                  <goal>delombok</goal>
                </goals>
                <configuration>
                  <sourceDirectory>${lombok.source.dir}</sourceDirectory>
                  <outputDirectory>${delombok.dir}</outputDirectory>
                  <verbose>true</verbose>
                </configuration>
              </execution>
            </executions>
            <dependencies>
              <dependency>
                <groupId>sun.jdk</groupId>
                <artifactId>tools</artifactId>
                <version>1.6</version>
                <scope>system</scope>
                <systemPath>${java.home}/../lib/tools.jar</systemPath>
              </dependency>
            </dependencies>
          </plugin>
        </plugins>
      </build>
    </profile>
  </profiles>

  <distributionManagement>
    <repository>
      <uniqueVersion>false</uniqueVersion>
      <id>cloudbees-private-release-repository</id>
      <name>cloudbees-private-release-repository</name>
      <url>dav:https://repository-zanata.forge.cloudbees.com/release/</url>
      <layout>default</layout>
    </repository>
    <snapshotRepository>
      <uniqueVersion>false</uniqueVersion>
      <id>cloudbees-private-snapshot-repository</id>
      <name>cloudbees-private-snapshot-repository</name>
      <url>dav:https://repository-zanata.forge.cloudbees.com/snapshot/</url>
      <layout>default</layout>
    </snapshotRepository>
  </distributionManagement>

  <modules>
    <module>zanata-model</module>
    <module>zanata-war</module>
    <module>functional-test</module>
    <!-- <module>zanata-dist</module> -->
  </modules>
</project><|MERGE_RESOLUTION|>--- conflicted
+++ resolved
@@ -12,170 +12,6 @@
     <relativePath>../parent</relativePath>
   </parent>
 
-<<<<<<< HEAD
-	<scm>
-		<connection>scm:git:git://github.com/zanata/zanata-server.git</connection>
-		<developerConnection>scm:git:git@github.com:zanata/zanata-server.git</developerConnection>
-		<url>https://github.com/zanata/zanata-server</url>
-	</scm>
-    
-    <properties>
-      <cobertura.total-line-rate>50</cobertura.total-line-rate>
-      <cobertura.total-branch-rate>30</cobertura.total-branch-rate>
-      <cobertura.halt.failure>false</cobertura.halt.failure>
-      <delombok.dir>${project.build.directory}/delombok/org/zanata</delombok.dir>
-      <enunciate.version>1.24</enunciate.version>
-      <gwt.version>2.5.0</gwt.version>
-      <icu4j.version>4.8</icu4j.version>
-      <lombok.source.dir>${project.build.sourceDirectory}/org/zanata</lombok.source.dir>
-      <lucene.version>3.5.0</lucene.version>
-      <seam.version>2.3.0.Final</seam.version>
-      <gwteventservice.version>1.2.1</gwteventservice.version>
-      <okapi.version>0.22</okapi.version>
-
-      <zanata.api.version>3.0.1</zanata.api.version>
-      <!-- This should always be the previous version of the used api version above -->
-      <zanata.api.compat.version>3.0.1</zanata.api.compat.version>
-      <zanata.client.version>3.0.1</zanata.client.version>
-      <zanata.common.version>3.0.0</zanata.common.version>
-
-      <richfaces.version>4.3.2.Final</richfaces.version>
-
-	  <!-- see http://community.jboss.org/wiki/HibernateCompatibilityMatrix?decorator=print -->
-	  <!-- see also the jboss7 profile below -->
-	  <hibernate.scope>provided</hibernate.scope>
-	  <hibernate.version>4.2.0.Final</hibernate.version>
-	  <hibernate.search.version>4.3.0.Final</hibernate.search.version>
-	  <hibernate.entitymanager.version>${hibernate.version}</hibernate.entitymanager.version>
-      <war_bundles_jsf_impl>false</war_bundles_jsf_impl>
-      <hibernate.validator.version>4.3.1.Final</hibernate.validator.version>
-
-        <!-- controls concordion output location-->
-        <concordion.output.dir>${project.build.directory}/concordion</concordion.output.dir>
-    </properties>
-
-   <dependencyManagement>
-      <dependencies>
-          <!-- zanata api -->
-          <dependency>
-             <groupId>org.zanata</groupId>
-             <artifactId>zanata-common-api</artifactId>
-             <version>${zanata.api.version}</version>
-          </dependency>
-          <dependency>
-             <groupId>org.zanata</groupId>
-             <artifactId>zanata-common-api</artifactId>
-             <version>${zanata.api.version}</version>
-             <type>test-jar</type>
-             <scope>test</scope>
-          </dependency>
-    
-          <!-- zanata common -->
-          <dependency>
-             <groupId>org.zanata</groupId>
-             <artifactId>zanata-common-util</artifactId>
-             <version>${zanata.common.version}</version>
-          </dependency>
-          <dependency>
-                <groupId>org.zanata</groupId>
-                <artifactId>zanata-adapter-po</artifactId>
-                <version>${zanata.common.version}</version>
-          </dependency>
-           <dependency>
-                <groupId>org.zanata</groupId>
-                <artifactId>zanata-adapter-glossary</artifactId>
-                <version>${zanata.common.version}</version>
-          </dependency>
-   
-          <!-- zanata client -->
-          <dependency>
-             <groupId>org.zanata</groupId>
-             <artifactId>zanata-rest-client</artifactId>
-             <version>${zanata.client.version}</version>
-             <scope>test</scope>
-          </dependency>
-          <dependency>
-             <groupId>org.zanata</groupId>
-             <artifactId>zanata-rest-client</artifactId>
-             <version>${zanata.client.version}</version>
-             <type>test-jar</type>
-             <scope>test</scope>
-          </dependency>
-
-          <!-- zanata server -->
-          <dependency>
-             <groupId>org.zanata</groupId>
-             <artifactId>zanata-model</artifactId>
-             <version>${project.version}</version>
-          </dependency>
-
-			<dependency>
-				<groupId>com.google.gwt</groupId>
-				<artifactId>gwt-dev</artifactId>
-				<version>${gwt.version}</version>
-			</dependency>
-			<dependency>
-				<groupId>com.google.gwt</groupId>
-				<artifactId>gwt-servlet</artifactId>
-				<version>${gwt.version}</version>
-			</dependency>
-			<dependency>
-				<groupId>com.google.gwt</groupId>
-				<artifactId>gwt-user</artifactId>
-				<version>${gwt.version}</version>
-			</dependency>
-			<dependency>
-				<groupId>com.google.gwt.inject</groupId>
-				<artifactId>gin</artifactId>
-				<version>1.5.0</version>
-			</dependency>
-			<dependency>
-				<groupId>com.google.inject</groupId>
-				<artifactId>guice</artifactId>
-				<version>3.0</version>
-			</dependency>
-
-            <dependency>
-                <groupId>com.google.guava</groupId>
-                <artifactId>guava-gwt</artifactId>
-                <version>11.0.2</version>
-                <scope>provided</scope>
-            </dependency>
-
-			<dependency>
-				<groupId>com.ibm.icu</groupId>
-				<artifactId>icu4j</artifactId>
-				<version>${icu4j.version}</version>
-			</dependency>
-			<dependency>
-				<groupId>com.ibm.icu</groupId>
-				<artifactId>icu4j</artifactId>
-				<classifier>sources</classifier>
-				<version>${icu4j.version}</version>
-			</dependency>
-
-            <dependency>
-                <groupId>org.dbunit</groupId>
-                <artifactId>dbunit</artifactId>
-                <version>2.4.9</version>
-            </dependency>
-
-			<dependency>
-				<groupId>de.novanic.gwteventservice</groupId>
-				<artifactId>gwteventservice</artifactId>
-				<version>${gwteventservice.version}</version>
-			</dependency>
-			<dependency>
-				<groupId>de.novanic.gwteventservice</groupId>
-				<artifactId>eventservice-rpc</artifactId>
-				<version>${gwteventservice.version}</version>
-			</dependency>
-			<dependency>
-				<groupId>de.novanic.gwteventservice</groupId>
-				<artifactId>eventservice</artifactId>
-				<version>${gwteventservice.version}</version>
-			</dependency>
-=======
   <scm>
     <connection>scm:git:git://github.com/zanata/zanata-server.git</connection>
     <developerConnection>scm:git:git@github.com:zanata/zanata-server.git</developerConnection>
@@ -499,7 +335,6 @@
           </exclusion>
         </exclusions>
       </dependency>
->>>>>>> 7e421ee5
 
       <dependency>
         <groupId>org.hibernate</groupId>
@@ -916,236 +751,6 @@
           <version>1.1.1</version>
           <scope>provided</scope>
         </dependency>
-<<<<<<< HEAD
-
-			<dependency>
-				<groupId>org.hibernate</groupId>
-				<artifactId>hibernate-search</artifactId>
-				<version>${hibernate.search.version}</version>
-			</dependency>
-
-          <dependency>
-              <groupId>org.hibernate</groupId>
-              <artifactId>hibernate-search-orm</artifactId>
-              <version>${hibernate.search.version}</version>
-          </dependency>
-
-          <dependency>
-              <groupId>org.hibernate</groupId>
-              <artifactId>hibernate-search-engine</artifactId>
-              <version>${hibernate.search.version}</version>
-          </dependency>
-
-			<dependency>
-				<groupId>org.hibernate</groupId>
-				<artifactId>hibernate-search-analyzers</artifactId>
-				<version>${hibernate.search.version}</version>
-			</dependency>
-
-			<dependency>
-				<groupId>org.hibernate</groupId>
-				<artifactId>hibernate-core</artifactId>
-				<version>${hibernate.version}</version>
-			</dependency>
-
-			<dependency>
-				<groupId>org.hibernate</groupId>
-				<artifactId>hibernate-ehcache</artifactId>
-				<version>${hibernate.version}</version>
-			</dependency>
-
-			<dependency>
-				<groupId>org.hibernate</groupId>
-				<artifactId>hibernate-entitymanager</artifactId>
-				<version>${hibernate.entitymanager.version}</version>
-				<exclusions>
-					<exclusion>
-						<groupId>javassist</groupId>
-						<artifactId>javassist</artifactId>
-					</exclusion>
-				</exclusions>
-			</dependency>
-
-         <dependency>
-            <groupId>org.hibernate</groupId>
-            <artifactId>hibernate-validator</artifactId>
-            <version>${hibernate.validator.version}</version>
-         </dependency>
-
-            <dependency>
-                <groupId>org.hibernate</groupId>
-                <artifactId>hibernate-testing</artifactId>
-                <version>${hibernate.version}</version>
-            </dependency>
-
-			<dependency>
-				<groupId>org.jboss.el</groupId>
-				<artifactId>jboss-el</artifactId>
-				<version>1.0_02.CR6</version>
-			</dependency>
-
-			<!-- repeat resteasy version to make sure the seam bom doesn't downgrade it -->
-			<dependency>
-				<groupId>org.jboss.resteasy</groupId>
-				<artifactId>resteasy-bom</artifactId>
-				<version>${resteasy.version}</version>
-				<type>pom</type>
-				<scope>import</scope>
-			</dependency>
-
-            <!-- make sure the richfaces version is not provided by the seam bom -->
-            <dependency>
-                <groupId>org.richfaces</groupId>
-                <artifactId>richfaces-bom</artifactId>
-                <version>${richfaces.version}</version>
-                <scope>import</scope>
-                <type>pom</type>
-            </dependency>
-
-
-            <dependency>
-				<groupId>org.jboss.seam</groupId>
-				<artifactId>bom</artifactId>
-				<version>${seam.version}</version>
-				<type>pom</type>
-				<scope>import</scope>
-			</dependency>
-
-			<dependency>
-				<groupId>org.jboss.seam</groupId>
-				<artifactId>jboss-seam</artifactId>
-				<version>${seam.version}</version>
-			</dependency>
-
-			<dependency>
-				<groupId>org.jboss.seam</groupId>
-				<artifactId>jboss-seam-resteasy</artifactId>
-				<version>${seam.version}</version>
-				<exclusions>
-					<!-- We use Jackson for json, so exclude the default jettison provider -->
-					<exclusion>
-						<groupId>org.jboss.resteasy</groupId>
-						<artifactId>resteasy-jettison-provider</artifactId>
-					</exclusion>
-				</exclusions>
-			</dependency>
-
-          <!-- Solr dependencies -->
-          <dependency>
-              <groupId>org.apache.solr</groupId>
-              <artifactId>solr-core</artifactId>
-              <version>3.6.2</version>
-              <exclusions>
-                  <exclusion>
-                      <groupId>commons-httpclient</groupId>
-                      <artifactId>commons-httpclient</artifactId>
-                  </exclusion>
-                  <exclusion>
-                      <groupId>org.apache.solr</groupId>
-                      <artifactId>solr-solrj</artifactId>
-                  </exclusion>
-                  <exclusion>
-                      <groupId>woodstox</groupId>
-                      <artifactId>wstx-asl</artifactId>
-                  </exclusion>
-                  <exclusion>
-                      <groupId>net.java.dev.stax-utils</groupId>
-                      <artifactId>stax-utils</artifactId>
-                  </exclusion>
-                  <exclusion>
-                      <groupId>commons-logging</groupId>
-                      <artifactId>commons-logging</artifactId>
-                  </exclusion>
-                  <!-- NB: https://hibernate.onjira.com/browse/HSEARCH-380 -->
-                  <exclusion>
-                      <groupId>org.apache.solr</groupId>
-                      <artifactId>solr-lucene-core</artifactId>
-                  </exclusion>
-              </exclusions>
-          </dependency>
-			 <dependency>
-			    <groupId>org.apache.solr</groupId>
-			    <artifactId>solr-solrj</artifactId>
-			    <version>3.6.2</version>
-			 </dependency>
-
-            <dependency>
-               <groupId>net.customware.gwt.presenter</groupId>
-               <artifactId>gwt-presenter</artifactId>
-               <version>1.1.1</version>
-               <scope>compile</scope>
-            </dependency>
-
-		<dependency>
-			<groupId>javax.validation</groupId>
-			<artifactId>validation-api</artifactId>
-			<version>1.0.0.GA</version>
-			<scope>compile</scope>
-		</dependency>
-
-          <!-- Arquillian Dependencies -->
-          <!-- Override the Maven resolver to the latest version -->
-          <!-- TODO Use the arquillian Shrinkwrap bom -->
-          <dependency>
-              <groupId>org.jboss.shrinkwrap.resolver</groupId>
-              <artifactId>shrinkwrap-resolver-api</artifactId>
-              <version>2.0.0-beta-3</version>
-              <!-- TODO Overwritten from arquillian BOM 1.0.3.Final to use the MavenImporter -->
-          </dependency>
-          <dependency>
-              <groupId>org.jboss.shrinkwrap.resolver</groupId>
-              <artifactId>shrinkwrap-resolver-api-maven</artifactId>
-              <version>2.0.0-beta-3</version>
-              <!-- TODO Overwritten from arquillian BOM 1.0.3.Final to use the MavenImporter -->
-          </dependency>
-          <dependency>
-              <groupId>org.jboss.shrinkwrap.resolver</groupId>
-              <artifactId>shrinkwrap-resolver-impl-maven</artifactId>
-              <version>2.0.0-beta-3</version>
-              <!-- TODO Overwritten from arquillian BOM 1.0.3.Final to use the MavenImporter -->
-          </dependency>
-
-          <dependency>
-              <groupId>org.jboss.arquillian.protocol</groupId>
-              <artifactId>arquillian-protocol-servlet</artifactId>
-              <version>1.0.3.Final</version>
-          </dependency>
-
-          <!-- Arquillian -->
-          <dependency>
-              <groupId>org.jboss.arquillian</groupId>
-              <artifactId>arquillian-bom</artifactId>
-              <version>1.0.3.Final</version>
-              <scope>import</scope>
-              <type>pom</type>
-          </dependency>
-          <dependency>
-              <groupId>org.concordion</groupId>
-              <artifactId>concordion</artifactId>
-              <version>1.4.2</version>
-              <exclusions>
-                  <exclusion>
-                      <artifactId>
-                          junit-dep
-                      </artifactId>
-                      <groupId>junit</groupId>
-                  </exclusion>
-                  <exclusion>
-                      <artifactId>xml-apis</artifactId>
-                      <groupId>xml-apis</groupId>
-                  </exclusion>
-              </exclusions>
-              <scope>test</scope>
-          </dependency>
-          <dependency>
-              <groupId>org.concordion</groupId>
-              <artifactId>concordion-extensions</artifactId>
-              <version>1.1.0</version>
-              <scope>test</scope>
-          </dependency>
-
-=======
->>>>>>> 7e421ee5
       </dependencies>
 
     </profile>
