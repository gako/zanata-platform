<?xml version="1.0" encoding="UTF-8"?>
<project xmlns="http://maven.apache.org/POM/4.0.0" xmlns:xsi="http://www.w3.org/2001/XMLSchema-instance" xsi:schemaLocation="http://maven.apache.org/POM/4.0.0 http://maven.apache.org/xsd/maven-4.0.0.xsd">
  <modelVersion>4.0.0</modelVersion>
  <artifactId>client</artifactId>
  <version>1.8.0-SNAPSHOT</version>
  <name>Zanata client modules</name>
  <packaging>pom</packaging>
  <parent>
    <groupId>org.zanata</groupId>
    <artifactId>zanata-parent</artifactId>
    <version>7</version>
    <relativePath>../parent</relativePath>
  </parent>

	<scm>
		<connection>scm:git:git://github.com/zanata/zanata-client.git</connection>
		<developerConnection>scm:git:git@github.com:zanata/zanata-client.git</developerConnection>
		<url>https://github.com/zanata/zanata-client</url>
	</scm>

    <properties>
<<<<<<< HEAD
      <zanata.api.version>1.8.0-SNAPSHOT</zanata.api.version>
      <zanata.common.version>1.8.3-SNAPSHOT</zanata.common.version>
=======
      <zanata.api.version>1.7.2</zanata.api.version>
      <zanata.common.version>1.8.4-SNAPSHOT</zanata.common.version>
>>>>>>> 46c34793
    </properties>

   <dependencyManagement>
      <dependencies>
        <dependency>
            <groupId>org.zanata</groupId>
            <artifactId>zanata-client-commands</artifactId>
            <version>${project.version}</version>
        </dependency>
		<dependency>
			<groupId>org.zanata</groupId>
			<artifactId>zanata-common-api</artifactId>
			<version>${zanata.api.version}</version>
		</dependency>
        <dependency>
          <groupId>org.zanata</groupId>
          <artifactId>zanata-rest-client</artifactId>
          <version>${project.version}</version>
        </dependency>
        <dependency>


            <groupId>org.zanata</groupId>
            <artifactId>zanata-adapter-glossary</artifactId>
            <version>${zanata.common.version}</version>
        </dependency>
        <dependency>
            <groupId>org.zanata</groupId>
            <artifactId>zanata-adapter-po</artifactId>
            <version>${zanata.common.version}</version>
        </dependency>
        <dependency>
            <groupId>org.zanata</groupId>
            <artifactId>zanata-adapter-properties</artifactId>
            <version>${zanata.common.version}</version>
        </dependency>
        <dependency>
            <groupId>org.zanata</groupId>
            <artifactId>zanata-adapter-xliff</artifactId>
            <version>${zanata.common.version}</version>
        </dependency>
      </dependencies>
   </dependencyManagement>

  <modules>
    <module>zanata-client-commands</module>
    <module>zanata-client-ant-po</module>
    <module>zanata-client-ant-properties</module>
    <module>zanata-maven-plugin</module>
    <module>zanata-rest-client</module>
  </modules>
</project><|MERGE_RESOLUTION|>--- conflicted
+++ resolved
@@ -19,13 +19,8 @@
 	</scm>
 
     <properties>
-<<<<<<< HEAD
       <zanata.api.version>1.8.0-SNAPSHOT</zanata.api.version>
-      <zanata.common.version>1.8.3-SNAPSHOT</zanata.common.version>
-=======
-      <zanata.api.version>1.7.2</zanata.api.version>
       <zanata.common.version>1.8.4-SNAPSHOT</zanata.common.version>
->>>>>>> 46c34793
     </properties>
 
    <dependencyManagement>
@@ -46,8 +41,6 @@
           <version>${project.version}</version>
         </dependency>
         <dependency>
-
-
             <groupId>org.zanata</groupId>
             <artifactId>zanata-adapter-glossary</artifactId>
             <version>${zanata.common.version}</version>
