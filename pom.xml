--- conflicted
+++ resolved
@@ -60,14 +60,10 @@
     <!-- see http://community.jboss.org/wiki/HibernateCompatibilityMatrix?decorator=print -->
     <!-- see also the jboss7 profile below -->
     <hibernate.scope>provided</hibernate.scope>
-<<<<<<< HEAD
-    <hibernate.version>4.2.17.Final</hibernate.version>
-=======
     <!--
          NB: JBoss EAP 6.4.0 has 4.2.18.Final-redhat-2
     -->
     <hibernate.version>4.2.19.Final</hibernate.version>
->>>>>>> df293017
     <hibernate.search.scope>compile</hibernate.search.scope>
     <!-- Hibernate Search 4.4.x is for Hibernate Core 4.2.x:
      http://in.relation.to/Bloggers/HibernateSearchWeekendReleasesFromBothMaintenanceBranches
@@ -1603,21 +1599,12 @@
             <scope>test</scope>
           </dependency>
           <dependency>
-<<<<<<< HEAD
-=======
             <groupId>org.jboss.marshalling</groupId>
             <artifactId>jboss-marshalling</artifactId>
             <version>1.4.6.Final</version>
             <scope>test</scope>
           </dependency>
           <dependency>
-            <groupId>org.jboss.marshalling</groupId>
-            <artifactId>jboss-marshalling-river</artifactId>
-            <version>1.4.6.Final</version>
-            <scope>test</scope>
-          </dependency>
-          <dependency>
->>>>>>> df293017
             <groupId>org.jboss.modules</groupId>
             <artifactId>jboss-modules</artifactId>
             <version>1.3.3.Final</version>
