--- conflicted
+++ resolved
@@ -19,13 +19,8 @@
 	</scm>
 
     <properties>
-<<<<<<< HEAD
       <zanata.api.version>1.8.0-SNAPSHOT</zanata.api.version>
-      <zanata.common.version>1.8.0</zanata.common.version>
-=======
-      <zanata.api.version>1.7.0</zanata.api.version>
       <zanata.common.version>1.8.1-SNAPSHOT</zanata.common.version>
->>>>>>> 70cb7a14
     </properties>
 
    <dependencyManagement>
@@ -46,6 +41,13 @@
           <version>${project.version}</version>
         </dependency>
         <dependency>
+
+
+            <groupId>org.zanata</groupId>
+            <artifactId>zanata-adapter-glossary</artifactId>
+            <version>${zanata.common.version}</version>
+        </dependency>
+        <dependency>
             <groupId>org.zanata</groupId>
             <artifactId>zanata-adapter-po</artifactId>
             <version>${zanata.common.version}</version>
@@ -60,32 +62,6 @@
             <artifactId>zanata-adapter-xliff</artifactId>
             <version>${zanata.common.version}</version>
         </dependency>
-        <dependency>
-<<<<<<< HEAD
-            <groupId>org.zanata</groupId>
-            <artifactId>zanata-adapter-xliff</artifactId>
-            <version>${zanata.common.version}</version>
-        </dependency>
-        <dependency>
-            <groupId>org.zanata</groupId>
-            <artifactId>zanata-adapter-glossary</artifactId>
-            <version>${zanata.common.version}</version>
-        </dependency>
-        <dependency>
-            <groupId>org.zanata</groupId>
-            <artifactId>zanata-common-api</artifactId>
-            <version>${zanata.api.version}</version>
-=======
-          <groupId>org.zanata</groupId>
-          <artifactId>zanata-adapter-properties</artifactId>
-          <version>${zanata.common.version}</version>
-        </dependency>
-        <dependency>
-          <groupId>org.zanata</groupId>
-          <artifactId>zanata-adapter-xliff</artifactId>
-          <version>${zanata.common.version}</version>
->>>>>>> 70cb7a14
-        </dependency>
       </dependencies>
    </dependencyManagement>
 
