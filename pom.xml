<?xml version="1.0" encoding="UTF-8"?>
<project xmlns="http://maven.apache.org/POM/4.0.0" xmlns:xsi="http://www.w3.org/2001/XMLSchema-instance"
	xsi:schemaLocation="http://maven.apache.org/POM/4.0.0 http://maven.apache.org/xsd/maven-4.0.0.xsd">
	<modelVersion>4.0.0</modelVersion>
	<groupId>org.fedorahosted.flies</groupId>
	<artifactId>root</artifactId>
	<version>1.0-SNAPSHOT</version>
	<name>Flies Root POM</name>
	<url>http://flies.fedorahosted.org/</url>
	<packaging>pom</packaging>
	<modules>
		<module>flies-common-api</module>
		<module>flies-adapters</module>
		<module>flies-rest-client</module>
		<module>flies-clients</module>
		<module>flies-war</module>
	</modules>
	<scm>
		<connection>scm:hg:http://flies.googlecode.com/hg/</connection>
		<developerConnection>scm:hg:https://flies.googlecode.com/hg/</developerConnection>
		<url>http://code.google.com/p/flies/source/browse/</url>
	</scm>

	<licenses>
		<license>
			<name>GNU Lesser General Public License v2.1</name>
			<url>http://www.gnu.org/licenses/lgpl-2.1.html</url>
			<distribution>repo</distribution>
		</license>
	</licenses>

	<properties>
		<maven.build.timestamp.format>yyyyMMdd-HHmm</maven.build.timestamp.format>
		<project.build.sourceEncoding>UTF-8</project.build.sourceEncoding>
<<<<<<< HEAD
		<version.gwt>2.0.3</version.gwt>
		<version.hibernate>3.3.2.GA</version.hibernate>
		<version.resteasy>2.0-beta-2</version.resteasy>
		<version.seam>2.2.0.GA</version.seam>
		<version.tennera>0.6</version.tennera>
		<version.googlecollect>1.0</version.googlecollect>
		<version.jackson>1.5.0</version.jackson>
=======
		<gwt.version>2.0.3</gwt.version>
		<resteasy.version>2.0-beta-2</resteasy.version>
		<seam.version>2.2.0.GA</seam.version>
		<tennera.version>0.6</tennera.version>
		<guava.version>r06</guava.version>
		<jackson.version>1.5.0</jackson.version>
>>>>>>> 491f185a
	</properties>

	<build>
		<plugins>
			<plugin>
				<artifactId>maven-compiler-plugin</artifactId>
				<configuration>
					<encoding>UTF-8</encoding>
					<source>1.6</source>
					<target>1.6</target>
					<showDeprecation>true</showDeprecation>
					<showWarnings>true</showWarnings>
					<optimize>true</optimize>
				</configuration>
			</plugin>
			<plugin>
				<artifactId>maven-eclipse-plugin</artifactId>
				<configuration>
					<downloadSources>true</downloadSources>
					<downloadJavadocs>false</downloadJavadocs>
					<buildOutputDirectory>bin</buildOutputDirectory>
					<skip>true</skip>
				</configuration>
			</plugin>

			<plugin>
				<groupId>org.apache.maven.plugins</groupId>
				<artifactId>maven-jar-plugin</artifactId>
				<configuration>
					<archive>
						<manifestEntries>
							<Implementation-Version>${project.version}</Implementation-Version>
							<Implementation-Build>${maven.build.timestamp}</Implementation-Build>
						</manifestEntries>
					</archive>
				</configuration>
			</plugin>
		</plugins>

		<pluginManagement>
			<plugins>
				<plugin>
					<artifactId>maven-jar-plugin</artifactId>
					<version>2.3.1</version>
				</plugin>
				<plugin>
					<artifactId>maven-compiler-plugin</artifactId>
					<version>2.3.1</version>
				</plugin>
				<plugin>
					<artifactId>maven-war-plugin</artifactId>
					<version>2.1-beta-1</version>
				</plugin>
				<plugin>
					<artifactId>maven-surefire-plugin</artifactId>
					<version>2.5</version>
				</plugin>
				<plugin>
					<groupId>org.codehaus.mojo</groupId>
					<artifactId>gwt-maven-plugin</artifactId>
					<version>1.2</version>
				</plugin>
				<plugin>
					<artifactId>maven-eclipse-plugin</artifactId>
					<version>2.8</version>
				</plugin>
			</plugins>
		</pluginManagement>
	</build>
	
	<profiles>
		<profile>
			<id>eclipse</id>
			<build>
				<plugins>
					<plugin>
						<groupId>org.apache.maven.plugins</groupId>
						<artifactId>maven-eclipse-plugin</artifactId>
						<configuration>
							<skip>false</skip>
						</configuration>
					</plugin>

				</plugins>

			</build>
		</profile>
	</profiles>

	<dependencies>
		<dependency>
			<groupId>org.hamcrest</groupId>
			<artifactId>hamcrest-all</artifactId>
			<scope>test</scope>
		</dependency>
	</dependencies>

	<dependencyManagement>
		<dependencies>
			<dependency>
				<groupId>junit</groupId>
				<artifactId>junit</artifactId>
				<version>4.5</version>
			</dependency>
			<dependency>
				<groupId>log4j</groupId>
				<artifactId>log4j</artifactId>
				<version>1.2.14</version>
			</dependency>
			<dependency>
				<groupId>org.slf4j</groupId>
				<artifactId>slf4j-api</artifactId>
				<version>1.5.10</version> <!-- 1.5.8? -->
			</dependency>
			<dependency>
				<groupId>org.slf4j</groupId>
				<artifactId>slf4j-log4j12</artifactId>
				<version>1.5.10</version>
			</dependency>
			<dependency>
				<groupId>org.testng</groupId>
				<artifactId>testng</artifactId>
				<version>5.9</version>
				<classifier>jdk15</classifier>
			</dependency>
			<dependency>
				<groupId>org.hamcrest</groupId>
				<artifactId>hamcrest-all</artifactId>
				<version>1.1</version>
			</dependency>

			<dependency>
				<groupId>com.google.gwt</groupId>
				<artifactId>gwt-servlet</artifactId>
				<version>${gwt.version}</version>
			</dependency>
			<dependency>
				<groupId>com.google.gwt</groupId>
				<artifactId>gwt-user</artifactId>
				<version>${gwt.version}</version>
			</dependency>

			<dependency>
				<groupId>com.google.code.gwteventservice</groupId>
				<artifactId>gwteventservice</artifactId>
				<!--
					This SNAPSHOT version includes v1 of this patch:
					http://code.google.com/p/gwteventservice/issues/detail?id=15
					applied to
					http://gwteventservice.googlecode.com/svn/!svn/bc/251/trunk/
				-->
				<version>1.2.0-20100326.075632-1</version>
			</dependency>

			<dependency>
				<groupId>com.google.gwt.inject</groupId>
				<artifactId>gin</artifactId>
				<version>1.0</version>
			</dependency>

			<dependency>
				<groupId>com.google.guava</groupId>
				<artifactId>guava</artifactId>
				<version>${guava.version}</version>
			</dependency>

			<dependency>
				<groupId>org.codehaus.jackson</groupId>
				<artifactId>jackson-core-asl</artifactId>
				<version>${jackson.version}</version>
			</dependency>

			<dependency>
				<groupId>org.codehaus.jackson</groupId>
				<artifactId>jackson-jaxrs</artifactId>
				<version>${jackson.version}</version>
			</dependency>

			<dependency>
				<groupId>org.codehaus.jackson</groupId>
				<artifactId>jackson-mapper-asl</artifactId>
				<version>${jackson.version}</version>
			</dependency>

			<dependency>
				<groupId>org.codehaus.jackson</groupId>
				<artifactId>jackson-xc</artifactId>
				<version>${jackson.version}</version>
			</dependency>

			<dependency>
				<groupId>com.h2database</groupId>
				<artifactId>h2</artifactId>
				<version>1.2.134</version>
				<scope>provided</scope>
			</dependency>
			<dependency>
				<groupId>org.jboss.seam</groupId>
				<artifactId>root</artifactId>
				<version>${version.seam}</version>
				<type>pom</type>
				<scope>import</scope>
			</dependency>
			<dependency>
				<groupId>commons-codec</groupId>
				<artifactId>commons-codec</artifactId>
				<version>1.3</version>
			</dependency>

			<dependency>
				<groupId>commons-collections</groupId>
				<artifactId>commons-collections</artifactId>
				<version>3.2</version>
			</dependency>

			<dependency>
				<groupId>commons-logging</groupId>
				<artifactId>commons-logging</artifactId>
				<version>1.1.1</version>
			</dependency>

			<dependency>
				<groupId>javax.xml.stream</groupId>
				<artifactId>stax-api</artifactId>
				<version>1.0</version>
			</dependency>

			<dependency>
				<groupId>org.hibernate</groupId>
				<artifactId>hibernate-search</artifactId>
				<version>3.1.1.GA</version>
			</dependency>
	
			<dependency>
				<groupId>org.hibernate</groupId>
				<artifactId>hibernate-core</artifactId>
				<version>${version.hibernate}</version>
			</dependency>
	
			<dependency>
				<groupId>org.hibernate</groupId>
				<artifactId>hibernate-validator</artifactId>
				<version>3.1.0.GA</version>
			</dependency>
	
			<dependency>
				<groupId>org.hibernate</groupId>
				<artifactId>hibernate-annotations</artifactId>
				<version>3.4.0.GA</version>
			</dependency>
	
			<dependency>
				<groupId>org.hibernate</groupId>
				<artifactId>hibernate-entitymanager</artifactId>
				<version>3.4.0.GA</version>
				<exclusions>
					<exclusion>
						<groupId>javassist</groupId>
						<artifactId>javassist</artifactId>
					</exclusion>
				</exclusions>
			</dependency>
	
			<dependency>
				<groupId>org.hibernate</groupId>
				<artifactId>hibernate-jmx</artifactId>
				<version>${version.hibernate}</version>
			</dependency>


		</dependencies>
	</dependencyManagement>

	<repositories>

		<!-- NEW jboss.org repo  -->
		<repository>
			<id>repository.jboss.org-releases</id>
			<name>JBoss Repository (Nexus)</name>
			<url>https://repository.jboss.org/nexus/content/repositories/releases</url>
			<releases>
				<enabled>true</enabled>
			</releases>
			<snapshots>
				<enabled>false</enabled>
				<updatePolicy>never</updatePolicy>
			</snapshots>
		</repository>
		
		<!-- NEW jboss.org snapshot repo  -->
		<repository>
			<id>repository.jboss.org-snapshots</id>
			<name>JBoss Snapshots Repository (Nexus)</name>
			<url>https://repository.jboss.org/nexus/content/repositories/snapshots</url>
			<releases>
				<enabled>false</enabled>
			</releases>
			<snapshots>
				<enabled>true</enabled>
				<updatePolicy>daily</updatePolicy>
			</snapshots>
		</repository>


		<repository>
			<name>Tennera release repository on fedorahosted.org</name>
			<id>fhosted.tennera.svn</id>
			<url>http://svn.fedorahosted.org/svn/tennera/m2repo/</url>
			<releases>
				<enabled>true</enabled>
			</releases>
			<snapshots>
				<enabled>false</enabled>
			</snapshots>
		</repository>
		<repository>
			<name>Tennera snapshot repository on fedorapeople.org</name>
			<id>fpeople.tennera.snap</id>
			<url>http://seanf.fedorapeople.org/maven2/snapshot/</url>
			<releases>
				<enabled>false</enabled>
			</releases>
			<snapshots>
				<enabled>true</enabled>
			</snapshots>
		</repository>

	</repositories>

	<pluginRepositories>

		<pluginRepository>
			<id>twdata-m2-repository</id>
			<name>twdata.org Maven 2 Repository</name>
			<url>http://twdata-m2-repository.googlecode.com/svn/</url>
		</pluginRepository>

		<pluginRepository>
			<id>repository.jboss.org-snapshots</id>
			<name>JBoss Repository for Maven Snapshots (Nexus)</name>
			<url>https://repository.jboss.org/nexus/content/repositories/snapshots/</url>
			<releases>
				<enabled>false</enabled>
			</releases>
			<snapshots>
				<enabled>true</enabled>
				<updatePolicy>daily</updatePolicy>
			</snapshots>
		</pluginRepository>

		<pluginRepository>
			<id>repository.jboss.org-releases</id>
			<name>Jboss Repository for Maven (Nexus)</name>
			<url>https://repository.jboss.org/nexus/content/repositories/releases/</url>
			<layout>default</layout>
			<releases>
				<enabled>true</enabled>
			</releases>
			<snapshots>
				<enabled>false</enabled>
				<updatePolicy>never</updatePolicy>
			</snapshots>
		</pluginRepository>

		<pluginRepository>
			<id>repository.codehaus</id>
			<name>Codehaus Repository</name>
			<url>http://repository.codehaus.org</url>
		</pluginRepository>

		<pluginRepository>
			<id>snapshots.repository.codehaus</id>
			<name>Codehaus Snapshots Repository</name>
			<url>http://snapshots.repository.codehaus.org</url>
			<releases>
				<enabled>false</enabled>
			</releases>
			<snapshots>
				<enabled>true</enabled>
				<updatePolicy>weekly</updatePolicy>
			</snapshots>
		</pluginRepository>

	</pluginRepositories>

</project><|MERGE_RESOLUTION|>--- conflicted
+++ resolved
@@ -32,22 +32,13 @@
 	<properties>
 		<maven.build.timestamp.format>yyyyMMdd-HHmm</maven.build.timestamp.format>
 		<project.build.sourceEncoding>UTF-8</project.build.sourceEncoding>
-<<<<<<< HEAD
-		<version.gwt>2.0.3</version.gwt>
-		<version.hibernate>3.3.2.GA</version.hibernate>
-		<version.resteasy>2.0-beta-2</version.resteasy>
-		<version.seam>2.2.0.GA</version.seam>
-		<version.tennera>0.6</version.tennera>
-		<version.googlecollect>1.0</version.googlecollect>
-		<version.jackson>1.5.0</version.jackson>
-=======
 		<gwt.version>2.0.3</gwt.version>
+		<hibernate.version>3.3.2.GA</hibernate.version>
 		<resteasy.version>2.0-beta-2</resteasy.version>
 		<seam.version>2.2.0.GA</seam.version>
 		<tennera.version>0.6</tennera.version>
 		<guava.version>r06</guava.version>
 		<jackson.version>1.5.0</jackson.version>
->>>>>>> 491f185a
 	</properties>
 
 	<build>
@@ -247,7 +238,7 @@
 			<dependency>
 				<groupId>org.jboss.seam</groupId>
 				<artifactId>root</artifactId>
-				<version>${version.seam}</version>
+				<version>${seam.version}</version>
 				<type>pom</type>
 				<scope>import</scope>
 			</dependency>
@@ -280,25 +271,25 @@
 				<artifactId>hibernate-search</artifactId>
 				<version>3.1.1.GA</version>
 			</dependency>
-	
+
 			<dependency>
 				<groupId>org.hibernate</groupId>
 				<artifactId>hibernate-core</artifactId>
-				<version>${version.hibernate}</version>
-			</dependency>
-	
+				<version>${hibernate.version}</version>
+			</dependency>
+
 			<dependency>
 				<groupId>org.hibernate</groupId>
 				<artifactId>hibernate-validator</artifactId>
 				<version>3.1.0.GA</version>
 			</dependency>
-	
+
 			<dependency>
 				<groupId>org.hibernate</groupId>
 				<artifactId>hibernate-annotations</artifactId>
 				<version>3.4.0.GA</version>
 			</dependency>
-	
+
 			<dependency>
 				<groupId>org.hibernate</groupId>
 				<artifactId>hibernate-entitymanager</artifactId>
@@ -310,13 +301,12 @@
 					</exclusion>
 				</exclusions>
 			</dependency>
-	
+
 			<dependency>
 				<groupId>org.hibernate</groupId>
 				<artifactId>hibernate-jmx</artifactId>
-				<version>${version.hibernate}</version>
-			</dependency>
-
+				<version>${hibernate.version}</version>
+			</dependency>
 
 		</dependencies>
 	</dependencyManagement>
