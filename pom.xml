<?xml version="1.0" encoding="UTF-8"?>
<project xmlns="http://maven.apache.org/POM/4.0.0" xmlns:xsi="http://www.w3.org/2001/XMLSchema-instance" xsi:schemaLocation="http://maven.apache.org/POM/4.0.0 http://maven.apache.org/xsd/maven-4.0.0.xsd">
  <modelVersion>4.0.0</modelVersion>
  <artifactId>server</artifactId>
  <version>4.0.0-SNAPSHOT</version>
  <name>Zanata server modules</name>
  <packaging>pom</packaging>
  <parent>
    <groupId>org.zanata</groupId>
    <artifactId>zanata-parent</artifactId>
<<<<<<< HEAD
    <version>29-SNAPSHOT</version>
=======
    <version>28</version>
>>>>>>> 58e4da46
    <relativePath>../parent</relativePath>
  </parent>

  <scm>
    <connection>scm:git:git://github.com/zanata/zanata-server.git</connection>
    <developerConnection>scm:git:git@github.com:zanata/zanata-server.git</developerConnection>
    <url>https://github.com/zanata/zanata-server</url>
    <tag>HEAD</tag>
  </scm>

  <properties>
    <byteman.version>2.1.2</byteman.version>
    <cobertura.total-line-rate>50</cobertura.total-line-rate>
    <cobertura.total-branch-rate>30</cobertura.total-branch-rate>
    <cobertura.halt.failure>false</cobertura.halt.failure>
    <delombok.dir>${project.build.directory}/delombok/org/zanata</delombok.dir>
    <failsafe.skipAfterFailureCount>10</failsafe.skipAfterFailureCount>
    <failsafe.rerunFailingTestsCount>0</failsafe.rerunFailingTestsCount>
    <failsafe.useFile>false</failsafe.useFile>
    <maven.javadoc.version>2.9.1</maven.javadoc.version>
    <surefire.useFile>false</surefire.useFile>
    <surefire.version>2.19.1</surefire.version>
    <!-- Applies to surefire and failsafe (if enabled) -->
    <failIfNoTests>true</failIfNoTests>

    <deltaspike.version>1.5.4</deltaspike.version>
    <cdi.runtime>runtime</cdi.runtime>
    <cdi.compile>compile</cdi.compile>
    <picketlink.version>2.5.4.SP4</picketlink.version>
    <infinispan.version>6.0.2.Final</infinispan.version>
    <lombok.version>1.16.6</lombok.version>
    <weld.version>1.1.31.Final</weld.version>
    <weld.se.version>${weld.version}</weld.se.version>
    <groovy.version>2.4.5</groovy.version>
    <guava.version>19.0</guava.version>
    <gwt.version>2.7.0</gwt.version>
    <icu4j.version>50.1.1</icu4j.version>
    <lombok.source.dir>${project.build.sourceDirectory}/org/zanata</lombok.source.dir>
    <lucene.version>3.6.2</lucene.version>
    <org.mock-server.version>3.9.17</org.mock-server.version>
    <rewrite.version>3.0.0.Alpha10</rewrite.version>

    <!--
    Version of java compiler used for building. (Specified as major.minor,
    as used by javac -source and -target).
    -->
    <required.java>1.8</required.java>
    <!--
      Version of Java used for runtime (major.minor) and for bytecode
      generation. Should correspond with animal.sniffer.signature.
    -->
    <!-- NB: When changing this, be sure to update the rpm's spec file to match -->
    <required.jvm>1.8</required.jvm>
    <!--
      Version of Java used for API compatibility checking. Should
      correspond with required.jvm.
    -->
    <animal.sniffer.signature>java18</animal.sniffer.signature>

    <!-- Not currently working for Java 1.8: https://github.com/mojohaus/animal-sniffer/issues/1 -->
    <animal.sniffer.skip>true</animal.sniffer.skip>

    <!--
    Not used yet.

    When updating commonmark.js, please update the file commonmark-*.min.js
    and the string jsf.project.about.markup in messages.properties.

    TODO: package commonmark.js for webjars.org
    <commonmark.spec.version>18.0</commonmark.spec.version>
    -->

    <solr.version>${lucene.version}</solr.version>
    <slf4j.version>1.7.18</slf4j.version>
    <gwteventservice.version>1.2.1</gwteventservice.version>
    <okapi.version>0.22</okapi.version>

<<<<<<< HEAD
    <zanata.assets.version>9.0-SNAPSHOT</zanata.assets.version>
    <zanata.api.version>4.0.0-SNAPSHOT</zanata.api.version>
    <!-- This should always be the previous version of the used api version above (but only 3.0.1 or later will work) -->
    <zanata.api.compat.version>4.0.0-SNAPSHOT</zanata.api.compat.version>
    <zanata.client.version>4.0.0-SNAPSHOT</zanata.client.version>
    <zanata.common.version>4.0.0-SNAPSHOT</zanata.common.version>
=======
    <zanata.assets.version>8.2</zanata.assets.version>
    <zanata.api.version>3.9.0</zanata.api.version>
    <!-- This should always be the previous version of the used api version above (but only 3.0.1 or later will work) -->
    <zanata.api.compat.version>3.8.4</zanata.api.compat.version>
    <zanata.client.version>3.9.0</zanata.client.version>
    <zanata.common.version>3.9.0</zanata.common.version>
>>>>>>> 58e4da46

    <richfaces.version>4.5.11.Final</richfaces.version>

    <arquillian.version>1.1.5.Final</arquillian.version>
    <shrinkwrap.api.version>1.2.2</shrinkwrap.api.version>
    <shrinkwrap.resolver.version>2.0.0</shrinkwrap.resolver.version>
    <shrinkwrap.desc.version>2.0.0-alpha-5</shrinkwrap.desc.version>

    <!-- see http://community.jboss.org/wiki/HibernateCompatibilityMatrix?decorator=print -->
    <!-- see also the jboss7 profile below -->
    <hibernate.scope>provided</hibernate.scope>
    <!--
         NB: JBoss EAP 6.4.0 has 4.2.18.Final-redhat-2
    -->
    <hibernate.version>4.2.19.Final</hibernate.version>
    <hibernate.search.scope>compile</hibernate.search.scope>
    <!-- Hibernate Search 4.4.x is for Hibernate Core 4.2.x:
     http://in.relation.to/Bloggers/HibernateSearchWeekendReleasesFromBothMaintenanceBranches
     -->
    <!-- 4.4.5.Final is not in Central -->
    <hibernate.search.version>4.4.6.Final</hibernate.search.version>
    <hibernate.entitymanager.version>${hibernate.version}</hibernate.entitymanager.version>
    <war_bundles_jsf_impl>false</war_bundles_jsf_impl>
    <hibernate.validator.version>4.3.2.Final</hibernate.validator.version>

    <!-- controls concordion output location-->
    <concordion.output.dir>${project.build.directory}/concordion</concordion.output.dir>

    <!-- JBoss version for Arquillian dependencies -->
    <jboss.as.version>7.2.0.Final</jboss.as.version>

    <jdbc.groupId>mysql</jdbc.groupId>
    <jdbc.artifactId>mysql-connector-java</jdbc.artifactId>
    <jdbc.version>5.1.26</jdbc.version>

    <resteasy.scope>compile</resteasy.scope>
    <resteasy.version>3.0.13.Final</resteasy.version>
    <jaxrsapi.version>3.0.12.Final</jaxrsapi.version>

    <cargo.extract.dir>${project.build.directory}/cargo/installs</cargo.extract.dir>
    <!-- This URL must be set by a profile (wildfly), settings.xml or mvn command line -->
    <!-- <cargo.installation></cargo.installation> -->

    <download.dir>${user.home}/Downloads</download.dir>

  </properties>

  <dependencyManagement>
    <dependencies>

      <!-- See https://issues.jboss.org/browse/WFK2-674
 For some warnings in the console. It happens when deltaspike-jsf
 doesn't run against jsf 2.1 (eap) -->
      <dependency>
        <groupId>org.apache.deltaspike.core</groupId>
        <artifactId>deltaspike-core-api</artifactId>
        <version>${deltaspike.version}</version>
        <scope>${cdi.compile}</scope>
      </dependency>
      <dependency>
        <groupId>org.apache.deltaspike.core</groupId>
        <artifactId>deltaspike-core-impl</artifactId>
        <version>${deltaspike.version}</version>
        <scope>${cdi.runtime}</scope>
      </dependency>
      <dependency>
        <groupId>org.apache.deltaspike.modules</groupId>
        <artifactId>deltaspike-servlet-module-api</artifactId>
        <version>${deltaspike.version}</version>
        <scope>${cdi.compile}</scope>
      </dependency>
      <dependency>
        <groupId>org.apache.deltaspike.modules</groupId>
        <artifactId>deltaspike-servlet-module-impl</artifactId>
        <version>${deltaspike.version}</version>
        <scope>${cdi.runtime}</scope>
      </dependency>
      <dependency>
        <groupId>org.apache.deltaspike.modules</groupId>
        <artifactId>deltaspike-jsf-module-api</artifactId>
        <version>${deltaspike.version}</version>
        <scope>${cdi.compile}</scope>
      </dependency>
      <dependency>
        <groupId>org.apache.deltaspike.modules</groupId>
        <artifactId>deltaspike-jsf-module-impl</artifactId>
        <version>${deltaspike.version}</version>
        <scope>${cdi.runtime}</scope>
      </dependency>
      <dependency>
        <groupId>org.apache.deltaspike.modules</groupId>
        <artifactId>deltaspike-security-module-api</artifactId>
        <version>${deltaspike.version}</version>
        <scope>${cdi.compile}</scope>
      </dependency>
      <dependency>
        <groupId>org.apache.deltaspike.modules</groupId>
        <artifactId>deltaspike-security-module-impl</artifactId>
        <version>${deltaspike.version}</version>
        <scope>${cdi.runtime}</scope>
      </dependency>
      <dependency>
        <groupId>org.apache.deltaspike.modules</groupId>
        <artifactId>deltaspike-jpa-module-api</artifactId>
        <version>${deltaspike.version}</version>
        <scope>${cdi.compile}</scope>
      </dependency>
      <dependency>
        <groupId>org.apache.deltaspike.modules</groupId>
        <artifactId>deltaspike-jpa-module-impl</artifactId>
        <version>${deltaspike.version}</version>
        <scope>${cdi.compile}</scope>
        <!--<scope>${cdi.runtime}</scope>-->
      </dependency>
      <dependency>
        <groupId>org.apache.deltaspike.cdictrl</groupId>
        <artifactId>deltaspike-cdictrl-api</artifactId>
        <version>${deltaspike.version}</version>
        <scope>${cdi.compile}</scope>
      </dependency>
      <dependency>
        <groupId>org.apache.deltaspike.cdictrl</groupId>
        <artifactId>deltaspike-cdictrl-weld</artifactId>
        <version>${deltaspike.version}</version>
        <scope>${cdi.runtime}</scope>
      </dependency>
      <dependency>
        <groupId>org.apache.deltaspike.modules</groupId>
        <artifactId>deltaspike-scheduler-module-api</artifactId>
        <version>${deltaspike.version}</version>
        <scope>${cdi.compile}</scope>
      </dependency>
      <dependency>
        <groupId>org.apache.deltaspike.modules</groupId>
        <artifactId>deltaspike-scheduler-module-impl</artifactId>
        <version>${deltaspike.version}</version>
        <scope>${cdi.runtime}</scope>
      </dependency>

      <dependency>
        <groupId>junit</groupId>
        <artifactId>junit</artifactId>
        <version>4.12</version>
        <scope>test</scope>
      </dependency>

      <dependency>
        <groupId>org.jboss.resteasy</groupId>
        <artifactId>resteasy-jaxrs</artifactId>
        <version>${resteasy.version}</version>
        <scope>${resteasy.scope}</scope>
        <exclusions>
          <exclusion>
            <groupId>javassist</groupId>
            <artifactId>javassist</artifactId>
          </exclusion>
          <exclusion>
            <groupId>javax.annotation</groupId>
            <artifactId>jsr250-api</artifactId>
          </exclusion>
          <exclusion>
            <artifactId>jcip-annotations</artifactId>
            <groupId>net.jcip</groupId>
          </exclusion>
          <exclusion>
            <groupId>org.jboss.spec.javax.annotation</groupId>
            <artifactId>jboss-annotations-api_1.2_spec</artifactId>
          </exclusion>
          <exclusion>
            <groupId>org.jboss.spec.javax.ws.rs</groupId>
            <artifactId>jboss-jaxrs-api_2.0_spec</artifactId>
          </exclusion>
        </exclusions>
      </dependency>

      <dependency>
        <groupId>org.jboss.shrinkwrap</groupId>
        <artifactId>shrinkwrap-api</artifactId>
        <version>${shrinkwrap.api.version}</version>
      </dependency>

      <dependency>
        <groupId>org.jboss.shrinkwrap</groupId>
        <artifactId>shrinkwrap-impl-base</artifactId>
        <version>${shrinkwrap.api.version}</version>
      </dependency>

      <dependency>
        <groupId>org.jboss.shrinkwrap</groupId>
        <artifactId>shrinkwrap-spi</artifactId>
        <version>${shrinkwrap.api.version}</version>
      </dependency>

      <dependency>
        <groupId>org.yaml</groupId>
        <artifactId>snakeyaml</artifactId>
        <version>1.13</version>
      </dependency>

      <dependency>
        <groupId>org.objenesis</groupId>
        <artifactId>objenesis</artifactId>
        <version>2.1</version>
      </dependency>

      <dependency>
        <groupId>org.picketlink</groupId>
        <artifactId>picketlink-idm-api</artifactId>
        <version>${picketlink.version}</version>
        <scope>${cdi.compile}</scope>
      </dependency>
      <!--<dependency>-->
      <!--<groupId>org.picketlink</groupId>-->
      <!--<artifactId>picketlink-deltaspike</artifactId>-->
      <!--<version>${picketlink.version}</version>-->
      <!--<scope>${cdi.compile}</scope>-->
      <!--</dependency>-->
      <!--<dependency>-->
      <!--<groupId>org.picketlink</groupId>-->
      <!--<artifactId>picketlink-social</artifactId>-->
      <!--<version>${picketlink.version}</version>-->
      <!--<scope>${cdi.compile}</scope>-->
      <!--</dependency>-->
      <!--<dependency>-->
      <!--<groupId>org.picketlink</groupId>-->
      <!--<artifactId>picketlink-web</artifactId>-->
      <!--<version>2.0.3.Final</version>-->
      <!--<scope>provided</scope>-->
      <!--</dependency>-->

      <dependency>
        <groupId>org.richfaces</groupId>
        <artifactId>richfaces</artifactId>
        <version>${richfaces.version}</version>
        <exclusions>
          <exclusion>
            <groupId>org.jboss.spec.javax.el</groupId>
            <artifactId>jboss-el-api_3.0_spec</artifactId>
          </exclusion>
        </exclusions>
      </dependency>

      <dependency>
        <groupId>org.slf4j</groupId>
        <artifactId>jul-to-slf4j</artifactId>
        <version>${slf4j.version}</version>
        <scope>provided</scope>
      </dependency>

      <dependency>
        <groupId>org.jboss.spec</groupId>
        <artifactId>jboss-javaee-6.0</artifactId>
        <version>3.0.2.Final</version>
        <type>pom</type>
        <scope>import</scope>
      </dependency>

      <dependency>
        <groupId>antlr</groupId>
        <artifactId>antlr</artifactId>
        <version>2.7.7</version>
        <scope>provided</scope>
      </dependency>

      <dependency>
        <groupId>commons-codec</groupId>
        <artifactId>commons-codec</artifactId>
        <version>1.10</version>
      </dependency>

      <dependency>
        <groupId>com.sun.faces</groupId>
        <artifactId>jsf-impl</artifactId>
        <version>2.1.28</version>
        <scope>provided</scope>
      </dependency>

      <dependency>
        <groupId>com.sun.xml.fastinfoset</groupId>
        <artifactId>FastInfoset</artifactId>
        <version>1.2.13</version>
      </dependency>

      <dependency>
        <groupId>org.jboss.security</groupId>
        <artifactId>jboss-negotiation-common</artifactId>
        <version>2.3.6.Final</version>
        <scope>provided</scope>
      </dependency>

      <dependency>
        <groupId>org.jboss.web</groupId>
        <artifactId>jbossweb</artifactId>
        <version>7.5.4.Final</version>
        <scope>provided</scope>
      </dependency>

      <dependency>
        <groupId>commons-beanutils</groupId>
        <artifactId>commons-beanutils</artifactId>
        <version>1.9.2</version>
        <exclusions>
          <exclusion>
            <groupId>commons-logging</groupId>
            <artifactId>commons-logging</artifactId>
          </exclusion>
        </exclusions>
      </dependency>

      <dependency>
        <groupId>org.apache.httpcomponents</groupId>
        <artifactId>httpclient</artifactId>
        <version>4.4</version>
        <exclusions>
          <exclusion>
            <groupId>commons-logging</groupId>
            <artifactId>commons-logging</artifactId>
          </exclusion>
        </exclusions>
      </dependency>

      <dependency>
        <groupId>org.apache.httpcomponents</groupId>
        <artifactId>httpcore</artifactId>
        <version>4.4</version>
      </dependency>

      <dependency>
        <groupId>org.apache.maven</groupId>
        <artifactId>maven-aether-provider</artifactId>
        <version>3.0.5</version>
      </dependency>

      <dependency>
        <groupId>org.apache.maven.wagon</groupId>
        <artifactId>wagon-provider-api</artifactId>
        <version>2.4</version>
      </dependency>

      <dependency>
        <groupId>org.apache.maven.wagon</groupId>
        <artifactId>wagon-http-lightweight</artifactId>
        <version>2.4</version>
      </dependency>

      <dependency>
        <groupId>org.assertj</groupId>
        <artifactId>assertj-core</artifactId>
        <version>1.6.0</version>
        <scope>test</scope>
      </dependency>

      <dependency>
        <groupId>org.atteo.classindex</groupId>
        <artifactId>classindex</artifactId>
        <version>3.3</version>
      </dependency>

      <dependency>
        <groupId>org.jboss.byteman</groupId>
        <artifactId>byteman</artifactId>
        <version>${byteman.version}</version>
      </dependency>

      <dependency>
        <groupId>org.jboss.byteman</groupId>
        <artifactId>byteman-bmunit</artifactId>
        <version>${byteman.version}</version>
      </dependency>

      <dependency>
        <groupId>org.jboss.byteman</groupId>
        <artifactId>byteman-install</artifactId>
        <version>${byteman.version}</version>
      </dependency>

      <dependency>
        <groupId>org.jboss.byteman</groupId>
        <artifactId>byteman-submit</artifactId>
        <version>${byteman.version}</version>
      </dependency>

      <dependency>
        <groupId>org.jboss.com.sun.httpserver</groupId>
        <artifactId>httpserver</artifactId>
        <version>1.0.1.Final</version>
      </dependency>

      <dependency>
        <groupId>org.jboss.resteasy</groupId>
        <artifactId>resteasy-client</artifactId>
        <version>${resteasy.version}</version>
      </dependency>

      <dependency>
        <groupId>org.jboss.shrinkwrap.descriptors</groupId>
        <artifactId>shrinkwrap-descriptors-api-base</artifactId>
        <version>${shrinkwrap.desc.version}</version>
      </dependency>

      <dependency>
        <groupId>org.jboss.shrinkwrap.descriptors</groupId>
        <artifactId>shrinkwrap-descriptors-api-javaee</artifactId>
        <version>${shrinkwrap.desc.version}</version>
      </dependency>

      <dependency>
        <groupId>org.jboss.shrinkwrap.descriptors</groupId>
        <artifactId>shrinkwrap-descriptors-api-jboss</artifactId>
        <version>${shrinkwrap.desc.version}</version>
      </dependency>

      <dependency>
        <groupId>org.jboss.shrinkwrap.descriptors</groupId>
        <artifactId>shrinkwrap-descriptors-impl-base</artifactId>
        <version>${shrinkwrap.desc.version}</version>
      </dependency>

      <dependency>
        <groupId>org.jboss.shrinkwrap.descriptors</groupId>
        <artifactId>shrinkwrap-descriptors-impl-javaee</artifactId>
        <version>${shrinkwrap.desc.version}</version>
      </dependency>

      <dependency>
        <groupId>org.jboss.shrinkwrap.descriptors</groupId>
        <artifactId>shrinkwrap-descriptors-impl-jboss</artifactId>
        <version>${shrinkwrap.desc.version}</version>
      </dependency>

      <dependency>
        <groupId>org.jboss.shrinkwrap.descriptors</groupId>
        <artifactId>shrinkwrap-descriptors-spi</artifactId>
        <version>${shrinkwrap.desc.version}</version>
      </dependency>

      <dependency>
        <groupId>org.jboss.spec.javax.interceptor</groupId>
        <artifactId>jboss-interceptors-api_1.1_spec</artifactId>
        <version>1.0.1.Final</version>
      </dependency>
      <dependency>
        <groupId>org.jboss.spec.javax.annotation</groupId>
        <artifactId>jboss-annotations-api_1.1_spec</artifactId>
        <version>1.0.1.Final</version>
        <scope>test</scope>
      </dependency>

      <dependency>
        <groupId>org.jboss.xnio</groupId>
        <artifactId>xnio-api</artifactId>
        <version>3.2.3.Final</version>
      </dependency>

      <dependency>
        <groupId>org.jboss.xnio</groupId>
        <artifactId>xnio-nio</artifactId>
        <version>3.2.3.Final</version>
      </dependency>

      <dependency>
        <groupId>org.jboss.marshalling</groupId>
        <artifactId>jboss-marshalling</artifactId>
        <version>1.4.6.Final</version>
        <scope>test</scope>
      </dependency>

      <dependency>
        <groupId>org.jboss.marshalling</groupId>
        <artifactId>jboss-marshalling-river</artifactId>
        <version>1.4.6.Final</version>
        <scope>test</scope>
      </dependency>

      <dependency>
        <groupId>org.jglue.cdi-unit</groupId>
        <artifactId>cdi-unit</artifactId>
        <version>3.1.3</version>
        <scope>test</scope>
        <exclusions>
          <exclusion>
            <groupId>org.jboss.weld.se</groupId>
            <artifactId>weld-se-core</artifactId>
          </exclusion>
        </exclusions>
      </dependency>

      <dependency>
        <groupId>org.jboss.weld.se</groupId>
        <artifactId>weld-se-core</artifactId>
        <version>${weld.se.version}</version>
        <scope>test</scope>
        <exclusions>
          <exclusion>
            <groupId>javax.annotation</groupId>
            <artifactId>jsr250-api</artifactId>
          </exclusion>
          <exclusion>
            <groupId>javax.el</groupId>
            <artifactId>el-api</artifactId>
          </exclusion>
        </exclusions>
      </dependency>

      <!-- Liquibase Dependencies -->
      <!-- If the Liquibase version is being updated, please refer to
      any changelog files that run 'on change' and make sure that they still run
      after upgrading the version. -->
      <dependency>
        <groupId>org.liquibase</groupId>
        <artifactId>liquibase-core</artifactId>
        <version>3.4.2</version>
      </dependency>

      <dependency>
        <groupId>org.quartz-scheduler</groupId>
        <artifactId>quartz</artifactId>
        <version>2.2.1</version>
      </dependency>

      <!-- zanata assets -->
      <dependency>
        <groupId>org.zanata</groupId>
        <artifactId>zanata-assets</artifactId>
        <version>${zanata.assets.version}</version>
      </dependency>

      <dependency>
        <groupId>org.zanata</groupId>
        <artifactId>frontend</artifactId>
        <version>${project.version}</version>
      </dependency>

      <!-- zanata api -->
      <dependency>
        <groupId>org.zanata</groupId>
        <artifactId>zanata-common-api</artifactId>
        <version>${zanata.api.version}</version>
        <exclusions>
          <exclusion>
            <groupId>javax.annotation</groupId>
            <artifactId>jsr250-api</artifactId>
          </exclusion>
          <exclusion>
            <groupId>javax.servlet</groupId>
            <artifactId>servlet-api</artifactId>
          </exclusion>
          <exclusion>
            <groupId>javax.xml.bind</groupId>
            <artifactId>jaxb-api</artifactId>
          </exclusion>
          <exclusion>
            <groupId>org.jboss.resteasy</groupId>
            <artifactId>resteasy-jaxb-provider</artifactId>
          </exclusion>
          <exclusion>
            <groupId>org.jboss.resteasy</groupId>
            <artifactId>resteasy-jaxrs</artifactId>
          </exclusion>
          <exclusion>
            <groupId>org.jboss.resteasy</groupId>
            <artifactId>resteasy-multipart-provider</artifactId>
          </exclusion>
          <!-- Need to exclude jersey from api, getHeader method is not available in jersey jaxrs -->
          <exclusion>
            <groupId>com.sun.jersey</groupId>
            <artifactId>jersey-core</artifactId>
          </exclusion>
          <exclusion>
            <groupId>org.jboss.spec.javax.ws.rs</groupId>
            <artifactId>jboss-jaxrs-api_2.0_spec</artifactId>
          </exclusion>
          <exclusion>
            <groupId>javax.validation</groupId>
            <artifactId>validation-api</artifactId>
          </exclusion>
        </exclusions>
      </dependency>

      <dependency>
        <groupId>org.zanata</groupId>
        <artifactId>zanata-common-api</artifactId>
        <version>${zanata.api.compat.version}</version>
        <classifier>compat</classifier>
        <scope>test</scope>
        <exclusions>
          <exclusion>
            <groupId>javax.annotation</groupId>
            <artifactId>jsr250-api</artifactId>
          </exclusion>
          <exclusion>
            <groupId>javax.servlet</groupId>
            <artifactId>servlet-api</artifactId>
          </exclusion>
          <exclusion>
            <groupId>javax.xml.bind</groupId>
            <artifactId>jaxb-api</artifactId>
          </exclusion>
        </exclusions>
      </dependency>

      <!-- zanata common -->
      <dependency>
        <groupId>org.zanata</groupId>
        <artifactId>zanata-common-util</artifactId>
        <version>${zanata.common.version}</version>
        <exclusions>
          <exclusion>
            <groupId>xom</groupId>
            <artifactId>xom</artifactId>
          </exclusion>
        </exclusions>
      </dependency>
      <dependency>
        <groupId>org.zanata</groupId>
        <artifactId>zanata-adapter-po</artifactId>
        <version>${zanata.common.version}</version>
      </dependency>
      <dependency>
        <groupId>org.zanata</groupId>
        <artifactId>zanata-adapter-glossary</artifactId>
        <version>${zanata.common.version}</version>
      </dependency>
      <dependency>
        <groupId>org.zanata</groupId>
        <artifactId>zanata-adapter-properties</artifactId>
        <version>${zanata.common.version}</version>
        <exclusions>
          <exclusion>
            <groupId>javax.xml.bind</groupId>
            <artifactId>jaxb-api</artifactId>
          </exclusion>
        </exclusions>
      </dependency>
      <dependency>
        <groupId>org.zanata</groupId>
        <artifactId>zanata-adapter-xliff</artifactId>
        <version>${zanata.common.version}</version>
        <exclusions>
          <exclusion>
            <groupId>javax.xml.bind</groupId>
            <artifactId>jsr173_api</artifactId>
          </exclusion>
          <exclusion>
            <groupId>com.sun.xml.bind</groupId>
            <artifactId>jaxb-impl</artifactId>
          </exclusion>
        </exclusions>
      </dependency>

      <!-- zanata client -->
      <dependency>
        <groupId>org.zanata</groupId>
        <artifactId>zanata-rest-client</artifactId>
        <version>${zanata.client.version}</version>
        <scope>test</scope>
        <!-- The client uses a newer version of resteasy -->
        <exclusions>
          <exclusion>
            <groupId>org.jboss.resteasy</groupId>
            <artifactId>resteasy-jaxrs</artifactId>
          </exclusion>
          <exclusion>
            <groupId>org.jboss.resteasy</groupId>
            <artifactId>jaxrs-api</artifactId>
          </exclusion>
        </exclusions>
      </dependency>
      <dependency>
        <groupId>org.zanata</groupId>
        <artifactId>zanata-rest-client</artifactId>
        <version>${zanata.client.version}</version>
        <type>test-jar</type>
        <scope>test</scope>
      </dependency>

      <!-- zanata server -->
      <dependency>
        <groupId>org.zanata</groupId>
        <artifactId>zanata-model</artifactId>
        <version>${project.version}</version>
      </dependency>

      <dependency>
        <groupId>org.zanata</groupId>
        <artifactId>zanata-liquibase</artifactId>
        <version>${project.version}</version>
      </dependency>

      <dependency>
        <groupId>com.google.gwt</groupId>
        <artifactId>gwt-dev</artifactId>
        <version>${gwt.version}</version>
        <scope>provided</scope>
      </dependency>
      <dependency>
        <groupId>com.google.gwt</groupId>
        <artifactId>gwt-servlet</artifactId>
        <version>${gwt.version}</version>
        <scope>runtime</scope>
      </dependency>
      <dependency>
        <groupId>com.google.gwt</groupId>
        <artifactId>gwt-user</artifactId>
        <version>${gwt.version}</version>
        <scope>provided</scope>
        <exclusions>
          <exclusion>
            <groupId>javax.validation</groupId>
            <artifactId>validation-api</artifactId>
          </exclusion>
        </exclusions>
      </dependency>
      <dependency>
        <groupId>com.google.gwt.inject</groupId>
        <artifactId>gin</artifactId>
        <version>1.5.0</version>
        <scope>provided</scope>
      </dependency>
      <dependency>
        <groupId>com.google.inject</groupId>
        <artifactId>guice</artifactId>
        <version>3.0</version>
      </dependency>

      <dependency>
          <groupId>com.google.protobuf</groupId>
          <artifactId>protobuf-java</artifactId>
          <version>2.4.1</version>
      </dependency>
      <dependency>
        <groupId>com.h2database</groupId>
        <artifactId>h2</artifactId>
        <version>1.4.180</version>
      </dependency>
      <dependency>
        <groupId>com.ibm.icu</groupId>
        <artifactId>icu4j</artifactId>
        <version>${icu4j.version}</version>
      </dependency>
      <dependency>
        <groupId>com.ibm.icu</groupId>
        <artifactId>icu4j</artifactId>
        <classifier>sources</classifier>
        <version>${icu4j.version}</version>
      </dependency>

      <dependency>
        <groupId>${jdbc.groupId}</groupId>
        <artifactId>${jdbc.artifactId}</artifactId>
        <version>${jdbc.version}</version>
        <scope>test</scope>
      </dependency>

      <dependency>
        <groupId>org.dbunit</groupId>
        <artifactId>dbunit</artifactId>
        <version>2.4.9</version>
      </dependency>

      <dependency>
        <groupId>de.novanic.gwteventservice</groupId>
        <artifactId>gwteventservice</artifactId>
        <version>${gwteventservice.version}</version>
        <scope>provided</scope>
      </dependency>
      <dependency>
        <groupId>de.novanic.gwteventservice</groupId>
        <artifactId>eventservice-rpc</artifactId>
        <version>${gwteventservice.version}</version>
      </dependency>
      <dependency>
        <groupId>de.novanic.gwteventservice</groupId>
        <artifactId>eventservice</artifactId>
        <version>${gwteventservice.version}</version>
      </dependency>

      <dependency>
        <groupId>net.sf.okapi.filters</groupId>
        <artifactId>okapi-filter-dtd</artifactId>
        <version>${okapi.version}</version>
        <exclusions>
          <exclusion>
            <groupId>net.sf.okapi.logbind</groupId>
            <artifactId>build-log4j</artifactId>
          </exclusion>
        </exclusions>
      </dependency>

      <dependency>
        <groupId>net.sf.okapi.filters</groupId>
        <artifactId>okapi-filter-html</artifactId>
        <version>${okapi.version}</version>
        <exclusions>
          <exclusion>
            <groupId>net.sf.okapi.logbind</groupId>
            <artifactId>build-log4j</artifactId>
          </exclusion>
        </exclusions>
      </dependency>

      <dependency>
        <groupId>net.sf.okapi.filters</groupId>
        <artifactId>okapi-filter-idml</artifactId>
        <version>${okapi.version}</version>
        <exclusions>
          <exclusion>
            <groupId>net.sf.okapi.logbind</groupId>
            <artifactId>build-log4j</artifactId>
          </exclusion>
        </exclusions>
      </dependency>

      <dependency>
        <groupId>net.sf.okapi.filters</groupId>
        <artifactId>okapi-filter-openoffice</artifactId>
        <version>${okapi.version}</version>
        <exclusions>
          <exclusion>
            <groupId>net.sf.okapi.logbind</groupId>
            <artifactId>build-log4j</artifactId>
          </exclusion>
        </exclusions>
      </dependency>

      <dependency>
        <groupId>net.sf.okapi.filters</groupId>
        <artifactId>okapi-filter-tmx</artifactId>
        <version>${okapi.version}</version>
        <exclusions>
          <exclusion>
            <groupId>net.sf.okapi.logbind</groupId>
            <artifactId>build-log4j</artifactId>
          </exclusion>
        </exclusions>
      </dependency>

      <dependency>
        <groupId>net.sf.okapi.filters</groupId>
        <artifactId>okapi-filter-plaintext</artifactId>
        <version>${okapi.version}</version>
        <exclusions>
          <exclusion>
            <groupId>net.sf.okapi.logbind</groupId>
            <artifactId>build-log4j</artifactId>
          </exclusion>
        </exclusions>
      </dependency>

      <dependency>
        <groupId>net.sf.okapi.filters</groupId>
        <artifactId>okapi-filter-regex</artifactId>
        <version>${okapi.version}</version>
        <exclusions>
          <exclusion>
            <groupId>net.sf.okapi.logbind</groupId>
            <artifactId>build-log4j</artifactId>
          </exclusion>
        </exclusions>
      </dependency>

      <dependency>
        <groupId>net.sf.okapi.steps</groupId>
        <artifactId>okapi-step-tokenization</artifactId>
        <version>${okapi.version}</version>
        <exclusions>
          <exclusion>
            <groupId>net.sf.okapi.logbind</groupId>
            <artifactId>build-log4j</artifactId>
          </exclusion>
        </exclusions>
      </dependency>

      <dependency>
        <groupId>net.sf.okapi.steps</groupId>
        <artifactId>okapi-step-wordcount</artifactId>
        <version>${okapi.version}</version>
        <exclusions>
          <exclusion>
            <groupId>net.sf.okapi.logbind</groupId>
            <artifactId>build-log4j</artifactId>
          </exclusion>
        </exclusions>
      </dependency>

      <dependency>
        <groupId>net.sf.okapi</groupId>
        <artifactId>okapi-core</artifactId>
        <version>${okapi.version}</version>
        <exclusions>
          <exclusion>
            <groupId>net.sf.okapi.logbind</groupId>
            <artifactId>build-log4j</artifactId>
          </exclusion>
        </exclusions>
      </dependency>

      <dependency>
        <groupId>net.sourceforge.cssparser</groupId>
        <artifactId>cssparser</artifactId>
        <version>0.9.18</version>
      </dependency>
      <dependency>
        <groupId>org.codehaus.jackson</groupId>
        <artifactId>jackson-jaxrs</artifactId>
        <version>1.9.13</version>
      </dependency>
      <dependency>
        <groupId>org.richfaces</groupId>
        <artifactId>richfaces-a4j</artifactId>
        <version>${richfaces.version}</version>
      </dependency>
      <dependency>
        <groupId>org.hibernate</groupId>
        <artifactId>hibernate-search-orm</artifactId>
        <version>${hibernate.search.version}</version>
        <scope>${hibernate.search.scope}</scope>
      </dependency>

      <dependency>
        <groupId>org.hibernate</groupId>
        <artifactId>hibernate-search-engine</artifactId>
        <version>${hibernate.search.version}</version>
        <scope>${hibernate.search.scope}</scope>
        <exclusions>
          <exclusion>
            <groupId>org.jboss.logging</groupId>
            <artifactId>jboss-logging</artifactId>
          </exclusion>
        </exclusions>
      </dependency>

      <dependency>
        <groupId>org.hibernate</groupId>
        <artifactId>hibernate-search-analyzers</artifactId>
        <version>${hibernate.search.version}</version>
        <scope>${hibernate.search.scope}</scope>
      </dependency>

      <dependency>
        <groupId>org.hibernate</groupId>
        <artifactId>hibernate-search-infinispan</artifactId>
        <version>${hibernate.search.version}</version>
        <scope>${hibernate.search.scope}</scope>
        <exclusions>
          <!-- Slightly older version provided by the app server -->
          <exclusion>
            <groupId>org.infinispan</groupId>
            <artifactId>infinispan-core</artifactId>
          </exclusion>
        </exclusions>
      </dependency>

      <dependency>
        <groupId>org.hibernate.common</groupId>
        <artifactId>hibernate-commons-annotations</artifactId>
        <version>4.0.4.Final</version>
        <exclusions>
          <exclusion>
            <groupId>org.jboss.logging</groupId>
            <artifactId>jboss-logging</artifactId>
          </exclusion>
        </exclusions>
      </dependency>

      <dependency>
        <groupId>org.hibernate</groupId>
        <artifactId>hibernate-core</artifactId>
        <version>${hibernate.version}</version>
        <exclusions>
          <exclusion>
            <groupId>org.jboss.logging</groupId>
            <artifactId>jboss-logging</artifactId>
          </exclusion>
        </exclusions>
        <!--<version>${hibernate.version}</version>-->
      </dependency>

      <dependency>
        <groupId>org.hibernate</groupId>
        <artifactId>hibernate-entitymanager</artifactId>
        <version>${hibernate.entitymanager.version}</version>
        <exclusions>
          <exclusion>
            <groupId>javassist</groupId>
            <artifactId>javassist</artifactId>
          </exclusion>
        </exclusions>
      </dependency>

      <dependency>
        <groupId>org.hibernate</groupId>
        <artifactId>hibernate-validator</artifactId>
        <version>${hibernate.validator.version}</version>
        <exclusions>
          <exclusion>
            <groupId>org.jboss.logging</groupId>
            <artifactId>jboss-logging</artifactId>
          </exclusion>
          <exclusion>
            <groupId>javax.validation</groupId>
            <artifactId>validation-api</artifactId>
          </exclusion>
        </exclusions>
      </dependency>

      <dependency>
        <groupId>org.hibernate</groupId>
        <artifactId>hibernate-validator-cdi</artifactId>
        <version>${hibernate.validator.version}</version>
      </dependency>

      <dependency>
        <groupId>org.hibernate</groupId>
        <artifactId>hibernate-ehcache</artifactId>
        <version>${hibernate.version}</version>
      </dependency>

      <dependency>
        <groupId>org.hibernate</groupId>
        <artifactId>hibernate-testing</artifactId>
        <version>${hibernate.version}</version>
      </dependency>

      <dependency>
        <groupId>org.javassist</groupId>
        <artifactId>javassist</artifactId>
        <version>3.18.2-GA</version>
      </dependency>

      <dependency>
        <exclusions>
          <exclusion>
            <groupId>javax.el</groupId>
            <artifactId>el-api</artifactId>
          </exclusion>
        </exclusions>
        <groupId>org.jboss.logging</groupId>
        <artifactId>jboss-logging</artifactId>
        <version>3.1.4.GA</version>
      </dependency>

      <dependency>
        <groupId>org.jboss.logging</groupId>
        <artifactId>jboss-logging-annotations</artifactId>
        <version>1.2.0.Final</version>
      </dependency>

      <dependency>
        <groupId>org.jboss.logging</groupId>
        <artifactId>jboss-logging-processor</artifactId>
        <version>1.2.0.Final</version>
      </dependency>

      <dependency>
        <groupId>org.jboss.resteasy</groupId>
        <artifactId>jaxrs-api</artifactId>
        <version>${jaxrsapi.version}</version>
        <scope>${resteasy.scope}</scope>
      </dependency>

      <dependency>
        <groupId>org.jboss.resteasy</groupId>
        <artifactId>resteasy-cdi</artifactId>
        <version>${resteasy.version}</version>
        <scope>${resteasy.scope}</scope>
        <exclusions>
          <exclusion>
            <groupId>org.jboss.spec.javax.ws.rs</groupId>
            <artifactId>jboss-jaxrs-api_2.0_spec</artifactId>
          </exclusion>
          <exclusion>
            <groupId>javax.validation</groupId>
            <artifactId>validation-api</artifactId>
          </exclusion>
        </exclusions>
      </dependency>
      <dependency>
        <groupId>org.jboss.resteasy</groupId>
        <artifactId>resteasy-jaxb-provider</artifactId>
        <version>${resteasy.version}</version>
        <scope>${resteasy.scope}</scope>
        <exclusions>
          <exclusion>
            <groupId>javax.xml.bind</groupId>
            <artifactId>jaxb-api</artifactId>
          </exclusion>
          <exclusion>
            <groupId>com.sun.xml.bind</groupId>
            <artifactId>jaxb-impl</artifactId>
          </exclusion>
        </exclusions>
      </dependency>
      <dependency>
        <groupId>org.jboss.resteasy</groupId>
        <artifactId>resteasy-jackson-provider</artifactId>
        <version>${resteasy.version}</version>
        <scope>${resteasy.scope}</scope>
      </dependency>

      <dependency>
        <groupId>org.jboss.resteasy</groupId>
        <artifactId>resteasy-multipart-provider</artifactId>
        <version>${resteasy.version}</version>
        <scope>${resteasy.scope}</scope>
        <exclusions>
          <exclusion>
            <groupId>commons-logging</groupId>
            <artifactId>commons-logging</artifactId>
          </exclusion>
          <exclusion>
            <groupId>javax.servlet</groupId>
            <artifactId>servlet-api</artifactId>
          </exclusion>
          <exclusion>
            <groupId>org.jboss.logging</groupId>
            <artifactId>jboss-logging</artifactId>
          </exclusion>
          <exclusion>
            <groupId>org.jboss.resteasy</groupId>
            <artifactId>resteasy-jaxrs</artifactId>
          </exclusion>
        </exclusions>
      </dependency>

      <dependency>
        <groupId>org.jboss.resteasy</groupId>
        <artifactId>resteasy-servlet-initializer</artifactId>
        <version>${resteasy.version}</version>
        <scope>${resteasy.scope}</scope>
        <exclusions>
          <exclusion>
            <groupId>org.jboss.spec.javax.ws.rs</groupId>
            <artifactId>jboss-jaxrs-api_2.0_spec</artifactId>
          </exclusion>
        </exclusions>
      </dependency>

      <dependency>
        <groupId>org.jsoup</groupId>
        <artifactId>jsoup</artifactId>
        <version>1.7.1</version>
        <scope>test</scope>
      </dependency>

      <dependency>
        <groupId>org.apache.lucene</groupId>
        <artifactId>lucene-core</artifactId>
        <version>${lucene.version}</version>
      </dependency>

      <dependency>
        <groupId>org.apache.lucene</groupId>
        <artifactId>lucene-analyzers</artifactId>
        <version>${lucene.version}</version>
      </dependency>

      <dependency>
        <groupId>org.apache.lucene</groupId>
        <artifactId>lucene-facet</artifactId>
        <version>${lucene.version}</version>
      </dependency>

      <dependency>
        <groupId>org.apache.lucene</groupId>
        <artifactId>lucene-phonetic</artifactId>
        <version>${lucene.version}</version>
      </dependency>

      <dependency>
        <groupId>org.apache.lucene</groupId>
        <artifactId>lucene-smartcn</artifactId>
        <version>${lucene.version}</version>
      </dependency>

      <dependency>
        <groupId>org.apache.lucene</groupId>
        <artifactId>lucene-stempel</artifactId>
        <version>${lucene.version}</version>
      </dependency>

      <!-- Solr dependencies -->
      <dependency>
        <groupId>org.apache.solr</groupId>
        <artifactId>solr-core</artifactId>
        <version>${solr.version}</version>
        <exclusions>
          <exclusion>
            <groupId>commons-httpclient</groupId>
            <artifactId>commons-httpclient</artifactId>
          </exclusion>
          <exclusion>
            <groupId>javax.servlet</groupId>
            <artifactId>servlet-api</artifactId>
          </exclusion>
          <exclusion>
            <groupId>org.apache.solr</groupId>
            <artifactId>solr-solrj</artifactId>
          </exclusion>
          <exclusion>
            <groupId>woodstox</groupId>
            <artifactId>wstx-asl</artifactId>
          </exclusion>
          <exclusion>
            <groupId>net.java.dev.stax-utils</groupId>
            <artifactId>stax-utils</artifactId>
          </exclusion>
          <exclusion>
            <groupId>commons-logging</groupId>
            <artifactId>commons-logging</artifactId>
          </exclusion>
          <!-- NB: https://hibernate.onjira.com/browse/HSEARCH-380 -->
          <exclusion>
            <groupId>org.apache.solr</groupId>
            <artifactId>solr-lucene-core</artifactId>
          </exclusion>
        </exclusions>
      </dependency>
      <dependency>
        <groupId>org.apache.solr</groupId>
        <artifactId>solr-solrj</artifactId>
        <version>${solr.version}</version>
        <exclusions>
          <exclusion>
            <groupId>commons-httpclient</groupId>
            <artifactId>commons-httpclient</artifactId>
          </exclusion>
          <exclusion>
            <groupId>woodstox</groupId>
            <artifactId>wstx-asl</artifactId>
          </exclusion>
        </exclusions>
      </dependency>
      <dependency>
        <groupId>org.apache.solr</groupId>
        <artifactId>solr-analysis-extras</artifactId>
        <version>${solr.version}</version>
      </dependency>
      <dependency>
        <groupId>net.customware.gwt.presenter</groupId>
        <artifactId>gwt-presenter</artifactId>
        <version>1.1.1</version>
        <scope>provided</scope>
      </dependency>

      <dependency>
        <groupId>javax.activation</groupId>
        <artifactId>activation</artifactId>
        <version>1.1.1</version>
        <scope>provided</scope>
        <exclusions>
          <exclusion>
            <groupId>com.google.code.findbugs</groupId>
            <artifactId>jsr305</artifactId>
          </exclusion>
        </exclusions>
      </dependency>

      <dependency>
        <groupId>javax.xml.stream</groupId>
        <artifactId>stax-api</artifactId>
        <version>1.0-2</version>
      </dependency>

      <dependency>
        <groupId>org.concordion</groupId>
        <artifactId>concordion</artifactId>
        <version>1.4.2</version>
        <exclusions>
          <exclusion>
            <artifactId>
              junit-dep
            </artifactId>
            <groupId>junit</groupId>
          </exclusion>
          <exclusion>
            <artifactId>xml-apis</artifactId>
            <groupId>xml-apis</groupId>
          </exclusion>
          <exclusion>
            <groupId>xom</groupId>
            <artifactId>xom</artifactId>
          </exclusion>
        </exclusions>
        <scope>test</scope>
      </dependency>
      <dependency>
        <groupId>org.concordion</groupId>
        <artifactId>concordion-extensions</artifactId>
        <version>1.1.0</version>
        <scope>test</scope>
      </dependency>
      <dependency>
        <groupId>joda-time</groupId>
        <artifactId>joda-time</artifactId>
        <version>2.8.1</version>
      </dependency>
      <dependency>
        <groupId>org.fedorahosted.tennera</groupId>
        <artifactId>jgettext</artifactId>
        <version>0.14</version>
      </dependency>
      <dependency>
        <groupId>org.functionaljava</groupId>
        <artifactId>functionaljava</artifactId>
        <version>3.1</version>
      </dependency>
      <dependency>
        <!-- New group Id -->
        <groupId>com.io7m.xom</groupId>
        <artifactId>xom</artifactId>
        <version>1.2.10</version>
        <exclusions>
          <exclusion>
            <groupId>xml-apis</groupId>
            <artifactId>xml-apis</artifactId>
          </exclusion>
        </exclusions>
      </dependency>

      <dependency>
        <groupId>com.jayway.awaitility</groupId>
        <artifactId>awaitility</artifactId>
        <version>1.6.3</version>
        <exclusions>
          <exclusion>
            <groupId>cglib</groupId>
            <artifactId>cglib-nodep</artifactId>
          </exclusion>
          <exclusion>
            <groupId>org.objenesis</groupId>
            <artifactId>objenesis</artifactId>
          </exclusion>
        </exclusions>
        <scope>test</scope>
      </dependency>
    </dependencies>
  </dependencyManagement>

  <!--
  https://community.jboss.org/wiki/MavenRepository
  https://community.jboss.org/wiki/MavenSettings
  https://community.jboss.org/wiki/MavenGettingStarted-Developers
  https://community.jboss.org/wiki/MavenGettingStarted-Users
  -->

  <repositories>
    <!-- This is needed for bootstrapping with a zanata-parent SNAPSHOT  -->
    <repository>
      <id>sonatype-nexus-snapshots</id>
      <name>Sonatype Nexus Snapshots</name>
      <url>https://oss.sonatype.org/content/repositories/snapshots</url>
      <releases>
        <enabled>false</enabled>
      </releases>
      <snapshots>
        <enabled>true</enabled>
      </snapshots>
    </repository>
    <repository>
      <id>jboss-public-repository-group</id>
      <name>JBoss Public Maven Repository Group</name>
      <url>https://repository.jboss.org/nexus/content/groups/public/</url>
      <layout>default</layout>
      <releases>
        <enabled>true</enabled>
        <updatePolicy>never</updatePolicy>
      </releases>
      <snapshots>
        <enabled>true</enabled>
        <updatePolicy>never</updatePolicy>
      </snapshots>
    </repository>
    <repository>
      <id>okapi-cloudbees-release</id>
      <name>okapi-cloudbees-release</name>
      <url>http://repository-okapi.forge.cloudbees.com/release/</url>
      <releases>
        <enabled>true</enabled>
      </releases>
      <snapshots>
        <enabled>false</enabled>
      </snapshots>
    </repository>
    <!-- Needed for totallylazy -->
    <repository>
      <id>repo.bodar.com</id>
      <url>http://repo.bodar.com</url>
      <releases>
        <enabled>true</enabled>
      </releases>
      <snapshots>
        <enabled>false</enabled>
      </snapshots>
    </repository>
  </repositories>

  <pluginRepositories>
    <!-- Needed for surefire/failsafe snapshots -->
    <pluginRepository>
      <id>apache.snapshots.https</id>
      <url>https://repository.apache.org/content/repositories/snapshots</url>
      <releases>
        <enabled>false</enabled>
      </releases>
      <snapshots>
        <enabled>true</enabled>
      </snapshots>
    </pluginRepository>
    <pluginRepository>
      <id>jboss-public-repository-group</id>
      <name>JBoss Public Maven Repository Group</name>
      <url>https://repository.jboss.org/nexus/content/groups/public/</url>
      <layout>default</layout>
      <releases>
        <enabled>true</enabled>
        <updatePolicy>never</updatePolicy>
      </releases>
      <snapshots>
        <enabled>true</enabled>
        <updatePolicy>never</updatePolicy>
      </snapshots>
    </pluginRepository>

    <pluginRepository>
      <id>cobertura-it-maven-plugin-maven2-release</id>
      <url>http://cobertura-it-maven-plugin.googlecode.com/svn/maven2/releases</url>
      <snapshots>
        <enabled>false</enabled>
      </snapshots>
      <releases>
        <enabled>true</enabled>
      </releases>
    </pluginRepository>
  </pluginRepositories>


  <build>
    <plugins>
      <plugin>
        <groupId>org.codehaus.gmavenplus</groupId>
        <artifactId>gmavenplus-plugin</artifactId>
        <executions>
          <!-- NB: This execution needs to be before antrun, because it
               creates the wildfly directory for the unzip tasks. -->
          <execution>
            <id>extract-appserver</id>
            <!-- submodules should use 'prepare-package' to activate this -->
            <phase>none</phase>
            <goals><goal>execute</goal></goals>
            <configuration>
              <scripts>
                <!-- Extracts app server and sets the Maven property
                appserver.home (where the appserver is installed) -->
                <script>file:///${project.basedir}/../etc/scripts/extractAppserver.groovy</script>
              </scripts>
            </configuration>
          </execution>
        </executions>
        <dependencies>
          <dependency>
            <groupId>org.apache.ant</groupId>
            <artifactId>ant-nodeps</artifactId>
            <version>1.8.1</version>
          </dependency>
        </dependencies>
      </plugin>
      <plugin>
        <groupId>org.zanata</groupId>
        <artifactId>zanata-maven-plugin</artifactId>
        <version>${zanata.client.version}</version>
        <configuration>
          <srcDir>.</srcDir>
          <transDir>.</transDir>
          <!-- only one translation file has been prepared so far -->
          <includes>zanata-war/src/main/resources/messages.properties</includes>
        </configuration>
      </plugin>

      <plugin>
        <artifactId>maven-enforcer-plugin</artifactId>
        <configuration>
          <rules>
            <bannedDependencies>
              <excludes combine.children="append">
                <!-- Use org.jboss.spec.javax.annotation:jboss-annotations-api_1.1_spec -->
                <exclude>javax.annotation:jsr250-api</exclude>

                <!-- Use org.jboss.spec.javax.el:jboss-el-api_2.2_spec -->
                <exclude>javax.el:el-api</exclude>

                <!-- Use org.jboss.spec.javax.xml.bind:jboss-jaxb-api_2.2_spec -->
                <exclude>javax.xml.bind:jaxb-api</exclude>

                <!-- use jdk and javax.xml.stream:stax-api -->
                <exclude>javax.xml.bind:jsr173_api</exclude>

                <!-- Use org.jboss.resteasy:jaxrs-api (since we package resteasy) -->
                <exclude>org.jboss.spec.javax.ws.rs:jboss-jaxrs-api_1.1_spec</exclude>

                <!-- use org.jboss.spec.javax.servlet:jboss-servlet-api_3.0_spec -->
                <exclude>org.jboss.spec.javax.servlet:jboss-servlet-api_3.1_spec</exclude>

                <!-- use org.jboss.spec.javax.annotation:jboss-annotations-api_1.1_spec -->
                <exclude>org.jboss.spec.javax.annotation:jboss-annotations-api_1.2_spec</exclude>

                <!-- use org.quartz-scheduler:quartz -->
                <exclude>org.opensymphony.quartz:quartz</exclude>
              </excludes>
            </bannedDependencies>
            <requireNoRepositories>
              <allowedRepositories combine.children="append">
                <allowedRepository>jboss-public-repository-group</allowedRepository>
                <allowedRepository>okapi-cloudbees-release</allowedRepository>
                <allowedRepository>repo.bodar.com</allowedRepository>
              </allowedRepositories>
              <allowedPluginRepositories combine.children="append">
                <allowedPluginRepository>apache.snapshots.https</allowedPluginRepository>
                <allowedPluginRepository>cobertura-it-maven-plugin-maven2-release</allowedPluginRepository>
                <allowedPluginRepository>jboss-public-repository-group</allowedPluginRepository>
              </allowedPluginRepositories>
            </requireNoRepositories>
          </rules>
        </configuration>
      </plugin>

      <plugin>
        <artifactId>maven-antrun-plugin</artifactId>
        <version>1.8</version>
        <executions>
          <execution>
            <id>init-no-appserver</id>
            <!-- submodules should use 'initialize' to activate this -->
            <phase>none</phase>
            <goals><goal>run</goal></goals>
            <configuration combine.self="override">
              <target xmlns:unless="ant:unless" unless="skipITs">
                <echo message="appserver=${appserver}" />
                <echo message="cargo.installation=${cargo.installation}" />
                <echo message="appserver.home=${appserver.home}" />
                <echo message="DISPLAY=${env.DISPLAY}" />
                <echo message="WARNING: 'appserver' property must be set unless skipping integration tests" unless:set="appserver" />
                <echo message="WARNING: 'cargo.installation' property is null. You might need to set the env var EAP6_URL" unless:set="cargo.installation" />
              </target>
            </configuration>
          </execution>
        </executions>
      </plugin>

    </plugins>

    <pluginManagement>
      <plugins>
        <!--
        This is how the Maven lifecycle phases install and configure the appserver:

        prepare-package: download and extract appserver using cargo:install
        package: download and extract modules using antrun [wildfly only]
        pre-integration-test: cargo:start [functional tests only]
        post-integration-test: cargo:stop [functional tests only]

        If 'appserver` is not set, the build will fail in phase
        'prepare-package'.
         -->
        <plugin>
          <groupId>org.codehaus.cargo</groupId>
          <artifactId>cargo-maven2-plugin</artifactId>
          <version>1.4.14</version>
          <configuration combine.self="append">
            <container>
              <containerId>${cargo.container}</containerId>
            </container>
          </configuration>
        </plugin>
        <plugin>
          <artifactId>maven-failsafe-plugin</artifactId>
          <version>${surefire.version}</version>
          <executions>
            <execution>
              <id>integration-test</id>
              <goals>
                <goal>integration-test</goal>
              </goals>
            </execution>
            <execution>
              <id>verify</id>
              <goals>
                <goal>verify</goal>
              </goals>
            </execution>
          </executions>
        </plugin>
        <plugin>
          <groupId>org.apache.maven.plugins</groupId>
          <artifactId>maven-war-plugin</artifactId>
          <version>2.1.1</version>
        </plugin>
        <plugin>
          <groupId>org.codehaus.mojo</groupId>
          <artifactId>gwt-maven-plugin</artifactId>
          <!-- NB In some cases, we might not want to use gwt.version here -->
          <version>${gwt.version}</version>
        </plugin>
        <plugin>
          <groupId>org.codehaus.mojo</groupId>
          <artifactId>cobertura-maven-plugin</artifactId>
          <version>2.7</version>
          <configuration>
            <formats>
              <format>xml</format>
            </formats>
            <instrumentation>
              <ignoreMethodAnnotations>
                <ignoreMethodAnnotation>org.zanata.util.CoverageIgnore</ignoreMethodAnnotation>
              </ignoreMethodAnnotations>
              <ignoreTrivial>true</ignoreTrivial>
            </instrumentation>
          </configuration>
        </plugin>
        <!-- change maven-release-plugin back to defaults (instead of oss-parent's settings)  -->
        <plugin>
          <artifactId>maven-release-plugin</artifactId>
          <configuration>
            <mavenExecutorId>invoker</mavenExecutorId>
            <useReleaseProfile>true</useReleaseProfile>
            <arguments>${arguments}</arguments>
          </configuration>
        </plugin>
        <plugin>
          <artifactId>maven-gpg-plugin</artifactId>
          <executions>
            <execution>
              <id>sign-artifacts</id>
              <phase>verify</phase>
              <goals>
                <goal>sign</goal>
              </goals>
            </execution>
          </executions>
          <configuration>
            <skip>true</skip>
          </configuration>
        </plugin>
        <plugin>
          <artifactId>maven-javadoc-plugin</artifactId>
          <version>${maven.javadoc.version}</version>
          <configuration>
            <additionalparam>${javadoc.opts}</additionalparam>
          </configuration>
        </plugin>
        <plugin>
          <groupId>org.codehaus.mojo</groupId>
          <artifactId>build-helper-maven-plugin</artifactId>
          <version>1.8</version>
        </plugin>
        <plugin>
          <groupId>com.jcabi</groupId>
          <artifactId>jcabi-mysql-maven-plugin</artifactId>
          <version>0.9</version>
        </plugin>
        <plugin>
          <groupId>org.codehaus.gmaven</groupId>
          <artifactId>gmaven-plugin</artifactId>
          <version>1.5</version>
          <configuration>
            <providerSelection>2.0</providerSelection>
          </configuration>
        </plugin>
        <plugin>
          <groupId>org.codehaus.gmavenplus</groupId>
          <artifactId>gmavenplus-plugin</artifactId>
          <version>1.1</version>
        </plugin>
      </plugins>
    </pluginManagement>
  </build>

  <profiles>
    <profile>
      <id>doclint-java8-disable</id>
      <activation>
        <jdk>[1.8,)</jdk>
      </activation>
      <properties>
        <javadoc.opts>-Xdoclint:none</javadoc.opts>
      </properties>
    </profile>

    <profile>
      <!-- This profile runs a single integration test with
        -Dit.test=<integration-test-name>, skipping unit tests. -->
      <id>it.test</id>
      <activation>
        <property>
          <name>it.test</name>
        </property>
      </activation>
      <build>
        <plugins>
          <plugin>
            <artifactId>maven-failsafe-plugin</artifactId>
            <configuration>
              <failIfNoSpecifiedTests>false</failIfNoSpecifiedTests>
              <failIfNoTests>false</failIfNoTests>
            </configuration>
          </plugin>
        </plugins>
      </build>
    </profile>

    <profile>
      <!--this is used to run GWT in dev mode. Adjust your IDE to include the delombok -->
      <id>delombok</id>
      <properties>
        <zanata.gwt.module>org.zanata.webtrans.ApplicationSafari</zanata.gwt.module>
      </properties>
      <build>
        <plugins>
          <plugin>
            <artifactId>maven-antrun-plugin</artifactId>
            <executions>
              <execution>
                <phase>generate-sources</phase>
                <configuration>
                  <target>
                    <echo>include following as source in your IDE</echo>
                    <echo>${delombok.dir}</echo>
                    <echo>exclude following as source in your IDE</echo>
                    <echo>${lombok.source.dir}</echo>
                  </target>
                </configuration>
                <goals>
                  <goal>run</goal>
                </goals>
              </execution>
            </executions>
          </plugin>
          <plugin>
            <groupId>org.projectlombok</groupId>
            <artifactId>lombok-maven-plugin</artifactId>
            <version>1.16.6.1</version>
            <executions>
              <execution>
                <phase>generate-sources</phase>
                <goals>
                  <goal>delombok</goal>
                </goals>
                <configuration>
                  <sourceDirectory>${lombok.source.dir}</sourceDirectory>
                  <outputDirectory>${delombok.dir}</outputDirectory>
                  <verbose>true</verbose>
                </configuration>
              </execution>
            </executions>
            <dependencies>
              <dependency>
                <groupId>sun.jdk</groupId>
                <artifactId>tools</artifactId>
                <version>${required.jvm}</version>
                <scope>system</scope>
                <systemPath>${java.home}/../lib/tools.jar</systemPath>
              </dependency>
            </dependencies>
          </plugin>
        </plugins>
      </build>
    </profile>

    <profile>
      <id>jbosseap6</id>
      <activation>
        <property>
          <name>appserver</name>
          <value>jbosseap6</value>
        </property>
      </activation>
      <properties>
        <cargo.container>jboss72x</cargo.container>
        <cargo.installation>${env.EAP6_URL}</cargo.installation>
      </properties>
    </profile>

    <profile>
      <id>wildfly8</id>
      <activation>
        <activeByDefault>true</activeByDefault>
        <property>
          <name>appserver</name>
          <value>wildfly8</value>
        </property>
      </activation>
      <properties>
        <cargo.container>wildfly8x</cargo.container>
        <!-- Version of the management api used by Arquillian and Cargo -->
        <wildfly.client.version>8.1.0.Final</wildfly.client.version>
        <!-- used in the wildfly8 profile in zanata-war -->
        <!-- This is the server version -->
        <wildfly.version>10.0.0.Final</wildfly.version>
        <!-- In case this profile was activated by default: -->
        <appserver>wildfly8</appserver>
        <cargo.installation>https://repository.jboss.org/nexus/content/groups/developer/org/wildfly/wildfly-dist/${wildfly.version}/wildfly-dist-${wildfly.version}.zip</cargo.installation>

        <hibernate.module.version>4.2.20.Final</hibernate.module.version>
        <hibernate.module.filename>wildfly-module-hibernate-main-${hibernate.module.version}.zip</hibernate.module.filename>
        <hibernate.module.url>https://bintray.com/artifact/download/sflanigan/generic/${hibernate.module.filename}</hibernate.module.url>
      </properties>

      <build>
        <plugins>
          <!--
          Download wildfly modules from sf.net and extract under appserver.home
          -->
          <plugin>
            <artifactId>maven-antrun-plugin</artifactId>
            <executions>
              <execution>
                <id>install-wildfly-modules</id>
                <!-- submodules should use 'package' to activate this -->
                <phase>none</phase>
                <goals>
                  <goal>run</goal>
                </goals>
                <configuration>
                  <target unless="skipITs">
                    <mkdir dir="${download.dir}" />
                    <get src="${hibernate.module.url}" dest="${download.dir}/${hibernate.module.filename}" skipexisting="true" />
                    <unzip src="${download.dir}/${hibernate.module.filename}" dest="${appserver.home}" />
                  </target>
                </configuration>
              </execution>
            </executions>
          </plugin>
        </plugins>
      </build>

      <!-- These override the older versions forced by jboss-as-parent 7.2.0 -->
      <dependencyManagement>
        <dependencies>
          <dependency>
            <groupId>javax.enterprise</groupId>
            <artifactId>cdi-api</artifactId>
            <version>1.0-SP4</version>
            <exclusions>
              <exclusion>
                <groupId>javax.annotation</groupId>
                <artifactId>jsr250-api</artifactId>
              </exclusion>
              <exclusion>
                <groupId>javax.el</groupId>
                <artifactId>el-api</artifactId>
              </exclusion>
            </exclusions>
          </dependency>
          <dependency>
            <groupId>org.fusesource.jansi</groupId>
            <artifactId>jansi</artifactId>
            <version>1.9</version>
            <scope>test</scope>
          </dependency>
          <dependency>
            <groupId>org.jboss</groupId>
            <artifactId>jandex</artifactId>
            <version>1.1.0.Final</version>
            <scope>test</scope>
          </dependency>
          <dependency>
            <groupId>org.jboss</groupId>
            <artifactId>jboss-common-core</artifactId>
            <version>2.2.22.GA</version>
            <scope>test</scope>
          </dependency>
          <dependency>
            <groupId>org.jboss</groupId>
            <artifactId>jboss-dmr</artifactId>
            <version>1.2.0.Final</version>
            <scope>test</scope>
          </dependency>
          <dependency>
            <groupId>org.jboss</groupId>
            <artifactId>jboss-vfs</artifactId>
            <version>3.2.5.Final</version>
            <scope>test</scope>
          </dependency>
          <dependency>
            <groupId>org.jboss.aesh</groupId>
            <artifactId>aesh</artifactId>
            <version>0.33.11</version>
            <scope>test</scope>
          </dependency>
          <dependency>
            <groupId>org.jboss.arquillian.testenricher</groupId>
            <artifactId>arquillian-testenricher-osgi</artifactId>
            <version>2.1.0.CR2</version>
            <scope>test</scope>
          </dependency>
          <dependency>
            <groupId>org.jboss.invocation</groupId>
            <artifactId>jboss-invocation</artifactId>
            <version>1.2.1.Final</version>
            <scope>test</scope>
          </dependency>
          <dependency>
            <groupId>org.jboss.logmanager</groupId>
            <artifactId>jboss-logmanager</artifactId>
            <version>1.5.2.Final</version>
            <scope>test</scope>
          </dependency>
          <dependency>
            <groupId>org.jboss.marshalling</groupId>
            <artifactId>jboss-marshalling</artifactId>
            <version>1.4.6.Final</version>
            <scope>test</scope>
          </dependency>
          <dependency>
            <groupId>org.jboss.modules</groupId>
            <artifactId>jboss-modules</artifactId>
            <version>1.3.3.Final</version>
            <scope>test</scope>
          </dependency>
          <dependency>
            <groupId>org.jboss.msc</groupId>
            <artifactId>jboss-msc</artifactId>
            <version>1.2.2.Final</version>
            <scope>test</scope>
          </dependency>
          <dependency>
            <groupId>org.jboss.osgi.metadata</groupId>
            <artifactId>jbosgi-metadata</artifactId>
            <version>3.0.1.Final</version>
            <scope>test</scope>
          </dependency>
          <dependency>
            <groupId>org.jboss.remotingjmx</groupId>
            <artifactId>remoting-jmx</artifactId>
            <version>2.0.0.Final</version>
            <scope>test</scope>
          </dependency>
          <dependency>
            <groupId>org.jboss.sasl</groupId>
            <artifactId>jboss-sasl</artifactId>
            <version>1.0.4.Final</version>
            <scope>test</scope>
          </dependency>
          <dependency>
            <groupId>org.jboss.stdio</groupId>
            <artifactId>jboss-stdio</artifactId>
            <version>1.0.2.GA</version>
            <scope>test</scope>
          </dependency>
          <dependency>
            <groupId>org.jboss.threads</groupId>
            <artifactId>jboss-threads</artifactId>
            <version>2.1.1.Final</version>
            <scope>test</scope>
          </dependency>
          <dependency>
            <groupId>org.osgi</groupId>
            <artifactId>org.osgi.core</artifactId>
            <version>5.0.0</version>
            <scope>test</scope>
          </dependency>
        </dependencies>
      </dependencyManagement>
    </profile>

    <profile>
      <id>build frontend module</id>
      <activation>
        <property>
          <name>!excludeFrontend</name>
        </property>
      </activation>
      <properties>
        <required.maven>3.1.0</required.maven>
      </properties>
      <modules>
        <module>frontend</module>
      </modules>
    </profile>
  </profiles>

  <distributionManagement>
    <repository>
      <uniqueVersion>false</uniqueVersion>
      <id>cloudbees-private-release-repository</id>
      <name>cloudbees-private-release-repository</name>
      <url>dav:https://repository-zanata.forge.cloudbees.com/release/</url>
      <layout>default</layout>
    </repository>
    <snapshotRepository>
      <uniqueVersion>false</uniqueVersion>
      <id>cloudbees-private-snapshot-repository</id>
      <name>cloudbees-private-snapshot-repository</name>
      <url>dav:https://repository-zanata.forge.cloudbees.com/snapshot/</url>
      <layout>default</layout>
    </snapshotRepository>
  </distributionManagement>

  <modules>
    <module>zanata-liquibase</module>
    <module>zanata-model</module>
    <module>zanata-war</module>
    <module>zanata-test-war</module>
    <module>functional-test</module>
    <!-- <module>zanata-dist</module> -->
  </modules>
</project><|MERGE_RESOLUTION|>--- conflicted
+++ resolved
@@ -8,11 +8,7 @@
   <parent>
     <groupId>org.zanata</groupId>
     <artifactId>zanata-parent</artifactId>
-<<<<<<< HEAD
     <version>29-SNAPSHOT</version>
-=======
-    <version>28</version>
->>>>>>> 58e4da46
     <relativePath>../parent</relativePath>
   </parent>
 
@@ -90,21 +86,12 @@
     <gwteventservice.version>1.2.1</gwteventservice.version>
     <okapi.version>0.22</okapi.version>
 
-<<<<<<< HEAD
     <zanata.assets.version>9.0-SNAPSHOT</zanata.assets.version>
     <zanata.api.version>4.0.0-SNAPSHOT</zanata.api.version>
     <!-- This should always be the previous version of the used api version above (but only 3.0.1 or later will work) -->
-    <zanata.api.compat.version>4.0.0-SNAPSHOT</zanata.api.compat.version>
+    <zanata.api.compat.version>3.9.0</zanata.api.compat.version>
     <zanata.client.version>4.0.0-SNAPSHOT</zanata.client.version>
     <zanata.common.version>4.0.0-SNAPSHOT</zanata.common.version>
-=======
-    <zanata.assets.version>8.2</zanata.assets.version>
-    <zanata.api.version>3.9.0</zanata.api.version>
-    <!-- This should always be the previous version of the used api version above (but only 3.0.1 or later will work) -->
-    <zanata.api.compat.version>3.8.4</zanata.api.compat.version>
-    <zanata.client.version>3.9.0</zanata.client.version>
-    <zanata.common.version>3.9.0</zanata.common.version>
->>>>>>> 58e4da46
 
     <richfaces.version>4.5.11.Final</richfaces.version>
 
