--- conflicted
+++ resolved
@@ -9,11 +9,7 @@
   <parent>
     <groupId>org.zanata</groupId>
     <artifactId>parent</artifactId>
-<<<<<<< HEAD
-    <version>4.2.0</version>
-=======
     <version>4.3.0-SNAPSHOT</version>
->>>>>>> 42c3b580
     <relativePath>parent</relativePath>
   </parent>
 
@@ -21,7 +17,7 @@
   <scm>
     <connection>scm:git:https://github.com/zanata/zanata-platform.git</connection>
     <developerConnection>scm:git:git@github.com:zanata/zanata-platform.git</developerConnection>
-    <tag>platform-4.2.0</tag>
+    <tag>HEAD</tag>
   </scm>
 
   <modules>
