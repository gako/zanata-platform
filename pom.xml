--- conflicted
+++ resolved
@@ -84,54 +84,7 @@
              <artifactId>zanata-model</artifactId>
              <version>${project.version}</version>
           </dependency>
-<<<<<<< HEAD
           
-			<!-- TODO remove annotations and jmx after we move to v3.6 (AS7) -->
-          
-			<dependency>
-				<groupId>org.hibernate</groupId>
-				<artifactId>hibernate-annotations</artifactId>
-				<version>${hibernate.annotations.version}</version>
-				<scope>provided</scope>
-			</dependency>
-	        <dependency>
-	            <groupId>org.hibernate</groupId>
-	            <artifactId>hibernate-jmx</artifactId>
-				<version>${hibernate.jmx.version}</version>
-				<scope>provided</scope>
-	        </dependency>
-          
-
-			<dependency>
-				<groupId>org.richfaces.framework</groupId>
-				<artifactId>richfaces-api</artifactId>
-				<version>${richfaces.version}</version>
-			</dependency>
-
-			<dependency>
-				<groupId>org.richfaces.framework</groupId>
-				<artifactId>richfaces-impl</artifactId>
-<!-- 
-				<artifactId>richfaces-impl-jsf2</artifactId>
- -->
-				<version>${richfaces.version}</version>
-			</dependency>
-
-			<dependency>
-				<groupId>org.richfaces.ui</groupId>
-				<artifactId>richfaces-ui</artifactId>
-				<version>${richfaces.version}</version>
-			</dependency>
-
-            <dependency>
-               <groupId>net.customware.gwt.presenter</groupId>
-               <artifactId>gwt-presenter</artifactId>
-               <version>1.1.1</version>
-               <scope>compile</scope>
-            </dependency>
-
-=======
-
           <!-- Solr dependencies -->
           <dependency>
               <groupId>org.apache.solr</groupId>
@@ -170,8 +123,50 @@
                   </exclusion>
               </exclusions>
           </dependency>
-            
->>>>>>> a1db146d
+
+		<!-- TODO remove annotations and jmx after we move to v3.6 (AS7) -->
+          
+		<dependency>
+			<groupId>org.hibernate</groupId>
+			<artifactId>hibernate-annotations</artifactId>
+			<version>${hibernate.annotations.version}</version>
+			<scope>provided</scope>
+		</dependency>
+	        <dependency>
+	            <groupId>org.hibernate</groupId>
+	            <artifactId>hibernate-jmx</artifactId>
+	            <version>${hibernate.jmx.version}</version>
+	            <scope>provided</scope>
+	        </dependency>
+          
+
+		<dependency>
+			<groupId>org.richfaces.framework</groupId>
+			<artifactId>richfaces-api</artifactId>
+			<version>${richfaces.version}</version>
+		</dependency>
+
+		<dependency>
+			<groupId>org.richfaces.framework</groupId>
+			<artifactId>richfaces-impl</artifactId>
+<!-- 
+			<artifactId>richfaces-impl-jsf2</artifactId>
+ -->
+			<version>${richfaces.version}</version>
+		</dependency>
+
+		<dependency>
+			<groupId>org.richfaces.ui</groupId>
+			<artifactId>richfaces-ui</artifactId>
+			<version>${richfaces.version}</version>
+		</dependency>
+
+            <dependency>
+               <artifactId>gwt-presenter</artifactId>
+               <version>1.1.1</version>
+               <scope>compile</scope>
+            </dependency>
+
       </dependencies>
    </dependencyManagement>    
    <build>
