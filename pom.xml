--- conflicted
+++ resolved
@@ -2,11 +2,7 @@
 <project xmlns="http://maven.apache.org/POM/4.0.0" xmlns:xsi="http://www.w3.org/2001/XMLSchema-instance" xsi:schemaLocation="http://maven.apache.org/POM/4.0.0 http://maven.apache.org/xsd/maven-4.0.0.xsd">
   <modelVersion>4.0.0</modelVersion>
   <artifactId>server</artifactId>
-<<<<<<< HEAD
   <version>3.9.0-SNAPSHOT</version>
-=======
-  <version>3.8.1-SNAPSHOT</version>
->>>>>>> dcd69c33
   <name>Zanata server modules</name>
   <packaging>pom</packaging>
   <parent>
@@ -45,7 +41,7 @@
     <weld.se.version>${weld.version}</weld.se.version>
     <groovy.version>2.4.5</groovy.version>
     <guava.version>18.0</guava.version>
-    <gwt.version>2.7.0</gwt.version>
+    <gwt.version>2.6.1</gwt.version>
     <icu4j.version>50.1.1</icu4j.version>
     <lombok.source.dir>${project.build.sourceDirectory}/org/zanata</lombok.source.dir>
     <lucene.version>3.6.2</lucene.version>
@@ -576,7 +572,7 @@
       <dependency>
         <groupId>org.liquibase</groupId>
         <artifactId>liquibase-core</artifactId>
-        <version>3.4.2</version>
+        <version>3.4.1</version>
       </dependency>
 
       <dependency>
@@ -1383,16 +1379,13 @@
   <build>
     <plugins>
       <plugin>
-<<<<<<< HEAD
-=======
-        <groupId>org.apache.maven.plugins</groupId>
-        <artifactId>maven-javadoc-plugin</artifactId>
-        <configuration>
-          <additionalparam>-Xdoclint:none</additionalparam>
-        </configuration>
+	<groupId>org.apache.maven.plugins</groupId>
+	<artifactId>maven-javadoc-plugin</artifactId>
+	<configuration>
+	  <additionalparam>-Xdoclint:none</additionalparam>
+	</configuration>
       </plugin>
       <plugin>
->>>>>>> dcd69c33
         <groupId>org.codehaus.gmavenplus</groupId>
         <artifactId>gmavenplus-plugin</artifactId>
         <executions>
@@ -1491,10 +1484,8 @@
                 <echo message="cargo.installation=${cargo.installation}" />
                 <echo message="appserver.home=${appserver.home}" />
                 <echo message="DISPLAY=${env.DISPLAY}" />
-                <echo message="WARNING: 'appserver' property must be set unless skipping integration tests"
-                  unless:set="appserver" />
-                <echo message="WARNING: 'cargo.installation' property is null.  You might need to set the env var EAP6_URL"
-                  unless:set="cargo.installation" />
+                <echo message="WARNING: 'appserver' property must be set unless skipping integration tests" unless:set="appserver" />
+                <echo message="WARNING: 'cargo.installation' property is null. You might need to set the env var EAP6_URL" unless:set="cargo.installation" />
               </target>
             </configuration>
           </execution>
