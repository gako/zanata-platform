--- conflicted
+++ resolved
@@ -33,11 +33,7 @@
     <gwteventservice.version>1.2.1</gwteventservice.version>
     <okapi.version>0.22</okapi.version>
 
-<<<<<<< HEAD
     <zanata.api.version>3.7.0-SNAPSHOT</zanata.api.version>
-=======
-    <zanata.api.version>3.6.0</zanata.api.version>
->>>>>>> 16759345
     <!-- This should always be the previous version of the used api version above (but only 3.0.1 or later will work) -->
     <zanata.api.compat.version>3.3.1</zanata.api.compat.version>
     <zanata.client.version>3.3.1</zanata.client.version>
