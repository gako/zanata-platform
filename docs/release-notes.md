<<<<<<< HEAD
## 3.9

<h5>Infrastructure Changes</h5>
* [ZNTA-530](https://zanata.atlassian.net/browse/ZNTA-530) - Replace Seam 2 with CDI
  * In WildFly or EAP `standalone.xml`, please make sure the Weld
    extension is present in the `extensions` section like this:

        <extensions>
            ...
            <extension module="org.jboss.as.weld" />
            ...
        </extensions>


  * Secondly, please ensure the Weld subsystem is present in the
    `profiles` section, eg like this:

        <profiles>
            ...
            <subsystem xmlns="urn:jboss:domain:weld:1.0" />
            ...
        </profiles>


<h5>Bug fixes</h5>
* [ZNTA-804](https://zanata.atlassian.net/browse/ZNTA-804) - Coordinators' email addresses should be BCC in Contact Coordinator
* [ZNTA-693](https://zanata.atlassian.net/browse/ZNTA-693) - Handle ClientAbortException exception and reduce severity.
* [ZNTA-742](https://zanata.atlassian.net/browse/ZNTA-742) - Get a list of contributors for a Project version via the API
* [ZNTA-744](https://zanata.atlassian.net/browse/ZNTA-744) - Add review data to the contribution statistics API
* [ZNTA-879](https://zanata.atlassian.net/browse/ZNTA-879) - Allow admin to configure the visibility of user email
* [ZNTA-412](https://zanata.atlassian.net/browse/ZNTA-412) - Profile link to project maintainers, language members, and version group maintainers
* [ZNTA-905](https://zanata.atlassian.net/browse/ZNTA-905) - Remove 0% matching translation memory entry
* [ZNTA-928](https://zanata.atlassian.net/browse/ZNTA-928) - Readonly project doesn't have "lock" icon in UI
* [ZNTA-793](https://zanata.atlassian.net/browse/ZNTA-793) - Remove unused method in TranslationMemoryAction

<h5>Infrastructure Changes</h5>
* Recommended platform: JBoss EAP 6 (6.4.6.GA or later).
* Alternative platform: WildFly version 10.x.

-----------------------
=======
## 3.8.4
<h5>Bug fixes</h5>
* [ZNTA-1013](https://zanata.atlassian.net/browse/ZNTA-1013) - Fix Merge translation exception

>>>>>>> 2b80c993
## 3.8.3
<h5>Bug fixes</h5>
* [ZNTA-953](https://zanata.atlassian.net/browse/ZNTA-953) - Fix delete version

## 3.8.2
<h5>Bug fixes</h5>
* [ZNTA-854](https://zanata.atlassian.net/browse/ZNTA-854) - Fast scrolling(infinite scroll) in glossary table not loading data

## 3.8.1
<h5>Bug fixes</h5>
* [ZNTA-844](https://zanata.atlassian.net/browse/ZNTA-844) - Merge Translations dialog broken


## 3.8.0
<h5>Infrastructure Changes</h5>
* In wildfly or EAP standalone.xml, change all occurrences of "org.jboss.seam.security.jaas.SeamLoginModule" to "org.zanata.security.jaas.InternalLoginModule"
* Zanata now requires JBoss EAP 6.4.2.GA or later (recommended), or WildFly version 9.x.
* Zanata now requires a Java 1.8 virtual machine.


<h5>Bug fixes</h5>
* [1235070](https://bugzilla.redhat.com/show_bug.cgi?id=1235070) - Copied translations (using copy trans) should not be taken into account as contributions in the stats
* [1004620](https://bugzilla.redhat.com/show_bug.cgi?id=1004620) - Import TM box should disable the Import button when no file specified
* [1002386](https://bugzilla.redhat.com/show_bug.cgi?id=1002386) - Capitalised proper nouns in project type description
* [1242679](https://bugzilla.redhat.com/show_bug.cgi?id=1242679) - Version entry does not update after copy version is completed
* [1243672](https://bugzilla.redhat.com/show_bug.cgi?id=1243672) - Source refs does not shows up in editor
* [1062476](https://bugzilla.redhat.com/show_bug.cgi?id=1062476) - User can attempt to upload an unspecified glossary file
* [1243251](https://bugzilla.redhat.com/show_bug.cgi?id=1243251) - Project search does not sort correctly by date over multiple pages
* [1243682](https://bugzilla.redhat.com/show_bug.cgi?id=1243682) - When uploading POT file using web UI, source comments are being ignored
* [1243688](https://bugzilla.redhat.com/show_bug.cgi?id=1243688) - Groups filter by archived not working
* [ZNTA-615](https://zanata.atlassian.net/browse/ZNTA-615) - Fix glossary permission
* [ZNTA-643](https://zanata.atlassian.net/browse/ZNTA-643) - Fix concurrent map modification issue in language page
* [ZNTA-624](https://zanata.atlassian.net/browse/ZNTA-624) - Increase password length to 1024.
* [ZNTA-9](https://zanata.atlassian.net/browse/ZNTA-9) - Account activation message not displaying
* [ZNTA-696](https://zanata.atlassian.net/browse/ZNTA-696) - Fix user service for null authenticated user
* [ZNTA-634](https://zanata.atlassian.net/browse/ZNTA-634) - Users being logged out after a short period of inactivity
* [ZNTA-719](https://zanata.atlassian.net/browse/ZNTA-719) - Translation merge targets the wrong source version
* [ZNTA-718](https://zanata.atlassian.net/browse/ZNTA-718) - Allow admin and project maintainer to merge translation from all active projects.
* [ZNTA-639](https://zanata.atlassian.net/browse/ZNTA-639) - Expired sessions causing ViewExpiredExceptions
* [ZNTA-720](https://zanata.atlassian.net/browse/ZNTA-720) - Redirect to login page after account activation
* [ZNTA-767](https://zanata.atlassian.net/browse/ZNTA-767) - File names / paths with spaces cannot be navigated to via the Documents tab. **Note:** This will invalidate all existing bookmarked URL with selected document in the project version page.
* [ZNTA-815](https://zanata.atlassian.net/browse/ZNTA-815) - New user login redirected to login screen again instead of Dashboard
* [ZNTA-657](https://zanata.atlassian.net/browse/ZNTA-657) - Add new language uses the search text instead of the selected locale
* [ZNTA-817](https://zanata.atlassian.net/browse/ZNTA-817) - Fix default terms of use url
* [ZNTA-816](https://zanata.atlassian.net/browse/ZNTA-816) - No success/confirmation message after updating email via Settings->Profile
* [ZNTA-811](https://zanata.atlassian.net/browse/ZNTA-811) - Downloaded translated .pot file has no extension
* [ZNTA-726](https://zanata.atlassian.net/browse/ZNTA-726) - leading/trailing newline validation should not check the line numbers
* [ZNTA-818](https://zanata.atlassian.net/browse/ZNTA-818) - 'SHOW' does not work while changing password in the Settings twice
* [ZNTA-813](https://zanata.atlassian.net/browse/ZNTA-813) - Add tooltip for disabled account
* [ZNTA-814](https://zanata.atlassian.net/browse/ZNTA-814) - handle enter key in inactive account page
* [ZNTA-812](https://zanata.atlassian.net/browse/ZNTA-812) - Project text search and replace does bad html safe encoding on search text

-----------------------

<h5>New Features</h5>
* [1224912](https://bugzilla.redhat.com/show_bug.cgi?id=1224912) - Filter "Last modified by translators other than &lt;user&gt;"
* [1213630](https://bugzilla.redhat.com/show_bug.cgi?id=1213630) - Webhook header needs to include cryptographic signature in header for identification
* [1214502](https://bugzilla.redhat.com/show_bug.cgi?id=1214502) -  RFE: Grant project creation permission to certain sets of users
* [ZNTA-555](https://zanata.atlassian.net/browse/ZNTA-555) - Internal "user request management" and tracking
* [1214502](https://bugzilla.redhat.com/show_bug.cgi?id=1214502) - RFE: Grant project creation permission to certain sets of users
* [1233524](https://bugzilla.redhat.com/show_bug.cgi?id=1233524) - Update project search page to include user
* [ZNTA-108](https://zanata.atlassian.net/browse/ZNTA-108) - Improved glossary management: add, edit and delete individual glossary entries

-----------------------
## 3.7.3

<h5>Bug fixes</h5>
* [ZNTA-686](https://zanata.atlassian.net/browse/ZNTA-686) - Editor filter by last modified date uses wrong date pattern to validate
* [ZNTA-707](https://zanata.atlassian.net/browse/ZNTA-707) - mysql on Mac throws error migrating DB with indexname 'Idx_lastChanged' vs 'Idx_LastChanged'
* [ZNTA-721](https://zanata.atlassian.net/browse/ZNTA-721) - Fuzzy/automatic TM search not finding good/exact matches

## 3.7.2

<h5>Improvements</h5>
* [ZNTA-653](https://zanata.atlassian.net/browse/ZNTA-653) - Include MDC values in log emails
* [ZNTA-665](https://zanata.atlassian.net/browse/ZNTA-665) - liquibase merge addColumn changes
  It helps to reduce the database migration time.

<h5>Bug fixes</h5>
* [ZNTA-594](https://zanata.atlassian.net/browse/ZNTA-594) - Project-wide search and replace only shows 15 results per document
* [ZNTA-615](https://zanata.atlassian.net/browse/ZNTA-615) - Glossarist/-admin not getting glossary-update permission
* [ZNTA-643](https://zanata.atlassian.net/browse/ZNTA-643) - javax.servlet.ServletException: java.util.ConcurrentModificationException , Caused by: javax.faces.el.EvaluationException: java.util.ConcurrentModificationException

-----------------------

## 3.7.1

<h5>Bug fixes</h5>

* [1235070](https://bugzilla.redhat.com/show_bug.cgi?id=1235070) - Copied translations (using copy trans) should not be taken into account as contributions in the stats

-----------------------

## 3.7.0

(Non public release. Database migrations executed directly by this release will not be compatible with future releases.)

<h5>Deployment</h5>

* Deployment for this release may require a longer timeout due to underlying database schema changes and data migration. This is dependent on database size and system performance, and the system administrator should consider increasing the JBoss timeout value in standalone.xml.  This example sets a timeout of two hours, which should be more than enough:

        <system-properties>
            ...
            <property name="jboss.as.management.blocking.timeout" value="7200"/>
            ...
        </system-properties>


* The Zanata administrator will also need to reindex HProject table via the Administration menu. See [Manage search](user-guide/admin/manage-search) for more information.


<h5>Infrastructure Changes</h5>

* Zanata now uses Infinispan as its cache provider, and the cache needs to be configured in Jboss' `standalone.xml` file. Please see the [Infinispan](user-guide/system-admin/configuration/infinispan) section for more information.

* [1207423](https://bugzilla.redhat.com/show_bug.cgi?id=1207423) - zanata-assets(javascipts and css style) now are packaged as jar and is part of zanata-server dependency.
[Release](http://repository-zanata.forge.cloudbees.com/release/org/zanata/zanata-assets/) and [snapshot](http://repository-zanata.forge.cloudbees.com/snapshot/org/zanata/zanata-assets/)

zanata-assets is set to **http://{zanata.url}/javax.faces.resource/jars/assets** by default. You override the value by setting the system property `zanata.assets.url` when running the server.

Example usage in html file: `<link rel="shortcut icon" href="#{assets['img/logo/logo.ico']}"/>`

* [PR 633](https://github.com/zanata/zanata-server/pull/633) - Use JNDI to obtain mail server from app server
    * Zanata now uses `java:jboss/mail/Default` mail session for SMTP configuration.  See "Email configuration" in [System admin guide](http://docs.zanata.org/en/latest/user-guide/system-admin/configuration/installation/index.html) for details.


<h5>Bug fixes</h5>
* [1203521](https://bugzilla.redhat.com/show_bug.cgi?id=1203521) - Alpha Editor doesn't escape reserved characters
* [1194543](https://bugzilla.redhat.com/show_bug.cgi?id=1194543) - Manual document re-upload makes previous translations fuzzy
* [1029734](https://bugzilla.redhat.com/show_bug.cgi?id=1029734) - po header contains invalid entry will cause upload/push failure
* [895881](https://bugzilla.redhat.com/show_bug.cgi?id=895881) - 'Restore Defaults' in editor options does not properly restore defaults
* [1207426](https://bugzilla.redhat.com/show_bug.cgi?id=1207426) - Update request to join group/language page
* [1165939](https://bugzilla.redhat.com/show_bug.cgi?id=1165939) - The Groups actions panel should not show for a normal user
* [1205512](https://bugzilla.redhat.com/show_bug.cgi?id=1205512) - Run validation in editor document list is disabled when it should not be
* [903964](https://bugzilla.redhat.com/show_bug.cgi?id=903964) - Error message not propagated to client when push fails
* [1218002](https://bugzilla.redhat.com/show_bug.cgi?id=1218002) - Disable Google Open Id option
* [1222710](https://bugzilla.redhat.com/show_bug.cgi?id=1222710) - Editor option save fails due to ClassCastException
* [1222358](https://bugzilla.redhat.com/show_bug.cgi?id=1222358) - User profile page dropdown will not work in firefox
* [1207980](https://bugzilla.redhat.com/show_bug.cgi?id=1207980) - Split up large Liquibase changesets to avoid partial updates
* [1165930](https://bugzilla.redhat.com/show_bug.cgi?id=1165930) - 'Copy from previous version' shows if an obsolete version exists
* [1098362](https://bugzilla.redhat.com/show_bug.cgi?id=1098362) - download link in editor doesn't encode properly and result in 404
* [1225689](https://bugzilla.redhat.com/show_bug.cgi?id=1225689) - [Project Version View] Failed to load entries when the doc id contains characters that should be URL encoded
* [1098878](https://bugzilla.redhat.com/show_bug.cgi?id=1098878) - OpenID login with FAS does not direct to user dashboard
* [981498](https://bugzilla.redhat.com/show_bug.cgi?id=981498) - No underscore sanity checking on creating usernames
* [1147304](https://bugzilla.redhat.com/show_bug.cgi?id=1147304) - Project search fails on special characters
* [1123186](https://bugzilla.redhat.com/show_bug.cgi?id=1123186) - Project search fails for multiple word project names
* [1112498](https://bugzilla.redhat.com/show_bug.cgi?id=1112498) - Unable to remove self as maintainer
* [1227575](https://bugzilla.redhat.com/show_bug.cgi?id=1227575) - Exception on emptying the search field when many users were reported
* [1224030](https://bugzilla.redhat.com/show_bug.cgi?id=1224030) - Search form does not trigger search if paste text
* [1198898](https://bugzilla.redhat.com/show_bug.cgi?id=1198898) - Exception on using the URL to view a language not yet added to Zanata
* [1116172](https://bugzilla.redhat.com/show_bug.cgi?id=1116172) - Captcha no longer used, dead code still exists
* [1230419](https://bugzilla.redhat.com/show_bug.cgi?id=1230419) - Only show "approved" figure in version page if "Review required" is enable or value more than 0
* [1229940](https://bugzilla.redhat.com/show_bug.cgi?id=1229940) - When deleting a version or project remove links and replace icon from the activity feed
* [1230424](https://bugzilla.redhat.com/show_bug.cgi?id=1230424) - Update message "Archived" to "Deleted" in activity table
* [1231054](https://bugzilla.redhat.com/show_bug.cgi?id=1231054) - Exception when clicking "more activity" when there is no valid "editor url"
* [1234687](https://bugzilla.redhat.com/show_bug.cgi?id=1234687) - [REGRESSION] can not upload pot file from web UI
* [1235495](https://bugzilla.redhat.com/show_bug.cgi?id=1235495) - [REGRESSION] can not upload po file from web UI

-----------------------

<h5>New Features</h5>
* [1133989](https://bugzilla.redhat.com/show_bug.cgi?id=1133989) - Copy translations from existing version.
* [1186972](https://bugzilla.redhat.com/show_bug.cgi?id=1186972) - Server-side file conversion and REST service.
    * File project type now supports XLIFF, PROPERTIES, PROPERTIES_UTF8, and GETTEXT
* [1204982](https://bugzilla.redhat.com/show_bug.cgi?id=1204982) - Documentation update for zanata.org/help + readthedocs
* [1209670](https://bugzilla.redhat.com/show_bug.cgi?id=1209670) - Improve review statistics - approved vs translated
* [1211134](https://bugzilla.redhat.com/show_bug.cgi?id=1211134) - Review should be enabled in editor by default
* [1198433](https://bugzilla.redhat.com/show_bug.cgi?id=1198433) - Replace Seam Text with CommonMark Markdown
    * User text on the home page and project "about" pages will now be rendered as CommonMark.
    * Existing Seam Text will be migrated to CommonMark where possible.
* [1204982](https://bugzilla.redhat.com/show_bug.cgi?id=1204982) - Documentation update for zanata.org/help + readthedocs
* [1211849](https://bugzilla.redhat.com/show_bug.cgi?id=1211849) - Project maintainer can change project/version slug
* [1082840](https://bugzilla.redhat.com/show_bug.cgi?id=1082840) - Project maintainer can delete a project or project version
* [1209669](https://bugzilla.redhat.com/show_bug.cgi?id=1209669) - New REST endpoint for editor suggestions.

-----------------------


## 3.6.3

<h5>Infrastructure Changes</h5>

Zanata now requires JBoss EAP 6.4.0.GA or later (recommended), or WildFly version 9.0.0.CR1 or later.

The WildFly modules for Hibernate and Mojarra have been updated, to 4.2.19.Final and 2.1.29-01 respectively.  The Zanata installer includes the updated modules.

The Zanata installer's configuration now enables "connection debugging" to prevent any potential JDBC connection leaks.

-----------------------

<h5>New Features</h5>
* Added Liquibase logging (as part of [1207575](https://bugzilla.redhat.com/show_bug.cgi?id=1207575))

-----------------------

<h5>Bugfixes</h5>
* [1207575](https://bugzilla.redhat.com/show_bug.cgi?id=1207575) - Zanata still creates MyISAM (not InnoDB) tables in some cases
* [1197955](https://bugzilla.redhat.com/show_bug.cgi?id=1197955) - [WildFly] IllegalStateException: UT000010: Session not found
* [[1197955]](https://bugzilla.redhat.com/show_bug.cgi?id=1223597) - Statistic on last page in document list view in Editor always loading

-----------------------

## 3.6.2

<h5>Bugfixes</h5>
* [1206018](https://bugzilla.redhat.com/show_bug.cgi?id=1206018) - RichFaces: Remote Command Execution via insufficient EL parameter sanitization

-----------------------

## 3.6.1

<h5>Bug fixes</h5>
* [1194543](https://bugzilla.redhat.com/show_bug.cgi?id=1194543) - Manual document re-upload makes previous translations fuzzy
* [1197902](https://bugzilla.redhat.com/show_bug.cgi?id=1197902) - Large translated document push times are inconsistent
* [1183412](https://bugzilla.redhat.com/show_bug.cgi?id=1183412) - Emails to administrators are sent in the current interface language
* [1202670](https://bugzilla.redhat.com/show_bug.cgi?id=1202670) - There should be visual clues to indicate active, readonly, and archived versions.
* [875965](https://bugzilla.redhat.com/show_bug.cgi?id=875965) - Enable visible white space in source
* [1205465](https://bugzilla.redhat.com/show_bug.cgi?id=1205465) - User emails are visible to non admin users in Language page
* [1205468](https://bugzilla.redhat.com/show_bug.cgi?id=1205468) - Sorting mechanism broken on Languages page
* [1205046](https://bugzilla.redhat.com/show_bug.cgi?id=1205046) - Key shortcuts are not all visible on a small window
* [1000273](https://bugzilla.redhat.com/show_bug.cgi?id=1000273) - Font in TM and font in Editor Not matching
* [1013928](https://bugzilla.redhat.com/show_bug.cgi?id=1013928) - Editor options panel cannot scroll on small screens


<h5>New Features</h5>
* [1172618](https://bugzilla.redhat.com/show_bug.cgi?id=1172618) - Allow anonymous pull from Zanata

----

## 3.6

<h5>New Editor (Alpha)</h5>

[1088137](https://bugzilla.redhat.com/show_bug.cgi?id=1088137) - Translation Editor: Alpha 1 Prototype

The editor prototype can be accessed via the **(Try the new alpha editor)** button at the top of the regular editor.  It showcases the look and feel, workflow and intended direction of Zanata.

As it is a _prototype_, there are bound to be some bugs and sub-optimal behaviours - any suggestions or reports can be forwarded to our [bug tracker](https://zanata.atlassian.net/).

* [1150373](https://bugzilla.redhat.com/show_bug.cgi?id=1150373) - Keyboard shortcuts
* [1172437](https://bugzilla.redhat.com/show_bug.cgi?id=1172437) - Add plurals to the new editor
* [1174071](https://bugzilla.redhat.com/show_bug.cgi?id=1174071) - [SPA editor] Save on Invalid entry should not cause NullPointerException

<h5>Infrastructure Changes</h5>

Zanata now requires JMS to be configured in standalone.xml in order to queue up some messages going out of the system. For instructions on how to do this, please [See Here](user-guide/system-admin/configuration/jms-messaging)

<h5>Drupal Plugin</h5>
* [1078009](https://bugzilla.redhat.com/show_bug.cgi?id=1078009) -  PROTOTYPE: Drupal plugin to push and pull Zanata translations
* [1148233](https://bugzilla.redhat.com/show_bug.cgi?id=1148233) -  RFE: Drupal plugin should split content into meaningful chunks
* [1150336](https://bugzilla.redhat.com/show_bug.cgi?id=1150336) -  RFE: Document Drupal plugin manual installation method

<h5>New Features</h5>
* [1044261](https://bugzilla.redhat.com/show_bug.cgi?id=1044261) - Drupal integration with Zanata

* [1127066](https://bugzilla.redhat.com/show_bug.cgi?id=1127066) - Copy Version button on project version listing
* [1162383](https://bugzilla.redhat.com/show_bug.cgi?id=1162383) - Updated pages in Administration section
* [1120457](https://bugzilla.redhat.com/show_bug.cgi?id=1120457) - Email notify the user when the language team permissions change
* [1139950](https://bugzilla.redhat.com/show_bug.cgi?id=1139950) - Flexible Translation file naming
* [1092193](https://bugzilla.redhat.com/show_bug.cgi?id=1092193) - Individual Translator Statistics
* [1127056](https://bugzilla.redhat.com/show_bug.cgi?id=1127056) - Migration Guide for community users
* [1122776](https://bugzilla.redhat.com/show_bug.cgi?id=1122776) - WebHooks callback API
* [1186951](https://bugzilla.redhat.com/show_bug.cgi?id=1186951) - Zanata Overlay module
* [1183994](https://bugzilla.redhat.com/show_bug.cgi?id=1183994) - RFE: Gather and display metrics detailing the number of words translated by a specific translator, for a specific project


<h5>Bug fixes</h5>
* [1132271](https://bugzilla.redhat.com/show_bug.cgi?id=1132271) - Access contact admin url without logging in will trigger an exception
* [1082448](https://bugzilla.redhat.com/show_bug.cgi?id=1082448) - Dashboard shows incorrect number of maintained projects
* [1069951](https://bugzilla.redhat.com/show_bug.cgi?id=1069951) - Empty string in adding a language causes a broken language to be added
* [1149968](https://bugzilla.redhat.com/show_bug.cgi?id=1149968) - Translation history shows last modifier as "Someone offline"
* [1154461](https://bugzilla.redhat.com/show_bug.cgi?id=1154461) - Admin user management list datascroller is broken
* [1160651](https://bugzilla.redhat.com/show_bug.cgi?id=1160651) - Regression: Admin server config save no longer shows success message
* [1166451](https://bugzilla.redhat.com/show_bug.cgi?id=1166451) - Normal user can access copy to new version action for non-maintained project
* [1172392](https://bugzilla.redhat.com/show_bug.cgi?id=1172392) - Project tab on dashboard does not show for users with no projects.
* [1174516](https://bugzilla.redhat.com/show_bug.cgi?id=1174516) - File mapping rules failed to be referred for project type podir push
* [1180988](https://bugzilla.redhat.com/show_bug.cgi?id=1180988) - Unable to add arbitrary language to Zanata in new admin page
* [1185134](https://bugzilla.redhat.com/show_bug.cgi?id=1185134) - Placeholder text in server config ToU field valid, but rejected
* [1185170](https://bugzilla.redhat.com/show_bug.cgi?id=1185170) - Create version in a project is always created as read only
* [1186084](https://bugzilla.redhat.com/show_bug.cgi?id=1186084) - WebUI is very slow if users cannot access Google
* [1186997](https://bugzilla.redhat.com/show_bug.cgi?id=1186997) - Introduction of hornetq-ra breaks the overlay installer
* [1192271](https://bugzilla.redhat.com/show_bug.cgi?id=1192271) - For gettext plural project, project-version statistics was inconsistent between language and document, sometime more than 100%
* [1193699](https://bugzilla.redhat.com/show_bug.cgi?id=1193699) - Bookmarked url (selected language or selected doc) in version page, bookmarked url selected language, selected project in version-group page not working

-----------------------

## 3.5

<h5>Infrastructure changes</h5>
* Now requires (i.e. is tested on) OpenJDK 7

<h5>New Features</h5>
* [1066694](https://bugzilla.redhat.com/show_bug.cgi?id=1066694) - As a project maintainer I would like to upload multiple source files simultaneously
* [1062835](https://bugzilla.redhat.com/show_bug.cgi?id=1062835) - SubRip Text (.srt) subtitle format support
* [1110048](https://bugzilla.redhat.com/show_bug.cgi?id=1110048) - Redesign account merge page
* [1110959](https://bugzilla.redhat.com/show_bug.cgi?id=1110959) - Add in more sorting options in version page
* [1110175](https://bugzilla.redhat.com/show_bug.cgi?id=1110175) - Add a JBoss SSO Login module
* [1110627](https://bugzilla.redhat.com/show_bug.cgi?id=1110627) - As a command line user I would like to be guided in setting up a project
* [1104015](https://bugzilla.redhat.com/show_bug.cgi?id=1104015) - Fork/copy from previous version with source and translation
* [1122363](https://bugzilla.redhat.com/show_bug.cgi?id=1122363) - Update glossary page view
* [1131300](https://bugzilla.redhat.com/show_bug.cgi?id=1131300) - Update on editor UI

<h5>Bug fixes</h5>
* [971652](https://bugzilla.redhat.com/show_bug.cgi?id=971652) - \[Document List\] Clicking column header "Complete" mistakenly sort by other column you sort
* [1060629](https://bugzilla.redhat.com/show_bug.cgi?id=1060629) - Manage Languages breadcrumb takes user to the wrong page
* [1094094](https://bugzilla.redhat.com/show_bug.cgi?id=1094094) - Copy Translations does not update the shown stats, if the language list is already loaded
* [1097470](https://bugzilla.redhat.com/show_bug.cgi?id=1097470) - When adding/removing maintainers in group, maintainer list doesn't update
* [1098394](https://bugzilla.redhat.com/show_bug.cgi?id=1098394) - No url validation on project homepage field
* [1098404](https://bugzilla.redhat.com/show_bug.cgi?id=1098404) - Project search resizes in the middle of clicking a result, preventing the click
* [1098407](https://bugzilla.redhat.com/show_bug.cgi?id=1098407) - Copy Translations box does not close if process halted via Process Manager
* [1099278](https://bugzilla.redhat.com/show_bug.cgi?id=1099278) - Changing email address produces invalid email
* [1099736](https://bugzilla.redhat.com/show_bug.cgi?id=1099736) - Increase cache retention for statistics
* [1102455](https://bugzilla.redhat.com/show_bug.cgi?id=1102455) - \[Search Field\] Failed to search the project by whole project name that contains spaces ' ' and hyphen '-'
* [1097552](https://bugzilla.redhat.com/show_bug.cgi?id=1097552) - Obsolete groups sometimes not visible to maintainer
* [1102488](https://bugzilla.redhat.com/show_bug.cgi?id=1102488) - \[zanata:stat\] Failed to return proper error message when getting stat for non-exists projects and versions
* [1101803](https://bugzilla.redhat.com/show_bug.cgi?id=1101803) - TMX clear function doesn't work from UI
* [1103547](https://bugzilla.redhat.com/show_bug.cgi?id=1103547) - Empty document statistic should show "No content" in version tabs
* [978618](https://bugzilla.redhat.com/show_bug.cgi?id=978618) - Accidental broken feature - admin can change usernames
* [1067288](https://bugzilla.redhat.com/show_bug.cgi?id=1067288) - Reduce size of zanata.war; exclude unused dependencies
* [1110599](https://bugzilla.redhat.com/show_bug.cgi?id=1110599) - Remove unused page in Zanata
* [1103940](https://bugzilla.redhat.com/show_bug.cgi?id=1103940) - Remove info level notification popup from the editor
* [1011310](https://bugzilla.redhat.com/show_bug.cgi?id=1011310) - Unhandled exception: Mail service is down
* [995904](https://bugzilla.redhat.com/show_bug.cgi?id=995904) - Unnecessary ellipsis on short TM source name in editor
* [994293](https://bugzilla.redhat.com/show_bug.cgi?id=994293) - Cancelling an upload causes a database lock exception
* [973509](https://bugzilla.redhat.com/show_bug.cgi?id=973509) - User not aware they can use other characters in Group ID
* [1112041](https://bugzilla.redhat.com/show_bug.cgi?id=1112041) - Upload feature should handle files that are deleted before the process begins nicely
* [993445](https://bugzilla.redhat.com/show_bug.cgi?id=993445) - User can successfully upload a txt file that doesn't exist
* [1130797](https://bugzilla.redhat.com/show_bug.cgi?id=1130797) - Cache document statistic and overflow to disk
* [1128954](https://bugzilla.redhat.com/show_bug.cgi?id=1128954) - Convoluted way of opening docs from groups
* [1120034](https://bugzilla.redhat.com/show_bug.cgi?id=1120034) - Pushing translations is too slow

-----------------------

## 3.4

<h5>New Features</h5>
* [882770](https://bugzilla.redhat.com/show_bug.cgi?id=882770) - RFE: Filter translation units by multiple fields in the editor
* [988202](https://bugzilla.redhat.com/show_bug.cgi?id=988202) - RFE: REST API rate limiting
* [1002378](https://bugzilla.redhat.com/show_bug.cgi?id=1002378) - RFE: Introduce a modular translation structure, and gwt generate the *Messages.properties files
* [1066701](https://bugzilla.redhat.com/show_bug.cgi?id=1066701) - RFE: As a Zanata user, I would like to be able to bookmark language and project selections in the groups page
  * Now is possible to bookmark a project version, language, or setting item for communication or later reference.
* [1066756](https://bugzilla.redhat.com/show_bug.cgi?id=1066756) - RFE: Merge user settings pages into dashboard
* [1066796](https://bugzilla.redhat.com/show_bug.cgi?id=1066796) - RFE: Implement new project page
* [1077439](https://bugzilla.redhat.com/show_bug.cgi?id=1077439) - RFE: Use lucene indexes to do Copy Trans.
* [1094100](https://bugzilla.redhat.com/show_bug.cgi?id=1094100) - RFE: As a user, I would like to be able to bookmark language and document selections on version page
* [1094106](https://bugzilla.redhat.com/show_bug.cgi?id=1094106) - RFE: As project maintainer, I would like to select copyTrans option before running it

<h5>Bug fixes</h5>
* [831479](https://bugzilla.redhat.com/show_bug.cgi?id=831479) - Bug 831479 - 500 internal error when REST client specifies invalid extensions
* [981085](https://bugzilla.redhat.com/show_bug.cgi?id=981085) - User not aware they can use underscores in username
* [1025645](https://bugzilla.redhat.com/show_bug.cgi?id=1025645) - Both GPL and LGPL license files are required for LGPLv2+ project
* [1033375](https://bugzilla.redhat.com/show_bug.cgi?id=1033375) - Copy and Paste does not work when typing Italian in msgstr
* [1043720](https://bugzilla.redhat.com/show_bug.cgi?id=1043720) - The project search field failed to found existing project using the project name
* [1062508](https://bugzilla.redhat.com/show_bug.cgi?id=1062508) - Spell check changes are not saved after replacement
* [1065790](https://bugzilla.redhat.com/show_bug.cgi?id=1065790) - Admin manage search no longer shows time estimates
* [1080770](https://bugzilla.redhat.com/show_bug.cgi?id=1080770) - Empty group "Add Project" button on languages tab doesn't work
* [1086036](https://bugzilla.redhat.com/show_bug.cgi?id=1086036) - Project / version language listing and inheritance issue
* [1088651](https://bugzilla.redhat.com/show_bug.cgi?id=1088651) - New About tab does not handle existing project Seam text
* [1088737](https://bugzilla.redhat.com/show_bug.cgi?id=1088737) - Project type for a version is null after creation if the project type setting is not touched
* [1094071](https://bugzilla.redhat.com/show_bug.cgi?id=1094071) - Copy Translations information not correct
* [1094090](https://bugzilla.redhat.com/show_bug.cgi?id=1094090) - TMX import/export blocked by api not providing user key
* [1096564](https://bugzilla.redhat.com/show_bug.cgi?id=1096564) - Entering garbage at the end of a projects url breaks navigation
* [1097940](https://bugzilla.redhat.com/show_bug.cgi?id=1097940) - New password field should have show/hide toggle
* [1098003](https://bugzilla.redhat.com/show_bug.cgi?id=1098003) - Missing string for group request email notification sent
* [1098371](https://bugzilla.redhat.com/show_bug.cgi?id=1098371) - Sort options in language and document lists on the version page do not take effect until a search is performed on the list
* [1098924](https://bugzilla.redhat.com/show_bug.cgi?id=1098924) - Copy Translations copies translations that should not be copied
* [1099400](https://bugzilla.redhat.com/show_bug.cgi?id=1099400) - Failed to upload translation via JSF
* [1100079](https://bugzilla.redhat.com/show_bug.cgi?id=1100079) - Activity containing tags causes a broken dashboard
* [1100092](https://bugzilla.redhat.com/show_bug.cgi?id=1100092) - Filter translation units by multiple fields in the editor should use ISO 8601 date format
* [1100131](https://bugzilla.redhat.com/show_bug.cgi?id=1100131) - \[webTran\] filter translation by last modified date returns wrong result
* [1102964](https://bugzilla.redhat.com/show_bug.cgi?id=1102964) - CopyTrans takes excessively long hours to complete copying translations
* [1103930](https://bugzilla.redhat.com/show_bug.cgi?id=1103930) - Noticeable delay on right column when selection are made on left column (ui design)
* [1103940](https://bugzilla.redhat.com/show_bug.cgi?id=1103940) - Remove info level notification popup from the editor
* [1103947](https://bugzilla.redhat.com/show_bug.cgi?id=1103947) - \[Translation Editor\] Dialog "Invalid translation" failed to obtain input focus.
* [1107882](https://bugzilla.redhat.com/show_bug.cgi?id=1107882) - translate.zanata.org admin manage users screen can not be loaded
* [1109611](https://bugzilla.redhat.com/show_bug.cgi?id=1109611) - Version drop down with quick actions not shown on Project page
* [1109653](https://bugzilla.redhat.com/show_bug.cgi?id=1109653) - \[Project Version\] Failed to load language list for source file name that contains space " "
* [1111449](https://bugzilla.redhat.com/show_bug.cgi?id=1111449) - Hold active tasks in a map, but cache finished tasks briefly

-----------------------

## 3.3.2

<h5>Infrastructure changes</h5>

* Now requires (i.e. is tested on) [JBoss EAP](http://www.jboss.org/products/eap) 6.2.0 instead of 6.1.1

<h5>New Features</h5>

* [978072](https://bugzilla.redhat.com/show_bug.cgi?id=978072) - RFE: support roff as an input/output format
    * This feature is implemented on the client side only with [1038449 - command hook](https://bugzilla.redhat.com/show_bug.cgi?id=1038449). Users who wish to push .roff file can use a command hook to invoke external tool (po4a) before push to convert .roff into .pot. Invoke po4a again after pull to convert translated .po into .roff.

* [1036435](https://bugzilla.redhat.com/show_bug.cgi?id=1036435) - RFE: Upgrade to Liquibase 3.x
* [980670](https://bugzilla.redhat.com/show_bug.cgi?id=980670) - [RFE] Add HTML as an input method to be translated
    * .html and .htm files are now supported in Zanata for translation.

* [1067253](https://bugzilla.redhat.com/show_bug.cgi?id=1067253) - RFE:/Tech Debt - Propagate translation done by upload and copyTrans to editor
    * Prior to this implementation, editor will not receive translation updates done by CopyTrans or REST, i.e. upload translation file though web UI or push from client. Now translation done by any of the above will be broadcast to any open editors. This includes latest translation and statistics.

* [1002378](https://bugzilla.redhat.com/show_bug.cgi?id=1002378) - RFE: Introduce a modular translation structure, and gwt generate the *Messages.properties files
    * Now Zanata editor is ready to be translated. See [[Localize Zanata]] for detail.

<h5>Bug fixes</h5>
* [981071](https://bugzilla.redhat.com/show_bug.cgi?id=981071) - Register account still available when logged in
* [995324](https://bugzilla.redhat.com/show_bug.cgi?id=995324) - "Agree to the Terms of Use" should be displayed looks relevant to users that sign up with OpenId
* [1023227](https://bugzilla.redhat.com/show_bug.cgi?id=1023227) - Add language member request email contains string jsf.email.joinrequest.RoleRequested
* [1035057](https://bugzilla.redhat.com/show_bug.cgi?id=1035057) - Group "Add Language" field should be limited to something sensible
* [1037925](https://bugzilla.redhat.com/show_bug.cgi?id=1037925) - Search Projects field not character limited
* [1039776](https://bugzilla.redhat.com/show_bug.cgi?id=1039776) - Email template link to zanata log broken
* [1039810](https://bugzilla.redhat.com/show_bug.cgi?id=1039810) - Cancel contact email causes exception
* [1049643](https://bugzilla.redhat.com/show_bug.cgi?id=1049643) - Using the project search field breaks the drop down main menu
* [1060627](https://bugzilla.redhat.com/show_bug.cgi?id=1060627) - [Regression] Drop down navmenu does not work in the editor
* [1060959](https://bugzilla.redhat.com/show_bug.cgi?id=1060959) - Use of "alternately" instead of "alternatively" in confirmation emails
* [1060970](https://bugzilla.redhat.com/show_bug.cgi?id=1060970) - Project-version information gathered for group join request not delivered
* [1060973](https://bugzilla.redhat.com/show_bug.cgi?id=1060973) - Deselecting the project version from a group add request results a non-error notification
* [1060987](https://bugzilla.redhat.com/show_bug.cgi?id=1060987) - No success/failure response for requesting add project to group from the group page
* [1062011](https://bugzilla.redhat.com/show_bug.cgi?id=1062011) - Overall Statistics show incorrect number of translators.
* [1063118](https://bugzilla.redhat.com/show_bug.cgi?id=1063118) - "Sort" drop down in group page is not correct
* [1064628](https://bugzilla.redhat.com/show_bug.cgi?id=1064628) - In Editor's Document list View, statistics are not updated immediately
* [1064737](https://bugzilla.redhat.com/show_bug.cgi?id=1064737) - Statistics on locale documents page are incorrect (inconsistent with project version and editor)
* [1065120](https://bugzilla.redhat.com/show_bug.cgi?id=1065120) - [Project Version JSF Document List View] Estimated work hours should stay the same by toggling between "By Message" and "By Words"
* [1067266](https://bugzilla.redhat.com/show_bug.cgi?id=1067266) - [Regression] CopyTrans via web UI causes an exception
* [1054524](https://bugzilla.redhat.com/show_bug.cgi?id=1054524) - Users api key is accessible by anyone
* [1056849](https://bugzilla.redhat.com/show_bug.cgi?id=1056849) - Incorrect group l10n statistics due to caching missing out update(s)
* [1059483](https://bugzilla.redhat.com/show_bug.cgi?id=1059483) - Cannot log into kerberos
* [1060598](https://bugzilla.redhat.com/show_bug.cgi?id=1060598) - [Regression] Obsolete projects are searchable, but not accessible (exception occurs)
* [1064106](https://bugzilla.redhat.com/show_bug.cgi?id=1064106) - Copy Trans times out with large enough documents
* [1065806](https://bugzilla.redhat.com/show_bug.cgi?id=1065806) - [Project Version JSF Language List View] After toggle the unit of status, spinner failed to be removed after statistics are updated
* [1060628](https://bugzilla.redhat.com/show_bug.cgi?id=1060628) - Admin manage search page has an empty "Current Progress" section
* [1013419](https://bugzilla.redhat.com/show_bug.cgi?id=1013419) - FAQ missing on translate.zanata.org
* [1056866](https://bugzilla.redhat.com/show_bug.cgi?id=1056866) - Error message should be shown when uploading unsupported Open Document Format (e.g. fodt)
* [1057432](https://bugzilla.redhat.com/show_bug.cgi?id=1057432) - No indication of where HTML fits in the project types
* [968619](https://bugzilla.redhat.com/show_bug.cgi?id=968619) - Editor: Difficulty in placing cursor at desired point and selecting exact part of text
* [1002792](https://bugzilla.redhat.com/show_bug.cgi?id=1002792) - Unhandled exception: Uploading an invalid .pot will result in WebApplicationException
* [1012502](https://bugzilla.redhat.com/show_bug.cgi?id=1012502) - server should never store fuzzy flag against a source document's textflows
* [1037932](https://bugzilla.redhat.com/show_bug.cgi?id=1037932) - Unhandled exception: Add language field allows more character than the database does (255)
* [1037933](https://bugzilla.redhat.com/show_bug.cgi?id=1037933) - Unhandled exception: Add language with a string too large can cause a lock exception on save
* [1043330](https://bugzilla.redhat.com/show_bug.cgi?id=1043330) - Existing OpenId user cannot save any setting from the Edit profile view
* [1055790](https://bugzilla.redhat.com/show_bug.cgi?id=1055790) - Unhelpful error code returned for incorrect html type
* [1056308](https://bugzilla.redhat.com/show_bug.cgi?id=1056308) - User edit profile page missing field validation for empty email address
* [1060621](https://bugzilla.redhat.com/show_bug.cgi?id=1060621) - [Regression] Validation warnings panel not displayed
* [1044768](https://bugzilla.redhat.com/show_bug.cgi?id=1044768) - Zanata does not pull the latest changes in translation due to unchanged ETags
* [1063112](https://bugzilla.redhat.com/show_bug.cgi?id=1063112) - Client push in dryRun mode should not invoke CopyTrans
* [1069428](https://bugzilla.redhat.com/show_bug.cgi?id=1069428) - Various concurrency problems due to unsafe Seam injections

-----------------------

## 3.0.0
<h5>New Features</h5>

* [980659](https://bugzilla.redhat.com/show_bug.cgi?id=980659) - TMX import/export
    * Imported TMX shown in translation memory search results
    * Allow users to export translations to TMX (from Project/Version pages)
    * Allow admins to export **all** project translations to TMX (from Projects page)
    * Allow admins to import and export TMX translation memories (from Admin pages)

* [953734](https://bugzilla.redhat.com/show_bug.cgi?id=953734) - Translation review/approval
    * Coordinators can assign reviewers for their languages
    * Project maintainers can require review for translations in their projects

* [979285](https://bugzilla.redhat.com/show_bug.cgi?id=979285) - Implement virus scanning using ClamAV (clamdscan)
* [978666](https://bugzilla.redhat.com/show_bug.cgi?id=978666) - Translators and reviewers can add comments to translations
* [844819](https://bugzilla.redhat.com/show_bug.cgi?id=844819) - New visual style for Zanata
* [1066756](https://bugzilla.redhat.com/show_bug.cgi?id=1066756) - Add user dashboard
* [981064](https://bugzilla.redhat.com/show_bug.cgi?id=981064) - Recent translation/review activity
* Upgrade platform to JBoss EAP 6.1
* Add descriptions on project type selectors
* Allow adapter parameters to be set on source document upload
* Editor improvements
* Add attention key shortcut: Alt+X
* Add attention shortcut to copy from source: Alt+X,G
* File upload
* Move raw document storage to file system

-----------------------

## 2.3.2

* [958350](https://bugzilla.redhat.com/show_bug.cgi?id=958350) - Concurrent save on different row causes incorrect validation warnings in current row
* [959060](https://bugzilla.redhat.com/show_bug.cgi?id=959060) - Generated Zanata config file contains invalid project type
* [961163](https://bugzilla.redhat.com/show_bug.cgi?id=961163) - shift-w and g erroneously triggers Copy from Source
* [959115](https://bugzilla.redhat.com/show_bug.cgi?id=959115) - Database connection pool leaks under load

-----------------------

## 2.3.1
<h5>Bug fixes</h5>

* [953195](https://bugzilla.redhat.com/show_bug.cgi?id=953195) - HQL query exception while trying to filter strings
* Prevent incorrect validation warnings with concurrent edits
* Search result back to editor causes multiple code mirror focus
* Support message bookmark

-----------------------

## 2.3.0

* [908548](https://bugzilla.redhat.com/show_bug.cgi?id=908548) - Long document names cause layout issues in Doc page
* [786630](https://bugzilla.redhat.com/show_bug.cgi?id=786630) - Shortcut Alt+G causes editor to lose focus
* [870876](https://bugzilla.redhat.com/show_bug.cgi?id=870876) - PO download for non-PO projects cannot be uploaded
* [846314](https://bugzilla.redhat.com/show_bug.cgi?id=846314) - Show validation state in doc list and link to error-filter view in editor
* [844553](https://bugzilla.redhat.com/show_bug.cgi?id=844553) - Notification of an entry should have a link that go to the entry
* [727826](https://bugzilla.redhat.com/show_bug.cgi?id=727826) - Order Projects alphabetically
* [917911](https://bugzilla.redhat.com/show_bug.cgi?id=917911) - Keep "Validation Warnings: n" displayed even when moving focus to different pages
* [910637](https://bugzilla.redhat.com/show_bug.cgi?id=910637) - Keep "Validation Warnings: n" displayed even when moving focus to different entry
* [767055](https://bugzilla.redhat.com/show_bug.cgi?id=767055) - Error when pull as XLIFF file format: Underlying stream encoding 'ASCII' and input parameter for writeStartDocument() method 'utf-8' do not match
* [953361](https://bugzilla.redhat.com/show_bug.cgi?id=953361) - Source document name search triggers delete confirmation
* [874335](https://bugzilla.redhat.com/show_bug.cgi?id=874335) - Allow admins to see the email addresses of project maintainers
* [950806](https://bugzilla.redhat.com/show_bug.cgi?id=950806) - Notification links disappear from list when detail is viewed
* [947832](https://bugzilla.redhat.com/show_bug.cgi?id=947832) - Empty translation page when pushing next
* [923461](https://bugzilla.redhat.com/show_bug.cgi?id=923461) - Update document list view and link to the violated entries after project wide validation
* [910183](https://bugzilla.redhat.com/show_bug.cgi?id=910183) - Search in Document List does not show when on page 2+ of Document List
* [854087](https://bugzilla.redhat.com/show_bug.cgi?id=854087) - report which locales have recent changes

-----------------------

## 2.2.2

* [917895](https://bugzilla.redhat.com/show_bug.cgi?id=917895) - Validation rules should be enabled by default
* [917897](https://bugzilla.redhat.com/show_bug.cgi?id=917897) - AlreadyClosedException when new document uploaded and translated
* [807100](https://bugzilla.redhat.com/show_bug.cgi?id=807100) - Removing admin role doesn't take effect for Kerberos authentication

-----------------------

## 2.2.1

* [915130](https://bugzilla.redhat.com/show_bug.cgi?id=915130) - Unexpected error when clicking "resend activation email" or "update email address"
* [916812](https://bugzilla.redhat.com/show_bug.cgi?id=916812) - Activation Key should update after user click "Resend activation email" and "Change email"

-----------------------

## 2.2.0

* [895280](https://bugzilla.redhat.com/show_bug.cgi?id=895280) - Persist project type on server
* [893811](https://bugzilla.redhat.com/show_bug.cgi?id=893811) -  Old registration activation link should expire after a given period
* [750104](https://bugzilla.redhat.com/show_bug.cgi?id=750104) - Old email validation links for email change should expire after a given period
* [913373](https://bugzilla.redhat.com/show_bug.cgi?id=913373) - Ctrl-Enter not moving to next trans unit if there are no changes
* [908563](https://bugzilla.redhat.com/show_bug.cgi?id=908563) - Html Xml tag validation will produce exception in certain case
* [912583](https://bugzilla.redhat.com/show_bug.cgi?id=912583) - Change project type 'raw' to be 'file'
* [910216](https://bugzilla.redhat.com/show_bug.cgi?id=910216) - Statistics API returns word level statistics when only message level statistics are requested
* [910212](https://bugzilla.redhat.com/show_bug.cgi?id=910212) - Ability to resume push/pull from a specified document
* [903470](https://bugzilla.redhat.com/show_bug.cgi?id=903470) - Allow java clients to send and receive source control URLs for projects
* [896356](https://bugzilla.redhat.com/show_bug.cgi?id=896356) - Need to specify the size of the stream when sending a file (or part thereof)
* [896299](https://bugzilla.redhat.com/show_bug.cgi?id=896299) - store and display source control URL
* [895295](https://bugzilla.redhat.com/show_bug.cgi?id=895295) - Validator to warn of inconsistent number of lines
* [913745](https://bugzilla.redhat.com/show_bug.cgi?id=913745) - Zip File download does not work
* [913331](https://bugzilla.redhat.com/show_bug.cgi?id=913331) - "Contact Team Coordinator" return unexpected error
* [913310](https://bugzilla.redhat.com/show_bug.cgi?id=913310) - Value in zanata.properties does not shows up in server configuration page
* [912590](https://bugzilla.redhat.com/show_bug.cgi?id=912590) - Project maintainer should be able to "edit page code"
* [909032](https://bugzilla.redhat.com/show_bug.cgi?id=909032) - Project version's project type should default to that of the project
* [909026](https://bugzilla.redhat.com/show_bug.cgi?id=909026) - Unexpected error when trying to download config file when project-type not set on version
* [903926](https://bugzilla.redhat.com/show_bug.cgi?id=903926) - Project maintainer should be able to define and save validations rules per project/document
* [903477](https://bugzilla.redhat.com/show_bug.cgi?id=903477) - Workspace document list view should have same features as JSF document list view
* [903026](https://bugzilla.redhat.com/show_bug.cgi?id=903026) - Display Last Translator and Last Modified column in the document list

-----------------------

## 2.1.3

* [896332](https://bugzilla.redhat.com/show_bug.cgi?id=896332) - CopyTrans should use the most recent matching translation

-----------------------

## 2.1.1

* [894909](https://bugzilla.redhat.com/show_bug.cgi?id=894909) - Kerberos user unable to log in properly
* [888090](https://bugzilla.redhat.com/show_bug.cgi?id=888090) - Implement REST ETag mechanism for certain GET operations

-----------------------

## 2.1.0

* [844550](https://bugzilla.redhat.com/show_bug.cgi?id=844550) - Provide sort by option on branch stats page
* [874367](https://bugzilla.redhat.com/show_bug.cgi?id=874367) - Editor should warn before saving a Fuzzy translation as Approved from a keyboard shortcut
* [877223](https://bugzilla.redhat.com/show_bug.cgi?id=877223) - Add "clear" button to search field in workspace
* [878275](https://bugzilla.redhat.com/show_bug.cgi?id=878275) - Breadcrumb navigation in workspace should separate project version and locale
* [880436](https://bugzilla.redhat.com/show_bug.cgi?id=880436) - Plain text area editor doesn't get autosize correctly with long string
* [882739](https://bugzilla.redhat.com/show_bug.cgi?id=882739) - Tooltips on paging buttons (editor) shows shortcut keys which doesn't apply
* [892816](https://bugzilla.redhat.com/show_bug.cgi?id=892816) - Recently removed project maintainer retains access to project maintainer actions
* [874374](https://bugzilla.redhat.com/show_bug.cgi?id=874374) - Make translation editor options persistent
* [880894](https://bugzilla.redhat.com/show_bug.cgi?id=880894) - Externalize Email Server configuration
* [881549](https://bugzilla.redhat.com/show_bug.cgi?id=881549) - Allow admins to change account user names
* [884335](https://bugzilla.redhat.com/show_bug.cgi?id=884335) - Add Translation Memory Cache for filter query
* [891485](https://bugzilla.redhat.com/show_bug.cgi?id=891485) - Removing a locale member causes a RecordNotFound error
* [864280](https://bugzilla.redhat.com/show_bug.cgi?id=864280) - upload/download raw file types with the Maven plugin
* [876012](https://bugzilla.redhat.com/show_bug.cgi?id=876012) - The Content-Type of Download as po link is application/octet-stream, but should be text/plain
* [881962](https://bugzilla.redhat.com/show_bug.cgi?id=881962) - Project-wide Search and replace starts by Enter key before ready
* [887052](https://bugzilla.redhat.com/show_bug.cgi?id=887052) - Source and Target search in editor fails when the search term includes an apostrophe (')
* [888150](https://bugzilla.redhat.com/show_bug.cgi?id=888150) - Case sensitive search should return case sensitive results
* [877228](https://bugzilla.redhat.com/show_bug.cgi?id=877228) - Clearing the search field in workspace should keep position at last selected message
* [880444](https://bugzilla.redhat.com/show_bug.cgi?id=880444) - enable spell check in code mirror editor for Firefox
* [880879](https://bugzilla.redhat.com/show_bug.cgi?id=880879) - Undo button causing repeated save failures and other weirdness
* [884402](https://bugzilla.redhat.com/show_bug.cgi?id=884402) - Entry should NOT move unless it is absolutely needed
* [884502](https://bugzilla.redhat.com/show_bug.cgi?id=884502) - navigation breaks in filter mode after saved status not included in filter view
* [887717](https://bugzilla.redhat.com/show_bug.cgi?id=887717) - enable 'Enter' key saves immediately will make pager input dysfunctional
* [887718](https://bugzilla.redhat.com/show_bug.cgi?id=887718) - Too slow to load the last pages of a big document with Firefox
* [888096](https://bugzilla.redhat.com/show_bug.cgi?id=888096) - project become read only with editor options panel open will still allow user to change editor options
* [888592](https://bugzilla.redhat.com/show_bug.cgi?id=888592) - Options to customize translation editor display
* [889411](https://bugzilla.redhat.com/show_bug.cgi?id=889411) - Red border indicating failed validation shows on strings without validation warning/error
* [891458](https://bugzilla.redhat.com/show_bug.cgi?id=891458) - Document List search returning incorrect results
* [885934](https://bugzilla.redhat.com/show_bug.cgi?id=885934) - option to avoid encoding tab as \t
* [803923](https://bugzilla.redhat.com/show_bug.cgi?id=803923) - email should be able to corrected during register validation
* [829565](https://bugzilla.redhat.com/show_bug.cgi?id=829565) - Kerberos activation link in email gets 404 page not found
* [872039](https://bugzilla.redhat.com/show_bug.cgi?id=872039) - Escaping with single-quote (a.k.a. Apostrophes ') character in MessageFormat strings can cause confusing validation warnings
* [886711](https://bugzilla.redhat.com/show_bug.cgi?id=886711) - Error when using pull for project type raw when the document name does not include a type extension
* [831056](https://bugzilla.redhat.com/show_bug.cgi?id=831056) - Option for highlight only the search terms
* [785046](https://bugzilla.redhat.com/show_bug.cgi?id=785046) - Limit source string length in properties file
* [846643](https://bugzilla.redhat.com/show_bug.cgi?id=846643) - Shorten the navigation sequence to open a document in the Editor
* [884386](https://bugzilla.redhat.com/show_bug.cgi?id=884386) - Email validation link should be invalid after user validate the email, or user request another validation

-----------------------

## 2.0.3
<h5>New Features</h5>

* Allow admin to add extra locales by typing in the BCP-47 locale code.
* TM Merge reports what it did
* Allow choice of editor page size
* Support txt, dtd and open document format (REST & web interface)
* Editor option to disable CodeMirror (to enable browser spell-check)
* Detect loss of connection to server
* Fix for problem creating users with Kerberos
* Allow Project Maintainers to Delete a Source Document

[<h5>Bug fixes | Bugzilla</h5>](https://bugzilla.redhat.com/buglist.cgi?j_top=OR&f1=cf_fixed_in&o1=substring&classification=Community&o2=substring&query_format=advanced&f2=cf_fixed_in&bug_status=VERIFIED&bug_status=RELEASE_PENDING&bug_status=POST&bug_status=CLOSED&v1=2.0.3&product=Zanata)

-----------------------

## 2.0.2
* Bug fixes for document search/navigation


-----------------------

## 2.0.1
* Update jboss-el to avoid bad artifact in repository

-----------------------

## 2.0.0
<h5>New Features</h5>

* UI redesign
* Performance: async push service to avoid timeouts when pushing source/target
* Performance: improve performance when loading large documents
* Allow user to save work when concurrent edit occurs
* Include last translator information in TM info box
* Web analytics (Piwik integration)
* Navigation breadcrumbs
* Bugzilla link in UI
* Get Stats about Translation Documents via REST
* Remove blinking notification in editor
* Configurable page size
* Advanced glossary features
* Open ID Authentication
* Admin role assignment configuration for authentication types
* Highlight tags in editor fields (CodeMirror for editor)
* Translation editor rewrite
* Project-level default Copy Trans options
* Red bars for translations with validation warnings should stay in red when moving to the next row
* Option to show word or message based statistics
* Visible whitespace in editor
* View history of translations for a text flow

[<h5>Bug fixes | Bugzilla</h5>](https://bugzilla.redhat.com/buglist.cgi?j_top=OR&f1=cf_fixed_in&o1=substring&classification=Community&o2=substring&query_format=advanced&f2=cf_fixed_in&bug_status=CLOSED&v1=1.8.0&v2=2.0.0&product=Zanata)

-----------------------

## 1.7.3
[<h5>Bug fixes | Bugzilla</h5>](https://bugzilla.redhat.com/buglist.cgi?f1=cf_fixed_in&o1=substring&classification=Community&query_format=advanced&bug_status=CLOSED&v1=1.7.3&product=Zanata)

-----------------------

## 1.7.2
[<h5>Bug fixes | Bugzilla</h5>](https://bugzilla.redhat.com/buglist.cgi?classification=Community&target_release=1.7.2&query_format=advanced&bug_status=CLOSED&product=Zanata)

-----------------------

## 1.7.1
[<h5>Bug fixes | Bugzilla</h5>](https://bugzilla.redhat.com/buglist.cgi?classification=Community&target_release=1.7.1&query_format=advanced&bug_status=CLOSED&product=Zanata)

-----------------------

## 1.7.0
<h5>New Features</h5>

* UI Improvements
* Don't enforce locales for source documents
* On-Demand copy trans
* Email log appender
* Centralise management of key shortcuts in Zanata
* Improvements to reindexing (processing in small batches, index classes separately)
* Editor validation for XML entities
* Undo button for saved translations
* Translation Memory merge in editor
* Add support for positional strings in printf validator
* Translation Memory now uses word-based indexing

[<h5>Bug fixes | Bugzilla</h5>](https://bugzilla.redhat.com/buglist.cgi?classification=Community&target_release=1.6.2&target_release=1.7&query_format=advanced&bug_status=CLOSED&product=Zanata)

-----------------------

## 1.6.1
* Allow Zanata to add locales for which plural form is not known

[<h5>Bug fixes | Bugzilla</h5>](https://bugzilla.redhat.com/buglist.cgi?classification=Community&target_release=1.6.1&query_format=advanced&bug_status=CLOSED&product=Zanata)

-----------------------

## 1.6.0
<h5>New Features</h5>

* UI Improvements
* Allow Project Maintainers to edit all language files
* Glossary suggestions
* Add the ability to specify custom locales that are not enabled by default
* Upgrade Liquibase to version 2.0
* Project grouping
* Support plural forms
* Offline translation feature via web UI
* Allow translators to push translations using Maven client
* Indicators for simultaneous edits
* Java style variable validations in translation editor
* "Create Project" for non-administrator users
* Display page context in window title
* Ability to monitor Zanata server statistics (JavaMelody)
* Overview for available keyboard shortcuts in web editor

[<h5>Bug fixes</h5>](https://bugzilla.redhat.com/buglist.cgi?classification=Community&target_release=1.6&target_release=1.6-alpha-1&target_release=1.6-beta-1&query_format=advanced&bug_status=CLOSED&product=Zanata)

-----------------------

## 1.5.0
<h5>New Features</h5>

* [757621](https://bugzilla.redhat.com/show_bug.cgi?id=757621) - Allow bookmarking of selected document, document list filter and current view
* [758587](https://bugzilla.redhat.com/show_bug.cgi?id=758587) - Add workspace query string parameters for generating a custom doclist with a custom title.
    * e.g. &title=Custom%20title&doc=full/path/of/first/doc&doc=full/path/of/second/doc

* [755759](https://bugzilla.redhat.com/show_bug.cgi?id=755759) - Allow readonly access to retired project/project iteration
* [773459](https://bugzilla.redhat.com/show_bug.cgi?id=773459) - Implement filter messages in the editor by translation status
* [768802](https://bugzilla.redhat.com/show_bug.cgi?id=768802) - Newline validation on leading and trailing string
* [769471](https://bugzilla.redhat.com/show_bug.cgi?id=769471) - Variables to be checked for consistency
* [756235](https://bugzilla.redhat.com/show_bug.cgi?id=756235) - XML and HTML tags to be checked for completeness
* Redesign of color scheme translation editor workspace layout
* Project/project iteration status changes: ACTIVE, READONLY, and OBSOLETE
* Project list filtering based on status
* Overall statistics page for Admin
* Add file download page with the option to download a single PO file, or a zip with a project iteration's files for one locale
* Translation memory results now have highlighted differences
* Activate entity caching
* Maven client option to create 'skeleton' PO files when no translations are present
* Maven client option to log detailed client-server message information
* Generate Zanata Rest API documentation
* Add automated compatibility tests with previous versions of the Zanata java client classes
* Redirect to previous page after sign in
* Several UI updates and changes

<h5>Bug fixes</h5>

* [785034](https://bugzilla.redhat.com/show_bug.cgi?id=785034) - Rapid key navigation causes backlog of TM queries
* [750956](https://bugzilla.redhat.com/show_bug.cgi?id=750956) - Long strings slow down the operation
* [756292](https://bugzilla.redhat.com/show_bug.cgi?id=756292) - "Participants" information is incorrect
* [759337](https://bugzilla.redhat.com/show_bug.cgi?id=759337) - Translation editor: Long word in source cell invades the editor cell
* [746899](https://bugzilla.redhat.com/show_bug.cgi?id=746899) - On push operations, copyTrans runs too slowly
* [719176](https://bugzilla.redhat.com/show_bug.cgi?id=719176) - Edit profile: "duplicate email" is shown even if user press save without changing email
* [690669](https://bugzilla.redhat.com/show_bug.cgi?id=690669) - Translation editor table shows changes which failed to save

-----------------------

## 1.4.5.2
 * Fix handling of fuzzy entries when saving Properties files

-----------------------

## 1.4.5.1
 * [795597](https://bugzilla.redhat.com/show_bug.cgi?id=795597) - Fix regression with Unicode encoding for ordinary (Latin-1) .properties files

-----------------------

## 1.4.5
 * [742872](https://bugzilla.redhat.com/show_bug.cgi?id=742872) - Add support for Maven modules:
 * [760431](https://bugzilla.redhat.com/show_bug.cgi?id=760431) - Fix bug: Moving to a new page does not refresh the translation textboxes (ghost translations)

-----------------------

## 1.4.4
* [747836](https://bugzilla.redhat.com/show_bug.cgi?id=747836) - Ensure final reindex batch is properly flushed
* [760390](https://bugzilla.redhat.com/show_bug.cgi?id=760390) - Support UTF-8 Properties files, handle empty properties
* [759994](https://bugzilla.redhat.com/show_bug.cgi?id=759994) - Fix bug: Editor table stops working after 'Source and Target' search returns no results
* Add dryRun option for Maven goals 'push' and 'pull'

-----------------------

## 1.4.3
<h5>New Features</h5>

* [750690](https://bugzilla.redhat.com/show_bug.cgi?id=750690) - Show message context in editor info panel
* [727716](https://bugzilla.redhat.com/show_bug.cgi?id=727716) - Add failsafe editor in case of Seam Text problems
* [730189](https://bugzilla.redhat.com/show_bug.cgi?id=730189) - Change string similarity algorithm so that only identical strings (not substrings) can get 100%
* [747836](https://bugzilla.redhat.com/show_bug.cgi?id=747836) - Show progress during re-index operations; avoid timeout for large databases
* Update gwteventservice to 1.2.0-RC1
* Modify email templates to include server URL

<h5>Bug fixes</h5>

* [754637](https://bugzilla.redhat.com/show_bug.cgi?id=754637) - 'J' and 'K' navigation keys trigger when entering text in the TM search box
* [756293](https://bugzilla.redhat.com/show_bug.cgi?id=756293) - Not able to work in parallel on the same workbench
* [751264](https://bugzilla.redhat.com/show_bug.cgi?id=751264) - Fix problems with editor table when searching or switching pages

-----------------------

## 1.4.2
* [742083](https://bugzilla.redhat.com/show_bug.cgi?id=742083) - Language team coordinator
* [742854](https://bugzilla.redhat.com/show_bug.cgi?id=742854) - Contact server admins
* [743783](https://bugzilla.redhat.com/show_bug.cgi?id=743783) - First/last entry button
* [744114](https://bugzilla.redhat.com/show_bug.cgi?id=744114) - Load project pages faster
* [744671](https://bugzilla.redhat.com/show_bug.cgi?id=744671) - Option for Enter to save translation
* [746859](https://bugzilla.redhat.com/show_bug.cgi?id=746859) - Sort projects by name, not ID
* [740122](https://bugzilla.redhat.com/show_bug.cgi?id=740122) - Make newlines visible to reduce newline mismatch errors in translations
* [740191](https://bugzilla.redhat.com/show_bug.cgi?id=740191) - Improve shortcut keys
* [746870](https://bugzilla.redhat.com/show_bug.cgi?id=746870) - Save as Fuzzy now leaves the cell editor open
* [743134](https://bugzilla.redhat.com/show_bug.cgi?id=743134) - Modal navigation: next fuzzy, untranslated, fuzzy or untranslated
* Rearrange various UI elements to be more logical (profile page, document stats, project search field)
* Users now have to ask before joining a language team
* Coordinator can add and remove team members
* Contact coordinators
* Fix tab order: editor cell -> Save as Approved -> Save as Fuzzy -> Cancel

-----------------------

## 1.4.1
* [741523](https://bugzilla.redhat.com/show_bug.cgi?id=741523) - Fixed: % completed should be calculated with words, not messages
* [724867](https://bugzilla.redhat.com/show_bug.cgi?id=724867) - Fixed: Selecting Administration submenu items does not always highlight the parent menu
* [742111](https://bugzilla.redhat.com/show_bug.cgi?id=742111) - Fixed: Change of tile to list view on Language page, make project list sortable
* [743179](https://bugzilla.redhat.com/show_bug.cgi?id=743179) - Performance fix for projects with 1000+ documents

-----------------------

## 1.4
* add project-type to zanata.xml for generic push/pull commands
* redirect to login from translation editor when required
* if domain is left blank by admin, don't populate email address for new users
* UI bug fixes

-----------------------

## 1.4-alpha-1
* create generic push/pull commands, with include/exclude filters
* add support for Java Properties and XLIFF projects
* bug fix: mark existing translations of modified XLIFF/Properties strings as fuzzy
* modify keyboard shortcuts in editor
* add new Zanata logo/favicon
* various UI improvements
* auto-size for translation text area
* add icons to buttons and remove text
* add option to hide editor buttons
* remove Clone and Save button; move Copy button to middle
* autosave when leaving a cell
* remove Fuzzy checkbox; add Save as Fuzzy
* better statistics graphs
* display resource IDs for translation units
* add ability to hide translation unit details
* show translation states with coloured side bars, and italics for Fuzzy
* recalculate missing word counts
* add liquibase script
* bug fix for search re-indexing by admin
* copy translations of identical strings when importing new documents
* bug fixes and improvements for UI
* bug fix for word counts (thread safety)
* remove email address from Language Team pages
* enable stats for anonymous users
* no need to enforce locales for source documents
* bug fix for push/merge when PO files are missing some msgids
* bug fixes

-----------------------

## 1.3
* bug fixes for authentication and for source comments

-----------------------

## 1.3-alpha-3
* finalise rebrand from flies->zanata: XML namespaces, media types, etc
* more logging for authentication errors
* bug fix for Kerberos authentication

-----------------------

## 1.3-alpha-2
* switch source control to git on github
* rebrand from flies->zanata (maven artifacts, java packages, mailing lists)
* Fedora authentication rhbz#692011
* generate zanata.xml config file (http://code.google.com/p/flies/issues/detail?id=282)
* merge translations on import (http://code.google.com/p/flies/issues/detail?id=28)
* preserve and generate PO header comments for translator credits (http://code.google.com/p/flies/issues/detail?id=269)
* bug fixes

-----------------------

## 1.3-alpha-1
* rebrand from flies->zanata (except URIs, maven artifacts and java packages)
* specify locales per project/version (http://code.google.com/p/flies/issues/detail?id=261)
* added tab for home page, removed project list, contents editable by admin (http://code.google.com/p/flies/issues/detail?id=279)
* added help page/tab, contents editable by admin (http://code.google.com/p/flies/issues/detail?id=280)
* removed name and description from project version (http://code.google.com/p/flies/issues/detail?id=281)
* stats for all languages (http://code.google.com/p/flies/issues/detail?id=275)
* workaround for form/login issue on Firefox 4.0 rhbz#691963
* bug fixes

-----------------------

## flies-1.2
* disabled bad key bindings (http://code.google.com/p/flies/issues/detail?id=262)
* fixed python client issue with PotEntryHeader.extractedComment (http://code.google.com/p/flies/issues/detail?id=256)
* web template redesign (new logo, CSS) (http://code.google.com/p/flies/issues/detail?id=238)
* fixed Seam integration tests (http://code.google.com/p/flies/issues/detail?id=231)

-----------------------

## flies-1.2-alpha-3
* improve notifications in editor (http://code.google.com/p/flies/issues/detail?id=191)
* highlight search terms in editor (http://code.google.com/p/flies/issues/detail?id=227)

-----------------------

## flies-1.2-alpha-2
* better messages
* bug fixes

-----------------------

## flies-1.2-alpha-1
* development change: re-arranged Maven modules into common, client and server

-----------------------

## flies-1.1.1
* use word counts in translation statistics (http://code.google.com/p/flies/issues/detail?id=203)
* bug fixes

-----------------------

## flies-1.1
* Kerberos/JAAS fixes
* require name & email address on first login for JAAS/Kerberos
* validate changes to email address
* use correct BCP-47 language tags (zh-CN-Hans is now zh-Hans-CN)

-----------------------

## flies-1.1-alpha-1
* JAAS authentication
* Kerberos authentication
* remove communities tab and my communities UI (http://code.google.com/p/flies/issues/detail?id=197)
* remove "Language Missing" button (http://code.google.com/p/flies/issues/detail?id=185)
* show member number for the language groups (http://code.google.com/p/flies/issues/detail?id=186)
* allow overriding POT directory in Maven client (http://code.google.com/p/flies/issues/detail?id=200)
* support `[servers]` in flies.ini for Maven client (http://code.google.com/p/flies/issues/detail?id=193)
* better info/error messages in Maven client

-----------------------

## flies-1.0.3
* fix TM caching issue (http://code.google.com/p/flies/issues/detail?id=190)
* add 'translator' role and security rules
* configurable URLs

-----------------------

## flies-1.0.2
* minor UI fixes (http://code.google.com/p/flies/issues/detail?id=173, http://code.google.com/p/flies/issues/detail?id=176)
* ergonomics for Maven client
* UI for assigning project maintainers (http://code.google.com/p/flies/issues/detail?id=180)
* better error checking in REST API (http://code.google.com/p/flies/issues/detail?id=175)
* security rule fix (http://code.google.com/p/flies/issues/detail?id=182)

-----------------------

## flies-1.0.1
* database schema fixes
* fixes for deployment issues

-----------------------

## flies-1.0
* initial release<|MERGE_RESOLUTION|>--- conflicted
+++ resolved
@@ -1,4 +1,3 @@
-<<<<<<< HEAD
 ## 3.9
 
 <h5>Infrastructure Changes</h5>
@@ -39,12 +38,10 @@
 * Alternative platform: WildFly version 10.x.
 
 -----------------------
-=======
 ## 3.8.4
 <h5>Bug fixes</h5>
 * [ZNTA-1013](https://zanata.atlassian.net/browse/ZNTA-1013) - Fix Merge translation exception
 
->>>>>>> 2b80c993
 ## 3.8.3
 <h5>Bug fixes</h5>
 * [ZNTA-953](https://zanata.atlassian.net/browse/ZNTA-953) - Fix delete version
