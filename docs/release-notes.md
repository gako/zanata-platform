--- conflicted
+++ resolved
@@ -27,8 +27,6 @@
 ##### Bug Fixes
 * [ZNTA-846](https://zanata.atlassian.net/browse/ZNTA-846) - Group "request add project version" needs field limit
 * [ZNTA-872](https://zanata.atlassian.net/browse/ZNTA-872) - Redirect to home from cancel button in create user page
-<<<<<<< HEAD
-=======
 ## 3.9.5
 ##### Bug Fixes
  * [ZNTA-1293](https://zanata.atlassian.net/browse/ZNTA-1293) - Log files full of NonexistentConversationException
@@ -47,7 +45,6 @@
  * [ZNTA-1318](https://zanata.atlassian.net/browse/ZNTA-1318) - Need better exception handling for transaction errors
 
 -----------------------
->>>>>>> 7c10cfe7
 
 ## 3.9.3
 ##### Bug Fixes
