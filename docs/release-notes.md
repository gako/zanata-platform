<<<<<<< HEAD
## 4.0

<h5>New feature</h5>
* [ZNTA-746](https://zanata.atlassian.net/browse/ZNTA-746) - Add shorcut key for approve and reject translation

-----------------------

## 3.9

<h5>Infrastructure Changes</h5>
=======
## 3.9.0
##### Infrastructure Changes
* Recommended platform: JBoss EAP 6 (6.4.6.GA or later).
* Alternative platform: WildFly version 10.x.
>>>>>>> f0945ecc
* [ZNTA-530](https://zanata.atlassian.net/browse/ZNTA-530) - Replace Seam 2 with CDI
  * In WildFly or EAP `standalone.xml`, please make sure the Weld
    extension is present in the `extensions` section like this:

        <extensions>
            ...
            <extension module="org.jboss.as.weld" />
            ...
        </extensions>


  * Secondly, please ensure the Weld subsystem is present in the
    `profiles` section, eg like this:

        <profiles>
            ...
            <subsystem xmlns="urn:jboss:domain:weld:1.0" />
            ...
        </profiles>

##### Bug Fixes
* [ZNTA-804](https://zanata.atlassian.net/browse/ZNTA-804) - Coordinators' email addresses should be BCC in Contact Coordinator
* [ZNTA-693](https://zanata.atlassian.net/browse/ZNTA-693) - Handle ClientAbortException exception and reduce severity.
* [ZNTA-742](https://zanata.atlassian.net/browse/ZNTA-742) - Get a list of contributors for a Project version via the API
* [ZNTA-744](https://zanata.atlassian.net/browse/ZNTA-744) - Add review data to the contribution statistics API
* [ZNTA-879](https://zanata.atlassian.net/browse/ZNTA-879) - Allow admin to configure the visibility of user email
* [ZNTA-412](https://zanata.atlassian.net/browse/ZNTA-412) - Profile link to project maintainers, language members, and version group maintainers
* [ZNTA-905](https://zanata.atlassian.net/browse/ZNTA-905) - Remove 0% matching translation memory entry
* [ZNTA-928](https://zanata.atlassian.net/browse/ZNTA-928) - Readonly project doesn't have "lock" icon in UI
* [ZNTA-54](https://zanata.atlassian.net/browse/ZNTA-54) - Allow delete language
* [ZNTA-1066](https://zanata.atlassian.net/browse/ZNTA-1066) - Delete project still indicates "Obsolete" in the notification
* [ZNTA-1068](https://zanata.atlassian.net/browse/ZNTA-1068) - Refresh page after adding language in project page
* [ZNTA-1074](https://zanata.atlassian.net/browse/ZNTA-1074) - Hide notification details section
* [ZNTA-1065](https://zanata.atlassian.net/browse/ZNTA-1065) - Drop-down user menu does not obscure the Glossary buttons
* [ZNTA-1086](https://zanata.atlassian.net/browse/ZNTA-1086) - NullPointerException when uploading from client (tested with cs-CZ)

* [ZNTA-981](https://zanata.atlassian.net/browse/ZNTA-981) - Remove file extension for gettext project file type

-----------------------
## 3.8.4
##### Changes
* [ZNTA-1000](https://zanata.atlassian.net/browse/ZNTA-1000) - Try catch finally on copy version action, logging exception
* [ZNTA-1001](https://zanata.atlassian.net/browse/ZNTA-1001) - Investigate and fix: copy version fails silently after triggering


<h5>Bug fixes</h5>
* [ZNTA-959](https://zanata.atlassian.net/browse/ZNTA-959) - Copy version fails silently and leaves version readonly
* [ZNTA-1013](https://zanata.atlassian.net/browse/ZNTA-1013) - Fix Merge translation exception

## 3.8.3
<h5>Bug fixes</h5>
* [ZNTA-953](https://zanata.atlassian.net/browse/ZNTA-953) - Fix delete version

## 3.8.2
<h5>Bug fixes</h5>
* [ZNTA-854](https://zanata.atlassian.net/browse/ZNTA-854) - Fast scrolling(infinite scroll) in glossary table not loading data

## 3.8.1
<h5>Bug fixes</h5>
* [ZNTA-844](https://zanata.atlassian.net/browse/ZNTA-844) - Merge Translations dialog broken


## 3.8.0
<h5>Infrastructure Changes</h5>
* In wildfly or EAP standalone.xml, change all occurrences of "org.jboss.seam.security.jaas.SeamLoginModule" to "org.zanata.security.jaas.InternalLoginModule"
* Zanata now requires JBoss EAP 6.4.2.GA or later (recommended), or WildFly version 9.x.
* Zanata now requires a Java 1.8 virtual machine.


<h5>Bug fixes</h5>
* [1235070](https://bugzilla.redhat.com/show_bug.cgi?id=1235070) - Copied translations (using copy trans) should not be taken into account as contributions in the stats
* [1004620](https://bugzilla.redhat.com/show_bug.cgi?id=1004620) - Import TM box should disable the Import button when no file specified
* [1002386](https://bugzilla.redhat.com/show_bug.cgi?id=1002386) - Capitalised proper nouns in project type description
* [1242679](https://bugzilla.redhat.com/show_bug.cgi?id=1242679) - Version entry does not update after copy version is completed
* [1243672](https://bugzilla.redhat.com/show_bug.cgi?id=1243672) - Source refs does not shows up in editor
* [1062476](https://bugzilla.redhat.com/show_bug.cgi?id=1062476) - User can attempt to upload an unspecified glossary file
* [1243251](https://bugzilla.redhat.com/show_bug.cgi?id=1243251) - Project search does not sort correctly by date over multiple pages
* [1243682](https://bugzilla.redhat.com/show_bug.cgi?id=1243682) - When uploading POT file using web UI, source comments are being ignored
* [1243688](https://bugzilla.redhat.com/show_bug.cgi?id=1243688) - Groups filter by archived not working
* [ZNTA-615](https://zanata.atlassian.net/browse/ZNTA-615) - Fix glossary permission
* [ZNTA-643](https://zanata.atlassian.net/browse/ZNTA-643) - Fix concurrent map modification issue in language page
* [ZNTA-624](https://zanata.atlassian.net/browse/ZNTA-624) - Increase password length to 1024.
* [ZNTA-9](https://zanata.atlassian.net/browse/ZNTA-9) - Account activation message not displaying
* [ZNTA-696](https://zanata.atlassian.net/browse/ZNTA-696) - Fix user service for null authenticated user
* [ZNTA-634](https://zanata.atlassian.net/browse/ZNTA-634) - Users being logged out after a short period of inactivity
* [ZNTA-719](https://zanata.atlassian.net/browse/ZNTA-719) - Translation merge targets the wrong source version
* [ZNTA-718](https://zanata.atlassian.net/browse/ZNTA-718) - Allow admin and project maintainer to merge translation from all active projects.
* [ZNTA-639](https://zanata.atlassian.net/browse/ZNTA-639) - Expired sessions causing ViewExpiredExceptions
* [ZNTA-720](https://zanata.atlassian.net/browse/ZNTA-720) - Redirect to login page after account activation
* [ZNTA-767](https://zanata.atlassian.net/browse/ZNTA-767) - File names / paths with spaces cannot be navigated to via the Documents tab. **Note:** This will invalidate all existing bookmarked URL with selected document in the project version page.
* [ZNTA-815](https://zanata.atlassian.net/browse/ZNTA-815) - New user login redirected to login screen again instead of Dashboard
* [ZNTA-657](https://zanata.atlassian.net/browse/ZNTA-657) - Add new language uses the search text instead of the selected locale
* [ZNTA-817](https://zanata.atlassian.net/browse/ZNTA-817) - Fix default terms of use url
* [ZNTA-816](https://zanata.atlassian.net/browse/ZNTA-816) - No success/confirmation message after updating email via Settings->Profile
* [ZNTA-811](https://zanata.atlassian.net/browse/ZNTA-811) - Downloaded translated .pot file has no extension
* [ZNTA-726](https://zanata.atlassian.net/browse/ZNTA-726) - leading/trailing newline validation should not check the line numbers
* [ZNTA-818](https://zanata.atlassian.net/browse/ZNTA-818) - 'SHOW' does not work while changing password in the Settings twice
* [ZNTA-813](https://zanata.atlassian.net/browse/ZNTA-813) - Add tooltip for disabled account
* [ZNTA-814](https://zanata.atlassian.net/browse/ZNTA-814) - handle enter key in inactive account page
* [ZNTA-812](https://zanata.atlassian.net/browse/ZNTA-812) - Project text search and replace does bad html safe encoding on search text

-----------------------

<h5>New Features</h5>
* [1224912](https://bugzilla.redhat.com/show_bug.cgi?id=1224912) - Filter "Last modified by translators other than &lt;user&gt;"
* [1213630](https://bugzilla.redhat.com/show_bug.cgi?id=1213630) - Webhook header needs to include cryptographic signature in header for identification
* [1214502](https://bugzilla.redhat.com/show_bug.cgi?id=1214502) -  RFE: Grant project creation permission to certain sets of users
* [ZNTA-555](https://zanata.atlassian.net/browse/ZNTA-555) - Internal "user request management" and tracking
* [1214502](https://bugzilla.redhat.com/show_bug.cgi?id=1214502) - RFE: Grant project creation permission to certain sets of users
* [1233524](https://bugzilla.redhat.com/show_bug.cgi?id=1233524) - Update project search page to include user
* [ZNTA-108](https://zanata.atlassian.net/browse/ZNTA-108) - Improved glossary management: add, edit and delete individual glossary entries

-----------------------
## 3.7.3

<h5>Bug fixes</h5>
* [ZNTA-686](https://zanata.atlassian.net/browse/ZNTA-686) - Editor filter by last modified date uses wrong date pattern to validate
* [ZNTA-707](https://zanata.atlassian.net/browse/ZNTA-707) - mysql on Mac throws error migrating DB with indexname 'Idx_lastChanged' vs 'Idx_LastChanged'
* [ZNTA-721](https://zanata.atlassian.net/browse/ZNTA-721) - Fuzzy/automatic TM search not finding good/exact matches

## 3.7.2

<h5>Improvements</h5>
* [ZNTA-653](https://zanata.atlassian.net/browse/ZNTA-653) - Include MDC values in log emails
* [ZNTA-665](https://zanata.atlassian.net/browse/ZNTA-665) - liquibase merge addColumn changes
  It helps to reduce the database migration time.

<h5>Bug fixes</h5>
* [ZNTA-594](https://zanata.atlassian.net/browse/ZNTA-594) - Project-wide search and replace only shows 15 results per document
* [ZNTA-615](https://zanata.atlassian.net/browse/ZNTA-615) - Glossarist/-admin not getting glossary-update permission
* [ZNTA-643](https://zanata.atlassian.net/browse/ZNTA-643) - javax.servlet.ServletException: java.util.ConcurrentModificationException , Caused by: javax.faces.el.EvaluationException: java.util.ConcurrentModificationException

-----------------------

## 3.7.1

<h5>Bug fixes</h5>

* [1235070](https://bugzilla.redhat.com/show_bug.cgi?id=1235070) - Copied translations (using copy trans) should not be taken into account as contributions in the stats

-----------------------

## 3.7.0

(Non public release. Database migrations executed directly by this release will not be compatible with future releases.)

<h5>Deployment</h5>

* Deployment for this release may require a longer timeout due to underlying database schema changes and data migration. This is dependent on database size and system performance, and the system administrator should consider increasing the JBoss timeout value in standalone.xml.  This example sets a timeout of two hours, which should be more than enough:

        <system-properties>
            ...
            <property name="jboss.as.management.blocking.timeout" value="7200"/>
            ...
        </system-properties>


* The Zanata administrator will also need to reindex HProject table via the Administration menu. See [Manage search](user-guide/admin/manage-search) for more information.


<h5>Infrastructure Changes</h5>

* Zanata now uses Infinispan as its cache provider, and the cache needs to be configured in Jboss' `standalone.xml` file. Please see the [Infinispan](user-guide/system-admin/configuration/infinispan) section for more information.

* [1207423](https://bugzilla.redhat.com/show_bug.cgi?id=1207423) - zanata-assets(javascipts and css style) now are packaged as jar and is part of zanata-server dependency.
[Release](http://repository-zanata.forge.cloudbees.com/release/org/zanata/zanata-assets/) and [snapshot](http://repository-zanata.forge.cloudbees.com/snapshot/org/zanata/zanata-assets/)

zanata-assets is set to **http://{zanata.url}/javax.faces.resource/jars/assets** by default. You override the value by setting the system property `zanata.assets.url` when running the server.

Example usage in html file: `<link rel="shortcut icon" href="#{assets['img/logo/logo.ico']}"/>`

* [PR 633](https://github.com/zanata/zanata-server/pull/633) - Use JNDI to obtain mail server from app server
    * Zanata now uses `java:jboss/mail/Default` mail session for SMTP configuration.  See "Email configuration" in [System admin guide](http://docs.zanata.org/en/latest/user-guide/system-admin/configuration/installation/index.html) for details.


<h5>Bug fixes</h5>
* [1203521](https://bugzilla.redhat.com/show_bug.cgi?id=1203521) - Alpha Editor doesn't escape reserved characters
* [1194543](https://bugzilla.redhat.com/show_bug.cgi?id=1194543) - Manual document re-upload makes previous translations fuzzy
* [1029734](https://bugzilla.redhat.com/show_bug.cgi?id=1029734) - po header contains invalid entry will cause upload/push failure
* [895881](https://bugzilla.redhat.com/show_bug.cgi?id=895881) - 'Restore Defaults' in editor options does not properly restore defaults
* [1207426](https://bugzilla.redhat.com/show_bug.cgi?id=1207426) - Update request to join group/language page
* [1165939](https://bugzilla.redhat.com/show_bug.cgi?id=1165939) - The Groups actions panel should not show for a normal user
* [1205512](https://bugzilla.redhat.com/show_bug.cgi?id=1205512) - Run validation in editor document list is disabled when it should not be
* [903964](https://bugzilla.redhat.com/show_bug.cgi?id=903964) - Error message not propagated to client when push fails
* [1218002](https://bugzilla.redhat.com/show_bug.cgi?id=1218002) - Disable Google Open Id option
* [1222710](https://bugzilla.redhat.com/show_bug.cgi?id=1222710) - Editor option save fails due to ClassCastException
* [1222358](https://bugzilla.redhat.com/show_bug.cgi?id=1222358) - User profile page dropdown will not work in firefox
* [1207980](https://bugzilla.redhat.com/show_bug.cgi?id=1207980) - Split up large Liquibase changesets to avoid partial updates
* [1165930](https://bugzilla.redhat.com/show_bug.cgi?id=1165930) - 'Copy from previous version' shows if an obsolete version exists
* [1098362](https://bugzilla.redhat.com/show_bug.cgi?id=1098362) - download link in editor doesn't encode properly and result in 404
* [1225689](https://bugzilla.redhat.com/show_bug.cgi?id=1225689) - [Project Version View] Failed to load entries when the doc id contains characters that should be URL encoded
* [1098878](https://bugzilla.redhat.com/show_bug.cgi?id=1098878) - OpenID login with FAS does not direct to user dashboard
* [981498](https://bugzilla.redhat.com/show_bug.cgi?id=981498) - No underscore sanity checking on creating usernames
* [1147304](https://bugzilla.redhat.com/show_bug.cgi?id=1147304) - Project search fails on special characters
* [1123186](https://bugzilla.redhat.com/show_bug.cgi?id=1123186) - Project search fails for multiple word project names
* [1112498](https://bugzilla.redhat.com/show_bug.cgi?id=1112498) - Unable to remove self as maintainer
* [1227575](https://bugzilla.redhat.com/show_bug.cgi?id=1227575) - Exception on emptying the search field when many users were reported
* [1224030](https://bugzilla.redhat.com/show_bug.cgi?id=1224030) - Search form does not trigger search if paste text
* [1198898](https://bugzilla.redhat.com/show_bug.cgi?id=1198898) - Exception on using the URL to view a language not yet added to Zanata
* [1116172](https://bugzilla.redhat.com/show_bug.cgi?id=1116172) - Captcha no longer used, dead code still exists
* [1230419](https://bugzilla.redhat.com/show_bug.cgi?id=1230419) - Only show "approved" figure in version page if "Review required" is enable or value more than 0
* [1229940](https://bugzilla.redhat.com/show_bug.cgi?id=1229940) - When deleting a version or project remove links and replace icon from the activity feed
* [1230424](https://bugzilla.redhat.com/show_bug.cgi?id=1230424) - Update message "Archived" to "Deleted" in activity table
* [1231054](https://bugzilla.redhat.com/show_bug.cgi?id=1231054) - Exception when clicking "more activity" when there is no valid "editor url"
* [1234687](https://bugzilla.redhat.com/show_bug.cgi?id=1234687) - [REGRESSION] can not upload pot file from web UI
* [1235495](https://bugzilla.redhat.com/show_bug.cgi?id=1235495) - [REGRESSION] can not upload po file from web UI

-----------------------

<h5>New Features</h5>
* [1133989](https://bugzilla.redhat.com/show_bug.cgi?id=1133989) - Copy translations from existing version.
* [1186972](https://bugzilla.redhat.com/show_bug.cgi?id=1186972) - Server-side file conversion and REST service.
    * File project type now supports XLIFF, PROPERTIES, PROPERTIES_UTF8, and GETTEXT
* [1204982](https://bugzilla.redhat.com/show_bug.cgi?id=1204982) - Documentation update for zanata.org/help + readthedocs
* [1209670](https://bugzilla.redhat.com/show_bug.cgi?id=1209670) - Improve review statistics - approved vs translated
* [1211134](https://bugzilla.redhat.com/show_bug.cgi?id=1211134) - Review should be enabled in editor by default
* [1198433](https://bugzilla.redhat.com/show_bug.cgi?id=1198433) - Replace Seam Text with CommonMark Markdown
    * User text on the home page and project "about" pages will now be rendered as CommonMark.
    * Existing Seam Text will be migrated to CommonMark where possible.
* [1204982](https://bugzilla.redhat.com/show_bug.cgi?id=1204982) - Documentation update for zanata.org/help + readthedocs
* [1211849](https://bugzilla.redhat.com/show_bug.cgi?id=1211849) - Project maintainer can change project/version slug
* [1082840](https://bugzilla.redhat.com/show_bug.cgi?id=1082840) - Project maintainer can delete a project or project version
* [1209669](https://bugzilla.redhat.com/show_bug.cgi?id=1209669) - New REST endpoint for editor suggestions.

-----------------------


## 3.6.3

<h5>Infrastructure Changes</h5>

Zanata now requires JBoss EAP 6.4.0.GA or later (recommended), or WildFly version 9.0.0.CR1 or later.

The WildFly modules for Hibernate and Mojarra have been updated, to 4.2.19.Final and 2.1.29-01 respectively.  The Zanata installer includes the updated modules.

The Zanata installer's configuration now enables "connection debugging" to prevent any potential JDBC connection leaks.

-----------------------

<h5>New Features</h5>
* Added Liquibase logging (as part of [1207575](https://bugzilla.redhat.com/show_bug.cgi?id=1207575))

-----------------------

<h5>Bugfixes</h5>
* [1207575](https://bugzilla.redhat.com/show_bug.cgi?id=1207575) - Zanata still creates MyISAM (not InnoDB) tables in some cases
* [1197955](https://bugzilla.redhat.com/show_bug.cgi?id=1197955) - [WildFly] IllegalStateException: UT000010: Session not found
* [[1197955]](https://bugzilla.redhat.com/show_bug.cgi?id=1223597) - Statistic on last page in document list view in Editor always loading

-----------------------

## 3.6.2

<h5>Bugfixes</h5>
* [1206018](https://bugzilla.redhat.com/show_bug.cgi?id=1206018) - RichFaces: Remote Command Execution via insufficient EL parameter sanitization

-----------------------

## 3.6.1

<h5>Bug fixes</h5>
* [1194543](https://bugzilla.redhat.com/show_bug.cgi?id=1194543) - Manual document re-upload makes previous translations fuzzy
* [1197902](https://bugzilla.redhat.com/show_bug.cgi?id=1197902) - Large translated document push times are inconsistent
* [1183412](https://bugzilla.redhat.com/show_bug.cgi?id=1183412) - Emails to administrators are sent in the current interface language
* [1202670](https://bugzilla.redhat.com/show_bug.cgi?id=1202670) - There should be visual clues to indicate active, readonly, and archived versions.
* [875965](https://bugzilla.redhat.com/show_bug.cgi?id=875965) - Enable visible white space in source
* [1205465](https://bugzilla.redhat.com/show_bug.cgi?id=1205465) - User emails are visible to non admin users in Language page
* [1205468](https://bugzilla.redhat.com/show_bug.cgi?id=1205468) - Sorting mechanism broken on Languages page
* [1205046](https://bugzilla.redhat.com/show_bug.cgi?id=1205046) - Key shortcuts are not all visible on a small window
* [1000273](https://bugzilla.redhat.com/show_bug.cgi?id=1000273) - Font in TM and font in Editor Not matching
* [1013928](https://bugzilla.redhat.com/show_bug.cgi?id=1013928) - Editor options panel cannot scroll on small screens


<h5>New Features</h5>
* [1172618](https://bugzilla.redhat.com/show_bug.cgi?id=1172618) - Allow anonymous pull from Zanata

----

## 3.6

<h5>New Editor (Alpha)</h5>

[1088137](https://bugzilla.redhat.com/show_bug.cgi?id=1088137) - Translation Editor: Alpha 1 Prototype

The editor prototype can be accessed via the **(Try the new alpha editor)** button at the top of the regular editor.  It showcases the look and feel, workflow and intended direction of Zanata.

As it is a _prototype_, there are bound to be some bugs and sub-optimal behaviours - any suggestions or reports can be forwarded to our [bug tracker](https://zanata.atlassian.net/).

* [1150373](https://bugzilla.redhat.com/show_bug.cgi?id=1150373) - Keyboard shortcuts
* [1172437](https://bugzilla.redhat.com/show_bug.cgi?id=1172437) - Add plurals to the new editor
* [1174071](https://bugzilla.redhat.com/show_bug.cgi?id=1174071) - [SPA editor] Save on Invalid entry should not cause NullPointerException

<h5>Infrastructure Changes</h5>

Zanata now requires JMS to be configured in standalone.xml in order to queue up some messages going out of the system. For instructions on how to do this, please [See Here](user-guide/system-admin/configuration/jms-messaging)

<h5>Drupal Plugin</h5>
* [1078009](https://bugzilla.redhat.com/show_bug.cgi?id=1078009) -  PROTOTYPE: Drupal plugin to push and pull Zanata translations
* [1148233](https://bugzilla.redhat.com/show_bug.cgi?id=1148233) -  RFE: Drupal plugin should split content into meaningful chunks
* [1150336](https://bugzilla.redhat.com/show_bug.cgi?id=1150336) -  RFE: Document Drupal plugin manual installation method

<h5>New Features</h5>
* [1044261](https://bugzilla.redhat.com/show_bug.cgi?id=1044261) - Drupal integration with Zanata

* [1127066](https://bugzilla.redhat.com/show_bug.cgi?id=1127066) - Copy Version button on project version listing
* [1162383](https://bugzilla.redhat.com/show_bug.cgi?id=1162383) - Updated pages in Administration section
* [1120457](https://bugzilla.redhat.com/show_bug.cgi?id=1120457) - Email notify the user when the language team permissions change
* [1139950](https://bugzilla.redhat.com/show_bug.cgi?id=1139950) - Flexible Translation file naming
* [1092193](https://bugzilla.redhat.com/show_bug.cgi?id=1092193) - Individual Translator Statistics
* [1127056](https://bugzilla.redhat.com/show_bug.cgi?id=1127056) - Migration Guide for community users
* [1122776](https://bugzilla.redhat.com/show_bug.cgi?id=1122776) - WebHooks callback API
* [1186951](https://bugzilla.redhat.com/show_bug.cgi?id=1186951) - Zanata Overlay module
* [1183994](https://bugzilla.redhat.com/show_bug.cgi?id=1183994) - RFE: Gather and display metrics detailing the number of words translated by a specific translator, for a specific project


<h5>Bug fixes</h5>
* [1132271](https://bugzilla.redhat.com/show_bug.cgi?id=1132271) - Access contact admin url without logging in will trigger an exception
* [1082448](https://bugzilla.redhat.com/show_bug.cgi?id=1082448) - Dashboard shows incorrect number of maintained projects
* [1069951](https://bugzilla.redhat.com/show_bug.cgi?id=1069951) - Empty string in adding a language causes a broken language to be added
* [1149968](https://bugzilla.redhat.com/show_bug.cgi?id=1149968) - Translation history shows last modifier as "Someone offline"
* [1154461](https://bugzilla.redhat.com/show_bug.cgi?id=1154461) - Admin user management list datascroller is broken
* [1160651](https://bugzilla.redhat.com/show_bug.cgi?id=1160651) - Regression: Admin server config save no longer shows success message
* [1166451](https://bugzilla.redhat.com/show_bug.cgi?id=1166451) - Normal user can access copy to new version action for non-maintained project
* [1172392](https://bugzilla.redhat.com/show_bug.cgi?id=1172392) - Project tab on dashboard does not show for users with no projects.
* [1174516](https://bugzilla.redhat.com/show_bug.cgi?id=1174516) - File mapping rules failed to be referred for project type podir push
* [1180988](https://bugzilla.redhat.com/show_bug.cgi?id=1180988) - Unable to add arbitrary language to Zanata in new admin page
* [1185134](https://bugzilla.redhat.com/show_bug.cgi?id=1185134) - Placeholder text in server config ToU field valid, but rejected
* [1185170](https://bugzilla.redhat.com/show_bug.cgi?id=1185170) - Create version in a project is always created as read only
* [1186084](https://bugzilla.redhat.com/show_bug.cgi?id=1186084) - WebUI is very slow if users cannot access Google
* [1186997](https://bugzilla.redhat.com/show_bug.cgi?id=1186997) - Introduction of hornetq-ra breaks the overlay installer
* [1192271](https://bugzilla.redhat.com/show_bug.cgi?id=1192271) - For gettext plural project, project-version statistics was inconsistent between language and document, sometime more than 100%
* [1193699](https://bugzilla.redhat.com/show_bug.cgi?id=1193699) - Bookmarked url (selected language or selected doc) in version page, bookmarked url selected language, selected project in version-group page not working

-----------------------

## 3.5

<h5>Infrastructure changes</h5>
* Now requires (i.e. is tested on) OpenJDK 7

<h5>New Features</h5>
* [1066694](https://bugzilla.redhat.com/show_bug.cgi?id=1066694) - As a project maintainer I would like to upload multiple source files simultaneously
* [1062835](https://bugzilla.redhat.com/show_bug.cgi?id=1062835) - SubRip Text (.srt) subtitle format support
* [1110048](https://bugzilla.redhat.com/show_bug.cgi?id=1110048) - Redesign account merge page
* [1110959](https://bugzilla.redhat.com/show_bug.cgi?id=1110959) - Add in more sorting options in version page
* [1110175](https://bugzilla.redhat.com/show_bug.cgi?id=1110175) - Add a JBoss SSO Login module
* [1110627](https://bugzilla.redhat.com/show_bug.cgi?id=1110627) - As a command line user I would like to be guided in setting up a project
* [1104015](https://bugzilla.redhat.com/show_bug.cgi?id=1104015) - Fork/copy from previous version with source and translation
* [1122363](https://bugzilla.redhat.com/show_bug.cgi?id=1122363) - Update glossary page view
* [1131300](https://bugzilla.redhat.com/show_bug.cgi?id=1131300) - Update on editor UI

<h5>Bug fixes</h5>
* [971652](https://bugzilla.redhat.com/show_bug.cgi?id=971652) - \[Document List\] Clicking column header "Complete" mistakenly sort by other column you sort
* [1060629](https://bugzilla.redhat.com/show_bug.cgi?id=1060629) - Manage Languages breadcrumb takes user to the wrong page
* [1094094](https://bugzilla.redhat.com/show_bug.cgi?id=1094094) - Copy Translations does not update the shown stats, if the language list is already loaded
* [1097470](https://bugzilla.redhat.com/show_bug.cgi?id=1097470) - When adding/removing maintainers in group, maintainer list doesn't update
* [1098394](https://bugzilla.redhat.com/show_bug.cgi?id=1098394) - No url validation on project homepage field
* [1098404](https://bugzilla.redhat.com/show_bug.cgi?id=1098404) - Project search resizes in the middle of clicking a result, preventing the click
* [1098407](https://bugzilla.redhat.com/show_bug.cgi?id=1098407) - Copy Translations box does not close if process halted via Process Manager
* [1099278](https://bugzilla.redhat.com/show_bug.cgi?id=1099278) - Changing email address produces invalid email
* [1099736](https://bugzilla.redhat.com/show_bug.cgi?id=1099736) - Increase cache retention for statistics
* [1102455](https://bugzilla.redhat.com/show_bug.cgi?id=1102455) - \[Search Field\] Failed to search the project by whole project name that contains spaces ' ' and hyphen '-'
* [1097552](https://bugzilla.redhat.com/show_bug.cgi?id=1097552) - Obsolete groups sometimes not visible to maintainer
* [1102488](https://bugzilla.redhat.com/show_bug.cgi?id=1102488) - \[zanata:stat\] Failed to return proper error message when getting stat for non-exists projects and versions
* [1101803](https://bugzilla.redhat.com/show_bug.cgi?id=1101803) - TMX clear function doesn't work from UI
* [1103547](https://bugzilla.redhat.com/show_bug.cgi?id=1103547) - Empty document statistic should show "No content" in version tabs
* [978618](https://bugzilla.redhat.com/show_bug.cgi?id=978618) - Accidental broken feature - admin can change usernames
* [1067288](https://bugzilla.redhat.com/show_bug.cgi?id=1067288) - Reduce size of zanata.war; exclude unused dependencies
* [1110599](https://bugzilla.redhat.com/show_bug.cgi?id=1110599) - Remove unused page in Zanata
* [1103940](https://bugzilla.redhat.com/show_bug.cgi?id=1103940) - Remove info level notification popup from the editor
* [1011310](https://bugzilla.redhat.com/show_bug.cgi?id=1011310) - Unhandled exception: Mail service is down
* [995904](https://bugzilla.redhat.com/show_bug.cgi?id=995904) - Unnecessary ellipsis on short TM source name in editor
* [994293](https://bugzilla.redhat.com/show_bug.cgi?id=994293) - Cancelling an upload causes a database lock exception
* [973509](https://bugzilla.redhat.com/show_bug.cgi?id=973509) - User not aware they can use other characters in Group ID
* [1112041](https://bugzilla.redhat.com/show_bug.cgi?id=1112041) - Upload feature should handle files that are deleted before the process begins nicely
* [993445](https://bugzilla.redhat.com/show_bug.cgi?id=993445) - User can successfully upload a txt file that doesn't exist
* [1130797](https://bugzilla.redhat.com/show_bug.cgi?id=1130797) - Cache document statistic and overflow to disk
* [1128954](https://bugzilla.redhat.com/show_bug.cgi?id=1128954) - Convoluted way of opening docs from groups
* [1120034](https://bugzilla.redhat.com/show_bug.cgi?id=1120034) - Pushing translations is too slow

-----------------------

## 3.4

<h5>New Features</h5>
* [882770](https://bugzilla.redhat.com/show_bug.cgi?id=882770) - RFE: Filter translation units by multiple fields in the editor
* [988202](https://bugzilla.redhat.com/show_bug.cgi?id=988202) - RFE: REST API rate limiting
* [1002378](https://bugzilla.redhat.com/show_bug.cgi?id=1002378) - RFE: Introduce a modular translation structure, and gwt generate the *Messages.properties files
* [1066701](https://bugzilla.redhat.com/show_bug.cgi?id=1066701) - RFE: As a Zanata user, I would like to be able to bookmark language and project selections in the groups page
  * Now is possible to bookmark a project version, language, or setting item for communication or later reference.
* [1066756](https://bugzilla.redhat.com/show_bug.cgi?id=1066756) - RFE: Merge user settings pages into dashboard
* [1066796](https://bugzilla.redhat.com/show_bug.cgi?id=1066796) - RFE: Implement new project page
* [1077439](https://bugzilla.redhat.com/show_bug.cgi?id=1077439) - RFE: Use lucene indexes to do Copy Trans.
* [1094100](https://bugzilla.redhat.com/show_bug.cgi?id=1094100) - RFE: As a user, I would like to be able to bookmark language and document selections on version page
* [1094106](https://bugzilla.redhat.com/show_bug.cgi?id=1094106) - RFE: As project maintainer, I would like to select copyTrans option before running it

<h5>Bug fixes</h5>
* [831479](https://bugzilla.redhat.com/show_bug.cgi?id=831479) - Bug 831479 - 500 internal error when REST client specifies invalid extensions
* [981085](https://bugzilla.redhat.com/show_bug.cgi?id=981085) - User not aware they can use underscores in username
* [1025645](https://bugzilla.redhat.com/show_bug.cgi?id=1025645) - Both GPL and LGPL license files are required for LGPLv2+ project
* [1033375](https://bugzilla.redhat.com/show_bug.cgi?id=1033375) - Copy and Paste does not work when typing Italian in msgstr
* [1043720](https://bugzilla.redhat.com/show_bug.cgi?id=1043720) - The project search field failed to found existing project using the project name
* [1062508](https://bugzilla.redhat.com/show_bug.cgi?id=1062508) - Spell check changes are not saved after replacement
* [1065790](https://bugzilla.redhat.com/show_bug.cgi?id=1065790) - Admin manage search no longer shows time estimates
* [1080770](https://bugzilla.redhat.com/show_bug.cgi?id=1080770) - Empty group "Add Project" button on languages tab doesn't work
* [1086036](https://bugzilla.redhat.com/show_bug.cgi?id=1086036) - Project / version language listing and inheritance issue
* [1088651](https://bugzilla.redhat.com/show_bug.cgi?id=1088651) - New About tab does not handle existing project Seam text
* [1088737](https://bugzilla.redhat.com/show_bug.cgi?id=1088737) - Project type for a version is null after creation if the project type setting is not touched
* [1094071](https://bugzilla.redhat.com/show_bug.cgi?id=1094071) - Copy Translations information not correct
* [1094090](https://bugzilla.redhat.com/show_bug.cgi?id=1094090) - TMX import/export blocked by api not providing user key
* [1096564](https://bugzilla.redhat.com/show_bug.cgi?id=1096564) - Entering garbage at the end of a projects url breaks navigation
* [1097940](https://bugzilla.redhat.com/show_bug.cgi?id=1097940) - New password field should have show/hide toggle
* [1098003](https://bugzilla.redhat.com/show_bug.cgi?id=1098003) - Missing string for group request email notification sent
* [1098371](https://bugzilla.redhat.com/show_bug.cgi?id=1098371) - Sort options in language and document lists on the version page do not take effect until a search is performed on the list
* [1098924](https://bugzilla.redhat.com/show_bug.cgi?id=1098924) - Copy Translations copies translations that should not be copied
* [1099400](https://bugzilla.redhat.com/show_bug.cgi?id=1099400) - Failed to upload translation via JSF
* [1100079](https://bugzilla.redhat.com/show_bug.cgi?id=1100079) - Activity containing tags causes a broken dashboard
* [1100092](https://bugzilla.redhat.com/show_bug.cgi?id=1100092) - Filter translation units by multiple fields in the editor should use ISO 8601 date format
* [1100131](https://bugzilla.redhat.com/show_bug.cgi?id=1100131) - \[webTran\] filter translation by last modified date returns wrong result
* [1102964](https://bugzilla.redhat.com/show_bug.cgi?id=1102964) - CopyTrans takes excessively long hours to complete copying translations
* [1103930](https://bugzilla.redhat.com/show_bug.cgi?id=1103930) - Noticeable delay on right column when selection are made on left column (ui design)
* [1103940](https://bugzilla.redhat.com/show_bug.cgi?id=1103940) - Remove info level notification popup from the editor
* [1103947](https://bugzilla.redhat.com/show_bug.cgi?id=1103947) - \[Translation Editor\] Dialog "Invalid translation" failed to obtain input focus.
* [1107882](https://bugzilla.redhat.com/show_bug.cgi?id=1107882) - translate.zanata.org admin manage users screen can not be loaded
* [1109611](https://bugzilla.redhat.com/show_bug.cgi?id=1109611) - Version drop down with quick actions not shown on Project page
* [1109653](https://bugzilla.redhat.com/show_bug.cgi?id=1109653) - \[Project Version\] Failed to load language list for source file name that contains space " "
* [1111449](https://bugzilla.redhat.com/show_bug.cgi?id=1111449) - Hold active tasks in a map, but cache finished tasks briefly

-----------------------

## 3.3.2

<h5>Infrastructure changes</h5>

* Now requires (i.e. is tested on) [JBoss EAP](http://www.jboss.org/products/eap) 6.2.0 instead of 6.1.1

<h5>New Features</h5>

* [978072](https://bugzilla.redhat.com/show_bug.cgi?id=978072) - RFE: support roff as an input/output format
    * This feature is implemented on the client side only with [1038449 - command hook](https://bugzilla.redhat.com/show_bug.cgi?id=1038449). Users who wish to push .roff file can use a command hook to invoke external tool (po4a) before push to convert .roff into .pot. Invoke po4a again after pull to convert translated .po into .roff.

* [1036435](https://bugzilla.redhat.com/show_bug.cgi?id=1036435) - RFE: Upgrade to Liquibase 3.x
* [980670](https://bugzilla.redhat.com/show_bug.cgi?id=980670) - [RFE] Add HTML as an input method to be translated
    * .html and .htm files are now supported in Zanata for translation.

* [1067253](https://bugzilla.redhat.com/show_bug.cgi?id=1067253) - RFE:/Tech Debt - Propagate translation done by upload and copyTrans to editor
    * Prior to this implementation, editor will not receive translation updates done by CopyTrans or REST, i.e. upload translation file though web UI or push from client. Now translation done by any of the above will be broadcast to any open editors. This includes latest translation and statistics.

* [1002378](https://bugzilla.redhat.com/show_bug.cgi?id=1002378) - RFE: Introduce a modular translation structure, and gwt generate the *Messages.properties files
    * Now Zanata editor is ready to be translated. See [[Localize Zanata]] for detail.

<h5>Bug fixes</h5>
* [981071](https://bugzilla.redhat.com/show_bug.cgi?id=981071) - Register account still available when logged in
* [995324](https://bugzilla.redhat.com/show_bug.cgi?id=995324) - "Agree to the Terms of Use" should be displayed looks relevant to users that sign up with OpenId
* [1023227](https://bugzilla.redhat.com/show_bug.cgi?id=1023227) - Add language member request email contains string jsf.email.joinrequest.RoleRequested
* [1035057](https://bugzilla.redhat.com/show_bug.cgi?id=1035057) - Group "Add Language" field should be limited to something sensible
* [1037925](https://bugzilla.redhat.com/show_bug.cgi?id=1037925) - Search Projects field not character limited
* [1039776](https://bugzilla.redhat.com/show_bug.cgi?id=1039776) - Email template link to zanata log broken
* [1039810](https://bugzilla.redhat.com/show_bug.cgi?id=1039810) - Cancel contact email causes exception
* [1049643](https://bugzilla.redhat.com/show_bug.cgi?id=1049643) - Using the project search field breaks the drop down main menu
* [1060627](https://bugzilla.redhat.com/show_bug.cgi?id=1060627) - [Regression] Drop down navmenu does not work in the editor
* [1060959](https://bugzilla.redhat.com/show_bug.cgi?id=1060959) - Use of "alternately" instead of "alternatively" in confirmation emails
* [1060970](https://bugzilla.redhat.com/show_bug.cgi?id=1060970) - Project-version information gathered for group join request not delivered
* [1060973](https://bugzilla.redhat.com/show_bug.cgi?id=1060973) - Deselecting the project version from a group add request results a non-error notification
* [1060987](https://bugzilla.redhat.com/show_bug.cgi?id=1060987) - No success/failure response for requesting add project to group from the group page
* [1062011](https://bugzilla.redhat.com/show_bug.cgi?id=1062011) - Overall Statistics show incorrect number of translators.
* [1063118](https://bugzilla.redhat.com/show_bug.cgi?id=1063118) - "Sort" drop down in group page is not correct
* [1064628](https://bugzilla.redhat.com/show_bug.cgi?id=1064628) - In Editor's Document list View, statistics are not updated immediately
* [1064737](https://bugzilla.redhat.com/show_bug.cgi?id=1064737) - Statistics on locale documents page are incorrect (inconsistent with project version and editor)
* [1065120](https://bugzilla.redhat.com/show_bug.cgi?id=1065120) - [Project Version JSF Document List View] Estimated work hours should stay the same by toggling between "By Message" and "By Words"
* [1067266](https://bugzilla.redhat.com/show_bug.cgi?id=1067266) - [Regression] CopyTrans via web UI causes an exception
* [1054524](https://bugzilla.redhat.com/show_bug.cgi?id=1054524) - Users api key is accessible by anyone
* [1056849](https://bugzilla.redhat.com/show_bug.cgi?id=1056849) - Incorrect group l10n statistics due to caching missing out update(s)
* [1059483](https://bugzilla.redhat.com/show_bug.cgi?id=1059483) - Cannot log into kerberos
* [1060598](https://bugzilla.redhat.com/show_bug.cgi?id=1060598) - [Regression] Obsolete projects are searchable, but not accessible (exception occurs)
* [1064106](https://bugzilla.redhat.com/show_bug.cgi?id=1064106) - Copy Trans times out with large enough documents
* [1065806](https://bugzilla.redhat.com/show_bug.cgi?id=1065806) - [Project Version JSF Language List View] After toggle the unit of status, spinner failed to be removed after statistics are updated
* [1060628](https://bugzilla.redhat.com/show_bug.cgi?id=1060628) - Admin manage search page has an empty "Current Progress" section
* [1013419](https://bugzilla.redhat.com/show_bug.cgi?id=1013419) - FAQ missing on translate.zanata.org
* [1056866](https://bugzilla.redhat.com/show_bug.cgi?id=1056866) - Error message should be shown when uploading unsupported Open Document Format (e.g. fodt)
* [1057432](https://bugzilla.redhat.com/show_bug.cgi?id=1057432) - No indication of where HTML fits in the project types
* [968619](https://bugzilla.redhat.com/show_bug.cgi?id=968619) - Editor: Difficulty in placing cursor at desired point and selecting exact part of text
* [1002792](https://bugzilla.redhat.com/show_bug.cgi?id=1002792) - Unhandled exception: Uploading an invalid .pot will result in WebApplicationException
* [1012502](https://bugzilla.redhat.com/show_bug.cgi?id=1012502) - server should never store fuzzy flag against a source document's textflows
* [1037932](https://bugzilla.redhat.com/show_bug.cgi?id=1037932) - Unhandled exception: Add language field allows more character than the database does (255)
* [1037933](https://bugzilla.redhat.com/show_bug.cgi?id=1037933) - Unhandled exception: Add language with a string too large can cause a lock exception on save
* [1043330](https://bugzilla.redhat.com/show_bug.cgi?id=1043330) - Existing OpenId user cannot save any setting from the Edit profile view
* [1055790](https://bugzilla.redhat.com/show_bug.cgi?id=1055790) - Unhelpful error code returned for incorrect html type
* [1056308](https://bugzilla.redhat.com/show_bug.cgi?id=1056308) - User edit profile page missing field validation for empty email address
* [1060621](https://bugzilla.redhat.com/show_bug.cgi?id=1060621) - [Regression] Validation warnings panel not displayed
* [1044768](https://bugzilla.redhat.com/show_bug.cgi?id=1044768) - Zanata does not pull the latest changes in translation due to unchanged ETags
* [1063112](https://bugzilla.redhat.com/show_bug.cgi?id=1063112) - Client push in dryRun mode should not invoke CopyTrans
* [1069428](https://bugzilla.redhat.com/show_bug.cgi?id=1069428) - Various concurrency problems due to unsafe Seam injections

-----------------------

## 3.0.0
<h5>New Features</h5>

* [980659](https://bugzilla.redhat.com/show_bug.cgi?id=980659) - TMX import/export
    * Imported TMX shown in translation memory search results
    * Allow users to export translations to TMX (from Project/Version pages)
    * Allow admins to export **all** project translations to TMX (from Projects page)
    * Allow admins to import and export TMX translation memories (from Admin pages)

* [953734](https://bugzilla.redhat.com/show_bug.cgi?id=953734) - Translation review/approval
    * Coordinators can assign reviewers for their languages
    * Project maintainers can require review for translations in their projects

* [979285](https://bugzilla.redhat.com/show_bug.cgi?id=979285) - Implement virus scanning using ClamAV (clamdscan)
* [978666](https://bugzilla.redhat.com/show_bug.cgi?id=978666) - Translators and reviewers can add comments to translations
* [844819](https://bugzilla.redhat.com/show_bug.cgi?id=844819) - New visual style for Zanata
* [1066756](https://bugzilla.redhat.com/show_bug.cgi?id=1066756) - Add user dashboard
* [981064](https://bugzilla.redhat.com/show_bug.cgi?id=981064) - Recent translation/review activity
* Upgrade platform to JBoss EAP 6.1
* Add descriptions on project type selectors
* Allow adapter parameters to be set on source document upload
* Editor improvements
* Add attention key shortcut: Alt+X
* Add attention shortcut to copy from source: Alt+X,G
* File upload
* Move raw document storage to file system

-----------------------

## 2.3.2

* [958350](https://bugzilla.redhat.com/show_bug.cgi?id=958350) - Concurrent save on different row causes incorrect validation warnings in current row
* [959060](https://bugzilla.redhat.com/show_bug.cgi?id=959060) - Generated Zanata config file contains invalid project type
* [961163](https://bugzilla.redhat.com/show_bug.cgi?id=961163) - shift-w and g erroneously triggers Copy from Source
* [959115](https://bugzilla.redhat.com/show_bug.cgi?id=959115) - Database connection pool leaks under load

-----------------------

## 2.3.1
<h5>Bug fixes</h5>

* [953195](https://bugzilla.redhat.com/show_bug.cgi?id=953195) - HQL query exception while trying to filter strings
* Prevent incorrect validation warnings with concurrent edits
* Search result back to editor causes multiple code mirror focus
* Support message bookmark

-----------------------

## 2.3.0

* [908548](https://bugzilla.redhat.com/show_bug.cgi?id=908548) - Long document names cause layout issues in Doc page
* [786630](https://bugzilla.redhat.com/show_bug.cgi?id=786630) - Shortcut Alt+G causes editor to lose focus
* [870876](https://bugzilla.redhat.com/show_bug.cgi?id=870876) - PO download for non-PO projects cannot be uploaded
* [846314](https://bugzilla.redhat.com/show_bug.cgi?id=846314) - Show validation state in doc list and link to error-filter view in editor
* [844553](https://bugzilla.redhat.com/show_bug.cgi?id=844553) - Notification of an entry should have a link that go to the entry
* [727826](https://bugzilla.redhat.com/show_bug.cgi?id=727826) - Order Projects alphabetically
* [917911](https://bugzilla.redhat.com/show_bug.cgi?id=917911) - Keep "Validation Warnings: n" displayed even when moving focus to different pages
* [910637](https://bugzilla.redhat.com/show_bug.cgi?id=910637) - Keep "Validation Warnings: n" displayed even when moving focus to different entry
* [767055](https://bugzilla.redhat.com/show_bug.cgi?id=767055) - Error when pull as XLIFF file format: Underlying stream encoding 'ASCII' and input parameter for writeStartDocument() method 'utf-8' do not match
* [953361](https://bugzilla.redhat.com/show_bug.cgi?id=953361) - Source document name search triggers delete confirmation
* [874335](https://bugzilla.redhat.com/show_bug.cgi?id=874335) - Allow admins to see the email addresses of project maintainers
* [950806](https://bugzilla.redhat.com/show_bug.cgi?id=950806) - Notification links disappear from list when detail is viewed
* [947832](https://bugzilla.redhat.com/show_bug.cgi?id=947832) - Empty translation page when pushing next
* [923461](https://bugzilla.redhat.com/show_bug.cgi?id=923461) - Update document list view and link to the violated entries after project wide validation
* [910183](https://bugzilla.redhat.com/show_bug.cgi?id=910183) - Search in Document List does not show when on page 2+ of Document List
* [854087](https://bugzilla.redhat.com/show_bug.cgi?id=854087) - report which locales have recent changes

-----------------------

## 2.2.2

* [917895](https://bugzilla.redhat.com/show_bug.cgi?id=917895) - Validation rules should be enabled by default
* [917897](https://bugzilla.redhat.com/show_bug.cgi?id=917897) - AlreadyClosedException when new document uploaded and translated
* [807100](https://bugzilla.redhat.com/show_bug.cgi?id=807100) - Removing admin role doesn't take effect for Kerberos authentication

-----------------------

## 2.2.1

* [915130](https://bugzilla.redhat.com/show_bug.cgi?id=915130) - Unexpected error when clicking "resend activation email" or "update email address"
* [916812](https://bugzilla.redhat.com/show_bug.cgi?id=916812) - Activation Key should update after user click "Resend activation email" and "Change email"

-----------------------

## 2.2.0

* [895280](https://bugzilla.redhat.com/show_bug.cgi?id=895280) - Persist project type on server
* [893811](https://bugzilla.redhat.com/show_bug.cgi?id=893811) -  Old registration activation link should expire after a given period
* [750104](https://bugzilla.redhat.com/show_bug.cgi?id=750104) - Old email validation links for email change should expire after a given period
* [913373](https://bugzilla.redhat.com/show_bug.cgi?id=913373) - Ctrl-Enter not moving to next trans unit if there are no changes
* [908563](https://bugzilla.redhat.com/show_bug.cgi?id=908563) - Html Xml tag validation will produce exception in certain case
* [912583](https://bugzilla.redhat.com/show_bug.cgi?id=912583) - Change project type 'raw' to be 'file'
* [910216](https://bugzilla.redhat.com/show_bug.cgi?id=910216) - Statistics API returns word level statistics when only message level statistics are requested
* [910212](https://bugzilla.redhat.com/show_bug.cgi?id=910212) - Ability to resume push/pull from a specified document
* [903470](https://bugzilla.redhat.com/show_bug.cgi?id=903470) - Allow java clients to send and receive source control URLs for projects
* [896356](https://bugzilla.redhat.com/show_bug.cgi?id=896356) - Need to specify the size of the stream when sending a file (or part thereof)
* [896299](https://bugzilla.redhat.com/show_bug.cgi?id=896299) - store and display source control URL
* [895295](https://bugzilla.redhat.com/show_bug.cgi?id=895295) - Validator to warn of inconsistent number of lines
* [913745](https://bugzilla.redhat.com/show_bug.cgi?id=913745) - Zip File download does not work
* [913331](https://bugzilla.redhat.com/show_bug.cgi?id=913331) - "Contact Team Coordinator" return unexpected error
* [913310](https://bugzilla.redhat.com/show_bug.cgi?id=913310) - Value in zanata.properties does not shows up in server configuration page
* [912590](https://bugzilla.redhat.com/show_bug.cgi?id=912590) - Project maintainer should be able to "edit page code"
* [909032](https://bugzilla.redhat.com/show_bug.cgi?id=909032) - Project version's project type should default to that of the project
* [909026](https://bugzilla.redhat.com/show_bug.cgi?id=909026) - Unexpected error when trying to download config file when project-type not set on version
* [903926](https://bugzilla.redhat.com/show_bug.cgi?id=903926) - Project maintainer should be able to define and save validations rules per project/document
* [903477](https://bugzilla.redhat.com/show_bug.cgi?id=903477) - Workspace document list view should have same features as JSF document list view
* [903026](https://bugzilla.redhat.com/show_bug.cgi?id=903026) - Display Last Translator and Last Modified column in the document list

-----------------------

## 2.1.3

* [896332](https://bugzilla.redhat.com/show_bug.cgi?id=896332) - CopyTrans should use the most recent matching translation

-----------------------

## 2.1.1

* [894909](https://bugzilla.redhat.com/show_bug.cgi?id=894909) - Kerberos user unable to log in properly
* [888090](https://bugzilla.redhat.com/show_bug.cgi?id=888090) - Implement REST ETag mechanism for certain GET operations

-----------------------

## 2.1.0

* [844550](https://bugzilla.redhat.com/show_bug.cgi?id=844550) - Provide sort by option on branch stats page
* [874367](https://bugzilla.redhat.com/show_bug.cgi?id=874367) - Editor should warn before saving a Fuzzy translation as Approved from a keyboard shortcut
* [877223](https://bugzilla.redhat.com/show_bug.cgi?id=877223) - Add "clear" button to search field in workspace
* [878275](https://bugzilla.redhat.com/show_bug.cgi?id=878275) - Breadcrumb navigation in workspace should separate project version and locale
* [880436](https://bugzilla.redhat.com/show_bug.cgi?id=880436) - Plain text area editor doesn't get autosize correctly with long string
* [882739](https://bugzilla.redhat.com/show_bug.cgi?id=882739) - Tooltips on paging buttons (editor) shows shortcut keys which doesn't apply
* [892816](https://bugzilla.redhat.com/show_bug.cgi?id=892816) - Recently removed project maintainer retains access to project maintainer actions
* [874374](https://bugzilla.redhat.com/show_bug.cgi?id=874374) - Make translation editor options persistent
* [880894](https://bugzilla.redhat.com/show_bug.cgi?id=880894) - Externalize Email Server configuration
* [881549](https://bugzilla.redhat.com/show_bug.cgi?id=881549) - Allow admins to change account user names
* [884335](https://bugzilla.redhat.com/show_bug.cgi?id=884335) - Add Translation Memory Cache for filter query
* [891485](https://bugzilla.redhat.com/show_bug.cgi?id=891485) - Removing a locale member causes a RecordNotFound error
* [864280](https://bugzilla.redhat.com/show_bug.cgi?id=864280) - upload/download raw file types with the Maven plugin
* [876012](https://bugzilla.redhat.com/show_bug.cgi?id=876012) - The Content-Type of Download as po link is application/octet-stream, but should be text/plain
* [881962](https://bugzilla.redhat.com/show_bug.cgi?id=881962) - Project-wide Search and replace starts by Enter key before ready
* [887052](https://bugzilla.redhat.com/show_bug.cgi?id=887052) - Source and Target search in editor fails when the search term includes an apostrophe (')
* [888150](https://bugzilla.redhat.com/show_bug.cgi?id=888150) - Case sensitive search should return case sensitive results
* [877228](https://bugzilla.redhat.com/show_bug.cgi?id=877228) - Clearing the search field in workspace should keep position at last selected message
* [880444](https://bugzilla.redhat.com/show_bug.cgi?id=880444) - enable spell check in code mirror editor for Firefox
* [880879](https://bugzilla.redhat.com/show_bug.cgi?id=880879) - Undo button causing repeated save failures and other weirdness
* [884402](https://bugzilla.redhat.com/show_bug.cgi?id=884402) - Entry should NOT move unless it is absolutely needed
* [884502](https://bugzilla.redhat.com/show_bug.cgi?id=884502) - navigation breaks in filter mode after saved status not included in filter view
* [887717](https://bugzilla.redhat.com/show_bug.cgi?id=887717) - enable 'Enter' key saves immediately will make pager input dysfunctional
* [887718](https://bugzilla.redhat.com/show_bug.cgi?id=887718) - Too slow to load the last pages of a big document with Firefox
* [888096](https://bugzilla.redhat.com/show_bug.cgi?id=888096) - project become read only with editor options panel open will still allow user to change editor options
* [888592](https://bugzilla.redhat.com/show_bug.cgi?id=888592) - Options to customize translation editor display
* [889411](https://bugzilla.redhat.com/show_bug.cgi?id=889411) - Red border indicating failed validation shows on strings without validation warning/error
* [891458](https://bugzilla.redhat.com/show_bug.cgi?id=891458) - Document List search returning incorrect results
* [885934](https://bugzilla.redhat.com/show_bug.cgi?id=885934) - option to avoid encoding tab as \t
* [803923](https://bugzilla.redhat.com/show_bug.cgi?id=803923) - email should be able to corrected during register validation
* [829565](https://bugzilla.redhat.com/show_bug.cgi?id=829565) - Kerberos activation link in email gets 404 page not found
* [872039](https://bugzilla.redhat.com/show_bug.cgi?id=872039) - Escaping with single-quote (a.k.a. Apostrophes ') character in MessageFormat strings can cause confusing validation warnings
* [886711](https://bugzilla.redhat.com/show_bug.cgi?id=886711) - Error when using pull for project type raw when the document name does not include a type extension
* [831056](https://bugzilla.redhat.com/show_bug.cgi?id=831056) - Option for highlight only the search terms
* [785046](https://bugzilla.redhat.com/show_bug.cgi?id=785046) - Limit source string length in properties file
* [846643](https://bugzilla.redhat.com/show_bug.cgi?id=846643) - Shorten the navigation sequence to open a document in the Editor
* [884386](https://bugzilla.redhat.com/show_bug.cgi?id=884386) - Email validation link should be invalid after user validate the email, or user request another validation

-----------------------

## 2.0.3
<h5>New Features</h5>

* Allow admin to add extra locales by typing in the BCP-47 locale code.
* TM Merge reports what it did
* Allow choice of editor page size
* Support txt, dtd and open document format (REST & web interface)
* Editor option to disable CodeMirror (to enable browser spell-check)
* Detect loss of connection to server
* Fix for problem creating users with Kerberos
* Allow Project Maintainers to Delete a Source Document

[<h5>Bug fixes | Bugzilla</h5>](https://bugzilla.redhat.com/buglist.cgi?j_top=OR&f1=cf_fixed_in&o1=substring&classification=Community&o2=substring&query_format=advanced&f2=cf_fixed_in&bug_status=VERIFIED&bug_status=RELEASE_PENDING&bug_status=POST&bug_status=CLOSED&v1=2.0.3&product=Zanata)

-----------------------

## 2.0.2
* Bug fixes for document search/navigation


-----------------------

## 2.0.1
* Update jboss-el to avoid bad artifact in repository

-----------------------

## 2.0.0
<h5>New Features</h5>

* UI redesign
* Performance: async push service to avoid timeouts when pushing source/target
* Performance: improve performance when loading large documents
* Allow user to save work when concurrent edit occurs
* Include last translator information in TM info box
* Web analytics (Piwik integration)
* Navigation breadcrumbs
* Bugzilla link in UI
* Get Stats about Translation Documents via REST
* Remove blinking notification in editor
* Configurable page size
* Advanced glossary features
* Open ID Authentication
* Admin role assignment configuration for authentication types
* Highlight tags in editor fields (CodeMirror for editor)
* Translation editor rewrite
* Project-level default Copy Trans options
* Red bars for translations with validation warnings should stay in red when moving to the next row
* Option to show word or message based statistics
* Visible whitespace in editor
* View history of translations for a text flow

[<h5>Bug fixes | Bugzilla</h5>](https://bugzilla.redhat.com/buglist.cgi?j_top=OR&f1=cf_fixed_in&o1=substring&classification=Community&o2=substring&query_format=advanced&f2=cf_fixed_in&bug_status=CLOSED&v1=1.8.0&v2=2.0.0&product=Zanata)

-----------------------

## 1.7.3
[<h5>Bug fixes | Bugzilla</h5>](https://bugzilla.redhat.com/buglist.cgi?f1=cf_fixed_in&o1=substring&classification=Community&query_format=advanced&bug_status=CLOSED&v1=1.7.3&product=Zanata)

-----------------------

## 1.7.2
[<h5>Bug fixes | Bugzilla</h5>](https://bugzilla.redhat.com/buglist.cgi?classification=Community&target_release=1.7.2&query_format=advanced&bug_status=CLOSED&product=Zanata)

-----------------------

## 1.7.1
[<h5>Bug fixes | Bugzilla</h5>](https://bugzilla.redhat.com/buglist.cgi?classification=Community&target_release=1.7.1&query_format=advanced&bug_status=CLOSED&product=Zanata)

-----------------------

## 1.7.0
<h5>New Features</h5>

* UI Improvements
* Don't enforce locales for source documents
* On-Demand copy trans
* Email log appender
* Centralise management of key shortcuts in Zanata
* Improvements to reindexing (processing in small batches, index classes separately)
* Editor validation for XML entities
* Undo button for saved translations
* Translation Memory merge in editor
* Add support for positional strings in printf validator
* Translation Memory now uses word-based indexing

[<h5>Bug fixes | Bugzilla</h5>](https://bugzilla.redhat.com/buglist.cgi?classification=Community&target_release=1.6.2&target_release=1.7&query_format=advanced&bug_status=CLOSED&product=Zanata)

-----------------------

## 1.6.1
* Allow Zanata to add locales for which plural form is not known

[<h5>Bug fixes | Bugzilla</h5>](https://bugzilla.redhat.com/buglist.cgi?classification=Community&target_release=1.6.1&query_format=advanced&bug_status=CLOSED&product=Zanata)

-----------------------

## 1.6.0
<h5>New Features</h5>

* UI Improvements
* Allow Project Maintainers to edit all language files
* Glossary suggestions
* Add the ability to specify custom locales that are not enabled by default
* Upgrade Liquibase to version 2.0
* Project grouping
* Support plural forms
* Offline translation feature via web UI
* Allow translators to push translations using Maven client
* Indicators for simultaneous edits
* Java style variable validations in translation editor
* "Create Project" for non-administrator users
* Display page context in window title
* Ability to monitor Zanata server statistics (JavaMelody)
* Overview for available keyboard shortcuts in web editor

[<h5>Bug fixes</h5>](https://bugzilla.redhat.com/buglist.cgi?classification=Community&target_release=1.6&target_release=1.6-alpha-1&target_release=1.6-beta-1&query_format=advanced&bug_status=CLOSED&product=Zanata)

-----------------------

## 1.5.0
<h5>New Features</h5>

* [757621](https://bugzilla.redhat.com/show_bug.cgi?id=757621) - Allow bookmarking of selected document, document list filter and current view
* [758587](https://bugzilla.redhat.com/show_bug.cgi?id=758587) - Add workspace query string parameters for generating a custom doclist with a custom title.
    * e.g. &title=Custom%20title&doc=full/path/of/first/doc&doc=full/path/of/second/doc

* [755759](https://bugzilla.redhat.com/show_bug.cgi?id=755759) - Allow readonly access to retired project/project iteration
* [773459](https://bugzilla.redhat.com/show_bug.cgi?id=773459) - Implement filter messages in the editor by translation status
* [768802](https://bugzilla.redhat.com/show_bug.cgi?id=768802) - Newline validation on leading and trailing string
* [769471](https://bugzilla.redhat.com/show_bug.cgi?id=769471) - Variables to be checked for consistency
* [756235](https://bugzilla.redhat.com/show_bug.cgi?id=756235) - XML and HTML tags to be checked for completeness
* Redesign of color scheme translation editor workspace layout
* Project/project iteration status changes: ACTIVE, READONLY, and OBSOLETE
* Project list filtering based on status
* Overall statistics page for Admin
* Add file download page with the option to download a single PO file, or a zip with a project iteration's files for one locale
* Translation memory results now have highlighted differences
* Activate entity caching
* Maven client option to create 'skeleton' PO files when no translations are present
* Maven client option to log detailed client-server message information
* Generate Zanata Rest API documentation
* Add automated compatibility tests with previous versions of the Zanata java client classes
* Redirect to previous page after sign in
* Several UI updates and changes

<h5>Bug fixes</h5>

* [785034](https://bugzilla.redhat.com/show_bug.cgi?id=785034) - Rapid key navigation causes backlog of TM queries
* [750956](https://bugzilla.redhat.com/show_bug.cgi?id=750956) - Long strings slow down the operation
* [756292](https://bugzilla.redhat.com/show_bug.cgi?id=756292) - "Participants" information is incorrect
* [759337](https://bugzilla.redhat.com/show_bug.cgi?id=759337) - Translation editor: Long word in source cell invades the editor cell
* [746899](https://bugzilla.redhat.com/show_bug.cgi?id=746899) - On push operations, copyTrans runs too slowly
* [719176](https://bugzilla.redhat.com/show_bug.cgi?id=719176) - Edit profile: "duplicate email" is shown even if user press save without changing email
* [690669](https://bugzilla.redhat.com/show_bug.cgi?id=690669) - Translation editor table shows changes which failed to save

-----------------------

## 1.4.5.2
 * Fix handling of fuzzy entries when saving Properties files

-----------------------

## 1.4.5.1
 * [795597](https://bugzilla.redhat.com/show_bug.cgi?id=795597) - Fix regression with Unicode encoding for ordinary (Latin-1) .properties files

-----------------------

## 1.4.5
 * [742872](https://bugzilla.redhat.com/show_bug.cgi?id=742872) - Add support for Maven modules:
 * [760431](https://bugzilla.redhat.com/show_bug.cgi?id=760431) - Fix bug: Moving to a new page does not refresh the translation textboxes (ghost translations)

-----------------------

## 1.4.4
* [747836](https://bugzilla.redhat.com/show_bug.cgi?id=747836) - Ensure final reindex batch is properly flushed
* [760390](https://bugzilla.redhat.com/show_bug.cgi?id=760390) - Support UTF-8 Properties files, handle empty properties
* [759994](https://bugzilla.redhat.com/show_bug.cgi?id=759994) - Fix bug: Editor table stops working after 'Source and Target' search returns no results
* Add dryRun option for Maven goals 'push' and 'pull'

-----------------------

## 1.4.3
<h5>New Features</h5>

* [750690](https://bugzilla.redhat.com/show_bug.cgi?id=750690) - Show message context in editor info panel
* [727716](https://bugzilla.redhat.com/show_bug.cgi?id=727716) - Add failsafe editor in case of Seam Text problems
* [730189](https://bugzilla.redhat.com/show_bug.cgi?id=730189) - Change string similarity algorithm so that only identical strings (not substrings) can get 100%
* [747836](https://bugzilla.redhat.com/show_bug.cgi?id=747836) - Show progress during re-index operations; avoid timeout for large databases
* Update gwteventservice to 1.2.0-RC1
* Modify email templates to include server URL

<h5>Bug fixes</h5>

* [754637](https://bugzilla.redhat.com/show_bug.cgi?id=754637) - 'J' and 'K' navigation keys trigger when entering text in the TM search box
* [756293](https://bugzilla.redhat.com/show_bug.cgi?id=756293) - Not able to work in parallel on the same workbench
* [751264](https://bugzilla.redhat.com/show_bug.cgi?id=751264) - Fix problems with editor table when searching or switching pages

-----------------------

## 1.4.2
* [742083](https://bugzilla.redhat.com/show_bug.cgi?id=742083) - Language team coordinator
* [742854](https://bugzilla.redhat.com/show_bug.cgi?id=742854) - Contact server admins
* [743783](https://bugzilla.redhat.com/show_bug.cgi?id=743783) - First/last entry button
* [744114](https://bugzilla.redhat.com/show_bug.cgi?id=744114) - Load project pages faster
* [744671](https://bugzilla.redhat.com/show_bug.cgi?id=744671) - Option for Enter to save translation
* [746859](https://bugzilla.redhat.com/show_bug.cgi?id=746859) - Sort projects by name, not ID
* [740122](https://bugzilla.redhat.com/show_bug.cgi?id=740122) - Make newlines visible to reduce newline mismatch errors in translations
* [740191](https://bugzilla.redhat.com/show_bug.cgi?id=740191) - Improve shortcut keys
* [746870](https://bugzilla.redhat.com/show_bug.cgi?id=746870) - Save as Fuzzy now leaves the cell editor open
* [743134](https://bugzilla.redhat.com/show_bug.cgi?id=743134) - Modal navigation: next fuzzy, untranslated, fuzzy or untranslated
* Rearrange various UI elements to be more logical (profile page, document stats, project search field)
* Users now have to ask before joining a language team
* Coordinator can add and remove team members
* Contact coordinators
* Fix tab order: editor cell -> Save as Approved -> Save as Fuzzy -> Cancel

-----------------------

## 1.4.1
* [741523](https://bugzilla.redhat.com/show_bug.cgi?id=741523) - Fixed: % completed should be calculated with words, not messages
* [724867](https://bugzilla.redhat.com/show_bug.cgi?id=724867) - Fixed: Selecting Administration submenu items does not always highlight the parent menu
* [742111](https://bugzilla.redhat.com/show_bug.cgi?id=742111) - Fixed: Change of tile to list view on Language page, make project list sortable
* [743179](https://bugzilla.redhat.com/show_bug.cgi?id=743179) - Performance fix for projects with 1000+ documents

-----------------------

## 1.4
* add project-type to zanata.xml for generic push/pull commands
* redirect to login from translation editor when required
* if domain is left blank by admin, don't populate email address for new users
* UI bug fixes

-----------------------

## 1.4-alpha-1
* create generic push/pull commands, with include/exclude filters
* add support for Java Properties and XLIFF projects
* bug fix: mark existing translations of modified XLIFF/Properties strings as fuzzy
* modify keyboard shortcuts in editor
* add new Zanata logo/favicon
* various UI improvements
* auto-size for translation text area
* add icons to buttons and remove text
* add option to hide editor buttons
* remove Clone and Save button; move Copy button to middle
* autosave when leaving a cell
* remove Fuzzy checkbox; add Save as Fuzzy
* better statistics graphs
* display resource IDs for translation units
* add ability to hide translation unit details
* show translation states with coloured side bars, and italics for Fuzzy
* recalculate missing word counts
* add liquibase script
* bug fix for search re-indexing by admin
* copy translations of identical strings when importing new documents
* bug fixes and improvements for UI
* bug fix for word counts (thread safety)
* remove email address from Language Team pages
* enable stats for anonymous users
* no need to enforce locales for source documents
* bug fix for push/merge when PO files are missing some msgids
* bug fixes

-----------------------

## 1.3
* bug fixes for authentication and for source comments

-----------------------

## 1.3-alpha-3
* finalise rebrand from flies->zanata: XML namespaces, media types, etc
* more logging for authentication errors
* bug fix for Kerberos authentication

-----------------------

## 1.3-alpha-2
* switch source control to git on github
* rebrand from flies->zanata (maven artifacts, java packages, mailing lists)
* Fedora authentication rhbz#692011
* generate zanata.xml config file (http://code.google.com/p/flies/issues/detail?id=282)
* merge translations on import (http://code.google.com/p/flies/issues/detail?id=28)
* preserve and generate PO header comments for translator credits (http://code.google.com/p/flies/issues/detail?id=269)
* bug fixes

-----------------------

## 1.3-alpha-1
* rebrand from flies->zanata (except URIs, maven artifacts and java packages)
* specify locales per project/version (http://code.google.com/p/flies/issues/detail?id=261)
* added tab for home page, removed project list, contents editable by admin (http://code.google.com/p/flies/issues/detail?id=279)
* added help page/tab, contents editable by admin (http://code.google.com/p/flies/issues/detail?id=280)
* removed name and description from project version (http://code.google.com/p/flies/issues/detail?id=281)
* stats for all languages (http://code.google.com/p/flies/issues/detail?id=275)
* workaround for form/login issue on Firefox 4.0 rhbz#691963
* bug fixes

-----------------------

## flies-1.2
* disabled bad key bindings (http://code.google.com/p/flies/issues/detail?id=262)
* fixed python client issue with PotEntryHeader.extractedComment (http://code.google.com/p/flies/issues/detail?id=256)
* web template redesign (new logo, CSS) (http://code.google.com/p/flies/issues/detail?id=238)
* fixed Seam integration tests (http://code.google.com/p/flies/issues/detail?id=231)

-----------------------

## flies-1.2-alpha-3
* improve notifications in editor (http://code.google.com/p/flies/issues/detail?id=191)
* highlight search terms in editor (http://code.google.com/p/flies/issues/detail?id=227)

-----------------------

## flies-1.2-alpha-2
* better messages
* bug fixes

-----------------------

## flies-1.2-alpha-1
* development change: re-arranged Maven modules into common, client and server

-----------------------

## flies-1.1.1
* use word counts in translation statistics (http://code.google.com/p/flies/issues/detail?id=203)
* bug fixes

-----------------------

## flies-1.1
* Kerberos/JAAS fixes
* require name & email address on first login for JAAS/Kerberos
* validate changes to email address
* use correct BCP-47 language tags (zh-CN-Hans is now zh-Hans-CN)

-----------------------

## flies-1.1-alpha-1
* JAAS authentication
* Kerberos authentication
* remove communities tab and my communities UI (http://code.google.com/p/flies/issues/detail?id=197)
* remove "Language Missing" button (http://code.google.com/p/flies/issues/detail?id=185)
* show member number for the language groups (http://code.google.com/p/flies/issues/detail?id=186)
* allow overriding POT directory in Maven client (http://code.google.com/p/flies/issues/detail?id=200)
* support `[servers]` in flies.ini for Maven client (http://code.google.com/p/flies/issues/detail?id=193)
* better info/error messages in Maven client

-----------------------

## flies-1.0.3
* fix TM caching issue (http://code.google.com/p/flies/issues/detail?id=190)
* add 'translator' role and security rules
* configurable URLs

-----------------------

## flies-1.0.2
* minor UI fixes (http://code.google.com/p/flies/issues/detail?id=173, http://code.google.com/p/flies/issues/detail?id=176)
* ergonomics for Maven client
* UI for assigning project maintainers (http://code.google.com/p/flies/issues/detail?id=180)
* better error checking in REST API (http://code.google.com/p/flies/issues/detail?id=175)
* security rule fix (http://code.google.com/p/flies/issues/detail?id=182)

-----------------------

## flies-1.0.1
* database schema fixes
* fixes for deployment issues

-----------------------

## flies-1.0
* initial release<|MERGE_RESOLUTION|>--- conflicted
+++ resolved
@@ -1,4 +1,3 @@
-<<<<<<< HEAD
 ## 4.0
 
 <h5>New feature</h5>
@@ -9,12 +8,10 @@
 ## 3.9
 
 <h5>Infrastructure Changes</h5>
-=======
 ## 3.9.0
 ##### Infrastructure Changes
 * Recommended platform: JBoss EAP 6 (6.4.6.GA or later).
 * Alternative platform: WildFly version 10.x.
->>>>>>> f0945ecc
 * [ZNTA-530](https://zanata.atlassian.net/browse/ZNTA-530) - Replace Seam 2 with CDI
   * In WildFly or EAP `standalone.xml`, please make sure the Weld
     extension is present in the `extensions` section like this:
