<<<<<<< HEAD
## 4.0

##### Bug Fixes
* [ZNTA-846](https://zanata.atlassian.net/browse/ZNTA-846) - Group "request add project version" needs field limit
* [ZNTA-872](https://zanata.atlassian.net/browse/ZNTA-872) - Redirect to home from cancel button in create user page

##### Infrastructure Changes

* Zanata's cache configuration (Infinispan) is now controlled by `zanata-infinispan.xml`, not `standalone.xml`. Please see the [Infinispan](user-guide/system-admin/configuration/infinispan) section for more information.

The WildFly module for Hibernate 4.2 has been removed. Zanata will now use the version of Hibernate provided by
WildFly. The Zanata installer no longer installs any modules for WildFly. If a previous version of the Zanata
installer has put a Hibernate 4.2 module into your WildFly installation (in modules/org/hibernate/main) you should
remove it.

## 3.9

=======
## 3.9.1
##### Changes
 * [ZNTA-1192](https://zanata.atlassian.net/browse/ZNTA-1192) - RFE: Scripts to build the Docker development images

##### Bug Fixes
 * [ZNTA-1182](https://zanata.atlassian.net/browse/ZNTA-1182) - Cannot login via kerberos as a new user
 * [ZNTA-1175](https://zanata.atlassian.net/browse/ZNTA-1175) - "Login" text not showing in single openid setup
 * [ZNTA-1174](https://zanata.atlassian.net/browse/ZNTA-1174) - Regression: cannot connect Fedora / OpenID account (NPE), various changes not saved
 * [ZNTA-1145](https://zanata.atlassian.net/browse/ZNTA-1145) - PO-Revision-Date is empty if all translations in document is by copyTrans

-----------------------

## 3.9.0
>>>>>>> 5517bb45
##### Infrastructure Changes
* System admin can set system property `zanata.enforce.matchingusernames` to enforce matching username to be used for new user registration.
* Zanata has eliminated all JNDI-based configuration and replaced it with system properties. Please see the following sections for how certain values are now configured:
  * (/user-guide/system-admin/configuration/installation)
  * (/user-guide/system-admin/configuration/authentication)
  * (/user-guide/system-admin/configuration/document-storage-directory)

##### New feature
* [ZNTA-746](https://zanata.atlassian.net/browse/ZNTA-746) - Add shortcut key for approve and reject translation
* [ZNTA-938](https://zanata.atlassian.net/browse/ZNTA-938) - Webhook event for translation update by user.
* [ZNTA-746](https://zanata.atlassian.net/browse/ZNTA-746) - Add shorcut key for approve and reject translation
* [ZNTA-1059](https://zanata.atlassian.net/browse/ZNTA-1059) - Language coordinator can contact team members
* [ZNTA-858](https://zanata.atlassian.net/browse/ZNTA-858) - New side menu bar replace top and bottom panel
* [ZNTA-855](https://zanata.atlassian.net/browse/ZNTA-855) - Add system property to enforce username for registration


-----------------------

## 3.9.0
<h5>Infrastructure Changes</h5>
* Recommended platform: JBoss EAP 6 (6.4.6.GA or later).
* Alternative platform: WildFly version 10.x.
* [ZNTA-530](https://zanata.atlassian.net/browse/ZNTA-530) - Replace Seam 2 with CDI
  * In WildFly or EAP `standalone.xml`, please make sure the Weld
    extension is present in the `extensions` section like this:

        <extensions>
            ...
            <extension module="org.jboss.as.weld" />
            ...
        </extensions>


  * Secondly, please ensure the Weld subsystem is present in the
    `profiles` section, eg like this:

        <profiles>
            ...
            <subsystem xmlns="urn:jboss:domain:weld:1.0" />
            ...
        </profiles>

##### Changes
 * [ZNTA-1067](https://zanata.atlassian.net/browse/ZNTA-1067) - Kerberos ticket authentication leads to mostly blank page
 * [ZNTA-1017](https://zanata.atlassian.net/browse/ZNTA-1017) - Refactor translation update event to use batches
 * [ZNTA-958](https://zanata.atlassian.net/browse/ZNTA-958) - Integrate sidebar
 * [ZNTA-957](https://zanata.atlassian.net/browse/ZNTA-957) - User profile
 * [ZNTA-956](https://zanata.atlassian.net/browse/ZNTA-956) - Migrate glossary to redux
 * [ZNTA-939](https://zanata.atlassian.net/browse/ZNTA-939) - Update to WildFly 10 (ready for EAP 7)
 * [ZNTA-905](https://zanata.atlassian.net/browse/ZNTA-905) - 0% matching translation listed in TM
 * [ZNTA-894](https://zanata.atlassian.net/browse/ZNTA-894) - dswid is not unique after opening link in new tab (in projects list)
 * [ZNTA-892](https://zanata.atlassian.net/browse/ZNTA-892) - Performance tests for REST in Jenkins
 * [ZNTA-887](https://zanata.atlassian.net/browse/ZNTA-887) - Conversation scope message not displaying
 * [ZNTA-879](https://zanata.atlassian.net/browse/ZNTA-879) - Display user email based on admin configuration
 * [ZNTA-833](https://zanata.atlassian.net/browse/ZNTA-833) - Reduce JS runtime warnings and errors
 * [ZNTA-797](https://zanata.atlassian.net/browse/ZNTA-797) - Replace SeamAutowire with real CDI in tests
 * [ZNTA-793](https://zanata.atlassian.net/browse/ZNTA-793) - TranslationMemoryAction.lastTaskResult appears to be useless
 * [ZNTA-744](https://zanata.atlassian.net/browse/ZNTA-744) - Add review data to the contribution statistics API
 * [ZNTA-742](https://zanata.atlassian.net/browse/ZNTA-742) - Get a list of contributors for a Project version via the API
 * [ZNTA-699](https://zanata.atlassian.net/browse/ZNTA-699) - Migrate page navigation flow from Seam pages.xml to faces-config.xml
 * [ZNTA-684](https://zanata.atlassian.net/browse/ZNTA-684) - Migrate suggestions panel from AngularJS to ReactJS

##### Bug Fixes
 * [ZNTA-1128](https://zanata.atlassian.net/browse/ZNTA-1128) - Create version - entering a name before unchecking 'copy' breaks the list
 * [ZNTA-1125](https://zanata.atlassian.net/browse/ZNTA-1125) - TransactionRequiredException on enabling project Invite Only
 * [ZNTA-1120](https://zanata.atlassian.net/browse/ZNTA-1120) - Rest endpoint broken for alpha editor
 * [ZNTA-1116](https://zanata.atlassian.net/browse/ZNTA-1116) - ResourceExceptions when saving a server config
 * [ZNTA-1086](https://zanata.atlassian.net/browse/ZNTA-1086) - NullPointerException when uploading from client (tested with cs-CZ)
 * [ZNTA-1084](https://zanata.atlassian.net/browse/ZNTA-1084) - NoSuchElementException when uploading empty data
 * [ZNTA-1081](https://zanata.atlassian.net/browse/ZNTA-1081) - Should use @Synchronized for @SessionScoped beans
 * [ZNTA-1075](https://zanata.atlassian.net/browse/ZNTA-1075) - Occasional NullPointerException in PasswordUtil.generateSaltedHash
 * [ZNTA-1074](https://zanata.atlassian.net/browse/ZNTA-1074) - Glossary blurts entire exception stacktrace to user dialog
 * [ZNTA-1072](https://zanata.atlassian.net/browse/ZNTA-1072) - [Regression] Cannot set multiple roles for a user
 * [ZNTA-1068](https://zanata.atlassian.net/browse/ZNTA-1068) - Adding multiple languages to a project does not update the page
 * [ZNTA-1066](https://zanata.atlassian.net/browse/ZNTA-1066) - Delete project still indicates "Obsolete" in the notification
 * [ZNTA-1065](https://zanata.atlassian.net/browse/ZNTA-1065) - Drop-down user menu does not obscure the Glossary buttons
 * [ZNTA-1060](https://zanata.atlassian.net/browse/ZNTA-1060) - Unable to upload translations on Wildfly 10
 * [ZNTA-1013](https://zanata.atlassian.net/browse/ZNTA-1013) - Merge translation triggers exception when creating new TextFlowTarget
 * [ZNTA-991](https://zanata.atlassian.net/browse/ZNTA-991) - Cannot change email addresses in app config (ClassNotFoundException)
 * [ZNTA-981](https://zanata.atlassian.net/browse/ZNTA-981) - Uploading a .pot file via Web UI retains the extension
 * [ZNTA-931](https://zanata.atlassian.net/browse/ZNTA-931) - Reset password feature fails on session closed
 * [ZNTA-928](https://zanata.atlassian.net/browse/ZNTA-928) - Readonly project doesn't have "lock" icon in UI
 * [ZNTA-871](https://zanata.atlassian.net/browse/ZNTA-871) - Changing user email address redirects to invalid page
 * [ZNTA-870](https://zanata.atlassian.net/browse/ZNTA-870) - Reset Password feature not inserting key into database
 * [ZNTA-850](https://zanata.atlassian.net/browse/ZNTA-850) - org.zanata.async.AsyncTaskManager:  Exception when executing an asynchronous task.
 * [ZNTA-804](https://zanata.atlassian.net/browse/ZNTA-804) - Coordinators' email addresses should be BCC in Contact Coordinator
 * [ZNTA-693](https://zanata.atlassian.net/browse/ZNTA-693) - ClientAbortException: java.net.SocketException: Connection reset
 * [ZNTA-668](https://zanata.atlassian.net/browse/ZNTA-668) - ServerConfiguration tests unstable
 * [ZNTA-537](https://zanata.atlassian.net/browse/ZNTA-537) - Expired sessions have poor usability
 * [ZNTA-470](https://zanata.atlassian.net/browse/ZNTA-470) - RFE: Prevent user sending large text in 'contact admin' emails
 * [ZNTA-412](https://zanata.atlassian.net/browse/ZNTA-412) - RFE: Link displayed usernames to profile page
 * [ZNTA-393](https://zanata.atlassian.net/browse/ZNTA-393) - Redirect to a "good" page if URL is not known to zanata
 * [ZNTA-358](https://zanata.atlassian.net/browse/ZNTA-358) - Unable to sign up with user specified OpenID
 * [ZNTA-54](https://zanata.atlassian.net/browse/ZNTA-54) - Can't remove languages
 * [ZNTA-12](https://zanata.atlassian.net/browse/ZNTA-12) - User cannot send two messages to admin in a row
<h5>New Features</h5>
* [ZNTA-689](https://zanata.atlassian.net/browse/ZNTA-689) - Support Qt TS files

<h5>Bug fixes</h5>
* [ZNTA-804](https://zanata.atlassian.net/browse/ZNTA-804) - Coordinators' email addresses should be BCC in Contact Coordinator
* [ZNTA-693](https://zanata.atlassian.net/browse/ZNTA-693) - Handle ClientAbortException exception and reduce severity.
* [ZNTA-742](https://zanata.atlassian.net/browse/ZNTA-742) - Get a list of contributors for a Project version via the API
* [ZNTA-744](https://zanata.atlassian.net/browse/ZNTA-744) - Add review data to the contribution statistics API
* [ZNTA-879](https://zanata.atlassian.net/browse/ZNTA-879) - Allow admin to configure the visibility of user email
* [ZNTA-412](https://zanata.atlassian.net/browse/ZNTA-412) - Profile link to project maintainers, language members, and version group maintainers
* [ZNTA-905](https://zanata.atlassian.net/browse/ZNTA-905) - Remove 0% matching translation memory entry
* [ZNTA-928](https://zanata.atlassian.net/browse/ZNTA-928) - Readonly project doesn't have "lock" icon in UI
* [ZNTA-54](https://zanata.atlassian.net/browse/ZNTA-54) - Allow delete language
* [ZNTA-1066](https://zanata.atlassian.net/browse/ZNTA-1066) - Delete project still indicates "Obsolete" in the notification
* [ZNTA-1068](https://zanata.atlassian.net/browse/ZNTA-1068) - Refresh page after adding language in project page
* [ZNTA-1074](https://zanata.atlassian.net/browse/ZNTA-1074) - Hide notification details section
* [ZNTA-1065](https://zanata.atlassian.net/browse/ZNTA-1065) - Drop-down user menu does not obscure the Glossary buttons
* [ZNTA-1086](https://zanata.atlassian.net/browse/ZNTA-1086) - NullPointerException when uploading from client (tested with cs-CZ)

* [ZNTA-981](https://zanata.atlassian.net/browse/ZNTA-981) - Remove file extension for gettext project file type

<h5>Infrastructure Changes</h5>
* Recommended platform: JBoss EAP 6 (6.4.6.GA or later).
* Alternative platform: WildFly version 10.x.

-----------------------

## 3.8.4
##### Changes
* [ZNTA-1000](https://zanata.atlassian.net/browse/ZNTA-1000) - Try catch finally on copy version action, logging exception
* [ZNTA-1001](https://zanata.atlassian.net/browse/ZNTA-1001) - Investigate and fix: copy version fails silently after triggering


<h5>Bug fixes</h5>
* [ZNTA-959](https://zanata.atlassian.net/browse/ZNTA-959) - Copy version fails silently and leaves version readonly
* [ZNTA-1013](https://zanata.atlassian.net/browse/ZNTA-1013) - Fix Merge translation exception

## 3.8.3
<h5>Bug fixes</h5>
* [ZNTA-953](https://zanata.atlassian.net/browse/ZNTA-953) - Fix delete version

## 3.8.2
<h5>Bug fixes</h5>
* [ZNTA-854](https://zanata.atlassian.net/browse/ZNTA-854) - Fast scrolling(infinite scroll) in glossary table not loading data

## 3.8.1
<h5>Bug fixes</h5>
* [ZNTA-844](https://zanata.atlassian.net/browse/ZNTA-844) - Merge Translations dialog broken


## 3.8.0
<h5>Infrastructure Changes</h5>
* In wildfly or EAP standalone.xml, change all occurrences of "org.jboss.seam.security.jaas.SeamLoginModule" to "org.zanata.security.jaas.InternalLoginModule"
* Zanata now requires JBoss EAP 6.4.2.GA or later (recommended), or WildFly version 9.x.
* Zanata now requires a Java 1.8 virtual machine.


<h5>Bug fixes</h5>
* [1235070](https://bugzilla.redhat.com/show_bug.cgi?id=1235070) - Copied translations (using copy trans) should not be taken into account as contributions in the stats
* [1004620](https://bugzilla.redhat.com/show_bug.cgi?id=1004620) - Import TM box should disable the Import button when no file specified
* [1002386](https://bugzilla.redhat.com/show_bug.cgi?id=1002386) - Capitalised proper nouns in project type description
* [1242679](https://bugzilla.redhat.com/show_bug.cgi?id=1242679) - Version entry does not update after copy version is completed
* [1243672](https://bugzilla.redhat.com/show_bug.cgi?id=1243672) - Source refs does not shows up in editor
* [1062476](https://bugzilla.redhat.com/show_bug.cgi?id=1062476) - User can attempt to upload an unspecified glossary file
* [1243251](https://bugzilla.redhat.com/show_bug.cgi?id=1243251) - Project search does not sort correctly by date over multiple pages
* [1243682](https://bugzilla.redhat.com/show_bug.cgi?id=1243682) - When uploading POT file using web UI, source comments are being ignored
* [1243688](https://bugzilla.redhat.com/show_bug.cgi?id=1243688) - Groups filter by archived not working
* [ZNTA-615](https://zanata.atlassian.net/browse/ZNTA-615) - Fix glossary permission
* [ZNTA-643](https://zanata.atlassian.net/browse/ZNTA-643) - Fix concurrent map modification issue in language page
* [ZNTA-624](https://zanata.atlassian.net/browse/ZNTA-624) - Increase password length to 1024.
* [ZNTA-9](https://zanata.atlassian.net/browse/ZNTA-9) - Account activation message not displaying
* [ZNTA-696](https://zanata.atlassian.net/browse/ZNTA-696) - Fix user service for null authenticated user
* [ZNTA-634](https://zanata.atlassian.net/browse/ZNTA-634) - Users being logged out after a short period of inactivity
* [ZNTA-719](https://zanata.atlassian.net/browse/ZNTA-719) - Translation merge targets the wrong source version
* [ZNTA-718](https://zanata.atlassian.net/browse/ZNTA-718) - Allow admin and project maintainer to merge translation from all active projects.
* [ZNTA-639](https://zanata.atlassian.net/browse/ZNTA-639) - Expired sessions causing ViewExpiredExceptions
* [ZNTA-720](https://zanata.atlassian.net/browse/ZNTA-720) - Redirect to login page after account activation
* [ZNTA-767](https://zanata.atlassian.net/browse/ZNTA-767) - File names / paths with spaces cannot be navigated to via the Documents tab. **Note:** This will invalidate all existing bookmarked URL with selected document in the project version page.
* [ZNTA-815](https://zanata.atlassian.net/browse/ZNTA-815) - New user login redirected to login screen again instead of Dashboard
* [ZNTA-657](https://zanata.atlassian.net/browse/ZNTA-657) - Add new language uses the search text instead of the selected locale
* [ZNTA-817](https://zanata.atlassian.net/browse/ZNTA-817) - Fix default terms of use url
* [ZNTA-816](https://zanata.atlassian.net/browse/ZNTA-816) - No success/confirmation message after updating email via Settings->Profile
* [ZNTA-811](https://zanata.atlassian.net/browse/ZNTA-811) - Downloaded translated .pot file has no extension
* [ZNTA-726](https://zanata.atlassian.net/browse/ZNTA-726) - leading/trailing newline validation should not check the line numbers
* [ZNTA-818](https://zanata.atlassian.net/browse/ZNTA-818) - 'SHOW' does not work while changing password in the Settings twice
* [ZNTA-813](https://zanata.atlassian.net/browse/ZNTA-813) - Add tooltip for disabled account
* [ZNTA-814](https://zanata.atlassian.net/browse/ZNTA-814) - handle enter key in inactive account page
* [ZNTA-812](https://zanata.atlassian.net/browse/ZNTA-812) - Project text search and replace does bad html safe encoding on search text

-----------------------

<h5>New Features</h5>
* [1224912](https://bugzilla.redhat.com/show_bug.cgi?id=1224912) - Filter "Last modified by translators other than &lt;user&gt;"
* [1213630](https://bugzilla.redhat.com/show_bug.cgi?id=1213630) - Webhook header needs to include cryptographic signature in header for identification
* [1214502](https://bugzilla.redhat.com/show_bug.cgi?id=1214502) -  RFE: Grant project creation permission to certain sets of users
* [ZNTA-555](https://zanata.atlassian.net/browse/ZNTA-555) - Internal "user request management" and tracking
* [1214502](https://bugzilla.redhat.com/show_bug.cgi?id=1214502) - RFE: Grant project creation permission to certain sets of users
* [1233524](https://bugzilla.redhat.com/show_bug.cgi?id=1233524) - Update project search page to include user
* [ZNTA-108](https://zanata.atlassian.net/browse/ZNTA-108) - Improved glossary management: add, edit and delete individual glossary entries

-----------------------
## 3.7.3

<h5>Bug fixes</h5>
* [ZNTA-686](https://zanata.atlassian.net/browse/ZNTA-686) - Editor filter by last modified date uses wrong date pattern to validate
* [ZNTA-707](https://zanata.atlassian.net/browse/ZNTA-707) - mysql on Mac throws error migrating DB with indexname 'Idx_lastChanged' vs 'Idx_LastChanged'
* [ZNTA-721](https://zanata.atlassian.net/browse/ZNTA-721) - Fuzzy/automatic TM search not finding good/exact matches

## 3.7.2

<h5>Improvements</h5>
* [ZNTA-653](https://zanata.atlassian.net/browse/ZNTA-653) - Include MDC values in log emails
* [ZNTA-665](https://zanata.atlassian.net/browse/ZNTA-665) - liquibase merge addColumn changes
  It helps to reduce the database migration time.

<h5>Bug fixes</h5>
* [ZNTA-594](https://zanata.atlassian.net/browse/ZNTA-594) - Project-wide search and replace only shows 15 results per document
* [ZNTA-615](https://zanata.atlassian.net/browse/ZNTA-615) - Glossarist/-admin not getting glossary-update permission
* [ZNTA-643](https://zanata.atlassian.net/browse/ZNTA-643) - javax.servlet.ServletException: java.util.ConcurrentModificationException , Caused by: javax.faces.el.EvaluationException: java.util.ConcurrentModificationException

-----------------------

## 3.7.1

<h5>Bug fixes</h5>

* [1235070](https://bugzilla.redhat.com/show_bug.cgi?id=1235070) - Copied translations (using copy trans) should not be taken into account as contributions in the stats

-----------------------

## 3.7.0

(Non public release. Database migrations executed directly by this release will not be compatible with future releases.)

<h5>Deployment</h5>

* Deployment for this release may require a longer timeout due to underlying database schema changes and data migration. This is dependent on database size and system performance, and the system administrator should consider increasing the JBoss timeout value in standalone.xml.  This example sets a timeout of two hours, which should be more than enough:

        <system-properties>
            ...
            <property name="jboss.as.management.blocking.timeout" value="7200"/>
            ...
        </system-properties>


* The Zanata administrator will also need to reindex HProject table via the Administration menu. See [Manage search](user-guide/admin/manage-search) for more information.


<h5>Infrastructure Changes</h5>

* Zanata now uses Infinispan as its cache provider, and the cache needs to be configured in Jboss' `standalone.xml` file. Please see the [Infinispan](user-guide/system-admin/configuration/infinispan) section for more information.

* [1207423](https://bugzilla.redhat.com/show_bug.cgi?id=1207423) - zanata-assets(javascipts and css style) now are packaged as jar and is part of zanata-server dependency.
[Release](http://repository-zanata.forge.cloudbees.com/release/org/zanata/zanata-assets/) and [snapshot](http://repository-zanata.forge.cloudbees.com/snapshot/org/zanata/zanata-assets/)

zanata-assets is set to **http://{zanata.url}/javax.faces.resource/jars/assets** by default. You override the value by setting the system property `zanata.assets.url` when running the server.

Example usage in html file: `<link rel="shortcut icon" href="#{assets['img/logo/logo.ico']}"/>`

* [PR 633](https://github.com/zanata/zanata-server/pull/633) - Use JNDI to obtain mail server from app server
    * Zanata now uses `java:jboss/mail/Default` mail session for SMTP configuration.  See "Email configuration" in [System admin guide](http://docs.zanata.org/en/latest/user-guide/system-admin/configuration/installation/index.html) for details.


<h5>Bug fixes</h5>
* [1203521](https://bugzilla.redhat.com/show_bug.cgi?id=1203521) - Alpha Editor doesn't escape reserved characters
* [1194543](https://bugzilla.redhat.com/show_bug.cgi?id=1194543) - Manual document re-upload makes previous translations fuzzy
* [1029734](https://bugzilla.redhat.com/show_bug.cgi?id=1029734) - po header contains invalid entry will cause upload/push failure
* [895881](https://bugzilla.redhat.com/show_bug.cgi?id=895881) - 'Restore Defaults' in editor options does not properly restore defaults
* [1207426](https://bugzilla.redhat.com/show_bug.cgi?id=1207426) - Update request to join group/language page
* [1165939](https://bugzilla.redhat.com/show_bug.cgi?id=1165939) - The Groups actions panel should not show for a normal user
* [1205512](https://bugzilla.redhat.com/show_bug.cgi?id=1205512) - Run validation in editor document list is disabled when it should not be
* [903964](https://bugzilla.redhat.com/show_bug.cgi?id=903964) - Error message not propagated to client when push fails
* [1218002](https://bugzilla.redhat.com/show_bug.cgi?id=1218002) - Disable Google Open Id option
* [1222710](https://bugzilla.redhat.com/show_bug.cgi?id=1222710) - Editor option save fails due to ClassCastException
* [1222358](https://bugzilla.redhat.com/show_bug.cgi?id=1222358) - User profile page dropdown will not work in firefox
* [1207980](https://bugzilla.redhat.com/show_bug.cgi?id=1207980) - Split up large Liquibase changesets to avoid partial updates
* [1165930](https://bugzilla.redhat.com/show_bug.cgi?id=1165930) - 'Copy from previous version' shows if an obsolete version exists
* [1098362](https://bugzilla.redhat.com/show_bug.cgi?id=1098362) - download link in editor doesn't encode properly and result in 404
* [1225689](https://bugzilla.redhat.com/show_bug.cgi?id=1225689) - [Project Version View] Failed to load entries when the doc id contains characters that should be URL encoded
* [1098878](https://bugzilla.redhat.com/show_bug.cgi?id=1098878) - OpenID login with FAS does not direct to user dashboard
* [981498](https://bugzilla.redhat.com/show_bug.cgi?id=981498) - No underscore sanity checking on creating usernames
* [1147304](https://bugzilla.redhat.com/show_bug.cgi?id=1147304) - Project search fails on special characters
* [1123186](https://bugzilla.redhat.com/show_bug.cgi?id=1123186) - Project search fails for multiple word project names
* [1112498](https://bugzilla.redhat.com/show_bug.cgi?id=1112498) - Unable to remove self as maintainer
* [1227575](https://bugzilla.redhat.com/show_bug.cgi?id=1227575) - Exception on emptying the search field when many users were reported
* [1224030](https://bugzilla.redhat.com/show_bug.cgi?id=1224030) - Search form does not trigger search if paste text
* [1198898](https://bugzilla.redhat.com/show_bug.cgi?id=1198898) - Exception on using the URL to view a language not yet added to Zanata
* [1116172](https://bugzilla.redhat.com/show_bug.cgi?id=1116172) - Captcha no longer used, dead code still exists
* [1230419](https://bugzilla.redhat.com/show_bug.cgi?id=1230419) - Only show "approved" figure in version page if "Review required" is enable or value more than 0
* [1229940](https://bugzilla.redhat.com/show_bug.cgi?id=1229940) - When deleting a version or project remove links and replace icon from the activity feed
* [1230424](https://bugzilla.redhat.com/show_bug.cgi?id=1230424) - Update message "Archived" to "Deleted" in activity table
* [1231054](https://bugzilla.redhat.com/show_bug.cgi?id=1231054) - Exception when clicking "more activity" when there is no valid "editor url"
* [1234687](https://bugzilla.redhat.com/show_bug.cgi?id=1234687) - [REGRESSION] can not upload pot file from web UI
* [1235495](https://bugzilla.redhat.com/show_bug.cgi?id=1235495) - [REGRESSION] can not upload po file from web UI

-----------------------

<h5>New Features</h5>
* [1133989](https://bugzilla.redhat.com/show_bug.cgi?id=1133989) - Copy translations from existing version.
* [1186972](https://bugzilla.redhat.com/show_bug.cgi?id=1186972) - Server-side file conversion and REST service.
    * File project type now supports XLIFF, PROPERTIES, PROPERTIES_UTF8, and GETTEXT
* [1204982](https://bugzilla.redhat.com/show_bug.cgi?id=1204982) - Documentation update for zanata.org/help + readthedocs
* [1209670](https://bugzilla.redhat.com/show_bug.cgi?id=1209670) - Improve review statistics - approved vs translated
* [1211134](https://bugzilla.redhat.com/show_bug.cgi?id=1211134) - Review should be enabled in editor by default
* [1198433](https://bugzilla.redhat.com/show_bug.cgi?id=1198433) - Replace Seam Text with CommonMark Markdown
    * User text on the home page and project "about" pages will now be rendered as CommonMark.
    * Existing Seam Text will be migrated to CommonMark where possible.
* [1204982](https://bugzilla.redhat.com/show_bug.cgi?id=1204982) - Documentation update for zanata.org/help + readthedocs
* [1211849](https://bugzilla.redhat.com/show_bug.cgi?id=1211849) - Project maintainer can change project/version slug
* [1082840](https://bugzilla.redhat.com/show_bug.cgi?id=1082840) - Project maintainer can delete a project or project version
* [1209669](https://bugzilla.redhat.com/show_bug.cgi?id=1209669) - New REST endpoint for editor suggestions.

-----------------------


## 3.6.3

<h5>Infrastructure Changes</h5>

Zanata now requires JBoss EAP 6.4.0.GA or later (recommended), or WildFly version 9.0.0.CR1 or later.

The WildFly modules for Hibernate and Mojarra have been updated, to 4.2.19.Final and 2.1.29-01 respectively.  The Zanata installer includes the updated modules.

The Zanata installer's configuration now enables "connection debugging" to prevent any potential JDBC connection leaks.

-----------------------

<h5>New Features</h5>
* Added Liquibase logging (as part of [1207575](https://bugzilla.redhat.com/show_bug.cgi?id=1207575))

-----------------------

<h5>Bugfixes</h5>
* [1207575](https://bugzilla.redhat.com/show_bug.cgi?id=1207575) - Zanata still creates MyISAM (not InnoDB) tables in some cases
* [1197955](https://bugzilla.redhat.com/show_bug.cgi?id=1197955) - [WildFly] IllegalStateException: UT000010: Session not found
* [[1197955]](https://bugzilla.redhat.com/show_bug.cgi?id=1223597) - Statistic on last page in document list view in Editor always loading

-----------------------

## 3.6.2

<h5>Bugfixes</h5>
* [1206018](https://bugzilla.redhat.com/show_bug.cgi?id=1206018) - RichFaces: Remote Command Execution via insufficient EL parameter sanitization

-----------------------

## 3.6.1

<h5>Bug fixes</h5>
* [1194543](https://bugzilla.redhat.com/show_bug.cgi?id=1194543) - Manual document re-upload makes previous translations fuzzy
* [1197902](https://bugzilla.redhat.com/show_bug.cgi?id=1197902) - Large translated document push times are inconsistent
* [1183412](https://bugzilla.redhat.com/show_bug.cgi?id=1183412) - Emails to administrators are sent in the current interface language
* [1202670](https://bugzilla.redhat.com/show_bug.cgi?id=1202670) - There should be visual clues to indicate active, readonly, and archived versions.
* [875965](https://bugzilla.redhat.com/show_bug.cgi?id=875965) - Enable visible white space in source
* [1205465](https://bugzilla.redhat.com/show_bug.cgi?id=1205465) - User emails are visible to non admin users in Language page
* [1205468](https://bugzilla.redhat.com/show_bug.cgi?id=1205468) - Sorting mechanism broken on Languages page
* [1205046](https://bugzilla.redhat.com/show_bug.cgi?id=1205046) - Key shortcuts are not all visible on a small window
* [1000273](https://bugzilla.redhat.com/show_bug.cgi?id=1000273) - Font in TM and font in Editor Not matching
* [1013928](https://bugzilla.redhat.com/show_bug.cgi?id=1013928) - Editor options panel cannot scroll on small screens


<h5>New Features</h5>
* [1172618](https://bugzilla.redhat.com/show_bug.cgi?id=1172618) - Allow anonymous pull from Zanata

----

## 3.6

<h5>New Editor (Alpha)</h5>

[1088137](https://bugzilla.redhat.com/show_bug.cgi?id=1088137) - Translation Editor: Alpha 1 Prototype

The editor prototype can be accessed via the **(Try the new alpha editor)** button at the top of the regular editor.  It showcases the look and feel, workflow and intended direction of Zanata.

As it is a _prototype_, there are bound to be some bugs and sub-optimal behaviours - any suggestions or reports can be forwarded to our [bug tracker](https://zanata.atlassian.net/).

* [1150373](https://bugzilla.redhat.com/show_bug.cgi?id=1150373) - Keyboard shortcuts
* [1172437](https://bugzilla.redhat.com/show_bug.cgi?id=1172437) - Add plurals to the new editor
* [1174071](https://bugzilla.redhat.com/show_bug.cgi?id=1174071) - [SPA editor] Save on Invalid entry should not cause NullPointerException

<h5>Infrastructure Changes</h5>

Zanata now requires JMS to be configured in standalone.xml in order to queue up some messages going out of the system. For instructions on how to do this, please [See Here](user-guide/system-admin/configuration/jms-messaging)

<h5>Drupal Plugin</h5>
* [1078009](https://bugzilla.redhat.com/show_bug.cgi?id=1078009) -  PROTOTYPE: Drupal plugin to push and pull Zanata translations
* [1148233](https://bugzilla.redhat.com/show_bug.cgi?id=1148233) -  RFE: Drupal plugin should split content into meaningful chunks
* [1150336](https://bugzilla.redhat.com/show_bug.cgi?id=1150336) -  RFE: Document Drupal plugin manual installation method

<h5>New Features</h5>
* [1044261](https://bugzilla.redhat.com/show_bug.cgi?id=1044261) - Drupal integration with Zanata

* [1127066](https://bugzilla.redhat.com/show_bug.cgi?id=1127066) - Copy Version button on project version listing
* [1162383](https://bugzilla.redhat.com/show_bug.cgi?id=1162383) - Updated pages in Administration section
* [1120457](https://bugzilla.redhat.com/show_bug.cgi?id=1120457) - Email notify the user when the language team permissions change
* [1139950](https://bugzilla.redhat.com/show_bug.cgi?id=1139950) - Flexible Translation file naming
* [1092193](https://bugzilla.redhat.com/show_bug.cgi?id=1092193) - Individual Translator Statistics
* [1127056](https://bugzilla.redhat.com/show_bug.cgi?id=1127056) - Migration Guide for community users
* [1122776](https://bugzilla.redhat.com/show_bug.cgi?id=1122776) - WebHooks callback API
* [1186951](https://bugzilla.redhat.com/show_bug.cgi?id=1186951) - Zanata Overlay module
* [1183994](https://bugzilla.redhat.com/show_bug.cgi?id=1183994) - RFE: Gather and display metrics detailing the number of words translated by a specific translator, for a specific project


<h5>Bug fixes</h5>
* [1132271](https://bugzilla.redhat.com/show_bug.cgi?id=1132271) - Access contact admin url without logging in will trigger an exception
* [1082448](https://bugzilla.redhat.com/show_bug.cgi?id=1082448) - Dashboard shows incorrect number of maintained projects
* [1069951](https://bugzilla.redhat.com/show_bug.cgi?id=1069951) - Empty string in adding a language causes a broken language to be added
* [1149968](https://bugzilla.redhat.com/show_bug.cgi?id=1149968) - Translation history shows last modifier as "Someone offline"
* [1154461](https://bugzilla.redhat.com/show_bug.cgi?id=1154461) - Admin user management list datascroller is broken
* [1160651](https://bugzilla.redhat.com/show_bug.cgi?id=1160651) - Regression: Admin server config save no longer shows success message
* [1166451](https://bugzilla.redhat.com/show_bug.cgi?id=1166451) - Normal user can access copy to new version action for non-maintained project
* [1172392](https://bugzilla.redhat.com/show_bug.cgi?id=1172392) - Project tab on dashboard does not show for users with no projects.
* [1174516](https://bugzilla.redhat.com/show_bug.cgi?id=1174516) - File mapping rules failed to be referred for project type podir push
* [1180988](https://bugzilla.redhat.com/show_bug.cgi?id=1180988) - Unable to add arbitrary language to Zanata in new admin page
* [1185134](https://bugzilla.redhat.com/show_bug.cgi?id=1185134) - Placeholder text in server config ToU field valid, but rejected
* [1185170](https://bugzilla.redhat.com/show_bug.cgi?id=1185170) - Create version in a project is always created as read only
* [1186084](https://bugzilla.redhat.com/show_bug.cgi?id=1186084) - WebUI is very slow if users cannot access Google
* [1186997](https://bugzilla.redhat.com/show_bug.cgi?id=1186997) - Introduction of hornetq-ra breaks the overlay installer
* [1192271](https://bugzilla.redhat.com/show_bug.cgi?id=1192271) - For gettext plural project, project-version statistics was inconsistent between language and document, sometime more than 100%
* [1193699](https://bugzilla.redhat.com/show_bug.cgi?id=1193699) - Bookmarked url (selected language or selected doc) in version page, bookmarked url selected language, selected project in version-group page not working

-----------------------

## 3.5

<h5>Infrastructure changes</h5>
* Now requires (i.e. is tested on) OpenJDK 7

<h5>New Features</h5>
* [1066694](https://bugzilla.redhat.com/show_bug.cgi?id=1066694) - As a project maintainer I would like to upload multiple source files simultaneously
* [1062835](https://bugzilla.redhat.com/show_bug.cgi?id=1062835) - SubRip Text (.srt) subtitle format support
* [1110048](https://bugzilla.redhat.com/show_bug.cgi?id=1110048) - Redesign account merge page
* [1110959](https://bugzilla.redhat.com/show_bug.cgi?id=1110959) - Add in more sorting options in version page
* [1110175](https://bugzilla.redhat.com/show_bug.cgi?id=1110175) - Add a JBoss SSO Login module
* [1110627](https://bugzilla.redhat.com/show_bug.cgi?id=1110627) - As a command line user I would like to be guided in setting up a project
* [1104015](https://bugzilla.redhat.com/show_bug.cgi?id=1104015) - Fork/copy from previous version with source and translation
* [1122363](https://bugzilla.redhat.com/show_bug.cgi?id=1122363) - Update glossary page view
* [1131300](https://bugzilla.redhat.com/show_bug.cgi?id=1131300) - Update on editor UI

<h5>Bug fixes</h5>
* [971652](https://bugzilla.redhat.com/show_bug.cgi?id=971652) - \[Document List\] Clicking column header "Complete" mistakenly sort by other column you sort
* [1060629](https://bugzilla.redhat.com/show_bug.cgi?id=1060629) - Manage Languages breadcrumb takes user to the wrong page
* [1094094](https://bugzilla.redhat.com/show_bug.cgi?id=1094094) - Copy Translations does not update the shown stats, if the language list is already loaded
* [1097470](https://bugzilla.redhat.com/show_bug.cgi?id=1097470) - When adding/removing maintainers in group, maintainer list doesn't update
* [1098394](https://bugzilla.redhat.com/show_bug.cgi?id=1098394) - No url validation on project homepage field
* [1098404](https://bugzilla.redhat.com/show_bug.cgi?id=1098404) - Project search resizes in the middle of clicking a result, preventing the click
* [1098407](https://bugzilla.redhat.com/show_bug.cgi?id=1098407) - Copy Translations box does not close if process halted via Process Manager
* [1099278](https://bugzilla.redhat.com/show_bug.cgi?id=1099278) - Changing email address produces invalid email
* [1099736](https://bugzilla.redhat.com/show_bug.cgi?id=1099736) - Increase cache retention for statistics
* [1102455](https://bugzilla.redhat.com/show_bug.cgi?id=1102455) - \[Search Field\] Failed to search the project by whole project name that contains spaces ' ' and hyphen '-'
* [1097552](https://bugzilla.redhat.com/show_bug.cgi?id=1097552) - Obsolete groups sometimes not visible to maintainer
* [1102488](https://bugzilla.redhat.com/show_bug.cgi?id=1102488) - \[zanata:stat\] Failed to return proper error message when getting stat for non-exists projects and versions
* [1101803](https://bugzilla.redhat.com/show_bug.cgi?id=1101803) - TMX clear function doesn't work from UI
* [1103547](https://bugzilla.redhat.com/show_bug.cgi?id=1103547) - Empty document statistic should show "No content" in version tabs
* [978618](https://bugzilla.redhat.com/show_bug.cgi?id=978618) - Accidental broken feature - admin can change usernames
* [1067288](https://bugzilla.redhat.com/show_bug.cgi?id=1067288) - Reduce size of zanata.war; exclude unused dependencies
* [1110599](https://bugzilla.redhat.com/show_bug.cgi?id=1110599) - Remove unused page in Zanata
* [1103940](https://bugzilla.redhat.com/show_bug.cgi?id=1103940) - Remove info level notification popup from the editor
* [1011310](https://bugzilla.redhat.com/show_bug.cgi?id=1011310) - Unhandled exception: Mail service is down
* [995904](https://bugzilla.redhat.com/show_bug.cgi?id=995904) - Unnecessary ellipsis on short TM source name in editor
* [994293](https://bugzilla.redhat.com/show_bug.cgi?id=994293) - Cancelling an upload causes a database lock exception
* [973509](https://bugzilla.redhat.com/show_bug.cgi?id=973509) - User not aware they can use other characters in Group ID
* [1112041](https://bugzilla.redhat.com/show_bug.cgi?id=1112041) - Upload feature should handle files that are deleted before the process begins nicely
* [993445](https://bugzilla.redhat.com/show_bug.cgi?id=993445) - User can successfully upload a txt file that doesn't exist
* [1130797](https://bugzilla.redhat.com/show_bug.cgi?id=1130797) - Cache document statistic and overflow to disk
* [1128954](https://bugzilla.redhat.com/show_bug.cgi?id=1128954) - Convoluted way of opening docs from groups
* [1120034](https://bugzilla.redhat.com/show_bug.cgi?id=1120034) - Pushing translations is too slow

-----------------------

## 3.4

<h5>New Features</h5>
* [882770](https://bugzilla.redhat.com/show_bug.cgi?id=882770) - RFE: Filter translation units by multiple fields in the editor
* [988202](https://bugzilla.redhat.com/show_bug.cgi?id=988202) - RFE: REST API rate limiting
* [1002378](https://bugzilla.redhat.com/show_bug.cgi?id=1002378) - RFE: Introduce a modular translation structure, and gwt generate the *Messages.properties files
* [1066701](https://bugzilla.redhat.com/show_bug.cgi?id=1066701) - RFE: As a Zanata user, I would like to be able to bookmark language and project selections in the groups page
  * Now is possible to bookmark a project version, language, or setting item for communication or later reference.
* [1066756](https://bugzilla.redhat.com/show_bug.cgi?id=1066756) - RFE: Merge user settings pages into dashboard
* [1066796](https://bugzilla.redhat.com/show_bug.cgi?id=1066796) - RFE: Implement new project page
* [1077439](https://bugzilla.redhat.com/show_bug.cgi?id=1077439) - RFE: Use lucene indexes to do Copy Trans.
* [1094100](https://bugzilla.redhat.com/show_bug.cgi?id=1094100) - RFE: As a user, I would like to be able to bookmark language and document selections on version page
* [1094106](https://bugzilla.redhat.com/show_bug.cgi?id=1094106) - RFE: As project maintainer, I would like to select copyTrans option before running it

<h5>Bug fixes</h5>
* [831479](https://bugzilla.redhat.com/show_bug.cgi?id=831479) - Bug 831479 - 500 internal error when REST client specifies invalid extensions
* [981085](https://bugzilla.redhat.com/show_bug.cgi?id=981085) - User not aware they can use underscores in username
* [1025645](https://bugzilla.redhat.com/show_bug.cgi?id=1025645) - Both GPL and LGPL license files are required for LGPLv2+ project
* [1033375](https://bugzilla.redhat.com/show_bug.cgi?id=1033375) - Copy and Paste does not work when typing Italian in msgstr
* [1043720](https://bugzilla.redhat.com/show_bug.cgi?id=1043720) - The project search field failed to found existing project using the project name
* [1062508](https://bugzilla.redhat.com/show_bug.cgi?id=1062508) - Spell check changes are not saved after replacement
* [1065790](https://bugzilla.redhat.com/show_bug.cgi?id=1065790) - Admin manage search no longer shows time estimates
* [1080770](https://bugzilla.redhat.com/show_bug.cgi?id=1080770) - Empty group "Add Project" button on languages tab doesn't work
* [1086036](https://bugzilla.redhat.com/show_bug.cgi?id=1086036) - Project / version language listing and inheritance issue
* [1088651](https://bugzilla.redhat.com/show_bug.cgi?id=1088651) - New About tab does not handle existing project Seam text
* [1088737](https://bugzilla.redhat.com/show_bug.cgi?id=1088737) - Project type for a version is null after creation if the project type setting is not touched
* [1094071](https://bugzilla.redhat.com/show_bug.cgi?id=1094071) - Copy Translations information not correct
* [1094090](https://bugzilla.redhat.com/show_bug.cgi?id=1094090) - TMX import/export blocked by api not providing user key
* [1096564](https://bugzilla.redhat.com/show_bug.cgi?id=1096564) - Entering garbage at the end of a projects url breaks navigation
* [1097940](https://bugzilla.redhat.com/show_bug.cgi?id=1097940) - New password field should have show/hide toggle
* [1098003](https://bugzilla.redhat.com/show_bug.cgi?id=1098003) - Missing string for group request email notification sent
* [1098371](https://bugzilla.redhat.com/show_bug.cgi?id=1098371) - Sort options in language and document lists on the version page do not take effect until a search is performed on the list
* [1098924](https://bugzilla.redhat.com/show_bug.cgi?id=1098924) - Copy Translations copies translations that should not be copied
* [1099400](https://bugzilla.redhat.com/show_bug.cgi?id=1099400) - Failed to upload translation via JSF
* [1100079](https://bugzilla.redhat.com/show_bug.cgi?id=1100079) - Activity containing tags causes a broken dashboard
* [1100092](https://bugzilla.redhat.com/show_bug.cgi?id=1100092) - Filter translation units by multiple fields in the editor should use ISO 8601 date format
* [1100131](https://bugzilla.redhat.com/show_bug.cgi?id=1100131) - \[webTran\] filter translation by last modified date returns wrong result
* [1102964](https://bugzilla.redhat.com/show_bug.cgi?id=1102964) - CopyTrans takes excessively long hours to complete copying translations
* [1103930](https://bugzilla.redhat.com/show_bug.cgi?id=1103930) - Noticeable delay on right column when selection are made on left column (ui design)
* [1103940](https://bugzilla.redhat.com/show_bug.cgi?id=1103940) - Remove info level notification popup from the editor
* [1103947](https://bugzilla.redhat.com/show_bug.cgi?id=1103947) - \[Translation Editor\] Dialog "Invalid translation" failed to obtain input focus.
* [1107882](https://bugzilla.redhat.com/show_bug.cgi?id=1107882) - translate.zanata.org admin manage users screen can not be loaded
* [1109611](https://bugzilla.redhat.com/show_bug.cgi?id=1109611) - Version drop down with quick actions not shown on Project page
* [1109653](https://bugzilla.redhat.com/show_bug.cgi?id=1109653) - \[Project Version\] Failed to load language list for source file name that contains space " "
* [1111449](https://bugzilla.redhat.com/show_bug.cgi?id=1111449) - Hold active tasks in a map, but cache finished tasks briefly

-----------------------

## 3.3.2

<h5>Infrastructure changes</h5>

* Now requires (i.e. is tested on) [JBoss EAP](http://www.jboss.org/products/eap) 6.2.0 instead of 6.1.1

<h5>New Features</h5>

* [978072](https://bugzilla.redhat.com/show_bug.cgi?id=978072) - RFE: support roff as an input/output format
    * This feature is implemented on the client side only with [1038449 - command hook](https://bugzilla.redhat.com/show_bug.cgi?id=1038449). Users who wish to push .roff file can use a command hook to invoke external tool (po4a) before push to convert .roff into .pot. Invoke po4a again after pull to convert translated .po into .roff.

* [1036435](https://bugzilla.redhat.com/show_bug.cgi?id=1036435) - RFE: Upgrade to Liquibase 3.x
* [980670](https://bugzilla.redhat.com/show_bug.cgi?id=980670) - [RFE] Add HTML as an input method to be translated
    * .html and .htm files are now supported in Zanata for translation.

* [1067253](https://bugzilla.redhat.com/show_bug.cgi?id=1067253) - RFE:/Tech Debt - Propagate translation done by upload and copyTrans to editor
    * Prior to this implementation, editor will not receive translation updates done by CopyTrans or REST, i.e. upload translation file though web UI or push from client. Now translation done by any of the above will be broadcast to any open editors. This includes latest translation and statistics.

* [1002378](https://bugzilla.redhat.com/show_bug.cgi?id=1002378) - RFE: Introduce a modular translation structure, and gwt generate the *Messages.properties files
    * Now Zanata editor is ready to be translated. See [[Localize Zanata]] for detail.

<h5>Bug fixes</h5>
* [981071](https://bugzilla.redhat.com/show_bug.cgi?id=981071) - Register account still available when logged in
* [995324](https://bugzilla.redhat.com/show_bug.cgi?id=995324) - "Agree to the Terms of Use" should be displayed looks relevant to users that sign up with OpenId
* [1023227](https://bugzilla.redhat.com/show_bug.cgi?id=1023227) - Add language member request email contains string jsf.email.joinrequest.RoleRequested
* [1035057](https://bugzilla.redhat.com/show_bug.cgi?id=1035057) - Group "Add Language" field should be limited to something sensible
* [1037925](https://bugzilla.redhat.com/show_bug.cgi?id=1037925) - Search Projects field not character limited
* [1039776](https://bugzilla.redhat.com/show_bug.cgi?id=1039776) - Email template link to zanata log broken
* [1039810](https://bugzilla.redhat.com/show_bug.cgi?id=1039810) - Cancel contact email causes exception
* [1049643](https://bugzilla.redhat.com/show_bug.cgi?id=1049643) - Using the project search field breaks the drop down main menu
* [1060627](https://bugzilla.redhat.com/show_bug.cgi?id=1060627) - [Regression] Drop down navmenu does not work in the editor
* [1060959](https://bugzilla.redhat.com/show_bug.cgi?id=1060959) - Use of "alternately" instead of "alternatively" in confirmation emails
* [1060970](https://bugzilla.redhat.com/show_bug.cgi?id=1060970) - Project-version information gathered for group join request not delivered
* [1060973](https://bugzilla.redhat.com/show_bug.cgi?id=1060973) - Deselecting the project version from a group add request results a non-error notification
* [1060987](https://bugzilla.redhat.com/show_bug.cgi?id=1060987) - No success/failure response for requesting add project to group from the group page
* [1062011](https://bugzilla.redhat.com/show_bug.cgi?id=1062011) - Overall Statistics show incorrect number of translators.
* [1063118](https://bugzilla.redhat.com/show_bug.cgi?id=1063118) - "Sort" drop down in group page is not correct
* [1064628](https://bugzilla.redhat.com/show_bug.cgi?id=1064628) - In Editor's Document list View, statistics are not updated immediately
* [1064737](https://bugzilla.redhat.com/show_bug.cgi?id=1064737) - Statistics on locale documents page are incorrect (inconsistent with project version and editor)
* [1065120](https://bugzilla.redhat.com/show_bug.cgi?id=1065120) - [Project Version JSF Document List View] Estimated work hours should stay the same by toggling between "By Message" and "By Words"
* [1067266](https://bugzilla.redhat.com/show_bug.cgi?id=1067266) - [Regression] CopyTrans via web UI causes an exception
* [1054524](https://bugzilla.redhat.com/show_bug.cgi?id=1054524) - Users api key is accessible by anyone
* [1056849](https://bugzilla.redhat.com/show_bug.cgi?id=1056849) - Incorrect group l10n statistics due to caching missing out update(s)
* [1059483](https://bugzilla.redhat.com/show_bug.cgi?id=1059483) - Cannot log into kerberos
* [1060598](https://bugzilla.redhat.com/show_bug.cgi?id=1060598) - [Regression] Obsolete projects are searchable, but not accessible (exception occurs)
* [1064106](https://bugzilla.redhat.com/show_bug.cgi?id=1064106) - Copy Trans times out with large enough documents
* [1065806](https://bugzilla.redhat.com/show_bug.cgi?id=1065806) - [Project Version JSF Language List View] After toggle the unit of status, spinner failed to be removed after statistics are updated
* [1060628](https://bugzilla.redhat.com/show_bug.cgi?id=1060628) - Admin manage search page has an empty "Current Progress" section
* [1013419](https://bugzilla.redhat.com/show_bug.cgi?id=1013419) - FAQ missing on translate.zanata.org
* [1056866](https://bugzilla.redhat.com/show_bug.cgi?id=1056866) - Error message should be shown when uploading unsupported Open Document Format (e.g. fodt)
* [1057432](https://bugzilla.redhat.com/show_bug.cgi?id=1057432) - No indication of where HTML fits in the project types
* [968619](https://bugzilla.redhat.com/show_bug.cgi?id=968619) - Editor: Difficulty in placing cursor at desired point and selecting exact part of text
* [1002792](https://bugzilla.redhat.com/show_bug.cgi?id=1002792) - Unhandled exception: Uploading an invalid .pot will result in WebApplicationException
* [1012502](https://bugzilla.redhat.com/show_bug.cgi?id=1012502) - server should never store fuzzy flag against a source document's textflows
* [1037932](https://bugzilla.redhat.com/show_bug.cgi?id=1037932) - Unhandled exception: Add language field allows more character than the database does (255)
* [1037933](https://bugzilla.redhat.com/show_bug.cgi?id=1037933) - Unhandled exception: Add language with a string too large can cause a lock exception on save
* [1043330](https://bugzilla.redhat.com/show_bug.cgi?id=1043330) - Existing OpenId user cannot save any setting from the Edit profile view
* [1055790](https://bugzilla.redhat.com/show_bug.cgi?id=1055790) - Unhelpful error code returned for incorrect html type
* [1056308](https://bugzilla.redhat.com/show_bug.cgi?id=1056308) - User edit profile page missing field validation for empty email address
* [1060621](https://bugzilla.redhat.com/show_bug.cgi?id=1060621) - [Regression] Validation warnings panel not displayed
* [1044768](https://bugzilla.redhat.com/show_bug.cgi?id=1044768) - Zanata does not pull the latest changes in translation due to unchanged ETags
* [1063112](https://bugzilla.redhat.com/show_bug.cgi?id=1063112) - Client push in dryRun mode should not invoke CopyTrans
* [1069428](https://bugzilla.redhat.com/show_bug.cgi?id=1069428) - Various concurrency problems due to unsafe Seam injections

-----------------------

## 3.0.0
<h5>New Features</h5>

* [980659](https://bugzilla.redhat.com/show_bug.cgi?id=980659) - TMX import/export
    * Imported TMX shown in translation memory search results
    * Allow users to export translations to TMX (from Project/Version pages)
    * Allow admins to export **all** project translations to TMX (from Projects page)
    * Allow admins to import and export TMX translation memories (from Admin pages)

* [953734](https://bugzilla.redhat.com/show_bug.cgi?id=953734) - Translation review/approval
    * Coordinators can assign reviewers for their languages
    * Project maintainers can require review for translations in their projects

* [979285](https://bugzilla.redhat.com/show_bug.cgi?id=979285) - Implement virus scanning using ClamAV (clamdscan)
* [978666](https://bugzilla.redhat.com/show_bug.cgi?id=978666) - Translators and reviewers can add comments to translations
* [844819](https://bugzilla.redhat.com/show_bug.cgi?id=844819) - New visual style for Zanata
* [1066756](https://bugzilla.redhat.com/show_bug.cgi?id=1066756) - Add user dashboard
* [981064](https://bugzilla.redhat.com/show_bug.cgi?id=981064) - Recent translation/review activity
* Upgrade platform to JBoss EAP 6.1
* Add descriptions on project type selectors
* Allow adapter parameters to be set on source document upload
* Editor improvements
* Add attention key shortcut: Alt+X
* Add attention shortcut to copy from source: Alt+X,G
* File upload
* Move raw document storage to file system

-----------------------

## 2.3.2

* [958350](https://bugzilla.redhat.com/show_bug.cgi?id=958350) - Concurrent save on different row causes incorrect validation warnings in current row
* [959060](https://bugzilla.redhat.com/show_bug.cgi?id=959060) - Generated Zanata config file contains invalid project type
* [961163](https://bugzilla.redhat.com/show_bug.cgi?id=961163) - shift-w and g erroneously triggers Copy from Source
* [959115](https://bugzilla.redhat.com/show_bug.cgi?id=959115) - Database connection pool leaks under load

-----------------------

## 2.3.1
<h5>Bug fixes</h5>

* [953195](https://bugzilla.redhat.com/show_bug.cgi?id=953195) - HQL query exception while trying to filter strings
* Prevent incorrect validation warnings with concurrent edits
* Search result back to editor causes multiple code mirror focus
* Support message bookmark

-----------------------

## 2.3.0

* [908548](https://bugzilla.redhat.com/show_bug.cgi?id=908548) - Long document names cause layout issues in Doc page
* [786630](https://bugzilla.redhat.com/show_bug.cgi?id=786630) - Shortcut Alt+G causes editor to lose focus
* [870876](https://bugzilla.redhat.com/show_bug.cgi?id=870876) - PO download for non-PO projects cannot be uploaded
* [846314](https://bugzilla.redhat.com/show_bug.cgi?id=846314) - Show validation state in doc list and link to error-filter view in editor
* [844553](https://bugzilla.redhat.com/show_bug.cgi?id=844553) - Notification of an entry should have a link that go to the entry
* [727826](https://bugzilla.redhat.com/show_bug.cgi?id=727826) - Order Projects alphabetically
* [917911](https://bugzilla.redhat.com/show_bug.cgi?id=917911) - Keep "Validation Warnings: n" displayed even when moving focus to different pages
* [910637](https://bugzilla.redhat.com/show_bug.cgi?id=910637) - Keep "Validation Warnings: n" displayed even when moving focus to different entry
* [767055](https://bugzilla.redhat.com/show_bug.cgi?id=767055) - Error when pull as XLIFF file format: Underlying stream encoding 'ASCII' and input parameter for writeStartDocument() method 'utf-8' do not match
* [953361](https://bugzilla.redhat.com/show_bug.cgi?id=953361) - Source document name search triggers delete confirmation
* [874335](https://bugzilla.redhat.com/show_bug.cgi?id=874335) - Allow admins to see the email addresses of project maintainers
* [950806](https://bugzilla.redhat.com/show_bug.cgi?id=950806) - Notification links disappear from list when detail is viewed
* [947832](https://bugzilla.redhat.com/show_bug.cgi?id=947832) - Empty translation page when pushing next
* [923461](https://bugzilla.redhat.com/show_bug.cgi?id=923461) - Update document list view and link to the violated entries after project wide validation
* [910183](https://bugzilla.redhat.com/show_bug.cgi?id=910183) - Search in Document List does not show when on page 2+ of Document List
* [854087](https://bugzilla.redhat.com/show_bug.cgi?id=854087) - report which locales have recent changes

-----------------------

## 2.2.2

* [917895](https://bugzilla.redhat.com/show_bug.cgi?id=917895) - Validation rules should be enabled by default
* [917897](https://bugzilla.redhat.com/show_bug.cgi?id=917897) - AlreadyClosedException when new document uploaded and translated
* [807100](https://bugzilla.redhat.com/show_bug.cgi?id=807100) - Removing admin role doesn't take effect for Kerberos authentication

-----------------------

## 2.2.1

* [915130](https://bugzilla.redhat.com/show_bug.cgi?id=915130) - Unexpected error when clicking "resend activation email" or "update email address"
* [916812](https://bugzilla.redhat.com/show_bug.cgi?id=916812) - Activation Key should update after user click "Resend activation email" and "Change email"

-----------------------

## 2.2.0

* [895280](https://bugzilla.redhat.com/show_bug.cgi?id=895280) - Persist project type on server
* [893811](https://bugzilla.redhat.com/show_bug.cgi?id=893811) -  Old registration activation link should expire after a given period
* [750104](https://bugzilla.redhat.com/show_bug.cgi?id=750104) - Old email validation links for email change should expire after a given period
* [913373](https://bugzilla.redhat.com/show_bug.cgi?id=913373) - Ctrl-Enter not moving to next trans unit if there are no changes
* [908563](https://bugzilla.redhat.com/show_bug.cgi?id=908563) - Html Xml tag validation will produce exception in certain case
* [912583](https://bugzilla.redhat.com/show_bug.cgi?id=912583) - Change project type 'raw' to be 'file'
* [910216](https://bugzilla.redhat.com/show_bug.cgi?id=910216) - Statistics API returns word level statistics when only message level statistics are requested
* [910212](https://bugzilla.redhat.com/show_bug.cgi?id=910212) - Ability to resume push/pull from a specified document
* [903470](https://bugzilla.redhat.com/show_bug.cgi?id=903470) - Allow java clients to send and receive source control URLs for projects
* [896356](https://bugzilla.redhat.com/show_bug.cgi?id=896356) - Need to specify the size of the stream when sending a file (or part thereof)
* [896299](https://bugzilla.redhat.com/show_bug.cgi?id=896299) - store and display source control URL
* [895295](https://bugzilla.redhat.com/show_bug.cgi?id=895295) - Validator to warn of inconsistent number of lines
* [913745](https://bugzilla.redhat.com/show_bug.cgi?id=913745) - Zip File download does not work
* [913331](https://bugzilla.redhat.com/show_bug.cgi?id=913331) - "Contact Team Coordinator" return unexpected error
* [913310](https://bugzilla.redhat.com/show_bug.cgi?id=913310) - Value in zanata.properties does not shows up in server configuration page
* [912590](https://bugzilla.redhat.com/show_bug.cgi?id=912590) - Project maintainer should be able to "edit page code"
* [909032](https://bugzilla.redhat.com/show_bug.cgi?id=909032) - Project version's project type should default to that of the project
* [909026](https://bugzilla.redhat.com/show_bug.cgi?id=909026) - Unexpected error when trying to download config file when project-type not set on version
* [903926](https://bugzilla.redhat.com/show_bug.cgi?id=903926) - Project maintainer should be able to define and save validations rules per project/document
* [903477](https://bugzilla.redhat.com/show_bug.cgi?id=903477) - Workspace document list view should have same features as JSF document list view
* [903026](https://bugzilla.redhat.com/show_bug.cgi?id=903026) - Display Last Translator and Last Modified column in the document list

-----------------------

## 2.1.3

* [896332](https://bugzilla.redhat.com/show_bug.cgi?id=896332) - CopyTrans should use the most recent matching translation

-----------------------

## 2.1.1

* [894909](https://bugzilla.redhat.com/show_bug.cgi?id=894909) - Kerberos user unable to log in properly
* [888090](https://bugzilla.redhat.com/show_bug.cgi?id=888090) - Implement REST ETag mechanism for certain GET operations

-----------------------

## 2.1.0

* [844550](https://bugzilla.redhat.com/show_bug.cgi?id=844550) - Provide sort by option on branch stats page
* [874367](https://bugzilla.redhat.com/show_bug.cgi?id=874367) - Editor should warn before saving a Fuzzy translation as Approved from a keyboard shortcut
* [877223](https://bugzilla.redhat.com/show_bug.cgi?id=877223) - Add "clear" button to search field in workspace
* [878275](https://bugzilla.redhat.com/show_bug.cgi?id=878275) - Breadcrumb navigation in workspace should separate project version and locale
* [880436](https://bugzilla.redhat.com/show_bug.cgi?id=880436) - Plain text area editor doesn't get autosize correctly with long string
* [882739](https://bugzilla.redhat.com/show_bug.cgi?id=882739) - Tooltips on paging buttons (editor) shows shortcut keys which doesn't apply
* [892816](https://bugzilla.redhat.com/show_bug.cgi?id=892816) - Recently removed project maintainer retains access to project maintainer actions
* [874374](https://bugzilla.redhat.com/show_bug.cgi?id=874374) - Make translation editor options persistent
* [880894](https://bugzilla.redhat.com/show_bug.cgi?id=880894) - Externalize Email Server configuration
* [881549](https://bugzilla.redhat.com/show_bug.cgi?id=881549) - Allow admins to change account user names
* [884335](https://bugzilla.redhat.com/show_bug.cgi?id=884335) - Add Translation Memory Cache for filter query
* [891485](https://bugzilla.redhat.com/show_bug.cgi?id=891485) - Removing a locale member causes a RecordNotFound error
* [864280](https://bugzilla.redhat.com/show_bug.cgi?id=864280) - upload/download raw file types with the Maven plugin
* [876012](https://bugzilla.redhat.com/show_bug.cgi?id=876012) - The Content-Type of Download as po link is application/octet-stream, but should be text/plain
* [881962](https://bugzilla.redhat.com/show_bug.cgi?id=881962) - Project-wide Search and replace starts by Enter key before ready
* [887052](https://bugzilla.redhat.com/show_bug.cgi?id=887052) - Source and Target search in editor fails when the search term includes an apostrophe (')
* [888150](https://bugzilla.redhat.com/show_bug.cgi?id=888150) - Case sensitive search should return case sensitive results
* [877228](https://bugzilla.redhat.com/show_bug.cgi?id=877228) - Clearing the search field in workspace should keep position at last selected message
* [880444](https://bugzilla.redhat.com/show_bug.cgi?id=880444) - enable spell check in code mirror editor for Firefox
* [880879](https://bugzilla.redhat.com/show_bug.cgi?id=880879) - Undo button causing repeated save failures and other weirdness
* [884402](https://bugzilla.redhat.com/show_bug.cgi?id=884402) - Entry should NOT move unless it is absolutely needed
* [884502](https://bugzilla.redhat.com/show_bug.cgi?id=884502) - navigation breaks in filter mode after saved status not included in filter view
* [887717](https://bugzilla.redhat.com/show_bug.cgi?id=887717) - enable 'Enter' key saves immediately will make pager input dysfunctional
* [887718](https://bugzilla.redhat.com/show_bug.cgi?id=887718) - Too slow to load the last pages of a big document with Firefox
* [888096](https://bugzilla.redhat.com/show_bug.cgi?id=888096) - project become read only with editor options panel open will still allow user to change editor options
* [888592](https://bugzilla.redhat.com/show_bug.cgi?id=888592) - Options to customize translation editor display
* [889411](https://bugzilla.redhat.com/show_bug.cgi?id=889411) - Red border indicating failed validation shows on strings without validation warning/error
* [891458](https://bugzilla.redhat.com/show_bug.cgi?id=891458) - Document List search returning incorrect results
* [885934](https://bugzilla.redhat.com/show_bug.cgi?id=885934) - option to avoid encoding tab as \t
* [803923](https://bugzilla.redhat.com/show_bug.cgi?id=803923) - email should be able to corrected during register validation
* [829565](https://bugzilla.redhat.com/show_bug.cgi?id=829565) - Kerberos activation link in email gets 404 page not found
* [872039](https://bugzilla.redhat.com/show_bug.cgi?id=872039) - Escaping with single-quote (a.k.a. Apostrophes ') character in MessageFormat strings can cause confusing validation warnings
* [886711](https://bugzilla.redhat.com/show_bug.cgi?id=886711) - Error when using pull for project type raw when the document name does not include a type extension
* [831056](https://bugzilla.redhat.com/show_bug.cgi?id=831056) - Option for highlight only the search terms
* [785046](https://bugzilla.redhat.com/show_bug.cgi?id=785046) - Limit source string length in properties file
* [846643](https://bugzilla.redhat.com/show_bug.cgi?id=846643) - Shorten the navigation sequence to open a document in the Editor
* [884386](https://bugzilla.redhat.com/show_bug.cgi?id=884386) - Email validation link should be invalid after user validate the email, or user request another validation

-----------------------

## 2.0.3
<h5>New Features</h5>

* Allow admin to add extra locales by typing in the BCP-47 locale code.
* TM Merge reports what it did
* Allow choice of editor page size
* Support txt, dtd and open document format (REST & web interface)
* Editor option to disable CodeMirror (to enable browser spell-check)
* Detect loss of connection to server
* Fix for problem creating users with Kerberos
* Allow Project Maintainers to Delete a Source Document

[<h5>Bug fixes | Bugzilla</h5>](https://bugzilla.redhat.com/buglist.cgi?j_top=OR&f1=cf_fixed_in&o1=substring&classification=Community&o2=substring&query_format=advanced&f2=cf_fixed_in&bug_status=VERIFIED&bug_status=RELEASE_PENDING&bug_status=POST&bug_status=CLOSED&v1=2.0.3&product=Zanata)

-----------------------

## 2.0.2
* Bug fixes for document search/navigation


-----------------------

## 2.0.1
* Update jboss-el to avoid bad artifact in repository

-----------------------

## 2.0.0
<h5>New Features</h5>

* UI redesign
* Performance: async push service to avoid timeouts when pushing source/target
* Performance: improve performance when loading large documents
* Allow user to save work when concurrent edit occurs
* Include last translator information in TM info box
* Web analytics (Piwik integration)
* Navigation breadcrumbs
* Bugzilla link in UI
* Get Stats about Translation Documents via REST
* Remove blinking notification in editor
* Configurable page size
* Advanced glossary features
* Open ID Authentication
* Admin role assignment configuration for authentication types
* Highlight tags in editor fields (CodeMirror for editor)
* Translation editor rewrite
* Project-level default Copy Trans options
* Red bars for translations with validation warnings should stay in red when moving to the next row
* Option to show word or message based statistics
* Visible whitespace in editor
* View history of translations for a text flow

[<h5>Bug fixes | Bugzilla</h5>](https://bugzilla.redhat.com/buglist.cgi?j_top=OR&f1=cf_fixed_in&o1=substring&classification=Community&o2=substring&query_format=advanced&f2=cf_fixed_in&bug_status=CLOSED&v1=1.8.0&v2=2.0.0&product=Zanata)

-----------------------

## 1.7.3
[<h5>Bug fixes | Bugzilla</h5>](https://bugzilla.redhat.com/buglist.cgi?f1=cf_fixed_in&o1=substring&classification=Community&query_format=advanced&bug_status=CLOSED&v1=1.7.3&product=Zanata)

-----------------------

## 1.7.2
[<h5>Bug fixes | Bugzilla</h5>](https://bugzilla.redhat.com/buglist.cgi?classification=Community&target_release=1.7.2&query_format=advanced&bug_status=CLOSED&product=Zanata)

-----------------------

## 1.7.1
[<h5>Bug fixes | Bugzilla</h5>](https://bugzilla.redhat.com/buglist.cgi?classification=Community&target_release=1.7.1&query_format=advanced&bug_status=CLOSED&product=Zanata)

-----------------------

## 1.7.0
<h5>New Features</h5>

* UI Improvements
* Don't enforce locales for source documents
* On-Demand copy trans
* Email log appender
* Centralise management of key shortcuts in Zanata
* Improvements to reindexing (processing in small batches, index classes separately)
* Editor validation for XML entities
* Undo button for saved translations
* Translation Memory merge in editor
* Add support for positional strings in printf validator
* Translation Memory now uses word-based indexing

[<h5>Bug fixes | Bugzilla</h5>](https://bugzilla.redhat.com/buglist.cgi?classification=Community&target_release=1.6.2&target_release=1.7&query_format=advanced&bug_status=CLOSED&product=Zanata)

-----------------------

## 1.6.1
* Allow Zanata to add locales for which plural form is not known

[<h5>Bug fixes | Bugzilla</h5>](https://bugzilla.redhat.com/buglist.cgi?classification=Community&target_release=1.6.1&query_format=advanced&bug_status=CLOSED&product=Zanata)

-----------------------

## 1.6.0
<h5>New Features</h5>

* UI Improvements
* Allow Project Maintainers to edit all language files
* Glossary suggestions
* Add the ability to specify custom locales that are not enabled by default
* Upgrade Liquibase to version 2.0
* Project grouping
* Support plural forms
* Offline translation feature via web UI
* Allow translators to push translations using Maven client
* Indicators for simultaneous edits
* Java style variable validations in translation editor
* "Create Project" for non-administrator users
* Display page context in window title
* Ability to monitor Zanata server statistics (JavaMelody)
* Overview for available keyboard shortcuts in web editor

[<h5>Bug fixes</h5>](https://bugzilla.redhat.com/buglist.cgi?classification=Community&target_release=1.6&target_release=1.6-alpha-1&target_release=1.6-beta-1&query_format=advanced&bug_status=CLOSED&product=Zanata)

-----------------------

## 1.5.0
<h5>New Features</h5>

* [757621](https://bugzilla.redhat.com/show_bug.cgi?id=757621) - Allow bookmarking of selected document, document list filter and current view
* [758587](https://bugzilla.redhat.com/show_bug.cgi?id=758587) - Add workspace query string parameters for generating a custom doclist with a custom title.
    * e.g. &title=Custom%20title&doc=full/path/of/first/doc&doc=full/path/of/second/doc

* [755759](https://bugzilla.redhat.com/show_bug.cgi?id=755759) - Allow readonly access to retired project/project iteration
* [773459](https://bugzilla.redhat.com/show_bug.cgi?id=773459) - Implement filter messages in the editor by translation status
* [768802](https://bugzilla.redhat.com/show_bug.cgi?id=768802) - Newline validation on leading and trailing string
* [769471](https://bugzilla.redhat.com/show_bug.cgi?id=769471) - Variables to be checked for consistency
* [756235](https://bugzilla.redhat.com/show_bug.cgi?id=756235) - XML and HTML tags to be checked for completeness
* Redesign of color scheme translation editor workspace layout
* Project/project iteration status changes: ACTIVE, READONLY, and OBSOLETE
* Project list filtering based on status
* Overall statistics page for Admin
* Add file download page with the option to download a single PO file, or a zip with a project iteration's files for one locale
* Translation memory results now have highlighted differences
* Activate entity caching
* Maven client option to create 'skeleton' PO files when no translations are present
* Maven client option to log detailed client-server message information
* Generate Zanata Rest API documentation
* Add automated compatibility tests with previous versions of the Zanata java client classes
* Redirect to previous page after sign in
* Several UI updates and changes

<h5>Bug fixes</h5>

* [785034](https://bugzilla.redhat.com/show_bug.cgi?id=785034) - Rapid key navigation causes backlog of TM queries
* [750956](https://bugzilla.redhat.com/show_bug.cgi?id=750956) - Long strings slow down the operation
* [756292](https://bugzilla.redhat.com/show_bug.cgi?id=756292) - "Participants" information is incorrect
* [759337](https://bugzilla.redhat.com/show_bug.cgi?id=759337) - Translation editor: Long word in source cell invades the editor cell
* [746899](https://bugzilla.redhat.com/show_bug.cgi?id=746899) - On push operations, copyTrans runs too slowly
* [719176](https://bugzilla.redhat.com/show_bug.cgi?id=719176) - Edit profile: "duplicate email" is shown even if user press save without changing email
* [690669](https://bugzilla.redhat.com/show_bug.cgi?id=690669) - Translation editor table shows changes which failed to save

-----------------------

## 1.4.5.2
 * Fix handling of fuzzy entries when saving Properties files

-----------------------

## 1.4.5.1
 * [795597](https://bugzilla.redhat.com/show_bug.cgi?id=795597) - Fix regression with Unicode encoding for ordinary (Latin-1) .properties files

-----------------------

## 1.4.5
 * [742872](https://bugzilla.redhat.com/show_bug.cgi?id=742872) - Add support for Maven modules:
 * [760431](https://bugzilla.redhat.com/show_bug.cgi?id=760431) - Fix bug: Moving to a new page does not refresh the translation textboxes (ghost translations)

-----------------------

## 1.4.4
* [747836](https://bugzilla.redhat.com/show_bug.cgi?id=747836) - Ensure final reindex batch is properly flushed
* [760390](https://bugzilla.redhat.com/show_bug.cgi?id=760390) - Support UTF-8 Properties files, handle empty properties
* [759994](https://bugzilla.redhat.com/show_bug.cgi?id=759994) - Fix bug: Editor table stops working after 'Source and Target' search returns no results
* Add dryRun option for Maven goals 'push' and 'pull'

-----------------------

## 1.4.3
<h5>New Features</h5>

* [750690](https://bugzilla.redhat.com/show_bug.cgi?id=750690) - Show message context in editor info panel
* [727716](https://bugzilla.redhat.com/show_bug.cgi?id=727716) - Add failsafe editor in case of Seam Text problems
* [730189](https://bugzilla.redhat.com/show_bug.cgi?id=730189) - Change string similarity algorithm so that only identical strings (not substrings) can get 100%
* [747836](https://bugzilla.redhat.com/show_bug.cgi?id=747836) - Show progress during re-index operations; avoid timeout for large databases
* Update gwteventservice to 1.2.0-RC1
* Modify email templates to include server URL

<h5>Bug fixes</h5>

* [754637](https://bugzilla.redhat.com/show_bug.cgi?id=754637) - 'J' and 'K' navigation keys trigger when entering text in the TM search box
* [756293](https://bugzilla.redhat.com/show_bug.cgi?id=756293) - Not able to work in parallel on the same workbench
* [751264](https://bugzilla.redhat.com/show_bug.cgi?id=751264) - Fix problems with editor table when searching or switching pages

-----------------------

## 1.4.2
* [742083](https://bugzilla.redhat.com/show_bug.cgi?id=742083) - Language team coordinator
* [742854](https://bugzilla.redhat.com/show_bug.cgi?id=742854) - Contact server admins
* [743783](https://bugzilla.redhat.com/show_bug.cgi?id=743783) - First/last entry button
* [744114](https://bugzilla.redhat.com/show_bug.cgi?id=744114) - Load project pages faster
* [744671](https://bugzilla.redhat.com/show_bug.cgi?id=744671) - Option for Enter to save translation
* [746859](https://bugzilla.redhat.com/show_bug.cgi?id=746859) - Sort projects by name, not ID
* [740122](https://bugzilla.redhat.com/show_bug.cgi?id=740122) - Make newlines visible to reduce newline mismatch errors in translations
* [740191](https://bugzilla.redhat.com/show_bug.cgi?id=740191) - Improve shortcut keys
* [746870](https://bugzilla.redhat.com/show_bug.cgi?id=746870) - Save as Fuzzy now leaves the cell editor open
* [743134](https://bugzilla.redhat.com/show_bug.cgi?id=743134) - Modal navigation: next fuzzy, untranslated, fuzzy or untranslated
* Rearrange various UI elements to be more logical (profile page, document stats, project search field)
* Users now have to ask before joining a language team
* Coordinator can add and remove team members
* Contact coordinators
* Fix tab order: editor cell -> Save as Approved -> Save as Fuzzy -> Cancel

-----------------------

## 1.4.1
* [741523](https://bugzilla.redhat.com/show_bug.cgi?id=741523) - Fixed: % completed should be calculated with words, not messages
* [724867](https://bugzilla.redhat.com/show_bug.cgi?id=724867) - Fixed: Selecting Administration submenu items does not always highlight the parent menu
* [742111](https://bugzilla.redhat.com/show_bug.cgi?id=742111) - Fixed: Change of tile to list view on Language page, make project list sortable
* [743179](https://bugzilla.redhat.com/show_bug.cgi?id=743179) - Performance fix for projects with 1000+ documents

-----------------------

## 1.4
* add project-type to zanata.xml for generic push/pull commands
* redirect to login from translation editor when required
* if domain is left blank by admin, don't populate email address for new users
* UI bug fixes

-----------------------

## 1.4-alpha-1
* create generic push/pull commands, with include/exclude filters
* add support for Java Properties and XLIFF projects
* bug fix: mark existing translations of modified XLIFF/Properties strings as fuzzy
* modify keyboard shortcuts in editor
* add new Zanata logo/favicon
* various UI improvements
* auto-size for translation text area
* add icons to buttons and remove text
* add option to hide editor buttons
* remove Clone and Save button; move Copy button to middle
* autosave when leaving a cell
* remove Fuzzy checkbox; add Save as Fuzzy
* better statistics graphs
* display resource IDs for translation units
* add ability to hide translation unit details
* show translation states with coloured side bars, and italics for Fuzzy
* recalculate missing word counts
* add liquibase script
* bug fix for search re-indexing by admin
* copy translations of identical strings when importing new documents
* bug fixes and improvements for UI
* bug fix for word counts (thread safety)
* remove email address from Language Team pages
* enable stats for anonymous users
* no need to enforce locales for source documents
* bug fix for push/merge when PO files are missing some msgids
* bug fixes

-----------------------

## 1.3
* bug fixes for authentication and for source comments

-----------------------

## 1.3-alpha-3
* finalise rebrand from flies->zanata: XML namespaces, media types, etc
* more logging for authentication errors
* bug fix for Kerberos authentication

-----------------------

## 1.3-alpha-2
* switch source control to git on github
* rebrand from flies->zanata (maven artifacts, java packages, mailing lists)
* Fedora authentication rhbz#692011
* generate zanata.xml config file (http://code.google.com/p/flies/issues/detail?id=282)
* merge translations on import (http://code.google.com/p/flies/issues/detail?id=28)
* preserve and generate PO header comments for translator credits (http://code.google.com/p/flies/issues/detail?id=269)
* bug fixes

-----------------------

## 1.3-alpha-1
* rebrand from flies->zanata (except URIs, maven artifacts and java packages)
* specify locales per project/version (http://code.google.com/p/flies/issues/detail?id=261)
* added tab for home page, removed project list, contents editable by admin (http://code.google.com/p/flies/issues/detail?id=279)
* added help page/tab, contents editable by admin (http://code.google.com/p/flies/issues/detail?id=280)
* removed name and description from project version (http://code.google.com/p/flies/issues/detail?id=281)
* stats for all languages (http://code.google.com/p/flies/issues/detail?id=275)
* workaround for form/login issue on Firefox 4.0 rhbz#691963
* bug fixes

-----------------------

## flies-1.2
* disabled bad key bindings (http://code.google.com/p/flies/issues/detail?id=262)
* fixed python client issue with PotEntryHeader.extractedComment (http://code.google.com/p/flies/issues/detail?id=256)
* web template redesign (new logo, CSS) (http://code.google.com/p/flies/issues/detail?id=238)
* fixed Seam integration tests (http://code.google.com/p/flies/issues/detail?id=231)

-----------------------

## flies-1.2-alpha-3
* improve notifications in editor (http://code.google.com/p/flies/issues/detail?id=191)
* highlight search terms in editor (http://code.google.com/p/flies/issues/detail?id=227)

-----------------------

## flies-1.2-alpha-2
* better messages
* bug fixes

-----------------------

## flies-1.2-alpha-1
* development change: re-arranged Maven modules into common, client and server

-----------------------

## flies-1.1.1
* use word counts in translation statistics (http://code.google.com/p/flies/issues/detail?id=203)
* bug fixes

-----------------------

## flies-1.1
* Kerberos/JAAS fixes
* require name & email address on first login for JAAS/Kerberos
* validate changes to email address
* use correct BCP-47 language tags (zh-CN-Hans is now zh-Hans-CN)

-----------------------

## flies-1.1-alpha-1
* JAAS authentication
* Kerberos authentication
* remove communities tab and my communities UI (http://code.google.com/p/flies/issues/detail?id=197)
* remove "Language Missing" button (http://code.google.com/p/flies/issues/detail?id=185)
* show member number for the language groups (http://code.google.com/p/flies/issues/detail?id=186)
* allow overriding POT directory in Maven client (http://code.google.com/p/flies/issues/detail?id=200)
* support `[servers]` in flies.ini for Maven client (http://code.google.com/p/flies/issues/detail?id=193)
* better info/error messages in Maven client

-----------------------

## flies-1.0.3
* fix TM caching issue (http://code.google.com/p/flies/issues/detail?id=190)
* add 'translator' role and security rules
* configurable URLs

-----------------------

## flies-1.0.2
* minor UI fixes (http://code.google.com/p/flies/issues/detail?id=173, http://code.google.com/p/flies/issues/detail?id=176)
* ergonomics for Maven client
* UI for assigning project maintainers (http://code.google.com/p/flies/issues/detail?id=180)
* better error checking in REST API (http://code.google.com/p/flies/issues/detail?id=175)
* security rule fix (http://code.google.com/p/flies/issues/detail?id=182)

-----------------------

## flies-1.0.1
* database schema fixes
* fixes for deployment issues

-----------------------

## flies-1.0
* initial release<|MERGE_RESOLUTION|>--- conflicted
+++ resolved
@@ -1,4 +1,3 @@
-<<<<<<< HEAD
 ## 4.0
 
 ##### Bug Fixes
@@ -16,7 +15,6 @@
 
 ## 3.9
 
-=======
 ## 3.9.1
 ##### Changes
  * [ZNTA-1192](https://zanata.atlassian.net/browse/ZNTA-1192) - RFE: Scripts to build the Docker development images
@@ -30,7 +28,6 @@
 -----------------------
 
 ## 3.9.0
->>>>>>> 5517bb45
 ##### Infrastructure Changes
 * System admin can set system property `zanata.enforce.matchingusernames` to enforce matching username to be used for new user registration.
 * Zanata has eliminated all JNDI-based configuration and replaced it with system properties. Please see the following sections for how certain values are now configured:
