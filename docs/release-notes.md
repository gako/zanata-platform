<<<<<<< HEAD
## 4.4.0
##### Infrastructure Changes
Zanata now requires a system property 'zanata.home' as the root for all its file system storage needs.
The property 'zanata.file.directory' is still supported, but if it is missing, a sub-directory of 'zanata.home' will be used.

##### Changes
 * [ZNTA-2184](https://zanata.atlassian.net/browse/ZNTA-2225) - Define zanata.home system property and derive other properties from it
=======
## 4.3.3
##### Bug Fixes
 * [ZNTA-2303](https://zanata.atlassian.net/browse/ZNTA-2303) - Single open id provider sign in shows 404 after sign in

-----------------------

>>>>>>> 7343ae34
## 4.3.2
##### Bug Fixes
 * [ZNTA-2272](https://zanata.atlassian.net/browse/ZNTA-2272) - Remove Unused serialVersionUID
 * [ZNTA-2266](https://zanata.atlassian.net/browse/ZNTA-2266) - Failing JS unit tests should fail the build
 * [ZNTA-2256](https://zanata.atlassian.net/browse/ZNTA-2256) - Eslint error in frontend must fail the build

-----------------------

## 4.3.1
##### Bug Fixes
 * [ZNTA-2238](https://zanata.atlassian.net/browse/ZNTA-2238) - Positional printf syntax issue
 * [ZNTA-2234](https://zanata.atlassian.net/browse/ZNTA-2234) - Codecov Report URLs link incorrect page
 * [ZNTA-2100](https://zanata.atlassian.net/browse/ZNTA-2100) - Gettext "Language" header should separate language and country with underscore
 * [ZNTA-2055](https://zanata.atlassian.net/browse/ZNTA-2055) - vendors - stuck on login page

-----------------------

## 4.3.0
##### Changes
 * [ZNTA-2184](https://zanata.atlassian.net/browse/ZNTA-2184) - A better icon for role Requests in language
 * [ZNTA-2172](https://zanata.atlassian.net/browse/ZNTA-2172) - Profile page should not render anything with inactive/non-existing account
 * [ZNTA-2171](https://zanata.atlassian.net/browse/ZNTA-2171) - Storybook: reject with reason HISTORY UI
 * [ZNTA-2161](https://zanata.atlassian.net/browse/ZNTA-2161) - Tooling to help developers use the correct yarn version
 * [ZNTA-2156](https://zanata.atlassian.net/browse/ZNTA-2156) - Storybook: reject with reason MODAL UI
 * [ZNTA-2147](https://zanata.atlassian.net/browse/ZNTA-2147) - Editor heading -> flex
 * [ZNTA-2134](https://zanata.atlassian.net/browse/ZNTA-2134) - Help pages required for Version TM Merge
 * [ZNTA-2119](https://zanata.atlassian.net/browse/ZNTA-2119) - Turn on storybook addons
 * [ZNTA-2118](https://zanata.atlassian.net/browse/ZNTA-2118) - Upgrade webpack to 2.x or 3.x (if 3.x looks stable enough)
 * [ZNTA-2116](https://zanata.atlassian.net/browse/ZNTA-2116) - Create tri-state checkbox component
 * [ZNTA-2093](https://zanata.atlassian.net/browse/ZNTA-2093) - TM Merge no longer has "Next Condition"
 * [ZNTA-2091](https://zanata.atlassian.net/browse/ZNTA-2091) - Please widen the vertical scroll bar on the right hand side of the editor
 * [ZNTA-2015](https://zanata.atlassian.net/browse/ZNTA-2015) - Allow admin to change a user's name
 * [ZNTA-1969](https://zanata.atlassian.net/browse/ZNTA-1969) - Add Project Name to Version Sort in Version Merge Modal Story
 * [ZNTA-1865](https://zanata.atlassian.net/browse/ZNTA-1865) - Feature: Enhance Version Merge feature
 * [ZNTA-1684](https://zanata.atlassian.net/browse/ZNTA-1684) - Replace 'tribes' with 'languages/locales'
 * [ZNTA-975](https://zanata.atlassian.net/browse/ZNTA-975) - Add advanced search dropdown to React editor
 * [ZNTA-709](https://zanata.atlassian.net/browse/ZNTA-709) - Set up consistent node versioning in projects

##### Bug Fixes
 * [ZNTA-2220](https://zanata.atlassian.net/browse/ZNTA-2220) - Dialogs have a "scroll line" on the right
 * [ZNTA-2218](https://zanata.atlassian.net/browse/ZNTA-2218) - Translation Memory broken in GWT editor
 * [ZNTA-2208](https://zanata.atlassian.net/browse/ZNTA-2208) - NotSupportedException on po/csv glossary import
 * [ZNTA-2206](https://zanata.atlassian.net/browse/ZNTA-2206) - 404 page not found on help from more options
 * [ZNTA-2201](https://zanata.atlassian.net/browse/ZNTA-2201) - updateGitHubCommitStatus should use the correct SHA in correct repo
 * [ZNTA-2191](https://zanata.atlassian.net/browse/ZNTA-2191) - Need HAccount index to find enabled users efficiently
 * [ZNTA-2187](https://zanata.atlassian.net/browse/ZNTA-2187) - Version "Settings" tab does not show up
 * [ZNTA-2186](https://zanata.atlassian.net/browse/ZNTA-2186) - CSS conflict in editor inputs
 * [ZNTA-2178](https://zanata.atlassian.net/browse/ZNTA-2178) - Zanata Client API (old endpoints support)
 * [ZNTA-2168](https://zanata.atlassian.net/browse/ZNTA-2168) - Editor background for active translation needs fixing
 * [ZNTA-2152](https://zanata.atlassian.net/browse/ZNTA-2152) - Remove css that overrides frontend dropdown + icons
 * [ZNTA-2149](https://zanata.atlassian.net/browse/ZNTA-2149) - TM Merge pop-up closes on second mouse click.
 * [ZNTA-2148](https://zanata.atlassian.net/browse/ZNTA-2148) - Fix alignment of notification modal icons
 * [ZNTA-2131](https://zanata.atlassian.net/browse/ZNTA-2131) - #, %, & are not treated as search chars on glossary search.
 * [ZNTA-1970](https://zanata.atlassian.net/browse/ZNTA-1970) - Side nav doesn't align correctly on some devices
 * [ZNTA-1786](https://zanata.atlassian.net/browse/ZNTA-1786) - write lock when shutting down application server
 * [ZNTA-234](https://zanata.atlassian.net/browse/ZNTA-234) - [REST] /stats/proj/gcc2/iter/4.9.0/doc/{docId} failed to handle the file with directory

-----------------------

## 4.2.4
##### Changes
 * [ZNTA-2158](https://zanata.atlassian.net/browse/ZNTA-2158) - Fix text wrapping in GWT TM panel
 * [ZNTA-2153](https://zanata.atlassian.net/browse/ZNTA-2153) - Tidy UX for TM Merge modal
 * [ZNTA-2035](https://zanata.atlassian.net/browse/ZNTA-2035) - Fix Jenkin's CI reporting to Github

##### Bug Fixes
 * [ZNTA-2159](https://zanata.atlassian.net/browse/ZNTA-2159) - When adding a project to a group, the suggestion list is too short and cropped
 * [ZNTA-2114](https://zanata.atlassian.net/browse/ZNTA-2114) - Online help broken
 * [ZNTA-128](https://zanata.atlassian.net/browse/ZNTA-128) - Chunk split failed when pushing big files (more than 1MiB)

-----------------------

## 4.2.1
##### Bug Fixes
 * [ZNTA-2012](https://zanata.atlassian.net/browse/ZNTA-2012) - zanata-cli is missing

-----------------------

## 4.2.0
##### Changes
 * [ZNTA-1973](https://zanata.atlassian.net/browse/ZNTA-1973) - If source have plural, but target does not, translation cannot save as translated
 * [ZNTA-1954](https://zanata.atlassian.net/browse/ZNTA-1954) - API for accumulated statistics of project version translations
 * [ZNTA-1938](https://zanata.atlassian.net/browse/ZNTA-1938) - Remove stories added in error to frontend
 * [ZNTA-1934](https://zanata.atlassian.net/browse/ZNTA-1934) - Glossary input height incorrect in editor
 * [ZNTA-1916](https://zanata.atlassian.net/browse/ZNTA-1916) - Add foundation styling to Storybook-frontend
 * [ZNTA-1915](https://zanata.atlassian.net/browse/ZNTA-1915) - Fedora - API for all users per team, with role
 * [ZNTA-1913](https://zanata.atlassian.net/browse/ZNTA-1913) - Fully test all redux editor reducers
 * [ZNTA-1912](https://zanata.atlassian.net/browse/ZNTA-1912) - More convenient naming for redux action and reducer modules
 * [ZNTA-1905](https://zanata.atlassian.net/browse/ZNTA-1905) - Rearrange test and storybook directory structure for frontend
 * [ZNTA-1896](https://zanata.atlassian.net/browse/ZNTA-1896) - Less verbose javascript builds
 * [ZNTA-1893](https://zanata.atlassian.net/browse/ZNTA-1893) - Add Well component to Storybook
 * [ZNTA-1892](https://zanata.atlassian.net/browse/ZNTA-1892) - Add Tooltip component to Storybook
 * [ZNTA-1891](https://zanata.atlassian.net/browse/ZNTA-1891) - Add TextInput component to Storybook
 * [ZNTA-1890](https://zanata.atlassian.net/browse/ZNTA-1890) - Add Tabs component to Storybook
 * [ZNTA-1889](https://zanata.atlassian.net/browse/ZNTA-1889) - Add Table component to Storybook
 * [ZNTA-1888](https://zanata.atlassian.net/browse/ZNTA-1888) - Add ProgressBars component to Storybook
 * [ZNTA-1887](https://zanata.atlassian.net/browse/ZNTA-1887) - Add Panels component to Storybook
 * [ZNTA-1886](https://zanata.atlassian.net/browse/ZNTA-1886) - Add Pagination component to Storybook
 * [ZNTA-1885](https://zanata.atlassian.net/browse/ZNTA-1885) - Add Modal component to Storybook
 * [ZNTA-1884](https://zanata.atlassian.net/browse/ZNTA-1884) - Add Loader component to Storybook
 * [ZNTA-1883](https://zanata.atlassian.net/browse/ZNTA-1883) - Add Lists component to Storybook
 * [ZNTA-1882](https://zanata.atlassian.net/browse/ZNTA-1882) - Add Links component to Storybook
 * [ZNTA-1881](https://zanata.atlassian.net/browse/ZNTA-1881) - Add Labels component to Storybook
 * [ZNTA-1880](https://zanata.atlassian.net/browse/ZNTA-1880) - Add Icon/s component to Storybook
 * [ZNTA-1879](https://zanata.atlassian.net/browse/ZNTA-1879) - Add EditableText component to Storybook
 * [ZNTA-1878](https://zanata.atlassian.net/browse/ZNTA-1878) - Add Form component to Storybook
 * [ZNTA-1877](https://zanata.atlassian.net/browse/ZNTA-1877) - Add Dropdown component to Storybook
 * [ZNTA-1875](https://zanata.atlassian.net/browse/ZNTA-1875) - Add Buttons component to Storybook
 * [ZNTA-1874](https://zanata.atlassian.net/browse/ZNTA-1874) - Add Breadcrumbs component to Storybook
 * [ZNTA-1873](https://zanata.atlassian.net/browse/ZNTA-1873) - Add Badges component to Storybook
 * [ZNTA-1872](https://zanata.atlassian.net/browse/ZNTA-1872) - Add Alert component to Storybook
 * [ZNTA-1871](https://zanata.atlassian.net/browse/ZNTA-1871) - Setup storybook build for frontend (separate from editor)
 * [ZNTA-1846](https://zanata.atlassian.net/browse/ZNTA-1846) - Allow admin to set Gravatar rating
 * [ZNTA-1838](https://zanata.atlassian.net/browse/ZNTA-1838) - Remove zanata-ui modal from Suggestions Detail Modal in editor
 * [ZNTA-1836](https://zanata.atlassian.net/browse/ZNTA-1836) - Storybook: add editor glossary components
 * [ZNTA-1835](https://zanata.atlassian.net/browse/ZNTA-1835) - Remove all Zanata-UI dependencies from Editor
 * [ZNTA-1829](https://zanata.atlassian.net/browse/ZNTA-1829) - Split build commands in package.json (frontend) into multiple lines
 * [ZNTA-1811](https://zanata.atlassian.net/browse/ZNTA-1811) - Profile the Maven build
 * [ZNTA-1798](https://zanata.atlassian.net/browse/ZNTA-1798) - Mock up sort functionality and details for Explore page
 * [ZNTA-1791](https://zanata.atlassian.net/browse/ZNTA-1791) - documentation for how to use zanata jenkins plugin
 * [ZNTA-1783](https://zanata.atlassian.net/browse/ZNTA-1783) - Remove the "EntityMakerImpl You have to manually resolve this" warnings
 * [ZNTA-1763](https://zanata.atlassian.net/browse/ZNTA-1763) - Allow users to join a language team immediately
 * [ZNTA-1735](https://zanata.atlassian.net/browse/ZNTA-1735) - Add Glossary Tab to Editor Sidebar
 * [ZNTA-1733](https://zanata.atlassian.net/browse/ZNTA-1733) - Add Details to Editor Sidebar
 * [ZNTA-1732](https://zanata.atlassian.net/browse/ZNTA-1732) - Add Editor sidebar
 * [ZNTA-1726](https://zanata.atlassian.net/browse/ZNTA-1726) - Doc: Missing manual webhook documentation
 * [ZNTA-1705](https://zanata.atlassian.net/browse/ZNTA-1705) - Allow TM Merge for a whole document (in a single language)
 * [ZNTA-1661](https://zanata.atlassian.net/browse/ZNTA-1661) - Enable Kotlin as additional language for production/test code
 * [ZNTA-1582](https://zanata.atlassian.net/browse/ZNTA-1582) - http://zanata-client.readthedocs.io/en/latest/ is not available
 * [ZNTA-1531](https://zanata.atlassian.net/browse/ZNTA-1531) - Combine frontend and editor to a single npm project
 * [ZNTA-1456](https://zanata.atlassian.net/browse/ZNTA-1456) - Migrate raw file tests (GUI tests) to unit tests
 * [ZNTA-1414](https://zanata.atlassian.net/browse/ZNTA-1414) - Script our build pipelines with Jenkinsfile
 * [ZNTA-1113](https://zanata.atlassian.net/browse/ZNTA-1113) - Update information in frontend/src/main/web/docs/*.md
 * [ZNTA-481](https://zanata.atlassian.net/browse/ZNTA-481) - RFE: User should be able to log in with their username, or their email

##### Bug Fixes
 * [ZNTA-1980](https://zanata.atlassian.net/browse/ZNTA-1980) - Glossary translation comment box is awful
 * [ZNTA-1972](https://zanata.atlassian.net/browse/ZNTA-1972) - Glossary "no content" icon not centred
 * [ZNTA-1971](https://zanata.atlassian.net/browse/ZNTA-1971) - Long name string pushes image, details off user profile page
 * [ZNTA-1966](https://zanata.atlassian.net/browse/ZNTA-1966) - TM merge will fail on having TM from TMX import
 * [ZNTA-1947](https://zanata.atlassian.net/browse/ZNTA-1947) - There is no any cancel or go back option on Create group page.
 * [ZNTA-1933](https://zanata.atlassian.net/browse/ZNTA-1933) - Remove refs to assets-zanata.rhcloud.com
 * [ZNTA-1914](https://zanata.atlassian.net/browse/ZNTA-1914) - IncompatibleClassChangeError on EAP 7.0.5
 * [ZNTA-1910](https://zanata.atlassian.net/browse/ZNTA-1910) - New editor: suggestions match % wrapped
 * [ZNTA-1903](https://zanata.atlassian.net/browse/ZNTA-1903) - [new editor] Unnecessary scrollbars in details/suggestions panels
 * [ZNTA-1897](https://zanata.atlassian.net/browse/ZNTA-1897) - Misaligned 'clear selection' link in profile
 * [ZNTA-1868](https://zanata.atlassian.net/browse/ZNTA-1868) - Make hibernate schema validation pass
 * [ZNTA-1863](https://zanata.atlassian.net/browse/ZNTA-1863) - TM details modal source text incorrectly aligned on small screens
 * [ZNTA-1860](https://zanata.atlassian.net/browse/ZNTA-1860) - Projects should be clickable for going back to the projects list from create project page
 * [ZNTA-1853](https://zanata.atlassian.net/browse/ZNTA-1853) - Langauge and dashboard should be clickable on lnaguages page and settings page.
 * [ZNTA-1840](https://zanata.atlassian.net/browse/ZNTA-1840) - Unnecessary 'introduce yourself' field when auto join enabled
 * [ZNTA-1834](https://zanata.atlassian.net/browse/ZNTA-1834) - Reword TM merge pop up and messages
 * [ZNTA-1826](https://zanata.atlassian.net/browse/ZNTA-1826) - Eliminate log warning "encountered non-rewritten url /404.xhtml"
 * [ZNTA-1822](https://zanata.atlassian.net/browse/ZNTA-1822) - Email log settings don't take effect until server is restarted
 * [ZNTA-1821](https://zanata.atlassian.net/browse/ZNTA-1821) - Paging controls on narrow screens have broken layout in React editor when the sidebar is open
 * [ZNTA-1794](https://zanata.atlassian.net/browse/ZNTA-1794) - Arquillian tests fail when build directory contains '@'
 * [ZNTA-1780](https://zanata.atlassian.net/browse/ZNTA-1780) - NullPointerException for OpenID account merge
 * [ZNTA-1778](https://zanata.atlassian.net/browse/ZNTA-1778) - [regression] Project 'Search and Replace' header not sized correctly
 * [ZNTA-1776](https://zanata.atlassian.net/browse/ZNTA-1776) - Admin TM page dropdown not showing correctly
 * [ZNTA-1774](https://zanata.atlassian.net/browse/ZNTA-1774) - Only first page of document visible in Alpha Editor
 * [ZNTA-1767](https://zanata.atlassian.net/browse/ZNTA-1767) - Cannot add translation if field is empty in Alpha Editor
 * [ZNTA-1760](https://zanata.atlassian.net/browse/ZNTA-1760) - Missing constraints on Project locale table
 * [ZNTA-1729](https://zanata.atlassian.net/browse/ZNTA-1729) - Source locale is not excluded in target file mappings
 * [ZNTA-1710](https://zanata.atlassian.net/browse/ZNTA-1710) - Delete all button css changed on glossary delete.
 * [ZNTA-1706](https://zanata.atlassian.net/browse/ZNTA-1706) - Filter error on Languages page
 * [ZNTA-1686](https://zanata.atlassian.net/browse/ZNTA-1686) - After search and delete language search field should have to clear/reset automatically.
 * [ZNTA-1141](https://zanata.atlassian.net/browse/ZNTA-1141) - Fix 0install on Windows

-----------------------

## 4.1.1
### Data migration
Imported TMX translation memories may be changed if they were previously
parsed with a non-Unicode encoding (ZNTA-1740). A warning will be logged if
re-indexing is required.

##### Changes
 * [ZNTA-1746](https://zanata.atlassian.net/browse/ZNTA-1746) - Add option to redirect forwarded HTTP requests to HTTPS
 * [ZNTA-1688](https://zanata.atlassian.net/browse/ZNTA-1688) - Include docker documentation and admin create users manual in docs.zanata.org
 * [ZNTA-1660](https://zanata.atlassian.net/browse/ZNTA-1660) - Update docker script to avoid 'chcon' error

##### Bug Fixes
 * [ZNTA-1948](https://zanata.atlassian.net/browse/ZNTA-1948) - After project deletion, project tab is not accessible without logout & login
 * [ZNTA-1907](https://zanata.atlassian.net/browse/ZNTA-1907) - Exception when trying to delete the en_US language
 * [ZNTA-1748](https://zanata.atlassian.net/browse/ZNTA-1748) - Export TMX per language does not work
 * [ZNTA-1738](https://zanata.atlassian.net/browse/ZNTA-1738) - Link boxes in GWT editor huge

-----------------------

## 4.1.0
### Breaking changes
New Zanata instances will now block anonymous users from accessing any resources.
For existing instances, anonymous users can still access read-only resources
including web pages and REST resources. To change the behavior, admin user
can sign in and go to server configuration page to change the value there.

##### Changes
 * [ZNTA-1721](https://zanata.atlassian.net/browse/ZNTA-1721) - Remove zanata-ui and atomic css from build scripts in frontend
 * [ZNTA-1652](https://zanata.atlassian.net/browse/ZNTA-1652) - Remove all Zanata-UI dependencies from Glossary container
 * [ZNTA-1646](https://zanata.atlassian.net/browse/ZNTA-1646) - Enable eslint check in Draft mode
 * [ZNTA-1628](https://zanata.atlassian.net/browse/ZNTA-1628) - Update "explode" profile for Zanata-server
 * [ZNTA-1626](https://zanata.atlassian.net/browse/ZNTA-1626) - Admin page to create new user
 * [ZNTA-1618](https://zanata.atlassian.net/browse/ZNTA-1618) - User experience for private instance signup
 * [ZNTA-1606](https://zanata.atlassian.net/browse/ZNTA-1606) - Migrate all atomic into bootstrap css
 * [ZNTA-1605](https://zanata.atlassian.net/browse/ZNTA-1605) - Remove all container zanata ui dependencies
 * [ZNTA-1604](https://zanata.atlassian.net/browse/ZNTA-1604) - Remove all component zanata ui dependencies
 * [ZNTA-1586](https://zanata.atlassian.net/browse/ZNTA-1586) - Switch from Cobertura to Jacoco for test coverage
 * [ZNTA-1574](https://zanata.atlassian.net/browse/ZNTA-1574) - Developer Guide Wiki
 * [ZNTA-1567](https://zanata.atlassian.net/browse/ZNTA-1567) - Limit signup to list of email-domains
 * [ZNTA-1555](https://zanata.atlassian.net/browse/ZNTA-1555) - Try out Yarn instead of npm
 * [ZNTA-1527](https://zanata.atlassian.net/browse/ZNTA-1527) - Admin option to block access by anonymous users
 * [ZNTA-1418](https://zanata.atlassian.net/browse/ZNTA-1418) - RFE - Add links to user pages
 * [ZNTA-1398](https://zanata.atlassian.net/browse/ZNTA-1398) - Convert Z-UI components from atomic to bootstrap
 * [ZNTA-1304](https://zanata.atlassian.net/browse/ZNTA-1304) - Remove Lombok from the code
 * [ZNTA-1195](https://zanata.atlassian.net/browse/ZNTA-1195) - Use annotation for finer-grained REST security control
 * [ZNTA-1181](https://zanata.atlassian.net/browse/ZNTA-1181) - Use cleaner URLs for OpenID
 * [ZNTA-107](https://zanata.atlassian.net/browse/ZNTA-107) - RFE/TECH DEBT: Create build script for Zanata
 * [ZNTA-100](https://zanata.atlassian.net/browse/ZNTA-100) - RFE: Changing group settings does not show a success notification

##### Bug Fixes
 * [ZNTA-1717](https://zanata.atlassian.net/browse/ZNTA-1717) - Filter error while glossary term search on glossary page
 * [ZNTA-1712](https://zanata.atlassian.net/browse/ZNTA-1712) - Sign up menu hides when anonymous user click on explore.
 * [ZNTA-1707](https://zanata.atlassian.net/browse/ZNTA-1707) - Language team checkboxes not redrawn on filter
 * [ZNTA-1704](https://zanata.atlassian.net/browse/ZNTA-1704) - Language list/names are not separated on profile page.
 * [ZNTA-1703](https://zanata.atlassian.net/browse/ZNTA-1703) - "Error destroying an instance" triggered by logout
 * [ZNTA-1681](https://zanata.atlassian.net/browse/ZNTA-1681) - Language delete button not working
 * [ZNTA-1680](https://zanata.atlassian.net/browse/ZNTA-1680) - Bootstrap modal layout on mobile needs styling fixes
 * [ZNTA-1671](https://zanata.atlassian.net/browse/ZNTA-1671) - client init fails on missing zanata.ini despite given auth
 * [ZNTA-1670](https://zanata.atlassian.net/browse/ZNTA-1670) - client init overwrites project instead of checking
 * [ZNTA-1667](https://zanata.atlassian.net/browse/ZNTA-1667) - 403 error on project glossary insert/delete
 * [ZNTA-1665](https://zanata.atlassian.net/browse/ZNTA-1665) - New user redirect to 404 when click login with Kerberos
 * [ZNTA-1664](https://zanata.atlassian.net/browse/ZNTA-1664) - Can we have info/details about access rights,roles on user profile.
 * [ZNTA-1657](https://zanata.atlassian.net/browse/ZNTA-1657) - Fix layout of TM suggestions modal
 * [ZNTA-1650](https://zanata.atlassian.net/browse/ZNTA-1650) - User contribution table not generating correctly
 * [ZNTA-1647](https://zanata.atlassian.net/browse/ZNTA-1647) - Text/Strings are not wrapped correctly on document page languages panel
 * [ZNTA-1645](https://zanata.atlassian.net/browse/ZNTA-1645) - Text/Strings are not wrapped correctly on reject translation pop-up.
 * [ZNTA-1644](https://zanata.atlassian.net/browse/ZNTA-1644) - Cancel and upload buttons are not alligned on upload translation pop-up/modal.
 * [ZNTA-1632](https://zanata.atlassian.net/browse/ZNTA-1632) - --project-desc should not be a required argument for put-project
 * [ZNTA-1630](https://zanata.atlassian.net/browse/ZNTA-1630) - Nullpointer exception when help subcommand is not recognised
 * [ZNTA-1629](https://zanata.atlassian.net/browse/ZNTA-1629) - Search  is case sensitive on Dashboard -> project search and Admin -> manage users.
 * [ZNTA-1627](https://zanata.atlassian.net/browse/ZNTA-1627) - Alpha editor break its behaviour with long file name.
 * [ZNTA-1624](https://zanata.atlassian.net/browse/ZNTA-1624) - Buttons are not aligned on Download all translation modal.
 * [ZNTA-1614](https://zanata.atlassian.net/browse/ZNTA-1614) - Buttons on Upload new document modal are not aligned
 * [ZNTA-1596](https://zanata.atlassian.net/browse/ZNTA-1596) - Client command put-user demands too much info
 * [ZNTA-1595](https://zanata.atlassian.net/browse/ZNTA-1595) - Internal server error deleting a non-existing glossary entry
 * [ZNTA-1591](https://zanata.atlassian.net/browse/ZNTA-1591) - [Glossary] Old last Updated date & time is shown on glossary info.
 * [ZNTA-1578](https://zanata.atlassian.net/browse/ZNTA-1578) - Update and cancel button is not aligned on glossary page.
 * [ZNTA-1577](https://zanata.atlassian.net/browse/ZNTA-1577) - Left menu panel height is getting half on home screen and few menu selections.
 * [ZNTA-1576](https://zanata.atlassian.net/browse/ZNTA-1576) - RFE: Include url in screenshots
 * [ZNTA-1541](https://zanata.atlassian.net/browse/ZNTA-1541) - Glossary entry Update/Cancel buttons not displayed correctly in narrow window
 * [ZNTA-1500](https://zanata.atlassian.net/browse/ZNTA-1500) - Unable to cancel manage role -> create role panel.
 * [ZNTA-1479](https://zanata.atlassian.net/browse/ZNTA-1479) - Uncaught validation exception when rejecting user language team request
 * [ZNTA-1381](https://zanata.atlassian.net/browse/ZNTA-1381) - Unable to "Download All for Offline Translation" as zip (File project)
 * [ZNTA-1210](https://zanata.atlassian.net/browse/ZNTA-1210) - Change of contact details on Language Team with no members
 * [ZNTA-579](https://zanata.atlassian.net/browse/ZNTA-579) - Project creation "restrict access" feature too ambiguous.
 * [ZNTA-468](https://zanata.atlassian.net/browse/ZNTA-468) - Missing information about CopyTrans state "Approved" when copy from "Approved"
 * [ZNTA-61](https://zanata.atlassian.net/browse/ZNTA-61) - Add suggestion match details view to React editor.
 * [ZNTA-3](https://zanata.atlassian.net/browse/ZNTA-3) - Download all as zip should not be available if 0 documents

-----------------------

## 4.0.0
##### Infrastructure Changes
* Recommended platform: JBoss EAP 7 (7.0.1.GA or later).
* Alternative platform: WildFly version 10.x.

Zanata now requires EAP 7 or WildFly 10 with no extra modules.

If using EAP, you must upgrade to EAP 7 and apply the various Zanata
changes to `JBOSS_HOME/standalone/configuration/standalone.xml`.

If using WildFly, you must remove any previously installed JSF or Hibernate
modules from `WILDFLY_HOME/modules/{com,javax,org}`. (But not from
`WILDFLY_HOME/modules/system/layers/base`.)

Also, Hibernate Search and Lucene have been upgraded - before starting
Zanata 4.0 you will need to clear your index directory (as configured
in the system property `hibernate.search.default.indexBase`) and then
trigger a complete re-index from the admin pages once Zanata has loaded.

Zanata's jboss-web.xml has been updated: if you maintain a custom version, you should remove the "valve" section.

##### Migration Guide
From version 4.0.0, Zanata platform depends on JBossEAP 7 or Wildfly 10, thus please refer
[JBoss EAP 7 Migration Guide](https://access.redhat.com/documentation/en/red-hat-jboss-enterprise-application-platform/7.0/single/migration-guide/)
or [Migrate my appliction from AS7 to WildFly](https://docs.jboss.org/author/display/WFLY10/How+do+I+migrate+my+application+from+AS7+to+WildFly) to migrate your configuration.

Zanata has used system properties instead of JNDI since 3.9.0, but in Zanata 4.0.0,
deployment will abort if obsolete JNDI entries like the following are present:
```xml
<subsystem xmlns="urn:jboss:domain:naming:1.3">
  <bindings>
    <simple name="java:global/zanata/security/auth-policy-names/kerberos" value="zanata.kerberos"/>
    <simple name="java:global/zanata/security/admin-users" value="admin"/>
    <simple name="java:global/zanata/files/document-storage-directory" value="/var/lib/zanata/files"/>
    <simple name="java:global/zanata/email/default-from-address" value="{{ zanata_noreply_address }}"/>
    <simple name="java:global/zanata/security/auth-policy-names/internal" value="zanata.internal"/>
    <simple name="java:global/zanata/security/auth-policy-names/jaas" value="zanata.jaas"/>
    <simple name="java:global/zanata/security/auth-policy-names/openid" value="zanata.openid"/>
    <simple name="java:global/zanata/smtp/port" value="${smtp.port,env.SMTP_PORT:2552}" />
    <lookup name="java:jboss/exported/zanata/files/document-storage-directory"
      lookup="java:global/zanata/files/document-storage-directory"/>
  </bindings>
  <remote-naming/>
</subsystem>
```
These settings have moved to the `<system-properties>` section. Please see the
[release notes for Zanata 3.9.0](#390) for more details of these settings.

Zanata aborts deployment when *required* properties are absent or
*obsolete* properties are present in `standalone.xml`.

###### Required System Properties and Directory Paths
**All** of the following properties are required in `<system-properties>` section:

* `<property name="hibernate.search.default.indexBase" value="${jboss.server.data.dir}/zanata/indexes"/>`
* `<property name="javamelody.storage-directory" value="${jboss.server.data.dir}/zanata/stats"/>`
* `<property name="zanata.file.directory" value="${jboss.server.data.dir}/zanata/files"/>`

###### Required Auth Policy
**Exactly one** auth policy is required in `<system-properties>` section. The only exception is combining `internal` and `openid`.

 * `<property name="zanata.security.authpolicy.internal" value="zanata.internal"/>`
 * `<property name="zanata.security.authpolicy.jass" value="zanata.jaas"/>`
 * `<property name="zanata.security.authpolicy.kerberos" value="zanata.kerberos"/>`
 * `<property name="zanata.security.authpolicy.openid" value="zanata.openid"/>`

###### Obsolete Properties
**None** of the following properties should present, otherwise the deployment will abort.
 * `<property name="ehcache.disk.store.dir" value=.../>`

Directory of `ehcache.disk.store.dir` needs to be cleaned.

##### Changes
 * [ZNTA-1557](https://zanata.atlassian.net/browse/ZNTA-1557) - Zanata should abort deployment if required system properties missing
 * [ZNTA-1516](https://zanata.atlassian.net/browse/ZNTA-1516) - Update Zanata-cli documentation link in readthedoc release
 * [ZNTA-1494](https://zanata.atlassian.net/browse/ZNTA-1494) - Search in admin user management bottom page is wrong
 * [ZNTA-1480](https://zanata.atlassian.net/browse/ZNTA-1480) - Change url from /a/more to /info
 * [ZNTA-1478](https://zanata.atlassian.net/browse/ZNTA-1478) - Change path of frontend languages page to be non-hash path
 * [ZNTA-1463](https://zanata.atlassian.net/browse/ZNTA-1463) - Update shrinkwrap to make the deployment easier
 * [ZNTA-1462](https://zanata.atlassian.net/browse/ZNTA-1462) - Allow developers to use docker scripts with no prior docker knowledge.
 * [ZNTA-1459](https://zanata.atlassian.net/browse/ZNTA-1459) - Update readthedocs for Zanata-platform
 * [ZNTA-1452](https://zanata.atlassian.net/browse/ZNTA-1452) - Add option to skip recompiling frontend
 * [ZNTA-1449](https://zanata.atlassian.net/browse/ZNTA-1449) - Have gwt client code live in its own module
 * [ZNTA-1447](https://zanata.atlassian.net/browse/ZNTA-1447) - Update css for cancel and plus icon
 * [ZNTA-1445](https://zanata.atlassian.net/browse/ZNTA-1445) - Use jboss cli script for docker image generation
 * [ZNTA-1429](https://zanata.atlassian.net/browse/ZNTA-1429) - Update admin icons
 * [ZNTA-1413](https://zanata.atlassian.net/browse/ZNTA-1413) - Add Takari Maven extensions: Smart Builder, Lifecycle, OkHttp
 * [ZNTA-1394](https://zanata.atlassian.net/browse/ZNTA-1394) - Add draft profile to frontend build for faster builds
 * [ZNTA-1391](https://zanata.atlassian.net/browse/ZNTA-1391) - Merge zanata-parent,-api,-common,-client with zanata-server
 * [ZNTA-1352](https://zanata.atlassian.net/browse/ZNTA-1352) - Upgrade to Enunciate 2.x for REST API docs
 * [ZNTA-1337](https://zanata.atlassian.net/browse/ZNTA-1337) - Exclude node_modules in maven build in zanata-frontend
 * [ZNTA-1333](https://zanata.atlassian.net/browse/ZNTA-1333) - React-ify the Admin Languages Bootstrap page
 * [ZNTA-1279](https://zanata.atlassian.net/browse/ZNTA-1279) - Change frontend and editor path
 * [ZNTA-1271](https://zanata.atlassian.net/browse/ZNTA-1271) - Migrate Zanata client JAX-RS library back to resteasy
 * [ZNTA-1263](https://zanata.atlassian.net/browse/ZNTA-1263) - Replace icons in zanata-editor with zanata-ui
 * [ZNTA-1255](https://zanata.atlassian.net/browse/ZNTA-1255) - Enable DEBUG logging for Weld messages with string "Catching"
 * [ZNTA-1223](https://zanata.atlassian.net/browse/ZNTA-1223) - Move zanata-editor into frontend Maven module
 * [ZNTA-1222](https://zanata.atlassian.net/browse/ZNTA-1222) - Use Infinispan for Hibernate second level cache
 * [ZNTA-1220](https://zanata.atlassian.net/browse/ZNTA-1220) - Use the same dependency versions in frontend and zanata-editor
 * [ZNTA-1207](https://zanata.atlassian.net/browse/ZNTA-1207) - Support JBoss EAP 7 for Zanata Server
 * [ZNTA-1203](https://zanata.atlassian.net/browse/ZNTA-1203) - Remove Hibernate 4.2 module for WildFly
 * [ZNTA-1193](https://zanata.atlassian.net/browse/ZNTA-1193) - Merge Zanata-spa into Zanata-server
 * [ZNTA-1168](https://zanata.atlassian.net/browse/ZNTA-1168) - RFE: User should be able to select the glossary page length
 * [ZNTA-1167](https://zanata.atlassian.net/browse/ZNTA-1167) - Include lastModifiedBy information in glossary entry
 * [ZNTA-1166](https://zanata.atlassian.net/browse/ZNTA-1166) - Feature Request (Fedora Hub): Aditional webhooks
 * [ZNTA-1163](https://zanata.atlassian.net/browse/ZNTA-1163) - Convert user profile page to use redux
 * [ZNTA-1160](https://zanata.atlassian.net/browse/ZNTA-1160) - RFE: Test button for project webhooks
 * [ZNTA-1156](https://zanata.atlassian.net/browse/ZNTA-1156) - Use embedded Infinispan, not platform module
 * [ZNTA-1154](https://zanata.atlassian.net/browse/ZNTA-1154) - Infinispan Cache Statistics Management
 * [ZNTA-1131](https://zanata.atlassian.net/browse/ZNTA-1131) - Rename system property zanata.originWhitelist to zanata.origin.whitelist
 * [ZNTA-1130](https://zanata.atlassian.net/browse/ZNTA-1130) - Remove replyTo email in contact language team member email
 * [ZNTA-1101](https://zanata.atlassian.net/browse/ZNTA-1101) - Project-level glossaries
 * [ZNTA-1090](https://zanata.atlassian.net/browse/ZNTA-1090) - Allow REST authentication via OAuth
 * [ZNTA-1085](https://zanata.atlassian.net/browse/ZNTA-1085) - migrate opencsv library to apache-common-csv
 * [ZNTA-1059](https://zanata.atlassian.net/browse/ZNTA-1059) - Allow language team coordinator to contact all team members
 * [ZNTA-1045](https://zanata.atlassian.net/browse/ZNTA-1045) - Eliminate JNDI settings for document-storage-directory
 * [ZNTA-1042](https://zanata.atlassian.net/browse/ZNTA-1042) - Add option for cross-origin requests with credentials
 * [ZNTA-1023](https://zanata.atlassian.net/browse/ZNTA-1023) - Client should use file types from server
 * [ZNTA-958](https://zanata.atlassian.net/browse/ZNTA-958) - Integrate sidebar
 * [ZNTA-942](https://zanata.atlassian.net/browse/ZNTA-942) - Zanata Sync authentication prototype
 * [ZNTA-938](https://zanata.atlassian.net/browse/ZNTA-938) - Webhook event for translation updated
 * [ZNTA-858](https://zanata.atlassian.net/browse/ZNTA-858) - Add new side menu bar to the server
 * [ZNTA-841](https://zanata.atlassian.net/browse/ZNTA-841) - Remove Angular from the zanata-spa build
 * [ZNTA-840](https://zanata.atlassian.net/browse/ZNTA-840) - Replace Angular ajax calls with an equivalent framework-agnostic library
 * [ZNTA-839](https://zanata.atlassian.net/browse/ZNTA-839) - Replace all Angular services with async actions (redux-thunk-middleware)
 * [ZNTA-838](https://zanata.atlassian.net/browse/ZNTA-838) - Move service state into the redux state tree
 * [ZNTA-837](https://zanata.atlassian.net/browse/ZNTA-837) - Combine the 3 redux stores (header, content, suggestions) to a single store
 * [ZNTA-836](https://zanata.atlassian.net/browse/ZNTA-836) - Switch to redux to handle all state and events for document content panel
 * [ZNTA-835](https://zanata.atlassian.net/browse/ZNTA-835) - Create React component tree for all UI in document content panel
 * [ZNTA-834](https://zanata.atlassian.net/browse/ZNTA-834) - Code review and ensure full test coverage
 * [ZNTA-746](https://zanata.atlassian.net/browse/ZNTA-746) - Add a shortcut key for approving and rejecting translations
 * [ZNTA-689](https://zanata.atlassian.net/browse/ZNTA-689) - Support Qt TS files
 * [ZNTA-685](https://zanata.atlassian.net/browse/ZNTA-685) - Migrate document content (trans units) from AngularJS to ReactJS
 * [ZNTA-667](https://zanata.atlassian.net/browse/ZNTA-667) - JSON file support
 * [ZNTA-509](https://zanata.atlassian.net/browse/ZNTA-509) - RFE: The table search 'x' button is in a funny place, put it next to 'Cancel'?
 * [ZNTA-52](https://zanata.atlassian.net/browse/ZNTA-52) - [RFE] Allow admin to change native name of language

##### Bug Fixes
 * [ZNTA-1615](https://zanata.atlassian.net/browse/ZNTA-1615) - Unable to start Zanata if email log is enabled
 * [ZNTA-1594](https://zanata.atlassian.net/browse/ZNTA-1594) - Client nullpointer exception on delete all glossary
 * [ZNTA-1593](https://zanata.atlassian.net/browse/ZNTA-1593) - Add new language pop-up shows previously added language details.
 * [ZNTA-1580](https://zanata.atlassian.net/browse/ZNTA-1580) - Buttons on delete glossary pop-up are not aligned
 * [ZNTA-1564](https://zanata.atlassian.net/browse/ZNTA-1564) - There should be a proper error message shown for client request fields.
 * [ZNTA-1563](https://zanata.atlassian.net/browse/ZNTA-1563) - There is no email validation in server configuration->email log
 * [ZNTA-1561](https://zanata.atlassian.net/browse/ZNTA-1561) - Join a language team is not working from User Settings -> languages.
 * [ZNTA-1560](https://zanata.atlassian.net/browse/ZNTA-1560) - Repository url text is getting cut.
 * [ZNTA-1559](https://zanata.atlassian.net/browse/ZNTA-1559) - Dashboard and Setting tabs from left panel both are highlighted at a time.
 * [ZNTA-1558](https://zanata.atlassian.net/browse/ZNTA-1558) - Cancel button on po-ups of Find user to add, Contact coordinator,Contact team members, Add team member are not properly aligned
 * [ZNTA-1556](https://zanata.atlassian.net/browse/ZNTA-1556) - Show Transunit Details option not working
 * [ZNTA-1552](https://zanata.atlassian.net/browse/ZNTA-1552) - Obsolete JNDI setting should return Error and stop service
 * [ZNTA-1551](https://zanata.atlassian.net/browse/ZNTA-1551) - Groups should be clickable to go back to the group list from group page.
 * [ZNTA-1550](https://zanata.atlassian.net/browse/ZNTA-1550) - While adding projects to the group it shows project-id_Version instead of project-name_version
 * [ZNTA-1546](https://zanata.atlassian.net/browse/ZNTA-1546) - Projects should have to be clickable for going back to the projects list from project version page..
 * [ZNTA-1545](https://zanata.atlassian.net/browse/ZNTA-1545) - Edit entry link for glossary from webtrans broken
 * [ZNTA-1544](https://zanata.atlassian.net/browse/ZNTA-1544) - Glossary Select Language list not always showing correct count
 * [ZNTA-1540](https://zanata.atlassian.net/browse/ZNTA-1540) - Created glossary entry shows "Invalid Date" on info
 * [ZNTA-1537](https://zanata.atlassian.net/browse/ZNTA-1537) - After successfull sign-up process page should redirect to the login page.
 * [ZNTA-1536](https://zanata.atlassian.net/browse/ZNTA-1536) - Download translation pop-up  shows mixes/scattered cancel and download buttons.
 * [ZNTA-1530](https://zanata.atlassian.net/browse/ZNTA-1530) - Project Glossary page shows project id instead of project name.
 * [ZNTA-1518](https://zanata.atlassian.net/browse/ZNTA-1518) - Notification message/pop-up shows in bulk or multiple times when we enable/disable multiple languages at a time.
 * [ZNTA-1517](https://zanata.atlassian.net/browse/ZNTA-1517) - Cancel and Ok/import button is not properly alligned on import,Export and Delete TM Pop-up
 * [ZNTA-1514](https://zanata.atlassian.net/browse/ZNTA-1514) - Export TM pop-up/dialog box is not proper.
 * [ZNTA-1513](https://zanata.atlassian.net/browse/ZNTA-1513) - 403 forbidden on glossary selection from project.
 * [ZNTA-1511](https://zanata.atlassian.net/browse/ZNTA-1511) - Japanese plural translations not showing up in React editor
 * [ZNTA-1507](https://zanata.atlassian.net/browse/ZNTA-1507) - Heap dump from javamelody triggers class not found exception
 * [ZNTA-1502](https://zanata.atlassian.net/browse/ZNTA-1502) - Dashboard and Profile menu on left manu panel are not focused when we click on it.
 * [ZNTA-1501](https://zanata.atlassian.net/browse/ZNTA-1501) - We are not able to make page content blank once text added/updated.
 * [ZNTA-1474](https://zanata.atlassian.net/browse/ZNTA-1474) - release-plugin does not do well with properties variable substitution
 * [ZNTA-1473](https://zanata.atlassian.net/browse/ZNTA-1473) - mvn -Dgwt-i18n process-test-resources: GWT Module org.zanata.webtrans.ApplicationI18n not found in project sources or resources
 * [ZNTA-1472](https://zanata.atlassian.net/browse/ZNTA-1472) - mvn site:site Exit code: 1 - javadoc: error - com.sun.tools.doclets.internal.toolkit.util.DocletAbortException
 * [ZNTA-1464](https://zanata.atlassian.net/browse/ZNTA-1464) - No error checking on push option
 * [ZNTA-1451](https://zanata.atlassian.net/browse/ZNTA-1451) - project type md file should reference documents md file for file type project
 * [ZNTA-1442](https://zanata.atlassian.net/browse/ZNTA-1442) - zanata client does not handle 404 properly when the code is designed to ignore it
 * [ZNTA-1437](https://zanata.atlassian.net/browse/ZNTA-1437) - Zanata docker image can not send emails
 * [ZNTA-1427](https://zanata.atlassian.net/browse/ZNTA-1427) - No way to override Zanata client cache file location
 * [ZNTA-1406](https://zanata.atlassian.net/browse/ZNTA-1406) - Link to glossary from editor does not work
 * [ZNTA-1363](https://zanata.atlassian.net/browse/ZNTA-1363) - Loading cachestats page triggers IndexOutOfBoundsException
 * [ZNTA-1348](https://zanata.atlassian.net/browse/ZNTA-1348) - Bad redirect when coming from a translate action
 * [ZNTA-1340](https://zanata.atlassian.net/browse/ZNTA-1340) - Fedora platform - issue with dswid in URL
 * [ZNTA-1298](https://zanata.atlassian.net/browse/ZNTA-1298) - REST Api documentations is not update
 * [ZNTA-1278](https://zanata.atlassian.net/browse/ZNTA-1278) - Javascript alert failed functional test
 * [ZNTA-1253](https://zanata.atlassian.net/browse/ZNTA-1253) - escape lucene key words so that it can parse the string
 * [ZNTA-1248](https://zanata.atlassian.net/browse/ZNTA-1248) - Backwards compatibility broken for fileTypes parameter
 * [ZNTA-1230](https://zanata.atlassian.net/browse/ZNTA-1230) - Extract general components from frontend to zanata-ui
 * [ZNTA-1213](https://zanata.atlassian.net/browse/ZNTA-1213) - Profile, Glossary page not loading
 * [ZNTA-1199](https://zanata.atlassian.net/browse/ZNTA-1199) - Suggestion panel flicker when css transform
 * [ZNTA-1183](https://zanata.atlassian.net/browse/ZNTA-1183) - Loading page forever for empty glossary
 * [ZNTA-1172](https://zanata.atlassian.net/browse/ZNTA-1172) - Admin: Failed to delete user
 * [ZNTA-1164](https://zanata.atlassian.net/browse/ZNTA-1164) - Nothing happened when clicking the menu item when deploy as ROOT.war
 * [ZNTA-1140](https://zanata.atlassian.net/browse/ZNTA-1140) - Editor UI not complete after sidebar update
 * [ZNTA-1138](https://zanata.atlassian.net/browse/ZNTA-1138) - Can attempt to delete the same glossary entry twice
 * [ZNTA-1136](https://zanata.atlassian.net/browse/ZNTA-1136) - Rapidly scrolling the Glossary page can render empty
 * [ZNTA-1132](https://zanata.atlassian.net/browse/ZNTA-1132) - Qt-ts failed to support context
 * [ZNTA-1129](https://zanata.atlassian.net/browse/ZNTA-1129) - Milestone webhook fires too many when uploading translations
 * [ZNTA-1097](https://zanata.atlassian.net/browse/ZNTA-1097) - "Contact Coordinators+" option in team page to be hidden if not logged in
 * [ZNTA-1073](https://zanata.atlassian.net/browse/ZNTA-1073) - NullPointerException when trying to access non-existing project
 * [ZNTA-1051](https://zanata.atlassian.net/browse/ZNTA-1051) - Redirection after login doesn't pick up hash location in url
 * [ZNTA-906](https://zanata.atlassian.net/browse/ZNTA-906) - NullPointerException in getLocaleAliasesByIteration
 * [ZNTA-895](https://zanata.atlassian.net/browse/ZNTA-895) - Glossary entries endpoint not working for application/xml
 * [ZNTA-872](https://zanata.atlassian.net/browse/ZNTA-872) - Superfluous 'Cancel' button on "New User" page
 * [ZNTA-855](https://zanata.atlassian.net/browse/ZNTA-855) - fedora.zanata.org allows FAS users to change their username
 * [ZNTA-846](https://zanata.atlassian.net/browse/ZNTA-846) - Group "request add project version" needs field limit
 * [ZNTA-773](https://zanata.atlassian.net/browse/ZNTA-773) - Documents list loader visible over header
 * [ZNTA-527](https://zanata.atlassian.net/browse/ZNTA-527) - UI waits unnecessarily for stats before displaying other info
 * [ZNTA-504](https://zanata.atlassian.net/browse/ZNTA-504) - Create Project description field validates only after user has pressed save
 * [ZNTA-459](https://zanata.atlassian.net/browse/ZNTA-459) - Proto: New Project creation - where's the button?
 * [ZNTA-448](https://zanata.atlassian.net/browse/ZNTA-448) - RFE: As a translator, I would like to have a direct link to the referencing entry in Translation Memory detail, so I can see the context of the translation in TM and translate more accurately
 * [ZNTA-421](https://zanata.atlassian.net/browse/ZNTA-421) - Reverse the compare order for TM diffs, remove strikeout
 * [ZNTA-388](https://zanata.atlassian.net/browse/ZNTA-388) - Invalid url validation on admin->server config Register url field
 * [ZNTA-369](https://zanata.atlassian.net/browse/ZNTA-369) - RFE: Search results page should include Projects, People, Groups
 * [ZNTA-311](https://zanata.atlassian.net/browse/ZNTA-311) - RFE: Zanata to handle English glossary translations and ordering
 * [ZNTA-289](https://zanata.atlassian.net/browse/ZNTA-289) - RFE: Add an indicator to the sorting when it can be sorted in asc or desc order
 * [ZNTA-236](https://zanata.atlassian.net/browse/ZNTA-236) - Cancel button on a glossary upload doesn't cancel
 * [ZNTA-134](https://zanata.atlassian.net/browse/ZNTA-134) - Long document names are not dealt with, and stretch outside the bounds of panels
 * [ZNTA-132](https://zanata.atlassian.net/browse/ZNTA-132) - "Rejected" text state breaks the new editor
 * [ZNTA-58](https://zanata.atlassian.net/browse/ZNTA-58) - Show current workspace info as title of browser tab in React editor
 * [ZNTA-47](https://zanata.atlassian.net/browse/ZNTA-47) - Have a consistent format for page titles
 * [ZNTA-44](https://zanata.atlassian.net/browse/ZNTA-44) - Java client is missing glossary commands
 * [ZNTA-27](https://zanata.atlassian.net/browse/ZNTA-27) - RFE: Autofocus on fields in create pages
 * [ZNTA-18](https://zanata.atlassian.net/browse/ZNTA-18) - Glossary push doesn't work if transLang not specified
 * [ZNTA-16](https://zanata.atlassian.net/browse/ZNTA-16) - Poor usability of history/bookmark feature
 * [ZNTA-7](https://zanata.atlassian.net/browse/ZNTA-7) - No notification on project settings updated

-----------------------

## 3.9.6
##### Bug Fixes
 * [ZNTA-1404](https://zanata.atlassian.net/browse/ZNTA-1404) - Incorrect email body when becoming a reviewer
 * [ZNTA-1400](https://zanata.atlassian.net/browse/ZNTA-1400) - CopyTrans "On project mismatch Don't Copy" does not work as expected
 * [ZNTA-1392](https://zanata.atlassian.net/browse/ZNTA-1392) - Cannot load document with comma separated docId in alpha editor
 * [ZNTA-1386](https://zanata.atlassian.net/browse/ZNTA-1386) - Piwik insertion code is outdated, slows page loading
 * [ZNTA-1384](https://zanata.atlassian.net/browse/ZNTA-1384) - UI opens "compare version" instead of Translation History

-----------------------

## 3.9.5
##### Bug Fixes
 * [ZNTA-1358](https://zanata.atlassian.net/browse/ZNTA-1358) - Memory leak causing OOM error in idle server
 * [ZNTA-1293](https://zanata.atlassian.net/browse/ZNTA-1293) - Log files full of NonexistentConversationException

-----------------------

## 3.9.4
##### Changes
 * [ZNTA-1286](https://zanata.atlassian.net/browse/ZNTA-1286) - Language/Dashboard: migrate js alert and js confirm to modal
 * [ZNTA-1285](https://zanata.atlassian.net/browse/ZNTA-1285) - Version pages: migrate js alert and js confirm to modal
 * [ZNTA-1284](https://zanata.atlassian.net/browse/ZNTA-1284) - Project pages: migrate js alert and js confirm to modal
 * [ZNTA-1283](https://zanata.atlassian.net/browse/ZNTA-1283) - Admin pages: Migrate js alert and js confirm to modal

##### Bug Fixes
 * [ZNTA-1323](https://zanata.atlassian.net/browse/ZNTA-1323) - Register with non ASCII full name, the name is messed
 * [ZNTA-1318](https://zanata.atlassian.net/browse/ZNTA-1318) - Need better exception handling for transaction errors
 * [ZNTA-1317](https://zanata.atlassian.net/browse/ZNTA-1317) - Sorting Projects list leads to "Transaction was rolled back in a different thread!" and many other errors

-----------------------

## 3.9.3
##### Bug Fixes
 * [ZNTA-608](https://zanata.atlassian.net/browse/ZNTA-608) - Error (exception) on project page after removing an alias

-----------------------

## 3.9.2
##### Bug Fixes
 * [ZNTA-1275](https://zanata.atlassian.net/browse/ZNTA-1275) - Fedora: login failed if name contains non-ascii characters
 * [ZNTA-1112](https://zanata.atlassian.net/browse/ZNTA-1112) - Yahoo login indicates "Login failed" despite login success
 * [ZNTA-1178](https://zanata.atlassian.net/browse/ZNTA-1178) - File type project can not be pulled using zanata cli

-----------------------

## 3.9.1
##### Changes
 * [ZNTA-1192](https://zanata.atlassian.net/browse/ZNTA-1192) - RFE: Scripts to build the Docker development images

##### Bug Fixes
 * [ZNTA-1182](https://zanata.atlassian.net/browse/ZNTA-1182) - Cannot login via kerberos as a new user
 * [ZNTA-1175](https://zanata.atlassian.net/browse/ZNTA-1175) - "Login" text not showing in single openid setup
 * [ZNTA-1174](https://zanata.atlassian.net/browse/ZNTA-1174) - Regression: cannot connect Fedora / OpenID account (NPE), various changes not saved
 * [ZNTA-1145](https://zanata.atlassian.net/browse/ZNTA-1145) - PO-Revision-Date is empty if all translations in document is by copyTrans

-----------------------

## 3.9.0
##### Infrastructure Changes
* System admin can set system property `zanata.enforce.matchingusernames` to enforce matching username to be used for new user registration.
* Zanata has eliminated all JNDI-based configuration and replaced it with system properties. Please see the following sections for how certain values are now configured:
  * [Installation](/user-guide/system-admin/configuration/installation)
  * [Configuration](/user-guide/system-admin/configuration/authentication)
  * [Document Storage Directory](/user-guide/system-admin/configuration/document-storage-directory)

##### New feature
* [ZNTA-746](https://zanata.atlassian.net/browse/ZNTA-746) - Add shortcut key for approve and reject translation
* [ZNTA-938](https://zanata.atlassian.net/browse/ZNTA-938) - Webhook event for translation update by user.
* [ZNTA-746](https://zanata.atlassian.net/browse/ZNTA-746) - Add shorcut key for approve and reject translation
* [ZNTA-1059](https://zanata.atlassian.net/browse/ZNTA-1059) - Language coordinator can contact team members
* [ZNTA-858](https://zanata.atlassian.net/browse/ZNTA-858) - New side menu bar replace top and bottom panel
* [ZNTA-855](https://zanata.atlassian.net/browse/ZNTA-855) - Add system property to enforce username for registration

##### Changes
 * [ZNTA-1028](https://zanata.atlassian.net/browse/ZNTA-1028) - Refactor QualifiedSrcDocName and UnqualifiedSrcDocName

-----------------------

## 3.9.0
<h5>Infrastructure Changes</h5>
* Recommended platform: JBoss EAP 6 (6.4.6.GA or later).
* Alternative platform: WildFly version 10.x.
* [ZNTA-530](https://zanata.atlassian.net/browse/ZNTA-530) - Replace Seam 2 with CDI
  * In WildFly or EAP `standalone.xml`, please make sure the Weld
    extension is present in the `extensions` section like this:

        <extensions>
            ...
            <extension module="org.jboss.as.weld" />
            ...
        </extensions>


  * Secondly, please ensure the Weld subsystem is present in the
    `profiles` section, eg like this:

        <profiles>
            ...
            <subsystem xmlns="urn:jboss:domain:weld:1.0" />
            ...
        </profiles>

##### Changes
 * [ZNTA-1067](https://zanata.atlassian.net/browse/ZNTA-1067) - Kerberos ticket authentication leads to mostly blank page
 * [ZNTA-1017](https://zanata.atlassian.net/browse/ZNTA-1017) - Refactor translation update event to use batches
 * [ZNTA-957](https://zanata.atlassian.net/browse/ZNTA-957) - User profile
 * [ZNTA-956](https://zanata.atlassian.net/browse/ZNTA-956) - Migrate glossary to redux
 * [ZNTA-939](https://zanata.atlassian.net/browse/ZNTA-939) - Update to WildFly 10 (ready for EAP 7)
 * [ZNTA-905](https://zanata.atlassian.net/browse/ZNTA-905) - 0% matching translation listed in TM
 * [ZNTA-894](https://zanata.atlassian.net/browse/ZNTA-894) - dswid is not unique after opening link in new tab (in projects list)
 * [ZNTA-892](https://zanata.atlassian.net/browse/ZNTA-892) - Performance tests for REST in Jenkins
 * [ZNTA-887](https://zanata.atlassian.net/browse/ZNTA-887) - Conversation scope message not displaying
 * [ZNTA-879](https://zanata.atlassian.net/browse/ZNTA-879) - Display user email based on admin configuration
 * [ZNTA-833](https://zanata.atlassian.net/browse/ZNTA-833) - Reduce JS runtime warnings and errors
 * [ZNTA-797](https://zanata.atlassian.net/browse/ZNTA-797) - Replace SeamAutowire with real CDI in tests
 * [ZNTA-793](https://zanata.atlassian.net/browse/ZNTA-793) - TranslationMemoryAction.lastTaskResult appears to be useless
 * [ZNTA-744](https://zanata.atlassian.net/browse/ZNTA-744) - Add review data to the contribution statistics API
 * [ZNTA-742](https://zanata.atlassian.net/browse/ZNTA-742) - Get a list of contributors for a Project version via the API
 * [ZNTA-699](https://zanata.atlassian.net/browse/ZNTA-699) - Migrate page navigation flow from Seam pages.xml to faces-config.xml
 * [ZNTA-684](https://zanata.atlassian.net/browse/ZNTA-684) - Migrate suggestions panel from AngularJS to ReactJS

##### Bug Fixes
 * [ZNTA-1128](https://zanata.atlassian.net/browse/ZNTA-1128) - Create version - entering a name before unchecking 'copy' breaks the list
 * [ZNTA-1125](https://zanata.atlassian.net/browse/ZNTA-1125) - TransactionRequiredException on enabling project Invite Only
 * [ZNTA-1120](https://zanata.atlassian.net/browse/ZNTA-1120) - Rest endpoint broken for alpha editor
 * [ZNTA-1119](https://zanata.atlassian.net/browse/ZNTA-1119) - Version copy started notification states source as null
 * [ZNTA-1116](https://zanata.atlassian.net/browse/ZNTA-1116) - ResourceExceptions when saving a server config
 * [ZNTA-1086](https://zanata.atlassian.net/browse/ZNTA-1086) - NullPointerException when uploading from client (tested with cs-CZ)
 * [ZNTA-1084](https://zanata.atlassian.net/browse/ZNTA-1084) - NoSuchElementException when uploading empty data
 * [ZNTA-1081](https://zanata.atlassian.net/browse/ZNTA-1081) - Should use @Synchronized for @SessionScoped beans
 * [ZNTA-1075](https://zanata.atlassian.net/browse/ZNTA-1075) - Occasional NullPointerException in PasswordUtil.generateSaltedHash
 * [ZNTA-1074](https://zanata.atlassian.net/browse/ZNTA-1074) - Glossary blurts entire exception stacktrace to user dialog
 * [ZNTA-1072](https://zanata.atlassian.net/browse/ZNTA-1072) - [Regression] Cannot set multiple roles for a user
 * [ZNTA-1068](https://zanata.atlassian.net/browse/ZNTA-1068) - Adding multiple languages to a project does not update the page
 * [ZNTA-1066](https://zanata.atlassian.net/browse/ZNTA-1066) - Delete project still indicates "Obsolete" in the notification
 * [ZNTA-1065](https://zanata.atlassian.net/browse/ZNTA-1065) - Drop-down user menu does not obscure the Glossary buttons
 * [ZNTA-1060](https://zanata.atlassian.net/browse/ZNTA-1060) - Unable to upload translations on Wildfly 10
 * [ZNTA-1013](https://zanata.atlassian.net/browse/ZNTA-1013) - Merge translation triggers exception when creating new TextFlowTarget
 * [ZNTA-991](https://zanata.atlassian.net/browse/ZNTA-991) - Cannot change email addresses in app config (ClassNotFoundException)
 * [ZNTA-981](https://zanata.atlassian.net/browse/ZNTA-981) - Uploading a .pot file via Web UI retains the extension
 * [ZNTA-931](https://zanata.atlassian.net/browse/ZNTA-931) - Reset password feature fails on session closed
 * [ZNTA-928](https://zanata.atlassian.net/browse/ZNTA-928) - Readonly project doesn't have "lock" icon in UI
 * [ZNTA-871](https://zanata.atlassian.net/browse/ZNTA-871) - Changing user email address redirects to invalid page
 * [ZNTA-870](https://zanata.atlassian.net/browse/ZNTA-870) - Reset Password feature not inserting key into database
 * [ZNTA-850](https://zanata.atlassian.net/browse/ZNTA-850) - org.zanata.async.AsyncTaskManager:  Exception when executing an asynchronous task.
 * [ZNTA-804](https://zanata.atlassian.net/browse/ZNTA-804) - Coordinators' email addresses should be BCC in Contact Coordinator
 * [ZNTA-693](https://zanata.atlassian.net/browse/ZNTA-693) - ClientAbortException: java.net.SocketException: Connection reset
 * [ZNTA-668](https://zanata.atlassian.net/browse/ZNTA-668) - ServerConfiguration tests unstable
 * [ZNTA-537](https://zanata.atlassian.net/browse/ZNTA-537) - Expired sessions have poor usability
 * [ZNTA-470](https://zanata.atlassian.net/browse/ZNTA-470) - RFE: Prevent user sending large text in 'contact admin' emails
 * [ZNTA-412](https://zanata.atlassian.net/browse/ZNTA-412) - RFE: Link displayed usernames to profile page
 * [ZNTA-393](https://zanata.atlassian.net/browse/ZNTA-393) - Redirect to a "good" page if URL is not known to zanata
 * [ZNTA-358](https://zanata.atlassian.net/browse/ZNTA-358) - Unable to sign up with user specified OpenID
 * [ZNTA-54](https://zanata.atlassian.net/browse/ZNTA-54) - Can't remove languages
 * [ZNTA-12](https://zanata.atlassian.net/browse/ZNTA-12) - User cannot send two messages to admin in a row
<h5>New Features</h5>
* [ZNTA-689](https://zanata.atlassian.net/browse/ZNTA-689) - Support Qt TS files

<h5>Bug fixes</h5>
* [ZNTA-804](https://zanata.atlassian.net/browse/ZNTA-804) - Coordinators' email addresses should be BCC in Contact Coordinator
* [ZNTA-693](https://zanata.atlassian.net/browse/ZNTA-693) - Handle ClientAbortException exception and reduce severity.
* [ZNTA-742](https://zanata.atlassian.net/browse/ZNTA-742) - Get a list of contributors for a Project version via the API
* [ZNTA-744](https://zanata.atlassian.net/browse/ZNTA-744) - Add review data to the contribution statistics API
* [ZNTA-879](https://zanata.atlassian.net/browse/ZNTA-879) - Allow admin to configure the visibility of user email
* [ZNTA-412](https://zanata.atlassian.net/browse/ZNTA-412) - Profile link to project maintainers, language members, and version group maintainers
* [ZNTA-905](https://zanata.atlassian.net/browse/ZNTA-905) - Remove 0% matching translation memory entry
* [ZNTA-928](https://zanata.atlassian.net/browse/ZNTA-928) - Readonly project doesn't have "lock" icon in UI
* [ZNTA-54](https://zanata.atlassian.net/browse/ZNTA-54) - Allow delete language
* [ZNTA-1066](https://zanata.atlassian.net/browse/ZNTA-1066) - Delete project still indicates "Obsolete" in the notification
* [ZNTA-1068](https://zanata.atlassian.net/browse/ZNTA-1068) - Refresh page after adding language in project page
* [ZNTA-1074](https://zanata.atlassian.net/browse/ZNTA-1074) - Hide notification details section
* [ZNTA-1065](https://zanata.atlassian.net/browse/ZNTA-1065) - Drop-down user menu does not obscure the Glossary buttons
* [ZNTA-1086](https://zanata.atlassian.net/browse/ZNTA-1086) - NullPointerException when uploading from client (tested with cs-CZ)

* [ZNTA-981](https://zanata.atlassian.net/browse/ZNTA-981) - Remove file extension for gettext project file type

<h5>Infrastructure Changes</h5>
* Recommended platform: JBoss EAP 6 (6.4.6.GA or later).
* Alternative platform: WildFly version 10.x.

-----------------------

## 3.8.4
##### Changes
* [ZNTA-1000](https://zanata.atlassian.net/browse/ZNTA-1000) - Try catch finally on copy version action, logging exception
* [ZNTA-1001](https://zanata.atlassian.net/browse/ZNTA-1001) - Investigate and fix: copy version fails silently after triggering


##### Bug fixes
* [ZNTA-959](https://zanata.atlassian.net/browse/ZNTA-959) - Copy version fails silently and leaves version readonly
* [ZNTA-1013](https://zanata.atlassian.net/browse/ZNTA-1013) - Fix Merge translation exception
* [ZNTA-1011](https://zanata.atlassian.net/browse/ZNTA-1011) - Zanata client 3.8.3 can't push file to server running on WildFly
* [ZNTA-125](https://zanata.atlassian.net/browse/ZNTA-125) - zanata-cli on Fedora for xliff project has NullPointerException during push when --validate is not specified


## 3.8.3
<h5>Bug fixes</h5>
* [ZNTA-953](https://zanata.atlassian.net/browse/ZNTA-953) - Fix delete version

## 3.8.2
<h5>Bug fixes</h5>
* [ZNTA-854](https://zanata.atlassian.net/browse/ZNTA-854) - Fast scrolling(infinite scroll) in glossary table not loading data
* [ZNTA-519](https://zanata.atlassian.net/browse/ZNTA-519) - Unable to push the POT file beginning from the underscore (_) in the filename
* [ZNTA-843](https://zanata.atlassian.net/browse/ZNTA-843) - Improve/fix 0install bug
* [ZNTA-901](https://zanata.atlassian.net/browse/ZNTA-901) - txw2 should be included in zanata-cli 0install
* [ZNTA-930](https://zanata.atlassian.net/browse/ZNTA-930) - Zanata init command fails when specifying &quot;file&quot; project type
* [ZNTA-937](https://zanata.atlassian.net/browse/ZNTA-937) - zanata-client: need better error message for unexpected html response

## 3.8.1
##### Changes
* Add a new parameter includeAutomatedEntry to API getContributionStatics
* Downgrade dependency to keep enforcer happy
* 0install feed for Zanata CLI has been migrated to https://raw.githubusercontent.com/zanata/zanata.github.io/master/files/0install/zanata-cli.xml. Please see [installation](/#installation) for updated command.

<h5>Bug fixes</h5>
* [ZNTA-844](https://zanata.atlassian.net/browse/ZNTA-844) - Merge Translations dialog broken


## 3.8.0
##### Highlight
* Copy Trans will no longer run by default. Option `--copy-trans` is now required to invoke copy trans when pushing

##### Infrastructure Changes
* In wildfly or EAP standalone.xml, change all occurrences of "org.jboss.seam.security.jaas.SeamLoginModule" to "org.zanata.security.jaas.InternalLoginModule"
* Zanata now requires JBoss EAP 6.4.2.GA or later (recommended), or WildFly version 9.x.
* Zanata now requires a Java 1.8 virtual machine.

<h5>Bug fixes</h5>
* [1235070](https://bugzilla.redhat.com/show_bug.cgi?id=1235070) - Copied translations (using copy trans) should not be taken into account as contributions in the stats
* [1004620](https://bugzilla.redhat.com/show_bug.cgi?id=1004620) - Import TM box should disable the Import button when no file specified
* [1002386](https://bugzilla.redhat.com/show_bug.cgi?id=1002386) - Capitalised proper nouns in project type description
* [1242679](https://bugzilla.redhat.com/show_bug.cgi?id=1242679) - Version entry does not update after copy version is completed
* [1243672](https://bugzilla.redhat.com/show_bug.cgi?id=1243672) - Source refs does not shows up in editor
* [1062476](https://bugzilla.redhat.com/show_bug.cgi?id=1062476) - User can attempt to upload an unspecified glossary file
* [1243251](https://bugzilla.redhat.com/show_bug.cgi?id=1243251) - Project search does not sort correctly by date over multiple pages
* [1243682](https://bugzilla.redhat.com/show_bug.cgi?id=1243682) - When uploading POT file using web UI, source comments are being ignored
* [1243688](https://bugzilla.redhat.com/show_bug.cgi?id=1243688) - Groups filter by archived not working
* [ZNTA-615](https://zanata.atlassian.net/browse/ZNTA-615) - Fix glossary permission
* [ZNTA-643](https://zanata.atlassian.net/browse/ZNTA-643) - Fix concurrent map modification issue in language page
* [ZNTA-624](https://zanata.atlassian.net/browse/ZNTA-624) - Increase password length to 1024.
* [ZNTA-9](https://zanata.atlassian.net/browse/ZNTA-9) - Account activation message not displaying
* [ZNTA-696](https://zanata.atlassian.net/browse/ZNTA-696) - Fix user service for null authenticated user
* [ZNTA-634](https://zanata.atlassian.net/browse/ZNTA-634) - Users being logged out after a short period of inactivity
* [ZNTA-719](https://zanata.atlassian.net/browse/ZNTA-719) - Translation merge targets the wrong source version
* [ZNTA-718](https://zanata.atlassian.net/browse/ZNTA-718) - Allow admin and project maintainer to merge translation from all active projects.
* [ZNTA-639](https://zanata.atlassian.net/browse/ZNTA-639) - Expired sessions causing ViewExpiredExceptions
* [ZNTA-720](https://zanata.atlassian.net/browse/ZNTA-720) - Redirect to login page after account activation
* [ZNTA-767](https://zanata.atlassian.net/browse/ZNTA-767) - File names / paths with spaces cannot be navigated to via the Documents tab. **Note:** This will invalidate all existing bookmarked URL with selected document in the project version page.
* [ZNTA-815](https://zanata.atlassian.net/browse/ZNTA-815) - New user login redirected to login screen again instead of Dashboard
* [ZNTA-657](https://zanata.atlassian.net/browse/ZNTA-657) - Add new language uses the search text instead of the selected locale
* [ZNTA-817](https://zanata.atlassian.net/browse/ZNTA-817) - Fix default terms of use url
* [ZNTA-816](https://zanata.atlassian.net/browse/ZNTA-816) - No success/confirmation message after updating email via Settings->Profile
* [ZNTA-811](https://zanata.atlassian.net/browse/ZNTA-811) - Downloaded translated .pot file has no extension
* [ZNTA-726](https://zanata.atlassian.net/browse/ZNTA-726) - leading/trailing newline validation should not check the line numbers
* [ZNTA-818](https://zanata.atlassian.net/browse/ZNTA-818) - 'SHOW' does not work while changing password in the Settings twice
* [ZNTA-813](https://zanata.atlassian.net/browse/ZNTA-813) - Add tooltip for disabled account
* [ZNTA-814](https://zanata.atlassian.net/browse/ZNTA-814) - handle enter key in inactive account page
* [ZNTA-812](https://zanata.atlassian.net/browse/ZNTA-812) - Project text search and replace does bad html safe encoding on search text
* [ZNTA-354](https://zanata.atlassian.net/browse/ZNTA-354) - Improve Zanata client installation documentation and workflow
* [ZNTA-664](https://zanata.atlassian.net/browse/ZNTA-664) - Change client push command not to run copy trans by default

-----------------------

<h5>New Features</h5>
* [1224912](https://bugzilla.redhat.com/show_bug.cgi?id=1224912) - Filter "Last modified by translators other than &lt;user&gt;"
* [1213630](https://bugzilla.redhat.com/show_bug.cgi?id=1213630) - Webhook header needs to include cryptographic signature in header for identification
* [1214502](https://bugzilla.redhat.com/show_bug.cgi?id=1214502) -  RFE: Grant project creation permission to certain sets of users
* [ZNTA-555](https://zanata.atlassian.net/browse/ZNTA-555) - Internal "user request management" and tracking
* [1214502](https://bugzilla.redhat.com/show_bug.cgi?id=1214502) - RFE: Grant project creation permission to certain sets of users
* [1233524](https://bugzilla.redhat.com/show_bug.cgi?id=1233524) - Update project search page to include user
* [ZNTA-108](https://zanata.atlassian.net/browse/ZNTA-108) - Improved glossary management: add, edit and delete individual glossary entries

-----------------------
## 3.7.3

<h5>Bug fixes</h5>
* [ZNTA-686](https://zanata.atlassian.net/browse/ZNTA-686) - Editor filter by last modified date uses wrong date pattern to validate
* [ZNTA-707](https://zanata.atlassian.net/browse/ZNTA-707) - mysql on Mac throws error migrating DB with indexname 'Idx_lastChanged' vs 'Idx_LastChanged'
* [ZNTA-721](https://zanata.atlassian.net/browse/ZNTA-721) - Fuzzy/automatic TM search not finding good/exact matches

## 3.7.2

<h5>Improvements</h5>
* [ZNTA-653](https://zanata.atlassian.net/browse/ZNTA-653) - Include MDC values in log emails
* [ZNTA-665](https://zanata.atlassian.net/browse/ZNTA-665) - liquibase merge addColumn changes
  It helps to reduce the database migration time.

<h5>Bug fixes</h5>
* [ZNTA-594](https://zanata.atlassian.net/browse/ZNTA-594) - Project-wide search and replace only shows 15 results per document
* [ZNTA-615](https://zanata.atlassian.net/browse/ZNTA-615) - Glossarist/-admin not getting glossary-update permission
* [ZNTA-643](https://zanata.atlassian.net/browse/ZNTA-643) - javax.servlet.ServletException: java.util.ConcurrentModificationException , Caused by: javax.faces.el.EvaluationException: java.util.ConcurrentModificationException

-----------------------

## 3.7.1

<h5>Bug fixes</h5>

* [1235070](https://bugzilla.redhat.com/show_bug.cgi?id=1235070) - Copied translations (using copy trans) should not be taken into account as contributions in the stats

-----------------------

## 3.7.0

(Non public release. Database migrations executed directly by this release will not be compatible with future releases.)

<h5>Deployment</h5>

* Deployment for this release may require a longer timeout due to underlying database schema changes and data migration. This is dependent on database size and system performance, and the system administrator should consider increasing the JBoss timeout value in standalone.xml.  This example sets a timeout of two hours, which should be more than enough:

        <system-properties>
            ...
            <property name="jboss.as.management.blocking.timeout" value="7200"/>
            ...
        </system-properties>


* The Zanata administrator will also need to reindex HProject table via the Administration menu. See [Manage search](user-guide/admin/manage-search) for more information.


<h5>Infrastructure Changes</h5>

* Zanata now uses Infinispan as its cache provider, and the cache needs to be configured in Jboss' `standalone.xml` file. Please see the [Infinispan](user-guide/system-admin/configuration/infinispan) section for more information.

* [1207423](https://bugzilla.redhat.com/show_bug.cgi?id=1207423) - zanata-assets(javascipts and css style) now are packaged as jar and is part of zanata-server dependency.
[Release](http://repository-zanata.forge.cloudbees.com/release/org/zanata/zanata-assets/) and [snapshot](http://repository-zanata.forge.cloudbees.com/snapshot/org/zanata/zanata-assets/)

zanata-assets is set to **http://{zanata.url}/javax.faces.resource/jars/assets** by default. You override the value by setting the system property `zanata.assets.url` when running the server.

Example usage in html file: `<link rel="shortcut icon" href="#{assets['img/logo/logo.ico']}"/>`

* [PR 633](https://github.com/zanata/zanata-server/pull/633) - Use JNDI to obtain mail server from app server
    * Zanata now uses `java:jboss/mail/Default` mail session for SMTP configuration.  See "Email configuration" in [System admin guide](http://docs.zanata.org/en/latest/user-guide/system-admin/configuration/installation/index.html) for details.


<h5>Bug fixes</h5>
* [1203521](https://bugzilla.redhat.com/show_bug.cgi?id=1203521) - Alpha Editor doesn't escape reserved characters
* [1194543](https://bugzilla.redhat.com/show_bug.cgi?id=1194543) - Manual document re-upload makes previous translations fuzzy
* [1029734](https://bugzilla.redhat.com/show_bug.cgi?id=1029734) - po header contains invalid entry will cause upload/push failure
* [895881](https://bugzilla.redhat.com/show_bug.cgi?id=895881) - 'Restore Defaults' in editor options does not properly restore defaults
* [1207426](https://bugzilla.redhat.com/show_bug.cgi?id=1207426) - Update request to join group/language page
* [1165939](https://bugzilla.redhat.com/show_bug.cgi?id=1165939) - The Groups actions panel should not show for a normal user
* [1205512](https://bugzilla.redhat.com/show_bug.cgi?id=1205512) - Run validation in editor document list is disabled when it should not be
* [903964](https://bugzilla.redhat.com/show_bug.cgi?id=903964) - Error message not propagated to client when push fails
* [1218002](https://bugzilla.redhat.com/show_bug.cgi?id=1218002) - Disable Google Open Id option
* [1222710](https://bugzilla.redhat.com/show_bug.cgi?id=1222710) - Editor option save fails due to ClassCastException
* [1222358](https://bugzilla.redhat.com/show_bug.cgi?id=1222358) - User profile page dropdown will not work in firefox
* [1207980](https://bugzilla.redhat.com/show_bug.cgi?id=1207980) - Split up large Liquibase changesets to avoid partial updates
* [1165930](https://bugzilla.redhat.com/show_bug.cgi?id=1165930) - 'Copy from previous version' shows if an obsolete version exists
* [1098362](https://bugzilla.redhat.com/show_bug.cgi?id=1098362) - download link in editor doesn't encode properly and result in 404
* [1225689](https://bugzilla.redhat.com/show_bug.cgi?id=1225689) - [Project Version View] Failed to load entries when the doc id contains characters that should be URL encoded
* [1098878](https://bugzilla.redhat.com/show_bug.cgi?id=1098878) - OpenID login with FAS does not direct to user dashboard
* [981498](https://bugzilla.redhat.com/show_bug.cgi?id=981498) - No underscore sanity checking on creating usernames
* [1147304](https://bugzilla.redhat.com/show_bug.cgi?id=1147304) - Project search fails on special characters
* [1123186](https://bugzilla.redhat.com/show_bug.cgi?id=1123186) - Project search fails for multiple word project names
* [1112498](https://bugzilla.redhat.com/show_bug.cgi?id=1112498) - Unable to remove self as maintainer
* [1227575](https://bugzilla.redhat.com/show_bug.cgi?id=1227575) - Exception on emptying the search field when many users were reported
* [1224030](https://bugzilla.redhat.com/show_bug.cgi?id=1224030) - Search form does not trigger search if paste text
* [1198898](https://bugzilla.redhat.com/show_bug.cgi?id=1198898) - Exception on using the URL to view a language not yet added to Zanata
* [1116172](https://bugzilla.redhat.com/show_bug.cgi?id=1116172) - Captcha no longer used, dead code still exists
* [1230419](https://bugzilla.redhat.com/show_bug.cgi?id=1230419) - Only show "approved" figure in version page if "Review required" is enable or value more than 0
* [1229940](https://bugzilla.redhat.com/show_bug.cgi?id=1229940) - When deleting a version or project remove links and replace icon from the activity feed
* [1230424](https://bugzilla.redhat.com/show_bug.cgi?id=1230424) - Update message "Archived" to "Deleted" in activity table
* [1231054](https://bugzilla.redhat.com/show_bug.cgi?id=1231054) - Exception when clicking "more activity" when there is no valid "editor url"
* [1234687](https://bugzilla.redhat.com/show_bug.cgi?id=1234687) - [REGRESSION] can not upload pot file from web UI
* [1235495](https://bugzilla.redhat.com/show_bug.cgi?id=1235495) - [REGRESSION] can not upload po file from web UI

-----------------------

<h5>New Features</h5>
* [1133989](https://bugzilla.redhat.com/show_bug.cgi?id=1133989) - Copy translations from existing version.
* [1186972](https://bugzilla.redhat.com/show_bug.cgi?id=1186972) - Server-side file conversion and REST service.
    * File project type now supports XLIFF, PROPERTIES, PROPERTIES_UTF8, and GETTEXT
* [1204982](https://bugzilla.redhat.com/show_bug.cgi?id=1204982) - Documentation update for zanata.org/help + readthedocs
* [1209670](https://bugzilla.redhat.com/show_bug.cgi?id=1209670) - Improve review statistics - approved vs translated
* [1211134](https://bugzilla.redhat.com/show_bug.cgi?id=1211134) - Review should be enabled in editor by default
* [1198433](https://bugzilla.redhat.com/show_bug.cgi?id=1198433) - Replace Seam Text with CommonMark Markdown
    * User text on the home page and project "about" pages will now be rendered as CommonMark.
    * Existing Seam Text will be migrated to CommonMark where possible.
* [1204982](https://bugzilla.redhat.com/show_bug.cgi?id=1204982) - Documentation update for zanata.org/help + readthedocs
* [1211849](https://bugzilla.redhat.com/show_bug.cgi?id=1211849) - Project maintainer can change project/version slug
* [1082840](https://bugzilla.redhat.com/show_bug.cgi?id=1082840) - Project maintainer can delete a project or project version
* [1209669](https://bugzilla.redhat.com/show_bug.cgi?id=1209669) - New REST endpoint for editor suggestions.

-----------------------


## 3.6.3

<h5>Infrastructure Changes</h5>

Zanata now requires JBoss EAP 6.4.0.GA or later (recommended), or WildFly version 9.0.0.CR1 or later.

The WildFly modules for Hibernate and Mojarra have been updated, to 4.2.19.Final and 2.1.29-01 respectively.  The Zanata installer includes the updated modules.

The Zanata installer's configuration now enables "connection debugging" to prevent any potential JDBC connection leaks.

-----------------------

<h5>New Features</h5>
* Added Liquibase logging (as part of [1207575](https://bugzilla.redhat.com/show_bug.cgi?id=1207575))

-----------------------

<h5>Bugfixes</h5>
* [1207575](https://bugzilla.redhat.com/show_bug.cgi?id=1207575) - Zanata still creates MyISAM (not InnoDB) tables in some cases
* [1197955](https://bugzilla.redhat.com/show_bug.cgi?id=1197955) - [WildFly] IllegalStateException: UT000010: Session not found
* [[1197955]](https://bugzilla.redhat.com/show_bug.cgi?id=1223597) - Statistic on last page in document list view in Editor always loading

-----------------------

## 3.6.2

<h5>Bugfixes</h5>
* [1206018](https://bugzilla.redhat.com/show_bug.cgi?id=1206018) - RichFaces: Remote Command Execution via insufficient EL parameter sanitization

-----------------------

## 3.6.1

<h5>Bug fixes</h5>
* [1194543](https://bugzilla.redhat.com/show_bug.cgi?id=1194543) - Manual document re-upload makes previous translations fuzzy
* [1197902](https://bugzilla.redhat.com/show_bug.cgi?id=1197902) - Large translated document push times are inconsistent
* [1183412](https://bugzilla.redhat.com/show_bug.cgi?id=1183412) - Emails to administrators are sent in the current interface language
* [1202670](https://bugzilla.redhat.com/show_bug.cgi?id=1202670) - There should be visual clues to indicate active, readonly, and archived versions.
* [875965](https://bugzilla.redhat.com/show_bug.cgi?id=875965) - Enable visible white space in source
* [1205465](https://bugzilla.redhat.com/show_bug.cgi?id=1205465) - User emails are visible to non admin users in Language page
* [1205468](https://bugzilla.redhat.com/show_bug.cgi?id=1205468) - Sorting mechanism broken on Languages page
* [1205046](https://bugzilla.redhat.com/show_bug.cgi?id=1205046) - Key shortcuts are not all visible on a small window
* [1000273](https://bugzilla.redhat.com/show_bug.cgi?id=1000273) - Font in TM and font in Editor Not matching
* [1013928](https://bugzilla.redhat.com/show_bug.cgi?id=1013928) - Editor options panel cannot scroll on small screens


<h5>New Features</h5>
* [1172618](https://bugzilla.redhat.com/show_bug.cgi?id=1172618) - Allow anonymous pull from Zanata

----

## 3.6

<h5>New Editor (Alpha)</h5>

[1088137](https://bugzilla.redhat.com/show_bug.cgi?id=1088137) - Translation Editor: Alpha 1 Prototype

The editor prototype can be accessed via the **(Try the new alpha editor)** button at the top of the regular editor.  It showcases the look and feel, workflow and intended direction of Zanata.

As it is a _prototype_, there are bound to be some bugs and sub-optimal behaviours - any suggestions or reports can be forwarded to our [bug tracker](https://zanata.atlassian.net/).

* [1150373](https://bugzilla.redhat.com/show_bug.cgi?id=1150373) - Keyboard shortcuts
* [1172437](https://bugzilla.redhat.com/show_bug.cgi?id=1172437) - Add plurals to the new editor
* [1174071](https://bugzilla.redhat.com/show_bug.cgi?id=1174071) - [SPA editor] Save on Invalid entry should not cause NullPointerException

<h5>Infrastructure Changes</h5>

Zanata now requires JMS to be configured in standalone.xml in order to queue up some messages going out of the system. For instructions on how to do this, please [See Here](user-guide/system-admin/configuration/jms-messaging)

<h5>Drupal Plugin</h5>
* [1078009](https://bugzilla.redhat.com/show_bug.cgi?id=1078009) -  PROTOTYPE: Drupal plugin to push and pull Zanata translations
* [1148233](https://bugzilla.redhat.com/show_bug.cgi?id=1148233) -  RFE: Drupal plugin should split content into meaningful chunks
* [1150336](https://bugzilla.redhat.com/show_bug.cgi?id=1150336) -  RFE: Document Drupal plugin manual installation method

<h5>New Features</h5>
* [1044261](https://bugzilla.redhat.com/show_bug.cgi?id=1044261) - Drupal integration with Zanata

* [1127066](https://bugzilla.redhat.com/show_bug.cgi?id=1127066) - Copy Version button on project version listing
* [1162383](https://bugzilla.redhat.com/show_bug.cgi?id=1162383) - Updated pages in Administration section
* [1120457](https://bugzilla.redhat.com/show_bug.cgi?id=1120457) - Email notify the user when the language team permissions change
* [1139950](https://bugzilla.redhat.com/show_bug.cgi?id=1139950) - Flexible Translation file naming
* [1092193](https://bugzilla.redhat.com/show_bug.cgi?id=1092193) - Individual Translator Statistics
* [1127056](https://bugzilla.redhat.com/show_bug.cgi?id=1127056) - Migration Guide for community users
* [1122776](https://bugzilla.redhat.com/show_bug.cgi?id=1122776) - WebHooks callback API
* [1186951](https://bugzilla.redhat.com/show_bug.cgi?id=1186951) - Zanata Overlay module
* [1183994](https://bugzilla.redhat.com/show_bug.cgi?id=1183994) - RFE: Gather and display metrics detailing the number of words translated by a specific translator, for a specific project


<h5>Bug fixes</h5>
* [1132271](https://bugzilla.redhat.com/show_bug.cgi?id=1132271) - Access contact admin url without logging in will trigger an exception
* [1082448](https://bugzilla.redhat.com/show_bug.cgi?id=1082448) - Dashboard shows incorrect number of maintained projects
* [1069951](https://bugzilla.redhat.com/show_bug.cgi?id=1069951) - Empty string in adding a language causes a broken language to be added
* [1149968](https://bugzilla.redhat.com/show_bug.cgi?id=1149968) - Translation history shows last modifier as "Someone offline"
* [1154461](https://bugzilla.redhat.com/show_bug.cgi?id=1154461) - Admin user management list datascroller is broken
* [1160651](https://bugzilla.redhat.com/show_bug.cgi?id=1160651) - Regression: Admin server config save no longer shows success message
* [1166451](https://bugzilla.redhat.com/show_bug.cgi?id=1166451) - Normal user can access copy to new version action for non-maintained project
* [1172392](https://bugzilla.redhat.com/show_bug.cgi?id=1172392) - Project tab on dashboard does not show for users with no projects.
* [1174516](https://bugzilla.redhat.com/show_bug.cgi?id=1174516) - File mapping rules failed to be referred for project type podir push
* [1180988](https://bugzilla.redhat.com/show_bug.cgi?id=1180988) - Unable to add arbitrary language to Zanata in new admin page
* [1185134](https://bugzilla.redhat.com/show_bug.cgi?id=1185134) - Placeholder text in server config ToU field valid, but rejected
* [1185170](https://bugzilla.redhat.com/show_bug.cgi?id=1185170) - Create version in a project is always created as read only
* [1186084](https://bugzilla.redhat.com/show_bug.cgi?id=1186084) - WebUI is very slow if users cannot access Google
* [1186997](https://bugzilla.redhat.com/show_bug.cgi?id=1186997) - Introduction of hornetq-ra breaks the overlay installer
* [1192271](https://bugzilla.redhat.com/show_bug.cgi?id=1192271) - For gettext plural project, project-version statistics was inconsistent between language and document, sometime more than 100%
* [1193699](https://bugzilla.redhat.com/show_bug.cgi?id=1193699) - Bookmarked url (selected language or selected doc) in version page, bookmarked url selected language, selected project in version-group page not working

-----------------------

## 3.5

<h5>Infrastructure changes</h5>
* Now requires (i.e. is tested on) OpenJDK 7

<h5>New Features</h5>
* [1066694](https://bugzilla.redhat.com/show_bug.cgi?id=1066694) - As a project maintainer I would like to upload multiple source files simultaneously
* [1062835](https://bugzilla.redhat.com/show_bug.cgi?id=1062835) - SubRip Text (.srt) subtitle format support
* [1110048](https://bugzilla.redhat.com/show_bug.cgi?id=1110048) - Redesign account merge page
* [1110959](https://bugzilla.redhat.com/show_bug.cgi?id=1110959) - Add in more sorting options in version page
* [1110175](https://bugzilla.redhat.com/show_bug.cgi?id=1110175) - Add a JBoss SSO Login module
* [1110627](https://bugzilla.redhat.com/show_bug.cgi?id=1110627) - As a command line user I would like to be guided in setting up a project
* [1104015](https://bugzilla.redhat.com/show_bug.cgi?id=1104015) - Fork/copy from previous version with source and translation
* [1122363](https://bugzilla.redhat.com/show_bug.cgi?id=1122363) - Update glossary page view
* [1131300](https://bugzilla.redhat.com/show_bug.cgi?id=1131300) - Update on editor UI

<h5>Bug fixes</h5>
* [971652](https://bugzilla.redhat.com/show_bug.cgi?id=971652) - \[Document List\] Clicking column header "Complete" mistakenly sort by other column you sort
* [1060629](https://bugzilla.redhat.com/show_bug.cgi?id=1060629) - Manage Languages breadcrumb takes user to the wrong page
* [1094094](https://bugzilla.redhat.com/show_bug.cgi?id=1094094) - Copy Translations does not update the shown stats, if the language list is already loaded
* [1097470](https://bugzilla.redhat.com/show_bug.cgi?id=1097470) - When adding/removing maintainers in group, maintainer list doesn't update
* [1098394](https://bugzilla.redhat.com/show_bug.cgi?id=1098394) - No url validation on project homepage field
* [1098404](https://bugzilla.redhat.com/show_bug.cgi?id=1098404) - Project search resizes in the middle of clicking a result, preventing the click
* [1098407](https://bugzilla.redhat.com/show_bug.cgi?id=1098407) - Copy Translations box does not close if process halted via Process Manager
* [1099278](https://bugzilla.redhat.com/show_bug.cgi?id=1099278) - Changing email address produces invalid email
* [1099736](https://bugzilla.redhat.com/show_bug.cgi?id=1099736) - Increase cache retention for statistics
* [1102455](https://bugzilla.redhat.com/show_bug.cgi?id=1102455) - \[Search Field\] Failed to search the project by whole project name that contains spaces ' ' and hyphen '-'
* [1097552](https://bugzilla.redhat.com/show_bug.cgi?id=1097552) - Obsolete groups sometimes not visible to maintainer
* [1102488](https://bugzilla.redhat.com/show_bug.cgi?id=1102488) - \[zanata:stat\] Failed to return proper error message when getting stat for non-exists projects and versions
* [1101803](https://bugzilla.redhat.com/show_bug.cgi?id=1101803) - TMX clear function doesn't work from UI
* [1103547](https://bugzilla.redhat.com/show_bug.cgi?id=1103547) - Empty document statistic should show "No content" in version tabs
* [978618](https://bugzilla.redhat.com/show_bug.cgi?id=978618) - Accidental broken feature - admin can change usernames
* [1067288](https://bugzilla.redhat.com/show_bug.cgi?id=1067288) - Reduce size of zanata.war; exclude unused dependencies
* [1110599](https://bugzilla.redhat.com/show_bug.cgi?id=1110599) - Remove unused page in Zanata
* [1103940](https://bugzilla.redhat.com/show_bug.cgi?id=1103940) - Remove info level notification popup from the editor
* [1011310](https://bugzilla.redhat.com/show_bug.cgi?id=1011310) - Unhandled exception: Mail service is down
* [995904](https://bugzilla.redhat.com/show_bug.cgi?id=995904) - Unnecessary ellipsis on short TM source name in editor
* [994293](https://bugzilla.redhat.com/show_bug.cgi?id=994293) - Cancelling an upload causes a database lock exception
* [973509](https://bugzilla.redhat.com/show_bug.cgi?id=973509) - User not aware they can use other characters in Group ID
* [1112041](https://bugzilla.redhat.com/show_bug.cgi?id=1112041) - Upload feature should handle files that are deleted before the process begins nicely
* [993445](https://bugzilla.redhat.com/show_bug.cgi?id=993445) - User can successfully upload a txt file that doesn't exist
* [1130797](https://bugzilla.redhat.com/show_bug.cgi?id=1130797) - Cache document statistic and overflow to disk
* [1128954](https://bugzilla.redhat.com/show_bug.cgi?id=1128954) - Convoluted way of opening docs from groups
* [1120034](https://bugzilla.redhat.com/show_bug.cgi?id=1120034) - Pushing translations is too slow

-----------------------

## 3.4

<h5>New Features</h5>
* [882770](https://bugzilla.redhat.com/show_bug.cgi?id=882770) - RFE: Filter translation units by multiple fields in the editor
* [988202](https://bugzilla.redhat.com/show_bug.cgi?id=988202) - RFE: REST API rate limiting
* [1002378](https://bugzilla.redhat.com/show_bug.cgi?id=1002378) - RFE: Introduce a modular translation structure, and gwt generate the *Messages.properties files
* [1066701](https://bugzilla.redhat.com/show_bug.cgi?id=1066701) - RFE: As a Zanata user, I would like to be able to bookmark language and project selections in the groups page
  * Now is possible to bookmark a project version, language, or setting item for communication or later reference.
* [1066756](https://bugzilla.redhat.com/show_bug.cgi?id=1066756) - RFE: Merge user settings pages into dashboard
* [1066796](https://bugzilla.redhat.com/show_bug.cgi?id=1066796) - RFE: Implement new project page
* [1077439](https://bugzilla.redhat.com/show_bug.cgi?id=1077439) - RFE: Use lucene indexes to do Copy Trans.
* [1094100](https://bugzilla.redhat.com/show_bug.cgi?id=1094100) - RFE: As a user, I would like to be able to bookmark language and document selections on version page
* [1094106](https://bugzilla.redhat.com/show_bug.cgi?id=1094106) - RFE: As project maintainer, I would like to select copyTrans option before running it

<h5>Bug fixes</h5>
* [831479](https://bugzilla.redhat.com/show_bug.cgi?id=831479) - Bug 831479 - 500 internal error when REST client specifies invalid extensions
* [981085](https://bugzilla.redhat.com/show_bug.cgi?id=981085) - User not aware they can use underscores in username
* [1025645](https://bugzilla.redhat.com/show_bug.cgi?id=1025645) - Both GPL and LGPL license files are required for LGPLv2+ project
* [1033375](https://bugzilla.redhat.com/show_bug.cgi?id=1033375) - Copy and Paste does not work when typing Italian in msgstr
* [1043720](https://bugzilla.redhat.com/show_bug.cgi?id=1043720) - The project search field failed to found existing project using the project name
* [1062508](https://bugzilla.redhat.com/show_bug.cgi?id=1062508) - Spell check changes are not saved after replacement
* [1065790](https://bugzilla.redhat.com/show_bug.cgi?id=1065790) - Admin manage search no longer shows time estimates
* [1080770](https://bugzilla.redhat.com/show_bug.cgi?id=1080770) - Empty group "Add Project" button on languages tab doesn't work
* [1086036](https://bugzilla.redhat.com/show_bug.cgi?id=1086036) - Project / version language listing and inheritance issue
* [1088651](https://bugzilla.redhat.com/show_bug.cgi?id=1088651) - New About tab does not handle existing project Seam text
* [1088737](https://bugzilla.redhat.com/show_bug.cgi?id=1088737) - Project type for a version is null after creation if the project type setting is not touched
* [1094071](https://bugzilla.redhat.com/show_bug.cgi?id=1094071) - Copy Translations information not correct
* [1094090](https://bugzilla.redhat.com/show_bug.cgi?id=1094090) - TMX import/export blocked by api not providing user key
* [1096564](https://bugzilla.redhat.com/show_bug.cgi?id=1096564) - Entering garbage at the end of a projects url breaks navigation
* [1097940](https://bugzilla.redhat.com/show_bug.cgi?id=1097940) - New password field should have show/hide toggle
* [1098003](https://bugzilla.redhat.com/show_bug.cgi?id=1098003) - Missing string for group request email notification sent
* [1098371](https://bugzilla.redhat.com/show_bug.cgi?id=1098371) - Sort options in language and document lists on the version page do not take effect until a search is performed on the list
* [1098924](https://bugzilla.redhat.com/show_bug.cgi?id=1098924) - Copy Translations copies translations that should not be copied
* [1099400](https://bugzilla.redhat.com/show_bug.cgi?id=1099400) - Failed to upload translation via JSF
* [1100079](https://bugzilla.redhat.com/show_bug.cgi?id=1100079) - Activity containing tags causes a broken dashboard
* [1100092](https://bugzilla.redhat.com/show_bug.cgi?id=1100092) - Filter translation units by multiple fields in the editor should use ISO 8601 date format
* [1100131](https://bugzilla.redhat.com/show_bug.cgi?id=1100131) - \[webTran\] filter translation by last modified date returns wrong result
* [1102964](https://bugzilla.redhat.com/show_bug.cgi?id=1102964) - CopyTrans takes excessively long hours to complete copying translations
* [1103930](https://bugzilla.redhat.com/show_bug.cgi?id=1103930) - Noticeable delay on right column when selection are made on left column (ui design)
* [1103940](https://bugzilla.redhat.com/show_bug.cgi?id=1103940) - Remove info level notification popup from the editor
* [1103947](https://bugzilla.redhat.com/show_bug.cgi?id=1103947) - \[Translation Editor\] Dialog "Invalid translation" failed to obtain input focus.
* [1107882](https://bugzilla.redhat.com/show_bug.cgi?id=1107882) - translate.zanata.org admin manage users screen can not be loaded
* [1109611](https://bugzilla.redhat.com/show_bug.cgi?id=1109611) - Version drop down with quick actions not shown on Project page
* [1109653](https://bugzilla.redhat.com/show_bug.cgi?id=1109653) - \[Project Version\] Failed to load language list for source file name that contains space " "
* [1111449](https://bugzilla.redhat.com/show_bug.cgi?id=1111449) - Hold active tasks in a map, but cache finished tasks briefly

-----------------------

## 3.3.2

<h5>Infrastructure changes</h5>

* Now requires (i.e. is tested on) [JBoss EAP](http://www.jboss.org/products/eap) 6.2.0 instead of 6.1.1

<h5>New Features</h5>

* [978072](https://bugzilla.redhat.com/show_bug.cgi?id=978072) - RFE: support roff as an input/output format
    * This feature is implemented on the client side only with [1038449 - command hook](https://bugzilla.redhat.com/show_bug.cgi?id=1038449). Users who wish to push .roff file can use a command hook to invoke external tool (po4a) before push to convert .roff into .pot. Invoke po4a again after pull to convert translated .po into .roff.

* [1036435](https://bugzilla.redhat.com/show_bug.cgi?id=1036435) - RFE: Upgrade to Liquibase 3.x
* [980670](https://bugzilla.redhat.com/show_bug.cgi?id=980670) - [RFE] Add HTML as an input method to be translated
    * .html and .htm files are now supported in Zanata for translation.

* [1067253](https://bugzilla.redhat.com/show_bug.cgi?id=1067253) - RFE:/Tech Debt - Propagate translation done by upload and copyTrans to editor
    * Prior to this implementation, editor will not receive translation updates done by CopyTrans or REST, i.e. upload translation file though web UI or push from client. Now translation done by any of the above will be broadcast to any open editors. This includes latest translation and statistics.

* [1002378](https://bugzilla.redhat.com/show_bug.cgi?id=1002378) - RFE: Introduce a modular translation structure, and gwt generate the *Messages.properties files
    * Now Zanata editor is ready to be translated. See [[Localize Zanata]] for detail.

<h5>Bug fixes</h5>
* [981071](https://bugzilla.redhat.com/show_bug.cgi?id=981071) - Register account still available when logged in
* [995324](https://bugzilla.redhat.com/show_bug.cgi?id=995324) - "Agree to the Terms of Use" should be displayed looks relevant to users that sign up with OpenId
* [1023227](https://bugzilla.redhat.com/show_bug.cgi?id=1023227) - Add language member request email contains string jsf.email.joinrequest.RoleRequested
* [1035057](https://bugzilla.redhat.com/show_bug.cgi?id=1035057) - Group "Add Language" field should be limited to something sensible
* [1037925](https://bugzilla.redhat.com/show_bug.cgi?id=1037925) - Search Projects field not character limited
* [1039776](https://bugzilla.redhat.com/show_bug.cgi?id=1039776) - Email template link to zanata log broken
* [1039810](https://bugzilla.redhat.com/show_bug.cgi?id=1039810) - Cancel contact email causes exception
* [1049643](https://bugzilla.redhat.com/show_bug.cgi?id=1049643) - Using the project search field breaks the drop down main menu
* [1060627](https://bugzilla.redhat.com/show_bug.cgi?id=1060627) - [Regression] Drop down navmenu does not work in the editor
* [1060959](https://bugzilla.redhat.com/show_bug.cgi?id=1060959) - Use of "alternately" instead of "alternatively" in confirmation emails
* [1060970](https://bugzilla.redhat.com/show_bug.cgi?id=1060970) - Project-version information gathered for group join request not delivered
* [1060973](https://bugzilla.redhat.com/show_bug.cgi?id=1060973) - Deselecting the project version from a group add request results a non-error notification
* [1060987](https://bugzilla.redhat.com/show_bug.cgi?id=1060987) - No success/failure response for requesting add project to group from the group page
* [1062011](https://bugzilla.redhat.com/show_bug.cgi?id=1062011) - Overall Statistics show incorrect number of translators.
* [1063118](https://bugzilla.redhat.com/show_bug.cgi?id=1063118) - "Sort" drop down in group page is not correct
* [1064628](https://bugzilla.redhat.com/show_bug.cgi?id=1064628) - In Editor's Document list View, statistics are not updated immediately
* [1064737](https://bugzilla.redhat.com/show_bug.cgi?id=1064737) - Statistics on locale documents page are incorrect (inconsistent with project version and editor)
* [1065120](https://bugzilla.redhat.com/show_bug.cgi?id=1065120) - [Project Version JSF Document List View] Estimated work hours should stay the same by toggling between "By Message" and "By Words"
* [1067266](https://bugzilla.redhat.com/show_bug.cgi?id=1067266) - [Regression] CopyTrans via web UI causes an exception
* [1054524](https://bugzilla.redhat.com/show_bug.cgi?id=1054524) - Users api key is accessible by anyone
* [1056849](https://bugzilla.redhat.com/show_bug.cgi?id=1056849) - Incorrect group l10n statistics due to caching missing out update(s)
* [1059483](https://bugzilla.redhat.com/show_bug.cgi?id=1059483) - Cannot log into kerberos
* [1060598](https://bugzilla.redhat.com/show_bug.cgi?id=1060598) - [Regression] Obsolete projects are searchable, but not accessible (exception occurs)
* [1064106](https://bugzilla.redhat.com/show_bug.cgi?id=1064106) - Copy Trans times out with large enough documents
* [1065806](https://bugzilla.redhat.com/show_bug.cgi?id=1065806) - [Project Version JSF Language List View] After toggle the unit of status, spinner failed to be removed after statistics are updated
* [1060628](https://bugzilla.redhat.com/show_bug.cgi?id=1060628) - Admin manage search page has an empty "Current Progress" section
* [1013419](https://bugzilla.redhat.com/show_bug.cgi?id=1013419) - FAQ missing on translate.zanata.org
* [1056866](https://bugzilla.redhat.com/show_bug.cgi?id=1056866) - Error message should be shown when uploading unsupported Open Document Format (e.g. fodt)
* [1057432](https://bugzilla.redhat.com/show_bug.cgi?id=1057432) - No indication of where HTML fits in the project types
* [968619](https://bugzilla.redhat.com/show_bug.cgi?id=968619) - Editor: Difficulty in placing cursor at desired point and selecting exact part of text
* [1002792](https://bugzilla.redhat.com/show_bug.cgi?id=1002792) - Unhandled exception: Uploading an invalid .pot will result in WebApplicationException
* [1012502](https://bugzilla.redhat.com/show_bug.cgi?id=1012502) - server should never store fuzzy flag against a source document's textflows
* [1037932](https://bugzilla.redhat.com/show_bug.cgi?id=1037932) - Unhandled exception: Add language field allows more character than the database does (255)
* [1037933](https://bugzilla.redhat.com/show_bug.cgi?id=1037933) - Unhandled exception: Add language with a string too large can cause a lock exception on save
* [1043330](https://bugzilla.redhat.com/show_bug.cgi?id=1043330) - Existing OpenId user cannot save any setting from the Edit profile view
* [1055790](https://bugzilla.redhat.com/show_bug.cgi?id=1055790) - Unhelpful error code returned for incorrect html type
* [1056308](https://bugzilla.redhat.com/show_bug.cgi?id=1056308) - User edit profile page missing field validation for empty email address
* [1060621](https://bugzilla.redhat.com/show_bug.cgi?id=1060621) - [Regression] Validation warnings panel not displayed
* [1044768](https://bugzilla.redhat.com/show_bug.cgi?id=1044768) - Zanata does not pull the latest changes in translation due to unchanged ETags
* [1063112](https://bugzilla.redhat.com/show_bug.cgi?id=1063112) - Client push in dryRun mode should not invoke CopyTrans
* [1069428](https://bugzilla.redhat.com/show_bug.cgi?id=1069428) - Various concurrency problems due to unsafe Seam injections

-----------------------

## 3.0.0
<h5>New Features</h5>

* [980659](https://bugzilla.redhat.com/show_bug.cgi?id=980659) - TMX import/export
    * Imported TMX shown in translation memory search results
    * Allow users to export translations to TMX (from Project/Version pages)
    * Allow admins to export **all** project translations to TMX (from Projects page)
    * Allow admins to import and export TMX translation memories (from Admin pages)

* [953734](https://bugzilla.redhat.com/show_bug.cgi?id=953734) - Translation review/approval
    * Coordinators can assign reviewers for their languages
    * Project maintainers can require review for translations in their projects

* [979285](https://bugzilla.redhat.com/show_bug.cgi?id=979285) - Implement virus scanning using ClamAV (clamdscan)
* [978666](https://bugzilla.redhat.com/show_bug.cgi?id=978666) - Translators and reviewers can add comments to translations
* [844819](https://bugzilla.redhat.com/show_bug.cgi?id=844819) - New visual style for Zanata
* [1066756](https://bugzilla.redhat.com/show_bug.cgi?id=1066756) - Add user dashboard
* [981064](https://bugzilla.redhat.com/show_bug.cgi?id=981064) - Recent translation/review activity
* Upgrade platform to JBoss EAP 6.1
* Add descriptions on project type selectors
* Allow adapter parameters to be set on source document upload
* Editor improvements
* Add attention key shortcut: Alt+X
* Add attention shortcut to copy from source: Alt+X,G
* File upload
* Move raw document storage to file system

-----------------------

## 2.3.2

* [958350](https://bugzilla.redhat.com/show_bug.cgi?id=958350) - Concurrent save on different row causes incorrect validation warnings in current row
* [959060](https://bugzilla.redhat.com/show_bug.cgi?id=959060) - Generated Zanata config file contains invalid project type
* [961163](https://bugzilla.redhat.com/show_bug.cgi?id=961163) - shift-w and g erroneously triggers Copy from Source
* [959115](https://bugzilla.redhat.com/show_bug.cgi?id=959115) - Database connection pool leaks under load

-----------------------

## 2.3.1
<h5>Bug fixes</h5>

* [953195](https://bugzilla.redhat.com/show_bug.cgi?id=953195) - HQL query exception while trying to filter strings
* Prevent incorrect validation warnings with concurrent edits
* Search result back to editor causes multiple code mirror focus
* Support message bookmark

-----------------------

## 2.3.0

* [908548](https://bugzilla.redhat.com/show_bug.cgi?id=908548) - Long document names cause layout issues in Doc page
* [786630](https://bugzilla.redhat.com/show_bug.cgi?id=786630) - Shortcut Alt+G causes editor to lose focus
* [870876](https://bugzilla.redhat.com/show_bug.cgi?id=870876) - PO download for non-PO projects cannot be uploaded
* [846314](https://bugzilla.redhat.com/show_bug.cgi?id=846314) - Show validation state in doc list and link to error-filter view in editor
* [844553](https://bugzilla.redhat.com/show_bug.cgi?id=844553) - Notification of an entry should have a link that go to the entry
* [727826](https://bugzilla.redhat.com/show_bug.cgi?id=727826) - Order Projects alphabetically
* [917911](https://bugzilla.redhat.com/show_bug.cgi?id=917911) - Keep "Validation Warnings: n" displayed even when moving focus to different pages
* [910637](https://bugzilla.redhat.com/show_bug.cgi?id=910637) - Keep "Validation Warnings: n" displayed even when moving focus to different entry
* [767055](https://bugzilla.redhat.com/show_bug.cgi?id=767055) - Error when pull as XLIFF file format: Underlying stream encoding 'ASCII' and input parameter for writeStartDocument() method 'utf-8' do not match
* [953361](https://bugzilla.redhat.com/show_bug.cgi?id=953361) - Source document name search triggers delete confirmation
* [874335](https://bugzilla.redhat.com/show_bug.cgi?id=874335) - Allow admins to see the email addresses of project maintainers
* [950806](https://bugzilla.redhat.com/show_bug.cgi?id=950806) - Notification links disappear from list when detail is viewed
* [947832](https://bugzilla.redhat.com/show_bug.cgi?id=947832) - Empty translation page when pushing next
* [923461](https://bugzilla.redhat.com/show_bug.cgi?id=923461) - Update document list view and link to the violated entries after project wide validation
* [910183](https://bugzilla.redhat.com/show_bug.cgi?id=910183) - Search in Document List does not show when on page 2+ of Document List
* [854087](https://bugzilla.redhat.com/show_bug.cgi?id=854087) - report which locales have recent changes

-----------------------

## 2.2.2

* [917895](https://bugzilla.redhat.com/show_bug.cgi?id=917895) - Validation rules should be enabled by default
* [917897](https://bugzilla.redhat.com/show_bug.cgi?id=917897) - AlreadyClosedException when new document uploaded and translated
* [807100](https://bugzilla.redhat.com/show_bug.cgi?id=807100) - Removing admin role doesn't take effect for Kerberos authentication

-----------------------

## 2.2.1

* [915130](https://bugzilla.redhat.com/show_bug.cgi?id=915130) - Unexpected error when clicking "resend activation email" or "update email address"
* [916812](https://bugzilla.redhat.com/show_bug.cgi?id=916812) - Activation Key should update after user click "Resend activation email" and "Change email"

-----------------------

## 2.2.0

* [895280](https://bugzilla.redhat.com/show_bug.cgi?id=895280) - Persist project type on server
* [893811](https://bugzilla.redhat.com/show_bug.cgi?id=893811) -  Old registration activation link should expire after a given period
* [750104](https://bugzilla.redhat.com/show_bug.cgi?id=750104) - Old email validation links for email change should expire after a given period
* [913373](https://bugzilla.redhat.com/show_bug.cgi?id=913373) - Ctrl-Enter not moving to next trans unit if there are no changes
* [908563](https://bugzilla.redhat.com/show_bug.cgi?id=908563) - Html Xml tag validation will produce exception in certain case
* [912583](https://bugzilla.redhat.com/show_bug.cgi?id=912583) - Change project type 'raw' to be 'file'
* [910216](https://bugzilla.redhat.com/show_bug.cgi?id=910216) - Statistics API returns word level statistics when only message level statistics are requested
* [910212](https://bugzilla.redhat.com/show_bug.cgi?id=910212) - Ability to resume push/pull from a specified document
* [903470](https://bugzilla.redhat.com/show_bug.cgi?id=903470) - Allow java clients to send and receive source control URLs for projects
* [896356](https://bugzilla.redhat.com/show_bug.cgi?id=896356) - Need to specify the size of the stream when sending a file (or part thereof)
* [896299](https://bugzilla.redhat.com/show_bug.cgi?id=896299) - store and display source control URL
* [895295](https://bugzilla.redhat.com/show_bug.cgi?id=895295) - Validator to warn of inconsistent number of lines
* [913745](https://bugzilla.redhat.com/show_bug.cgi?id=913745) - Zip File download does not work
* [913331](https://bugzilla.redhat.com/show_bug.cgi?id=913331) - "Contact Team Coordinator" return unexpected error
* [913310](https://bugzilla.redhat.com/show_bug.cgi?id=913310) - Value in zanata.properties does not shows up in server configuration page
* [912590](https://bugzilla.redhat.com/show_bug.cgi?id=912590) - Project maintainer should be able to "edit page code"
* [909032](https://bugzilla.redhat.com/show_bug.cgi?id=909032) - Project version's project type should default to that of the project
* [909026](https://bugzilla.redhat.com/show_bug.cgi?id=909026) - Unexpected error when trying to download config file when project-type not set on version
* [903926](https://bugzilla.redhat.com/show_bug.cgi?id=903926) - Project maintainer should be able to define and save validations rules per project/document
* [903477](https://bugzilla.redhat.com/show_bug.cgi?id=903477) - Workspace document list view should have same features as JSF document list view
* [903026](https://bugzilla.redhat.com/show_bug.cgi?id=903026) - Display Last Translator and Last Modified column in the document list

-----------------------

## 2.1.3

* [896332](https://bugzilla.redhat.com/show_bug.cgi?id=896332) - CopyTrans should use the most recent matching translation

-----------------------

## 2.1.1

* [894909](https://bugzilla.redhat.com/show_bug.cgi?id=894909) - Kerberos user unable to log in properly
* [888090](https://bugzilla.redhat.com/show_bug.cgi?id=888090) - Implement REST ETag mechanism for certain GET operations

-----------------------

## 2.1.0

* [844550](https://bugzilla.redhat.com/show_bug.cgi?id=844550) - Provide sort by option on branch stats page
* [874367](https://bugzilla.redhat.com/show_bug.cgi?id=874367) - Editor should warn before saving a Fuzzy translation as Approved from a keyboard shortcut
* [877223](https://bugzilla.redhat.com/show_bug.cgi?id=877223) - Add "clear" button to search field in workspace
* [878275](https://bugzilla.redhat.com/show_bug.cgi?id=878275) - Breadcrumb navigation in workspace should separate project version and locale
* [880436](https://bugzilla.redhat.com/show_bug.cgi?id=880436) - Plain text area editor doesn't get autosize correctly with long string
* [882739](https://bugzilla.redhat.com/show_bug.cgi?id=882739) - Tooltips on paging buttons (editor) shows shortcut keys which doesn't apply
* [892816](https://bugzilla.redhat.com/show_bug.cgi?id=892816) - Recently removed project maintainer retains access to project maintainer actions
* [874374](https://bugzilla.redhat.com/show_bug.cgi?id=874374) - Make translation editor options persistent
* [880894](https://bugzilla.redhat.com/show_bug.cgi?id=880894) - Externalize Email Server configuration
* [881549](https://bugzilla.redhat.com/show_bug.cgi?id=881549) - Allow admins to change account user names
* [884335](https://bugzilla.redhat.com/show_bug.cgi?id=884335) - Add Translation Memory Cache for filter query
* [891485](https://bugzilla.redhat.com/show_bug.cgi?id=891485) - Removing a locale member causes a RecordNotFound error
* [864280](https://bugzilla.redhat.com/show_bug.cgi?id=864280) - upload/download raw file types with the Maven plugin
* [876012](https://bugzilla.redhat.com/show_bug.cgi?id=876012) - The Content-Type of Download as po link is application/octet-stream, but should be text/plain
* [881962](https://bugzilla.redhat.com/show_bug.cgi?id=881962) - Project-wide Search and replace starts by Enter key before ready
* [887052](https://bugzilla.redhat.com/show_bug.cgi?id=887052) - Source and Target search in editor fails when the search term includes an apostrophe (')
* [888150](https://bugzilla.redhat.com/show_bug.cgi?id=888150) - Case sensitive search should return case sensitive results
* [877228](https://bugzilla.redhat.com/show_bug.cgi?id=877228) - Clearing the search field in workspace should keep position at last selected message
* [880444](https://bugzilla.redhat.com/show_bug.cgi?id=880444) - enable spell check in code mirror editor for Firefox
* [880879](https://bugzilla.redhat.com/show_bug.cgi?id=880879) - Undo button causing repeated save failures and other weirdness
* [884402](https://bugzilla.redhat.com/show_bug.cgi?id=884402) - Entry should NOT move unless it is absolutely needed
* [884502](https://bugzilla.redhat.com/show_bug.cgi?id=884502) - navigation breaks in filter mode after saved status not included in filter view
* [887717](https://bugzilla.redhat.com/show_bug.cgi?id=887717) - enable 'Enter' key saves immediately will make pager input dysfunctional
* [887718](https://bugzilla.redhat.com/show_bug.cgi?id=887718) - Too slow to load the last pages of a big document with Firefox
* [888096](https://bugzilla.redhat.com/show_bug.cgi?id=888096) - project become read only with editor options panel open will still allow user to change editor options
* [888592](https://bugzilla.redhat.com/show_bug.cgi?id=888592) - Options to customize translation editor display
* [889411](https://bugzilla.redhat.com/show_bug.cgi?id=889411) - Red border indicating failed validation shows on strings without validation warning/error
* [891458](https://bugzilla.redhat.com/show_bug.cgi?id=891458) - Document List search returning incorrect results
* [885934](https://bugzilla.redhat.com/show_bug.cgi?id=885934) - option to avoid encoding tab as \t
* [803923](https://bugzilla.redhat.com/show_bug.cgi?id=803923) - email should be able to corrected during register validation
* [829565](https://bugzilla.redhat.com/show_bug.cgi?id=829565) - Kerberos activation link in email gets 404 page not found
* [872039](https://bugzilla.redhat.com/show_bug.cgi?id=872039) - Escaping with single-quote (a.k.a. Apostrophes ') character in MessageFormat strings can cause confusing validation warnings
* [886711](https://bugzilla.redhat.com/show_bug.cgi?id=886711) - Error when using pull for project type raw when the document name does not include a type extension
* [831056](https://bugzilla.redhat.com/show_bug.cgi?id=831056) - Option for highlight only the search terms
* [785046](https://bugzilla.redhat.com/show_bug.cgi?id=785046) - Limit source string length in properties file
* [846643](https://bugzilla.redhat.com/show_bug.cgi?id=846643) - Shorten the navigation sequence to open a document in the Editor
* [884386](https://bugzilla.redhat.com/show_bug.cgi?id=884386) - Email validation link should be invalid after user validate the email, or user request another validation

-----------------------

## 2.0.3
<h5>New Features</h5>

* Allow admin to add extra locales by typing in the BCP-47 locale code.
* TM Merge reports what it did
* Allow choice of editor page size
* Support txt, dtd and open document format (REST & web interface)
* Editor option to disable CodeMirror (to enable browser spell-check)
* Detect loss of connection to server
* Fix for problem creating users with Kerberos
* Allow Project Maintainers to Delete a Source Document

[<h5>Bug fixes | Bugzilla</h5>](https://bugzilla.redhat.com/buglist.cgi?j_top=OR&f1=cf_fixed_in&o1=substring&classification=Community&o2=substring&query_format=advanced&f2=cf_fixed_in&bug_status=VERIFIED&bug_status=RELEASE_PENDING&bug_status=POST&bug_status=CLOSED&v1=2.0.3&product=Zanata)

-----------------------

## 2.0.2
* Bug fixes for document search/navigation


-----------------------

## 2.0.1
* Update jboss-el to avoid bad artifact in repository

-----------------------

## 2.0.0
<h5>New Features</h5>

* UI redesign
* Performance: async push service to avoid timeouts when pushing source/target
* Performance: improve performance when loading large documents
* Allow user to save work when concurrent edit occurs
* Include last translator information in TM info box
* Web analytics (Piwik integration)
* Navigation breadcrumbs
* Bugzilla link in UI
* Get Stats about Translation Documents via REST
* Remove blinking notification in editor
* Configurable page size
* Advanced glossary features
* Open ID Authentication
* Admin role assignment configuration for authentication types
* Highlight tags in editor fields (CodeMirror for editor)
* Translation editor rewrite
* Project-level default Copy Trans options
* Red bars for translations with validation warnings should stay in red when moving to the next row
* Option to show word or message based statistics
* Visible whitespace in editor
* View history of translations for a text flow

[<h5>Bug fixes | Bugzilla</h5>](https://bugzilla.redhat.com/buglist.cgi?j_top=OR&f1=cf_fixed_in&o1=substring&classification=Community&o2=substring&query_format=advanced&f2=cf_fixed_in&bug_status=CLOSED&v1=1.8.0&v2=2.0.0&product=Zanata)

-----------------------

## 1.7.3
[<h5>Bug fixes | Bugzilla</h5>](https://bugzilla.redhat.com/buglist.cgi?f1=cf_fixed_in&o1=substring&classification=Community&query_format=advanced&bug_status=CLOSED&v1=1.7.3&product=Zanata)

-----------------------

## 1.7.2
[<h5>Bug fixes | Bugzilla</h5>](https://bugzilla.redhat.com/buglist.cgi?classification=Community&target_release=1.7.2&query_format=advanced&bug_status=CLOSED&product=Zanata)

-----------------------

## 1.7.1
[<h5>Bug fixes | Bugzilla</h5>](https://bugzilla.redhat.com/buglist.cgi?classification=Community&target_release=1.7.1&query_format=advanced&bug_status=CLOSED&product=Zanata)

-----------------------

## 1.7.0
<h5>New Features</h5>

* UI Improvements
* Don't enforce locales for source documents
* On-Demand copy trans
* Email log appender
* Centralise management of key shortcuts in Zanata
* Improvements to reindexing (processing in small batches, index classes separately)
* Editor validation for XML entities
* Undo button for saved translations
* Translation Memory merge in editor
* Add support for positional strings in printf validator
* Translation Memory now uses word-based indexing

[<h5>Bug fixes | Bugzilla</h5>](https://bugzilla.redhat.com/buglist.cgi?classification=Community&target_release=1.6.2&target_release=1.7&query_format=advanced&bug_status=CLOSED&product=Zanata)

-----------------------

## 1.6.1
* Allow Zanata to add locales for which plural form is not known

[<h5>Bug fixes | Bugzilla</h5>](https://bugzilla.redhat.com/buglist.cgi?classification=Community&target_release=1.6.1&query_format=advanced&bug_status=CLOSED&product=Zanata)

-----------------------

## 1.6.0
<h5>New Features</h5>

* UI Improvements
* Allow Project Maintainers to edit all language files
* Glossary suggestions
* Add the ability to specify custom locales that are not enabled by default
* Upgrade Liquibase to version 2.0
* Project grouping
* Support plural forms
* Offline translation feature via web UI
* Allow translators to push translations using Maven client
* Indicators for simultaneous edits
* Java style variable validations in translation editor
* "Create Project" for non-administrator users
* Display page context in window title
* Ability to monitor Zanata server statistics (JavaMelody)
* Overview for available keyboard shortcuts in web editor

[<h5>Bug fixes</h5>](https://bugzilla.redhat.com/buglist.cgi?classification=Community&target_release=1.6&target_release=1.6-alpha-1&target_release=1.6-beta-1&query_format=advanced&bug_status=CLOSED&product=Zanata)

-----------------------

## 1.5.0
<h5>New Features</h5>

* [757621](https://bugzilla.redhat.com/show_bug.cgi?id=757621) - Allow bookmarking of selected document, document list filter and current view
* [758587](https://bugzilla.redhat.com/show_bug.cgi?id=758587) - Add workspace query string parameters for generating a custom doclist with a custom title.
    * e.g. &title=Custom%20title&doc=full/path/of/first/doc&doc=full/path/of/second/doc

* [755759](https://bugzilla.redhat.com/show_bug.cgi?id=755759) - Allow readonly access to retired project/project iteration
* [773459](https://bugzilla.redhat.com/show_bug.cgi?id=773459) - Implement filter messages in the editor by translation status
* [768802](https://bugzilla.redhat.com/show_bug.cgi?id=768802) - Newline validation on leading and trailing string
* [769471](https://bugzilla.redhat.com/show_bug.cgi?id=769471) - Variables to be checked for consistency
* [756235](https://bugzilla.redhat.com/show_bug.cgi?id=756235) - XML and HTML tags to be checked for completeness
* Redesign of color scheme translation editor workspace layout
* Project/project iteration status changes: ACTIVE, READONLY, and OBSOLETE
* Project list filtering based on status
* Overall statistics page for Admin
* Add file download page with the option to download a single PO file, or a zip with a project iteration's files for one locale
* Translation memory results now have highlighted differences
* Activate entity caching
* Maven client option to create 'skeleton' PO files when no translations are present
* Maven client option to log detailed client-server message information
* Generate Zanata Rest API documentation
* Add automated compatibility tests with previous versions of the Zanata java client classes
* Redirect to previous page after sign in
* Several UI updates and changes

<h5>Bug fixes</h5>

* [785034](https://bugzilla.redhat.com/show_bug.cgi?id=785034) - Rapid key navigation causes backlog of TM queries
* [750956](https://bugzilla.redhat.com/show_bug.cgi?id=750956) - Long strings slow down the operation
* [756292](https://bugzilla.redhat.com/show_bug.cgi?id=756292) - "Participants" information is incorrect
* [759337](https://bugzilla.redhat.com/show_bug.cgi?id=759337) - Translation editor: Long word in source cell invades the editor cell
* [746899](https://bugzilla.redhat.com/show_bug.cgi?id=746899) - On push operations, copyTrans runs too slowly
* [719176](https://bugzilla.redhat.com/show_bug.cgi?id=719176) - Edit profile: "duplicate email" is shown even if user press save without changing email
* [690669](https://bugzilla.redhat.com/show_bug.cgi?id=690669) - Translation editor table shows changes which failed to save

-----------------------

## 1.4.5.2
 * Fix handling of fuzzy entries when saving Properties files

-----------------------

## 1.4.5.1
 * [795597](https://bugzilla.redhat.com/show_bug.cgi?id=795597) - Fix regression with Unicode encoding for ordinary (Latin-1) .properties files

-----------------------

## 1.4.5
 * [742872](https://bugzilla.redhat.com/show_bug.cgi?id=742872) - Add support for Maven modules:
 * [760431](https://bugzilla.redhat.com/show_bug.cgi?id=760431) - Fix bug: Moving to a new page does not refresh the translation textboxes (ghost translations)

-----------------------

## 1.4.4
* [747836](https://bugzilla.redhat.com/show_bug.cgi?id=747836) - Ensure final reindex batch is properly flushed
* [760390](https://bugzilla.redhat.com/show_bug.cgi?id=760390) - Support UTF-8 Properties files, handle empty properties
* [759994](https://bugzilla.redhat.com/show_bug.cgi?id=759994) - Fix bug: Editor table stops working after 'Source and Target' search returns no results
* Add dryRun option for Maven goals 'push' and 'pull'

-----------------------

## 1.4.3
<h5>New Features</h5>

* [750690](https://bugzilla.redhat.com/show_bug.cgi?id=750690) - Show message context in editor info panel
* [727716](https://bugzilla.redhat.com/show_bug.cgi?id=727716) - Add failsafe editor in case of Seam Text problems
* [730189](https://bugzilla.redhat.com/show_bug.cgi?id=730189) - Change string similarity algorithm so that only identical strings (not substrings) can get 100%
* [747836](https://bugzilla.redhat.com/show_bug.cgi?id=747836) - Show progress during re-index operations; avoid timeout for large databases
* Update gwteventservice to 1.2.0-RC1
* Modify email templates to include server URL

<h5>Bug fixes</h5>

* [754637](https://bugzilla.redhat.com/show_bug.cgi?id=754637) - 'J' and 'K' navigation keys trigger when entering text in the TM search box
* [756293](https://bugzilla.redhat.com/show_bug.cgi?id=756293) - Not able to work in parallel on the same workbench
* [751264](https://bugzilla.redhat.com/show_bug.cgi?id=751264) - Fix problems with editor table when searching or switching pages

-----------------------

## 1.4.2
* [742083](https://bugzilla.redhat.com/show_bug.cgi?id=742083) - Language team coordinator
* [742854](https://bugzilla.redhat.com/show_bug.cgi?id=742854) - Contact server admins
* [743783](https://bugzilla.redhat.com/show_bug.cgi?id=743783) - First/last entry button
* [744114](https://bugzilla.redhat.com/show_bug.cgi?id=744114) - Load project pages faster
* [744671](https://bugzilla.redhat.com/show_bug.cgi?id=744671) - Option for Enter to save translation
* [746859](https://bugzilla.redhat.com/show_bug.cgi?id=746859) - Sort projects by name, not ID
* [740122](https://bugzilla.redhat.com/show_bug.cgi?id=740122) - Make newlines visible to reduce newline mismatch errors in translations
* [740191](https://bugzilla.redhat.com/show_bug.cgi?id=740191) - Improve shortcut keys
* [746870](https://bugzilla.redhat.com/show_bug.cgi?id=746870) - Save as Fuzzy now leaves the cell editor open
* [743134](https://bugzilla.redhat.com/show_bug.cgi?id=743134) - Modal navigation: next fuzzy, untranslated, fuzzy or untranslated
* Rearrange various UI elements to be more logical (profile page, document stats, project search field)
* Users now have to ask before joining a language team
* Coordinator can add and remove team members
* Contact coordinators
* Fix tab order: editor cell -> Save as Approved -> Save as Fuzzy -> Cancel

-----------------------

## 1.4.1
* [741523](https://bugzilla.redhat.com/show_bug.cgi?id=741523) - Fixed: % completed should be calculated with words, not messages
* [724867](https://bugzilla.redhat.com/show_bug.cgi?id=724867) - Fixed: Selecting Administration submenu items does not always highlight the parent menu
* [742111](https://bugzilla.redhat.com/show_bug.cgi?id=742111) - Fixed: Change of tile to list view on Language page, make project list sortable
* [743179](https://bugzilla.redhat.com/show_bug.cgi?id=743179) - Performance fix for projects with 1000+ documents

-----------------------

## 1.4
* add project-type to zanata.xml for generic push/pull commands
* redirect to login from translation editor when required
* if domain is left blank by admin, don't populate email address for new users
* UI bug fixes

-----------------------

## 1.4-alpha-1
* create generic push/pull commands, with include/exclude filters
* add support for Java Properties and XLIFF projects
* bug fix: mark existing translations of modified XLIFF/Properties strings as fuzzy
* modify keyboard shortcuts in editor
* add new Zanata logo/favicon
* various UI improvements
* auto-size for translation text area
* add icons to buttons and remove text
* add option to hide editor buttons
* remove Clone and Save button; move Copy button to middle
* autosave when leaving a cell
* remove Fuzzy checkbox; add Save as Fuzzy
* better statistics graphs
* display resource IDs for translation units
* add ability to hide translation unit details
* show translation states with coloured side bars, and italics for Fuzzy
* recalculate missing word counts
* add liquibase script
* bug fix for search re-indexing by admin
* copy translations of identical strings when importing new documents
* bug fixes and improvements for UI
* bug fix for word counts (thread safety)
* remove email address from Language Team pages
* enable stats for anonymous users
* no need to enforce locales for source documents
* bug fix for push/merge when PO files are missing some msgids
* bug fixes

-----------------------

## 1.3
* bug fixes for authentication and for source comments

-----------------------

## 1.3-alpha-3
* finalise rebrand from flies->zanata: XML namespaces, media types, etc
* more logging for authentication errors
* bug fix for Kerberos authentication

-----------------------

## 1.3-alpha-2
* switch source control to git on github
* rebrand from flies->zanata (maven artifacts, java packages, mailing lists)
* Fedora authentication rhbz#692011
* generate zanata.xml config file (http://code.google.com/p/flies/issues/detail?id=282)
* merge translations on import (http://code.google.com/p/flies/issues/detail?id=28)
* preserve and generate PO header comments for translator credits (http://code.google.com/p/flies/issues/detail?id=269)
* bug fixes

-----------------------

## 1.3-alpha-1
* rebrand from flies->zanata (except URIs, maven artifacts and java packages)
* specify locales per project/version (http://code.google.com/p/flies/issues/detail?id=261)
* added tab for home page, removed project list, contents editable by admin (http://code.google.com/p/flies/issues/detail?id=279)
* added help page/tab, contents editable by admin (http://code.google.com/p/flies/issues/detail?id=280)
* removed name and description from project version (http://code.google.com/p/flies/issues/detail?id=281)
* stats for all languages (http://code.google.com/p/flies/issues/detail?id=275)
* workaround for form/login issue on Firefox 4.0 rhbz#691963
* bug fixes

-----------------------

## flies-1.2
* disabled bad key bindings (http://code.google.com/p/flies/issues/detail?id=262)
* fixed python client issue with PotEntryHeader.extractedComment (http://code.google.com/p/flies/issues/detail?id=256)
* web template redesign (new logo, CSS) (http://code.google.com/p/flies/issues/detail?id=238)
* fixed Seam integration tests (http://code.google.com/p/flies/issues/detail?id=231)

-----------------------

## flies-1.2-alpha-3
* improve notifications in editor (http://code.google.com/p/flies/issues/detail?id=191)
* highlight search terms in editor (http://code.google.com/p/flies/issues/detail?id=227)

-----------------------

## flies-1.2-alpha-2
* better messages
* bug fixes

-----------------------

## flies-1.2-alpha-1
* development change: re-arranged Maven modules into common, client and server

-----------------------

## flies-1.1.1
* use word counts in translation statistics (http://code.google.com/p/flies/issues/detail?id=203)
* bug fixes

-----------------------

## flies-1.1
* Kerberos/JAAS fixes
* require name & email address on first login for JAAS/Kerberos
* validate changes to email address
* use correct BCP-47 language tags (zh-CN-Hans is now zh-Hans-CN)

-----------------------

## flies-1.1-alpha-1
* JAAS authentication
* Kerberos authentication
* remove communities tab and my communities UI (http://code.google.com/p/flies/issues/detail?id=197)
* remove "Language Missing" button (http://code.google.com/p/flies/issues/detail?id=185)
* show member number for the language groups (http://code.google.com/p/flies/issues/detail?id=186)
* allow overriding POT directory in Maven client (http://code.google.com/p/flies/issues/detail?id=200)
* support `[servers]` in flies.ini for Maven client (http://code.google.com/p/flies/issues/detail?id=193)
* better info/error messages in Maven client

-----------------------

## flies-1.0.3
* fix TM caching issue (http://code.google.com/p/flies/issues/detail?id=190)
* add 'translator' role and security rules
* configurable URLs

-----------------------

## flies-1.0.2
* minor UI fixes (http://code.google.com/p/flies/issues/detail?id=173, http://code.google.com/p/flies/issues/detail?id=176)
* ergonomics for Maven client
* UI for assigning project maintainers (http://code.google.com/p/flies/issues/detail?id=180)
* better error checking in REST API (http://code.google.com/p/flies/issues/detail?id=175)
* security rule fix (http://code.google.com/p/flies/issues/detail?id=182)

-----------------------

## flies-1.0.1
* database schema fixes
* fixes for deployment issues

-----------------------

## flies-1.0
* initial release<|MERGE_RESOLUTION|>--- conflicted
+++ resolved
@@ -1,4 +1,3 @@
-<<<<<<< HEAD
 ## 4.4.0
 ##### Infrastructure Changes
 Zanata now requires a system property 'zanata.home' as the root for all its file system storage needs.
@@ -6,14 +5,12 @@
 
 ##### Changes
  * [ZNTA-2184](https://zanata.atlassian.net/browse/ZNTA-2225) - Define zanata.home system property and derive other properties from it
-=======
 ## 4.3.3
 ##### Bug Fixes
  * [ZNTA-2303](https://zanata.atlassian.net/browse/ZNTA-2303) - Single open id provider sign in shows 404 after sign in
 
 -----------------------
 
->>>>>>> 7343ae34
 ## 4.3.2
 ##### Bug Fixes
  * [ZNTA-2272](https://zanata.atlassian.net/browse/ZNTA-2272) - Remove Unused serialVersionUID
