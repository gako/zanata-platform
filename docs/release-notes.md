--- conflicted
+++ resolved
@@ -1,4 +1,3 @@
-<<<<<<< HEAD
 ## 3.8
 <h5>Infrastructure Changes</h5>
 * In wildfly or EAP standalone.xml, change all occurrences of "org.jboss.seam.security.jaas.SeamLoginModule" to "org.zanata.security.jaas.InternalLoginModule"
@@ -33,13 +32,11 @@
 * [1214502](https://bugzilla.redhat.com/show_bug.cgi?id=1214502) -  RFE: Grant project creation permission to certain sets of users
 
 -----------------------
-=======
 ## 3.7.3
 
 <h5>Bug fixes</h5>
 * [ZNTA-686](https://zanata.atlassian.net/browse/ZNTA-686) - Editor filter by last modified date uses wrong date pattern to validate
 * [ZNTA-707](https://zanata.atlassian.net/browse/ZNTA-707) - mysql on Mac throws error migrating DB with indexname 'Idx_lastChanged' vs 'Idx_LastChanged'
->>>>>>> 4bb275c2
 
 ## 3.7.2
 
