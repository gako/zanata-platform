<?xml version="1.0" encoding="UTF-8"?>
<project xmlns="http://maven.apache.org/POM/4.0.0" xmlns:xsi="http://www.w3.org/2001/XMLSchema-instance" xsi:schemaLocation="http://maven.apache.org/POM/4.0.0 http://maven.apache.org/xsd/maven-4.0.0.xsd">
  <modelVersion>4.0.0</modelVersion>
  <artifactId>api</artifactId>
  <name>Zanata API modules</name>
  <description>Parent pom for Zanata API</description>
  <packaging>pom</packaging>
  <parent>
    <groupId>org.zanata</groupId>
    <artifactId>parent</artifactId>
<<<<<<< HEAD
    <version>4.2.0</version>
=======
    <version>4.3.0-SNAPSHOT</version>
>>>>>>> 42c3b580
    <relativePath>../parent</relativePath>
  </parent>

  <!-- Connection URLs repeated as workaround for https://issues.apache.org/jira/browse/MPIR-234 -->
  <scm>
    <connection>scm:git:https://github.com/zanata/zanata-platform.git</connection>
    <developerConnection>scm:git:git@github.com:zanata/zanata-platform.git</developerConnection>
    <tag>platform-4.2.0</tag>
  </scm>

  <!-- This is needed for bootstrapping with a zanata-parent SNAPSHOT  -->
  <repositories>
    <repository>
      <id>sonatype-nexus-snapshots</id>
      <name>Sonatype Nexus Snapshots</name>
      <url>https://oss.sonatype.org/content/repositories/snapshots</url>
      <releases>
        <enabled>false</enabled>
      </releases>
      <snapshots>
        <enabled>true</enabled>
      </snapshots>
    </repository>
  </repositories>

  <build>
    <plugins>
      <plugin>
        <groupId>org.apache.maven.plugins</groupId>
        <artifactId>maven-javadoc-plugin</artifactId>
      </plugin>
    </plugins>
  </build>

  <dependencyManagement>
    <dependencies>
      <dependency>
        <groupId>com.webcohesion.enunciate</groupId>
        <artifactId>enunciate-core-annotations</artifactId>
        <version>${enunciate.version}</version>
      </dependency>
    </dependencies>
  </dependencyManagement>

  <modules>
    <module>zanata-common-api</module>
  </modules>

</project><|MERGE_RESOLUTION|>--- conflicted
+++ resolved
@@ -8,11 +8,7 @@
   <parent>
     <groupId>org.zanata</groupId>
     <artifactId>parent</artifactId>
-<<<<<<< HEAD
-    <version>4.2.0</version>
-=======
     <version>4.3.0-SNAPSHOT</version>
->>>>>>> 42c3b580
     <relativePath>../parent</relativePath>
   </parent>
 
@@ -20,7 +16,7 @@
   <scm>
     <connection>scm:git:https://github.com/zanata/zanata-platform.git</connection>
     <developerConnection>scm:git:git@github.com:zanata/zanata-platform.git</developerConnection>
-    <tag>platform-4.2.0</tag>
+    <tag>HEAD</tag>
   </scm>
 
   <!-- This is needed for bootstrapping with a zanata-parent SNAPSHOT  -->
