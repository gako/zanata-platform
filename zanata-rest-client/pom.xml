--- conflicted
+++ resolved
@@ -6,11 +6,7 @@
   <parent>
     <groupId>org.zanata</groupId>
     <artifactId>client</artifactId>
-<<<<<<< HEAD
     <version>3.8.0-SNAPSHOT</version>
-=======
-    <version>3.7.2-SNAPSHOT</version>
->>>>>>> bc7db4b7
 
   </parent>
   <packaging>jar</packaging>
