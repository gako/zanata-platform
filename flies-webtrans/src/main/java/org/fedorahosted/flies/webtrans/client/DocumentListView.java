package org.fedorahosted.flies.webtrans.client;

import org.fedorahosted.flies.gwt.model.DocName;
import org.fedorahosted.flies.webtrans.client.ui.CaptionPanel;
import org.fedorahosted.flies.webtrans.client.ui.HasTreeNodes;
import org.fedorahosted.flies.webtrans.client.ui.TreeImpl;

import com.google.gwt.core.client.GWT;
import com.google.gwt.user.client.ui.AbstractImagePrototype;
import com.google.gwt.user.client.ui.ImageBundle;
import com.google.gwt.user.client.ui.TreeImages;
<<<<<<< HEAD
import com.google.gwt.user.client.ui.TreeItem;
import com.google.gwt.user.client.ui.VerticalPanel;
=======
>>>>>>> 248749b5
import com.google.gwt.user.client.ui.Widget;

public class DocumentListView extends CaptionPanel implements DocumentListPresenter.Display {

	public interface Images extends ImageBundle, TreeImages {

		@Resource("org/fedorahosted/flies/webtrans/images/silk/folder.png")
		AbstractImagePrototype treeOpen();

		@Resource("org/fedorahosted/flies/webtrans/images/silk/folder_page_white.png")
		AbstractImagePrototype treeClosed();

		@Resource("org/fedorahosted/flies/webtrans/images/silk/page_white_text.png")
		AbstractImagePrototype treeLeaf();

	}

	private static Images images = (Images) GWT.create(Images.class);
	private TreeImpl<DocName> tree;
	
	public DocumentListView() {		

		super();
		
<<<<<<< HEAD
	    tree = new TreeImpl(images);
	    
	    TreeItem item0 = new TreeItem("item0");
	    TreeItem item1 = new TreeItem("item1");
	    TreeItem item2 = new TreeItem("item2");
	    
	    tree.addItem(item0);
	    tree.addItem(item1);
	    tree.addItem(item2);
	    
	    item0.addItem(new TreeItem("item0.1"));
	    item0.addItem(new TreeItem("item0.2"));
	    item0.addItem(new TreeItem("item0.3"));
	    
	    item1.addItem(new TreeItem("item1.1"));
	    item1.addItem(new TreeItem("item1.2"));
	    
	    item2.addItem(new TreeItem("item2.1"));
	    item2.addItem(new TreeItem("item2.2"));
	    item2.addItem(new TreeItem("item2.3"));
	    item2.addItem(new TreeItem("item2.4"));
	    
	    tree.addItem(new TreeItem("item3"));

	    VerticalPanel treePanel = new VerticalPanel();
	    treePanel.setWidth("200px");
	    treePanel.setHeight("150pn");
	    treePanel.add(tree);
	    
=======
	    tree = new TreeImpl<DocName>(images);
>>>>>>> 248749b5
	    addHead("Documents");
	    addBody(treePanel);
	    initPanel();
	}

	@Override
	public Widget asWidget() {
		return this;
	}

	@Override
	public void startProcessing() {
		// TODO Auto-generated method stub
		
	}

	@Override
	public void stopProcessing() {
		// TODO Auto-generated method stub
		
	}

	@Override
	public HasTreeNodes<DocName> getTree() {
		return tree;
	}

}<|MERGE_RESOLUTION|>--- conflicted
+++ resolved
@@ -9,11 +9,7 @@
 import com.google.gwt.user.client.ui.AbstractImagePrototype;
 import com.google.gwt.user.client.ui.ImageBundle;
 import com.google.gwt.user.client.ui.TreeImages;
-<<<<<<< HEAD
-import com.google.gwt.user.client.ui.TreeItem;
 import com.google.gwt.user.client.ui.VerticalPanel;
-=======
->>>>>>> 248749b5
 import com.google.gwt.user.client.ui.Widget;
 
 public class DocumentListView extends CaptionPanel implements DocumentListPresenter.Display {
@@ -38,39 +34,12 @@
 
 		super();
 		
-<<<<<<< HEAD
-	    tree = new TreeImpl(images);
-	    
-	    TreeItem item0 = new TreeItem("item0");
-	    TreeItem item1 = new TreeItem("item1");
-	    TreeItem item2 = new TreeItem("item2");
-	    
-	    tree.addItem(item0);
-	    tree.addItem(item1);
-	    tree.addItem(item2);
-	    
-	    item0.addItem(new TreeItem("item0.1"));
-	    item0.addItem(new TreeItem("item0.2"));
-	    item0.addItem(new TreeItem("item0.3"));
-	    
-	    item1.addItem(new TreeItem("item1.1"));
-	    item1.addItem(new TreeItem("item1.2"));
-	    
-	    item2.addItem(new TreeItem("item2.1"));
-	    item2.addItem(new TreeItem("item2.2"));
-	    item2.addItem(new TreeItem("item2.3"));
-	    item2.addItem(new TreeItem("item2.4"));
-	    
-	    tree.addItem(new TreeItem("item3"));
-
+	    tree = new TreeImpl<DocName>(images);
 	    VerticalPanel treePanel = new VerticalPanel();
 	    treePanel.setWidth("200px");
 	    treePanel.setHeight("150pn");
 	    treePanel.add(tree);
 	    
-=======
-	    tree = new TreeImpl<DocName>(images);
->>>>>>> 248749b5
 	    addHead("Documents");
 	    addBody(treePanel);
 	    initPanel();
