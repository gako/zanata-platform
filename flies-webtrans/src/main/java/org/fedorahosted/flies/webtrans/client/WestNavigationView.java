package org.fedorahosted.flies.webtrans.client;

import com.google.gwt.event.dom.client.ClickEvent;
import com.google.gwt.event.dom.client.ClickHandler;
import com.google.gwt.user.client.ui.Button;
import com.google.gwt.user.client.ui.FlowPanel;
import com.google.gwt.user.client.ui.HasHorizontalAlignment;
import com.google.gwt.user.client.ui.HasWidgets;
import com.google.gwt.user.client.ui.HorizontalPanel;
import com.google.gwt.user.client.ui.Widget;

public class WestNavigationView extends FlowPanel implements
		WestNavigationPresenter.Display {

	private static final String MAX_TEXT = "->";
	private static final String MAX_RESTORE_TEXT = "[->]";
	private static final String MIN_TEXT = "<-";
	private static final String MIN_RESTORE_TEXT = "[<-]";
	private static final String NORMAL_WIDTH = "220px";
	private static final String MAX_WIDTH = "600px";
	private static final String MIN_WIDTH = "25px";
	private HorizontalPanel controllerPanel;
	private Button minimizeButton;
	private boolean minimized;
	private Button maximizeButton;
	private boolean maximized;
	private FlowPanel widgetPanel = new FlowPanel();
	
	public WestNavigationView() {
		getElement().setId("WestNavigationView");
		
		minimizeButton = new Button(MIN_TEXT);
		maximizeButton = new Button(MAX_TEXT);
		controllerPanel = new HorizontalPanel();
<<<<<<< HEAD
		controllerPanel.setHorizontalAlignment(HasHorizontalAlignment.ALIGN_RIGHT);

		// I know this nesting is excessive. But two buttons will be 
		// allocated and aligned into two even table <TD>, which the
		// minimize button will be hanging in the center of the panel.
		HorizontalPanel controllerAlignPanel = new HorizontalPanel();
		controllerAlignPanel.add(minimizeButton);
		controllerAlignPanel.add(maximizeButton);
		controllerPanel.add(controllerAlignPanel);
		controllerPanel.setWidth("100%");
		
=======
		controllerPanel.setWidth("100%");
		controllerPanel.setHorizontalAlignment(HasHorizontalAlignment.ALIGN_LEFT);
		controllerPanel.add(minimizeButton);
		controllerPanel.setHorizontalAlignment(HasHorizontalAlignment.ALIGN_RIGHT);
		controllerPanel.add(maximizeButton);
>>>>>>> 0495c722
		add(controllerPanel);
		add(widgetPanel);
		minimizeButton.addClickHandler(new ClickHandler() {
			@Override
			public void onClick(ClickEvent event) {
				clickedMinimizeButton();
			}
		});
		maximizeButton.addClickHandler(new ClickHandler() {
			@Override
			public void onClick(ClickEvent event) {
				clickedMaximizeButton();
			}
		});
	}

	@Override
	public Widget asWidget() {
		return this;
	}

	@Override
	public void startProcessing() {
		// TODO Auto-generated method stub

	}

	@Override
	public void stopProcessing() {
		// TODO Auto-generated method stub
	}

	@Override
	public HasWidgets getWidgets() {
		return widgetPanel;
	}
	
	private void clickedMinimizeButton() {
		if (!minimized) {
			widgetPanel.setVisible(false);
			maximizeButton.setVisible(false);
			this.setWidth(MIN_WIDTH);
			minimizeButton.setText(MIN_RESTORE_TEXT);
		} else {
			widgetPanel.setVisible(true);
			maximizeButton.setVisible(true);
			this.setWidth(NORMAL_WIDTH);
			minimizeButton.setText(MIN_TEXT);
		}
		minimized = !minimized;
		maximized = false;
		maximizeButton.setText(MAX_TEXT);
	}
	private void clickedMaximizeButton() {
		if (!maximized) {
			this.setAllWidths(MAX_WIDTH);
			resizeChildWidgets();
			maximizeButton.setText(MAX_RESTORE_TEXT);
		} else {
			this.setAllWidths(NORMAL_WIDTH);
			resizeChildWidgets();
			maximizeButton.setText(MAX_TEXT);
		}
		maximized = !maximized;
	}
	
	private void resizeChildWidgets() {
		// ugly workaround to force GWT to resize the sub-widgets
		widgetPanel.setVisible(false);
		widgetPanel.setVisible(true);
	}
	
	public void setAllWidths(String width) {
		super.setWidth(width);
		for (Widget w : getWidgets()) {
			w.setWidth(width);
		}
	}
}<|MERGE_RESOLUTION|>--- conflicted
+++ resolved
@@ -32,25 +32,11 @@
 		minimizeButton = new Button(MIN_TEXT);
 		maximizeButton = new Button(MAX_TEXT);
 		controllerPanel = new HorizontalPanel();
-<<<<<<< HEAD
-		controllerPanel.setHorizontalAlignment(HasHorizontalAlignment.ALIGN_RIGHT);
-
-		// I know this nesting is excessive. But two buttons will be 
-		// allocated and aligned into two even table <TD>, which the
-		// minimize button will be hanging in the center of the panel.
-		HorizontalPanel controllerAlignPanel = new HorizontalPanel();
-		controllerAlignPanel.add(minimizeButton);
-		controllerAlignPanel.add(maximizeButton);
-		controllerPanel.add(controllerAlignPanel);
-		controllerPanel.setWidth("100%");
-		
-=======
 		controllerPanel.setWidth("100%");
 		controllerPanel.setHorizontalAlignment(HasHorizontalAlignment.ALIGN_LEFT);
 		controllerPanel.add(minimizeButton);
 		controllerPanel.setHorizontalAlignment(HasHorizontalAlignment.ALIGN_RIGHT);
 		controllerPanel.add(maximizeButton);
->>>>>>> 0495c722
 		add(controllerPanel);
 		add(widgetPanel);
 		minimizeButton.addClickHandler(new ClickHandler() {
