--- conflicted
+++ resolved
@@ -61,21 +61,9 @@
 //			}
 //		});
 		display.asWidget().setHeight("100%");
-		documentListPresenter.bind();
 		display.getWidgets().add(documentListPresenter.getDisplay().asWidget());
-<<<<<<< HEAD
 		display.getWidgets().add(transUnitInfoPresenter.getDisplay().asWidget());
-=======
-		workspaceUsersPresenter.bind();
->>>>>>> 60b99b68
 		display.getWidgets().add(workspaceUsersPresenter.getDisplay().asWidget());
-
-		registerHandler(documentListPresenter.addValueChangeHandler(new ValueChangeHandler<String>() {
-			@Override
-			public void onValueChange(ValueChangeEvent<String> event) {
-				Log.info("selected document: "+event.getValue());
-			}
-		}));
 
 	}
 
