<?xml version="1.0" encoding="UTF-8"?>
<project xmlns="http://maven.apache.org/POM/4.0.0" xmlns:xsi="http://www.w3.org/2001/XMLSchema-instance"
  xsi:schemaLocation="http://maven.apache.org/POM/4.0.0 http://maven.apache.org/maven-v4_0_0.xsd">
  <!--
    GWT-Maven archetype generated POM
  -->
  <modelVersion>4.0.0</modelVersion>
  <parent>
    <groupId>org.fedorahosted.flies</groupId>
    <artifactId>root</artifactId>
    <version>1.0-SNAPSHOT</version>
  </parent>
  <artifactId>flies-webtrans</artifactId>
  <name>Flies WebTrans GWT client</name>
  <packaging>war</packaging>

  <dependencies>

    <!--  GWT dependencies (from central repo) -->
    <dependency>
      <groupId>com.google.gwt</groupId>
      <artifactId>gwt-servlet</artifactId>
      <scope>runtime</scope>
    </dependency>
    <dependency>
      <groupId>com.google.gwt</groupId>
      <artifactId>gwt-user</artifactId>
      <scope>provided</scope>
    </dependency>

    <dependency>
      <groupId>org.codehaus.sonar</groupId>
      <artifactId>gwt-incubator</artifactId>
      <version>july-14-2009</version>
      <scope>provided</scope>
    </dependency>

    <dependency>
      <groupId>net.customware.gwt.dispatch</groupId>
      <artifactId>gwt-dispatch</artifactId>
      <version>1.0.0</version>
      <scope>provided</scope>
    </dependency>

    <dependency>
      <groupId>net.customware.gwt.presenter</groupId>
      <artifactId>gwt-presenter</artifactId>
      <version>1.0.0</version>
      <scope>provided</scope>
    </dependency>

    <dependency>
      <groupId>com.google.code.gwt-log</groupId>
      <artifactId>gwt-log</artifactId>
      <version>2.6.2</version>
      <scope>provided</scope>
    </dependency>

    <dependency>
<<<<<<< HEAD
=======
      <groupId>com.extjs</groupId>
      <artifactId>gxt</artifactId>
      <version>2.0.1</version>
      <scope>provided</scope>
    </dependency>

    <dependency>
      <groupId>com.weborient.codemirror</groupId>
      <artifactId>gwt-codemirror</artifactId>
      <version>0.5-SNAPSHOT</version>
      <scope>provided</scope>
    </dependency>

	<dependency>
>>>>>>> b3829a1e
      <groupId>org.fedorahosted.flies</groupId>
      <artifactId>flies-gwt-api</artifactId>
      <version>${project.version}</version>
    </dependency>

    <!-- test -->
    <dependency>
      <groupId>junit</groupId>
      <artifactId>junit</artifactId>
      <scope>test</scope>
    </dependency>
  </dependencies>

  <build>
    <finalName>webtrans</finalName>
    <outputDirectory>war/WEB-INF/classes</outputDirectory>
    <plugins>
      <plugin>
        <groupId>org.codehaus.mojo</groupId>
        <artifactId>gwt-maven-plugin</artifactId>
        <executions>
          <execution>
            <goals>
              <goal>compile</goal>
              <goal>generateAsync</goal>
              <goal>test</goal>
            </goals>
          </execution>
        </executions>
        <configuration>
          <runTarget>org.fedorahosted.flies.webtrans.Application/Application.html</runTarget>
          <inplace>false</inplace>
        </configuration>
      </plugin>
      <!--
        If you want to use the target/web.xml file mergewebxml produces,
        tell the war plugin to use it. Also, exclude what you want from
        the final artifact here. <plugin>
        <groupId>org.apache.maven.plugins</groupId>
        <artifactId>maven-war-plugin</artifactId> <configuration>
        <webXml>target/web.xml</webXml>
        <warSourceExcludes>.gwt-tmp/**</warSourceExcludes>
        </configuration> </plugin>
      -->

      <plugin>
        <groupId>org.apache.maven.plugins</groupId>
        <artifactId>maven-eclipse-plugin</artifactId>
        <configuration>
          <additionalProjectnatures>
            <projectnature>com.google.gwt.eclipse.core.gwtNature</projectnature>
          </additionalProjectnatures>
          <additionalBuildcommands>
            <buildcommand>com.google.gwt.eclipse.core.gwtProjectValidator</buildcommand>
          </additionalBuildcommands>
          <classpathContainers>
            <classpathContainer>org.eclipse.jdt.launching.JRE_CONTAINER</classpathContainer>
            <classpathContainer>com.google.gwt.eclipse.core.GWT_CONTAINER</classpathContainer>
          </classpathContainers>
          <excludes>
            <!-- These are provided by the GWT container -->
          	<exclude>com.google.gwt:gwt-servlet</exclude>
          	<exclude>com.google.gwt:gwt-user</exclude>
          </excludes>
        </configuration>
      </plugin>
    </plugins>
  </build>

  <repositories>
  
    <repository>
      <id>gwt-presenter-repo</id>
      <name>gwt-presenter-repo</name>
      <url>http://gwt-presenter.googlecode.com/svn/maven2/</url>
      <snapshots>
        <enabled>false</enabled>
      </snapshots>
    </repository>
  
    <repository>
      <id>gwt-dispatch-repo</id>
      <name>gwt-dispatch-repo</name>
      <url>http://gwt-dispatch.googlecode.com/svn/maven2/</url>
      <snapshots>
        <enabled>false</enabled>
      </snapshots>
    </repository>
  
    <repository>
      <id>gwt-dispatch-deps-repo</id>
      <name>gwt-dispatch-deps-repo</name>
      <url>http://gwt-dispatch.googlecode.com/svn/tags/gwt-dispatch-1.0.0/lib</url>
      <layout>legacy</layout>
      <snapshots>
        <enabled>false</enabled>
      </snapshots>
      <releases>
        <checksumPolicy>ignore</checksumPolicy>
      </releases>
    </repository>
    
    <!--  for gwt-incubator -->
    <repository>
      <id>repository.codehaus</id>
      <name>Codehaus Repository</name>
      <url>http://repository.codehaus.org</url>
      <snapshots>
        <enabled>false</enabled>
      </snapshots>
    </repository>
        
  </repositories>

</project>
<|MERGE_RESOLUTION|>--- conflicted
+++ resolved
@@ -1,191 +1,181 @@
-<?xml version="1.0" encoding="UTF-8"?>
-<project xmlns="http://maven.apache.org/POM/4.0.0" xmlns:xsi="http://www.w3.org/2001/XMLSchema-instance"
-  xsi:schemaLocation="http://maven.apache.org/POM/4.0.0 http://maven.apache.org/maven-v4_0_0.xsd">
-  <!--
-    GWT-Maven archetype generated POM
-  -->
-  <modelVersion>4.0.0</modelVersion>
-  <parent>
-    <groupId>org.fedorahosted.flies</groupId>
-    <artifactId>root</artifactId>
-    <version>1.0-SNAPSHOT</version>
-  </parent>
-  <artifactId>flies-webtrans</artifactId>
-  <name>Flies WebTrans GWT client</name>
-  <packaging>war</packaging>
-
-  <dependencies>
-
-    <!--  GWT dependencies (from central repo) -->
-    <dependency>
-      <groupId>com.google.gwt</groupId>
-      <artifactId>gwt-servlet</artifactId>
-      <scope>runtime</scope>
-    </dependency>
-    <dependency>
-      <groupId>com.google.gwt</groupId>
-      <artifactId>gwt-user</artifactId>
-      <scope>provided</scope>
-    </dependency>
-
-    <dependency>
-      <groupId>org.codehaus.sonar</groupId>
-      <artifactId>gwt-incubator</artifactId>
-      <version>july-14-2009</version>
-      <scope>provided</scope>
-    </dependency>
-
-    <dependency>
-      <groupId>net.customware.gwt.dispatch</groupId>
-      <artifactId>gwt-dispatch</artifactId>
-      <version>1.0.0</version>
-      <scope>provided</scope>
-    </dependency>
-
-    <dependency>
-      <groupId>net.customware.gwt.presenter</groupId>
-      <artifactId>gwt-presenter</artifactId>
-      <version>1.0.0</version>
-      <scope>provided</scope>
-    </dependency>
-
-    <dependency>
-      <groupId>com.google.code.gwt-log</groupId>
-      <artifactId>gwt-log</artifactId>
-      <version>2.6.2</version>
-      <scope>provided</scope>
-    </dependency>
-
-    <dependency>
-<<<<<<< HEAD
-=======
-      <groupId>com.extjs</groupId>
-      <artifactId>gxt</artifactId>
-      <version>2.0.1</version>
-      <scope>provided</scope>
-    </dependency>
-
-    <dependency>
-      <groupId>com.weborient.codemirror</groupId>
-      <artifactId>gwt-codemirror</artifactId>
-      <version>0.5-SNAPSHOT</version>
-      <scope>provided</scope>
-    </dependency>
-
-	<dependency>
->>>>>>> b3829a1e
-      <groupId>org.fedorahosted.flies</groupId>
-      <artifactId>flies-gwt-api</artifactId>
-      <version>${project.version}</version>
-    </dependency>
-
-    <!-- test -->
-    <dependency>
-      <groupId>junit</groupId>
-      <artifactId>junit</artifactId>
-      <scope>test</scope>
-    </dependency>
-  </dependencies>
-
-  <build>
-    <finalName>webtrans</finalName>
-    <outputDirectory>war/WEB-INF/classes</outputDirectory>
-    <plugins>
-      <plugin>
-        <groupId>org.codehaus.mojo</groupId>
-        <artifactId>gwt-maven-plugin</artifactId>
-        <executions>
-          <execution>
-            <goals>
-              <goal>compile</goal>
-              <goal>generateAsync</goal>
-              <goal>test</goal>
-            </goals>
-          </execution>
-        </executions>
-        <configuration>
-          <runTarget>org.fedorahosted.flies.webtrans.Application/Application.html</runTarget>
-          <inplace>false</inplace>
-        </configuration>
-      </plugin>
-      <!--
-        If you want to use the target/web.xml file mergewebxml produces,
-        tell the war plugin to use it. Also, exclude what you want from
-        the final artifact here. <plugin>
-        <groupId>org.apache.maven.plugins</groupId>
-        <artifactId>maven-war-plugin</artifactId> <configuration>
-        <webXml>target/web.xml</webXml>
-        <warSourceExcludes>.gwt-tmp/**</warSourceExcludes>
-        </configuration> </plugin>
-      -->
-
-      <plugin>
-        <groupId>org.apache.maven.plugins</groupId>
-        <artifactId>maven-eclipse-plugin</artifactId>
-        <configuration>
-          <additionalProjectnatures>
-            <projectnature>com.google.gwt.eclipse.core.gwtNature</projectnature>
-          </additionalProjectnatures>
-          <additionalBuildcommands>
-            <buildcommand>com.google.gwt.eclipse.core.gwtProjectValidator</buildcommand>
-          </additionalBuildcommands>
-          <classpathContainers>
-            <classpathContainer>org.eclipse.jdt.launching.JRE_CONTAINER</classpathContainer>
-            <classpathContainer>com.google.gwt.eclipse.core.GWT_CONTAINER</classpathContainer>
-          </classpathContainers>
-          <excludes>
-            <!-- These are provided by the GWT container -->
-          	<exclude>com.google.gwt:gwt-servlet</exclude>
-          	<exclude>com.google.gwt:gwt-user</exclude>
-          </excludes>
-        </configuration>
-      </plugin>
-    </plugins>
-  </build>
-
-  <repositories>
-  
-    <repository>
-      <id>gwt-presenter-repo</id>
-      <name>gwt-presenter-repo</name>
-      <url>http://gwt-presenter.googlecode.com/svn/maven2/</url>
-      <snapshots>
-        <enabled>false</enabled>
-      </snapshots>
-    </repository>
-  
-    <repository>
-      <id>gwt-dispatch-repo</id>
-      <name>gwt-dispatch-repo</name>
-      <url>http://gwt-dispatch.googlecode.com/svn/maven2/</url>
-      <snapshots>
-        <enabled>false</enabled>
-      </snapshots>
-    </repository>
-  
-    <repository>
-      <id>gwt-dispatch-deps-repo</id>
-      <name>gwt-dispatch-deps-repo</name>
-      <url>http://gwt-dispatch.googlecode.com/svn/tags/gwt-dispatch-1.0.0/lib</url>
-      <layout>legacy</layout>
-      <snapshots>
-        <enabled>false</enabled>
-      </snapshots>
-      <releases>
-        <checksumPolicy>ignore</checksumPolicy>
-      </releases>
-    </repository>
-    
-    <!--  for gwt-incubator -->
-    <repository>
-      <id>repository.codehaus</id>
-      <name>Codehaus Repository</name>
-      <url>http://repository.codehaus.org</url>
-      <snapshots>
-        <enabled>false</enabled>
-      </snapshots>
-    </repository>
-        
-  </repositories>
-
-</project>
+<?xml version="1.0" encoding="UTF-8"?>
+<project xmlns="http://maven.apache.org/POM/4.0.0" xmlns:xsi="http://www.w3.org/2001/XMLSchema-instance"
+  xsi:schemaLocation="http://maven.apache.org/POM/4.0.0 http://maven.apache.org/maven-v4_0_0.xsd">
+  <!--
+    GWT-Maven archetype generated POM
+  -->
+  <modelVersion>4.0.0</modelVersion>
+  <parent>
+    <groupId>org.fedorahosted.flies</groupId>
+    <artifactId>root</artifactId>
+    <version>1.0-SNAPSHOT</version>
+  </parent>
+  <artifactId>flies-webtrans</artifactId>
+  <name>Flies WebTrans GWT client</name>
+  <packaging>war</packaging>
+
+  <dependencies>
+
+    <!--  GWT dependencies (from central repo) -->
+    <dependency>
+      <groupId>com.google.gwt</groupId>
+      <artifactId>gwt-servlet</artifactId>
+      <scope>runtime</scope>
+    </dependency>
+    <dependency>
+      <groupId>com.google.gwt</groupId>
+      <artifactId>gwt-user</artifactId>
+      <scope>provided</scope>
+    </dependency>
+
+    <dependency>
+      <groupId>org.codehaus.sonar</groupId>
+      <artifactId>gwt-incubator</artifactId>
+      <version>july-14-2009</version>
+      <scope>provided</scope>
+    </dependency>
+
+    <dependency>
+      <groupId>net.customware.gwt.dispatch</groupId>
+      <artifactId>gwt-dispatch</artifactId>
+      <version>1.0.0</version>
+      <scope>provided</scope>
+    </dependency>
+
+    <dependency>
+      <groupId>net.customware.gwt.presenter</groupId>
+      <artifactId>gwt-presenter</artifactId>
+      <version>1.0.0</version>
+      <scope>provided</scope>
+    </dependency>
+
+    <dependency>
+      <groupId>com.google.code.gwt-log</groupId>
+      <artifactId>gwt-log</artifactId>
+      <version>2.6.2</version>
+      <scope>provided</scope>
+    </dependency>
+
+    <dependency>
+      <groupId>com.weborient.codemirror</groupId>
+      <artifactId>gwt-codemirror</artifactId>
+      <version>0.5-SNAPSHOT</version>
+      <scope>provided</scope>
+    </dependency>
+
+	<dependency>
+      <groupId>org.fedorahosted.flies</groupId>
+      <artifactId>flies-gwt-api</artifactId>
+      <version>${project.version}</version>
+    </dependency>
+
+    <!-- test -->
+    <dependency>
+      <groupId>junit</groupId>
+      <artifactId>junit</artifactId>
+      <scope>test</scope>
+    </dependency>
+  </dependencies>
+
+  <build>
+    <finalName>webtrans</finalName>
+    <outputDirectory>war/WEB-INF/classes</outputDirectory>
+    <plugins>
+      <plugin>
+        <groupId>org.codehaus.mojo</groupId>
+        <artifactId>gwt-maven-plugin</artifactId>
+        <executions>
+          <execution>
+            <goals>
+              <goal>compile</goal>
+              <goal>generateAsync</goal>
+              <goal>test</goal>
+            </goals>
+          </execution>
+        </executions>
+        <configuration>
+          <runTarget>org.fedorahosted.flies.webtrans.Application/Application.html</runTarget>
+          <inplace>false</inplace>
+        </configuration>
+      </plugin>
+      <!--
+        If you want to use the target/web.xml file mergewebxml produces,
+        tell the war plugin to use it. Also, exclude what you want from
+        the final artifact here. <plugin>
+        <groupId>org.apache.maven.plugins</groupId>
+        <artifactId>maven-war-plugin</artifactId> <configuration>
+        <webXml>target/web.xml</webXml>
+        <warSourceExcludes>.gwt-tmp/**</warSourceExcludes>
+        </configuration> </plugin>
+      -->
+
+      <plugin>
+        <groupId>org.apache.maven.plugins</groupId>
+        <artifactId>maven-eclipse-plugin</artifactId>
+        <configuration>
+          <additionalProjectnatures>
+            <projectnature>com.google.gwt.eclipse.core.gwtNature</projectnature>
+          </additionalProjectnatures>
+          <additionalBuildcommands>
+            <buildcommand>com.google.gwt.eclipse.core.gwtProjectValidator</buildcommand>
+          </additionalBuildcommands>
+          <classpathContainers>
+            <classpathContainer>org.eclipse.jdt.launching.JRE_CONTAINER</classpathContainer>
+            <classpathContainer>com.google.gwt.eclipse.core.GWT_CONTAINER</classpathContainer>
+          </classpathContainers>
+          <excludes>
+            <!-- These are provided by the GWT container -->
+          	<exclude>com.google.gwt:gwt-servlet</exclude>
+          	<exclude>com.google.gwt:gwt-user</exclude>
+          </excludes>
+        </configuration>
+      </plugin>
+    </plugins>
+  </build>
+
+  <repositories>
+  
+    <repository>
+      <id>gwt-presenter-repo</id>
+      <name>gwt-presenter-repo</name>
+      <url>http://gwt-presenter.googlecode.com/svn/maven2/</url>
+      <snapshots>
+        <enabled>false</enabled>
+      </snapshots>
+    </repository>
+  
+    <repository>
+      <id>gwt-dispatch-repo</id>
+      <name>gwt-dispatch-repo</name>
+      <url>http://gwt-dispatch.googlecode.com/svn/maven2/</url>
+      <snapshots>
+        <enabled>false</enabled>
+      </snapshots>
+    </repository>
+  
+    <repository>
+      <id>gwt-dispatch-deps-repo</id>
+      <name>gwt-dispatch-deps-repo</name>
+      <url>http://gwt-dispatch.googlecode.com/svn/tags/gwt-dispatch-1.0.0/lib</url>
+      <layout>legacy</layout>
+      <snapshots>
+        <enabled>false</enabled>
+      </snapshots>
+      <releases>
+        <checksumPolicy>ignore</checksumPolicy>
+      </releases>
+    </repository>
+    
+    <!--  for gwt-incubator -->
+    <repository>
+      <id>repository.codehaus</id>
+      <name>Codehaus Repository</name>
+      <url>http://repository.codehaus.org</url>
+      <snapshots>
+        <enabled>false</enabled>
+      </snapshots>
+    </repository>
+        
+  </repositories>
+
+</project>