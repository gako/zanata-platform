package net.openl10n.flies.rest.client;

import java.net.MalformedURLException;
import java.net.URI;
import java.net.URISyntaxException;
import java.net.URL;

import net.openl10n.flies.rest.RestConstant;
import net.openl10n.flies.rest.client.IAccountResource;
import net.openl10n.flies.rest.client.IProjectIterationResource;
import net.openl10n.flies.rest.client.IProjectResource;
import net.openl10n.flies.rest.client.IProjectsResource;
import net.openl10n.flies.rest.client.ITranslationResources;
import net.openl10n.flies.rest.dto.VersionInfo;

import org.jboss.resteasy.client.ClientExecutor;
import org.jboss.resteasy.client.ClientRequestFactory;
import org.jboss.resteasy.plugins.providers.RegisterBuiltin;
import org.jboss.resteasy.spi.ResteasyProviderFactory;
import org.slf4j.Logger;
import org.slf4j.LoggerFactory;

public class FliesClientRequestFactory implements ITranslationResourcesFactory
{
   static
   {
      ResteasyProviderFactory instance = ResteasyProviderFactory.getInstance();
      RegisterBuiltin.register(instance);
   }

   private static final Logger log = LoggerFactory.getLogger(FliesClientRequestFactory.class);
   private final ClientRequestFactory crf;
   private static final String RESOURCE_PREFIX = "rest";

   public FliesClientRequestFactory(String username, String apiKey, VersionInfo clientApiVersion)
   {
      this(null, username, apiKey, clientApiVersion);
   }

   public FliesClientRequestFactory(URI base, String username, String apiKey, VersionInfo clientApiVersion)
   {
      this(base, username, apiKey, null, clientApiVersion);
   }

   public FliesClientRequestFactory(URI base, String username, String apiKey, ClientExecutor executor, VersionInfo clientApiVersion)
   {
      crf = new ClientRequestFactory(executor, null, fixBase(base));
      registerPrefixInterceptor(new ApiKeyHeaderDecorator(username, apiKey, clientApiVersion.getVersionNo()));
      String clientVer = clientApiVersion.getVersionNo();
      String clientTimestamp = clientApiVersion.getBuildTimeStamp();
      IVersion iversion = createVersion();
      VersionInfo serverVersionInfo = iversion.get();
      String serverVer = serverVersionInfo.getVersionNo();
      String serverTimestamp = serverVersionInfo.getBuildTimeStamp();

      log.info("Flies client API version: {}, Flies server API version: {}", clientVer, serverVer);
      if (!serverVer.equals(clientVer))
      {
         log.warn("client API version is {}, but server API version is {}", clientVer, serverVer);
      }
      else if (serverVer.contains(RestConstant.SNAPSHOT_VERSION) && !serverTimestamp.equalsIgnoreCase(clientTimestamp))
      {
         log.warn("client API timestamp is {}, but server API timestamp is {}", clientTimestamp, serverTimestamp);
      }
   }

   public <T> T createProxy(Class<T> clazz, URI baseUri)
   {
      log.debug("{} proxy uri: {}", clazz.getSimpleName(), baseUri);
      return crf.createProxy(clazz, baseUri);
   }

   private static URI fixBase(URI base)
   {
      if (base != null)
      {
         String baseString = base.toString();
         if (!baseString.endsWith("/"))
         {
            try
            {
               URI result = new URI(baseString + "/");
               log.warn("Appending '/' to Flies base URL '{}': using '{}'", baseString, result);
               return result;
            }
            catch (URISyntaxException e)
            {
               throw new RuntimeException(e);
            }
         }
      }
      return base;
   }

   public IAccountResource getAccount(String username)
   {
      return createProxy(IAccountResource.class, getAccountURI(username));
   }

   public URI getAccountURI(String username)
   {
      try
      {
         URL url = new URL(crf.getBase().toURL(), RESOURCE_PREFIX + "/accounts/u/" + username);
         return url.toURI();
      }
      catch (MalformedURLException e)
      {
         throw new RuntimeException(e);
      }
      catch (URISyntaxException e)
      {
         throw new RuntimeException(e);
      }
   }

   public IProjectResource getProject(String proj)
   {
      return createProxy(IProjectResource.class, getProjectURI(proj));
   }


   public URI getProjectURI(String proj)
   {
      try
      {
         URL url = new URL(crf.getBase().toURL(), RESOURCE_PREFIX + "/projects/p/" + proj);
         return url.toURI();
      }
      catch (MalformedURLException e)
      {
         throw new RuntimeException(e);
      }
      catch (URISyntaxException e)
      {
         throw new RuntimeException(e);
      }
   }

   public IProjectIterationResource getProjectIteration(String proj, String iter)
   {
      return createProxy(IProjectIterationResource.class, getProjectIterationURI(proj, iter));
   }

   public URI getProjectIterationURI(String proj, String iter)
   {
      try
      {
         URL url = new URL(crf.getBase().toURL(), RESOURCE_PREFIX + "/projects/p/" + proj + "/iterations/i/" + iter);
         return url.toURI();
      }
      catch (MalformedURLException e)
      {
         throw new RuntimeException(e);
      }
      catch (URISyntaxException e)
      {
         throw new RuntimeException(e);
      }
   }

   // NB IProjectsResource is not currently used in Java
   public IProjectsResource getProjects(final URI uri)
   {
      return createProxy(IProjectsResource.class, uri);
   }

   @Override
   public ITranslationResources getTranslationResources(String projectSlug, String versionSlug)
   {
      return createProxy(ITranslationResources.class, getTranslationResourcesURI(projectSlug, versionSlug));
   }


   @Override
   public URI getTranslationResourcesURI(String projectSlug, String versionSlug)
   {
      String spec = RESOURCE_PREFIX + "/projects/p/" + projectSlug + "/iterations/i/" + versionSlug + "/r";
      try
      {
         return new URL(crf.getBase().toURL(), spec).toURI();
      }
      catch (MalformedURLException e)
      {
         throw new RuntimeException(e);
      }
      catch (URISyntaxException e)
      {
         throw new RuntimeException(e);
      }
   }

   /**
    * @see org.jboss.resteasy.client.core.ClientInterceptorRepositoryImpl#registerInterceptor(Object)
    * @param interceptor
    */
   public void registerPrefixInterceptor(Object interceptor)
   {
      crf.getPrefixInterceptors().registerInterceptor(interceptor);
   }
   
<<<<<<< HEAD
   private IVersion createVersion()
=======
   protected IVersion createIVersion()
>>>>>>> acd43abe
   {
      URL url;
      try
      {
         url = new URL(crf.getBase().toURL(), RESOURCE_PREFIX + "/version");
         return createProxy(IVersion.class, url.toURI());
      }
      catch (MalformedURLException e)
      {
         throw new RuntimeException(e);
      }
      catch (URISyntaxException e)
      {
         throw new RuntimeException(e);
      }
   }


}
<|MERGE_RESOLUTION|>--- conflicted
+++ resolved
@@ -48,7 +48,7 @@
       registerPrefixInterceptor(new ApiKeyHeaderDecorator(username, apiKey, clientApiVersion.getVersionNo()));
       String clientVer = clientApiVersion.getVersionNo();
       String clientTimestamp = clientApiVersion.getBuildTimeStamp();
-      IVersion iversion = createVersion();
+      IVersion iversion = createIVersion();
       VersionInfo serverVersionInfo = iversion.get();
       String serverVer = serverVersionInfo.getVersionNo();
       String serverTimestamp = serverVersionInfo.getBuildTimeStamp();
@@ -199,11 +199,7 @@
       crf.getPrefixInterceptors().registerInterceptor(interceptor);
    }
    
-<<<<<<< HEAD
-   private IVersion createVersion()
-=======
    protected IVersion createIVersion()
->>>>>>> acd43abe
    {
       URL url;
       try
