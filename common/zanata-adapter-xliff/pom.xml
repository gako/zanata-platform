--- conflicted
+++ resolved
@@ -6,11 +6,7 @@
   <parent>
     <groupId>org.zanata</groupId>
     <artifactId>common</artifactId>
-<<<<<<< HEAD
-    <version>4.2.0</version>
-=======
     <version>4.3.0-SNAPSHOT</version>
->>>>>>> 42c3b580
   </parent>
   <packaging>takari-jar</packaging>
 
@@ -18,7 +14,7 @@
   <scm>
     <connection>scm:git:https://github.com/zanata/zanata-platform.git</connection>
     <developerConnection>scm:git:git@github.com:zanata/zanata-platform.git</developerConnection>
-    <tag>platform-4.2.0</tag>
+    <tag>HEAD</tag>
   </scm>
 
   <dependencies>
