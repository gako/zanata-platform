<?xml version="1.0"?>
<project xmlns="http://maven.apache.org/POM/4.0.0" xmlns:xsi="http://www.w3.org/2001/XMLSchema-instance" xsi:schemaLocation="http://maven.apache.org/POM/4.0.0 http://maven.apache.org/xsd/maven-4.0.0.xsd">
    <modelVersion>4.0.0</modelVersion>
    <parent>
        <groupId>org.zanata</groupId>
        <artifactId>server</artifactId>
        <version>3.0.0-alpha-2-SNAPSHOT</version>
    </parent>
    <artifactId>zanata-model</artifactId>
    <name>Zanata model</name>
    <packaging>jar</packaging>

    <!-- Should be the same as zanata-server/pom.xml -->
    <scm>
        <connection>scm:git:git://github.com/zanata/zanata.git</connection>
        <developerConnection>scm:git:git@github.com:zanata/zanata.git</developerConnection>
        <url>https://github.com/zanata/zanata</url>
    </scm>

    <properties>
    </properties>

    <build>
        <resources>
            <resource>
                <directory>src/main/resources</directory>
                <filtering>true</filtering>
            </resource>
        </resources>
        <plugins>
<!--
            <plugin>
               <groupId>com.mysema.maven</groupId>
               <artifactId>apt-maven-plugin</artifactId>
               <version>1.1.0</version>
               <executions>
                 <execution>
                   <goals>
                     <goal>process</goal>
                   </goals>
                   <configuration>
                     <outputDirectory>target/generated-sources/java</outputDirectory>
                     <processor>com.mysema.query.apt.hibernate.HibernateAnnotationProcessor</processor>
                   </configuration>
                 </execution>
               </executions>
            </plugin>
-->
            <!-- basically we only want to test validators-->
            <plugin>
                <groupId>org.codehaus.mojo</groupId>
                <artifactId>cobertura-maven-plugin</artifactId>
                <configuration>
                    <instrumentation>
                        <excludes>
                            <exclude>**/test/**/*</exclude>
                            <exclude>**/hibernate/**/*</exclude>
                            <exclude>**/util/*</exclude>
                            <exclude>**/model/po/*</exclude>
                            <exclude>**/model/security/*</exclude>
                            <exclude>**/model/type/*</exclude>
                            <exclude>**/model/*</exclude>
                        </excludes>
                    </instrumentation>
                    <check>
                        <totalBranchRate>${cobertura.total-branch-rate}</totalBranchRate>
                        <totalLineRate>${cobertura.total-line-rate}</totalLineRate>
                        <haltOnFailure>${cobertura.halt.failure}</haltOnFailure>
                    </check>
                </configuration>
            </plugin>
        </plugins>
    </build>

    <dependencies>
<!--
      <dependency>
        <groupId>com.mysema.querydsl</groupId>
        <artifactId>querydsl-apt</artifactId>
        <version>3.2.0</version>
        <scope>provided</scope>
      </dependency>

      <dependency>
        <groupId>com.mysema.querydsl</groupId>
        <artifactId>querydsl-jpa</artifactId>
        <version>3.2.0</version>
      </dependency>
-->
<!--
      <dependency>
        <groupId>com.mysema.querydsl</groupId>
        <artifactId>querydsl-jpa-codegen</artifactId>
        <version>3.2.0</version>
      </dependency>

      <dependency>
        <groupId>com.mysema.querydsl</groupId>
        <artifactId>querydsl-hql</artifactId>
        <version>1.9.7</version>
      </dependency>
-->

<!--
      <dependency>
        <groupId>org.slf4j</groupId>
        <artifactId>slf4j-log4j12</artifactId>
        <version>1.5.2</version>
      </dependency>
-->


        <dependency>
            <groupId>org.hamcrest</groupId>
            <artifactId>hamcrest-core</artifactId>
        </dependency>
        <dependency>
            <groupId>org.hamcrest</groupId>
            <artifactId>hamcrest-library</artifactId>
        </dependency>
        <dependency>
            <groupId>org.testng</groupId>
            <artifactId>testng</artifactId>
            <scope>test</scope>
        </dependency>
        <dependency>
            <groupId>junit</groupId>
            <artifactId>junit</artifactId>
            <scope>test</scope>
        </dependency>
        <dependency>
            <groupId>org.zanata</groupId>
            <artifactId>zanata-common-api</artifactId>
            <exclusions>
            				<exclusion>
            								<artifactId>
            												javassist
            								</artifactId>
            								<groupId>javassist</groupId>
            				</exclusion>
            				<exclusion>
            								<artifactId>
            												commons-logging
            								</artifactId>
            								<groupId>
            												commons-logging
            								</groupId>
            				</exclusion>
            </exclusions>
        </dependency>

        <dependency>
            <groupId>org.zanata</groupId>
            <artifactId>zanata-common-util</artifactId>
        </dependency>

        <dependency>
            <groupId>net.sf.okapi.steps</groupId>
            <artifactId>okapi-step-wordcount</artifactId>
            <!-- see latest version at http://repository-okapi.forge.cloudbees.com/snapshot/net/sf/okapi/steps/okapi-step-wordcount/ -->
        </dependency>

        <dependency>
            <groupId>org.slf4j</groupId>
            <artifactId>slf4j-api</artifactId>
        </dependency>


        <dependency>
            <groupId>org.apache.lucene</groupId>
            <artifactId>lucene-core</artifactId>
            <!-- okapi-lib-search would otherwise use lucene 3.0.0 -->
            <version>${lucene.version}</version>
        </dependency>

        <dependency>
            <groupId>org.apache.lucene</groupId>
            <artifactId>lucene-analyzers</artifactId>
            <!-- okapi-lib-search would otherwise use lucene 3.0.0 -->
            <version>${lucene.version}</version>
        </dependency>

        <!-- Solr -->
        <dependency>
            <groupId>org.apache.solr</groupId>
            <artifactId>solr-core</artifactId>
            <exclusions>
            				<exclusion>
            								<artifactId>
            												geronimo-stax-api_1.0_spec
            								</artifactId>
            								<groupId>
            												org.apache.geronimo.specs
            								</groupId>
            				</exclusion>
            				<exclusion>
            								<artifactId>
            												commons-io
            								</artifactId>
            								<groupId>
            												org.apache.commons
            								</groupId>
            				</exclusion>
            				<exclusion>
            								<artifactId>
            												solr-lucene-analyzers
            								</artifactId>
            								<groupId>
            												org.apache.solr
            								</groupId>
            				</exclusion>
            </exclusions>
        </dependency>

        <!-- Hibernate / JPA -->
        <dependency>
            <groupId>org.jboss.seam</groupId>
            <artifactId>jboss-seam</artifactId>
            <type>ejb</type>
        </dependency>

        <dependency>
            <groupId>org.hibernate</groupId>
            <artifactId>hibernate-search</artifactId>
        </dependency>

        <dependency>
            <groupId>org.hibernate</groupId>
            <artifactId>hibernate-core</artifactId>
        </dependency>

        <dependency>
            <groupId>org.hibernate</groupId>
            <artifactId>hibernate-validator</artifactId>
        </dependency>

        <dependency>
            <groupId>org.hibernate</groupId>
            <artifactId>hibernate-entitymanager</artifactId>
        </dependency>

        <dependency>
            <groupId>com.ibm.icu</groupId>
            <artifactId>icu4j</artifactId>
        </dependency>

		<dependency>
			<groupId>javax.validation</groupId>
			<artifactId>validation-api</artifactId>
		</dependency>

<<<<<<< HEAD
        <dependency>
          <groupId>joda-time</groupId>
          <artifactId>joda-time</artifactId>
        </dependency>

=======
		<dependency>
			<groupId>com.google.code.findbugs</groupId>
			<artifactId>jsr305</artifactId>
		</dependency>
>>>>>>> 2a596703
    </dependencies>

</project><|MERGE_RESOLUTION|>--- conflicted
+++ resolved
@@ -249,18 +249,15 @@
 			<artifactId>validation-api</artifactId>
 		</dependency>
 
-<<<<<<< HEAD
         <dependency>
           <groupId>joda-time</groupId>
           <artifactId>joda-time</artifactId>
         </dependency>
 
-=======
 		<dependency>
 			<groupId>com.google.code.findbugs</groupId>
 			<artifactId>jsr305</artifactId>
 		</dependency>
->>>>>>> 2a596703
     </dependencies>
 
 </project>