--- conflicted
+++ resolved
@@ -51,7 +51,6 @@
 
 @Entity
 @org.hibernate.annotations.Entity(mutable = false)
-<<<<<<< HEAD
 @Getter
 @Setter
 @Access(javax.persistence.AccessType.FIELD)
@@ -110,110 +109,4 @@
    {
       return !Objects.equal(current.getRevision(), this.getRevision());
    }
-=======
-public class HTextFlowHistory extends HTextContainer implements Serializable,
-        ITextFlowHistory {
-
-    private static final long serialVersionUID = 1L;
-
-    private Long id;
-    private Integer revision;
-    private HTextFlow textFlow;
-    private List<String> contents;
-    private boolean obsolete;
-
-    private Integer pos;
-
-    public HTextFlowHistory() {
-    }
-
-    public HTextFlowHistory(HTextFlow textFlow) {
-        this.revision = textFlow.getRevision();
-        this.textFlow = textFlow;
-        this.setContents(textFlow.getContents());
-    }
-
-    @Id
-    @GeneratedValue
-    public Long getId() {
-        return id;
-    }
-
-    protected void setId(Long id) {
-        this.id = id;
-    }
-
-    // TODO PERF @NaturalId(mutable=false) for better criteria caching
-    @NaturalId
-    @Override
-    public Integer getRevision() {
-        return revision;
-    }
-
-    public void setRevision(Integer revision) {
-        this.revision = revision;
-    }
-
-    // TODO PERF @NaturalId(mutable=false) for better criteria caching
-    @NaturalId
-    @ManyToOne(fetch = FetchType.LAZY)
-    @JoinColumn(name = "tf_id")
-    public HTextFlow getTextFlow() {
-        return textFlow;
-    }
-
-    public void setTextFlow(HTextFlow textFlow) {
-        this.textFlow = textFlow;
-    }
-
-    @NotEmpty
-    @Type(type = "text")
-    @AccessType("field")
-    @ElementCollection(fetch = FetchType.EAGER)
-    @JoinTable(name = "HTextFlowContentHistory", joinColumns = @JoinColumn(
-            name = "text_flow_history_id"))
-    @IndexColumn(name = "pos", nullable = false)
-    @Column(name = "content", nullable = false)
-    @Override
-    public List<String> getContents() {
-        return contents;
-    }
-
-    public void setContents(List<String> contents) {
-        this.contents = new ArrayList<String>(contents);
-    }
-
-    @Override
-    public Integer getPos() {
-        return pos;
-    }
-
-    public void setPos(Integer pos) {
-        this.pos = pos;
-    }
-
-    @Override
-    public boolean isObsolete() {
-        return obsolete;
-    }
-
-    public void setObsolete(boolean obsolete) {
-        this.obsolete = obsolete;
-    }
-
-    /**
-     * Determines whether a Text Flow has changed when compared to this history
-     * object. Currently, this method only checks for changes in the revision
-     * number.
-     *
-     * @param current
-     *            The current Text Flow state.
-     * @return True, if the revision number in the Text Flow has changed. False,
-     *         otherwise.
-     */
-    public boolean hasChanged(HTextFlow current) {
-        return !Objects.equal(current.getRevision(), this.getRevision());
-    }
-
->>>>>>> 88e379d2
 }