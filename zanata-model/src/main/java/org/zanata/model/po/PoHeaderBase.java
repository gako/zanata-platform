--- conflicted
+++ resolved
@@ -51,7 +51,6 @@
 public abstract class PoHeaderBase extends ModelEntityBase implements
         HashableState {
 
-<<<<<<< HEAD
    private static final long serialVersionUID = 4675225923343857779L;
 
    // TODO use orphanRemoval=true: requires JPA 2.0
@@ -65,25 +64,4 @@
    // stored in the format used by java.util.Properties.store(Writer)
    // see PoUtility.headerEntriesToString
    private String entries;
-=======
-    private static final long serialVersionUID = 4675225923343857779L;
-    private HSimpleComment comment;
-    // stored in the format used by java.util.Properties.store(Writer)
-    // see PoUtility.headerEntriesToString
-    private String entries;
-
-    // TODO use orphanRemoval=true: requires JPA 2.0
-    @OneToOne(optional = true, cascade = CascadeType.ALL)
-    @Cascade(org.hibernate.annotations.CascadeType.DELETE_ORPHAN)
-    @JoinColumn(name = "comment_id")
-    public HSimpleComment getComment() {
-        return comment;
-    }
-
-    // see PoUtility.stringToHeaderEntries
-    @Type(type = "text")
-    public String getEntries() {
-        return entries;
-    }
->>>>>>> 88e379d2
 }