--- conflicted
+++ resolved
@@ -54,7 +54,6 @@
 @Cache(usage = CacheConcurrencyStrategy.READ_WRITE)
 @BatchSize(size = 20)
 @Setter
-<<<<<<< HEAD
 @Getter
 @Access(AccessType.FIELD)
 public class HPotEntryData implements Serializable
@@ -89,86 +88,4 @@
    @Column(name = "refs")
    @Type(type = "text")
    private String references;
-=======
-public class HPotEntryData implements Serializable {
-
-    private static final long serialVersionUID = 1L;
-
-    private Long id;
-    private HTextFlow textFlow;
-    private String context;
-    @Deprecated
-    // use HTextFlow.comment
-    private HSimpleComment extractedComment;
-    private String flags;
-    private String references;
-
-    @Id
-    @GeneratedValue
-    public Long getId() {
-        return id;
-    }
-
-    protected void setId(Long id) {
-        this.id = id;
-    }
-
-    @OneToOne
-    @JoinColumn(name = "tf_id", /* nullable=false, */unique = true)
-    @NaturalId
-    public HTextFlow getTextFlow() {
-        return textFlow;
-    }
-
-    public String getContext() {
-        return context;
-    }
-
-    @Deprecated
-    // use HTextFlow.comment
-            public
-            void setExtractedComment(HSimpleComment extractedComment) {
-        this.extractedComment = extractedComment;
-    }
-
-    @OneToOne(optional = true, cascade = CascadeType.ALL)
-    @JoinColumn(name = "comment_id")
-    @Deprecated
-    // use HTextFlow.comment
-            public
-            HSimpleComment getExtractedComment() {
-        return extractedComment;
-    }
-
-    /**
-     * Gettext message flags, delimited by ',' (comma)
-     */
-    public void setFlags(String flags) {
-        this.flags = flags;
-    }
-
-    /**
-     * Gettext message flags, delimited by ',' (comma)
-     */
-    public String getFlags() {
-        return flags;
-    }
-
-    /**
-     * Gettext message references, delimited by ',' (comma)
-     */
-    public void setReferences(String references) {
-        this.references = references;
-    }
-
-    /**
-     * Gettext message references, delimited by ',' (comma)
-     */
-    @Column(name = "refs")
-    @Type(type = "text")
-    public String getReferences() {
-        return references;
-    }
-
->>>>>>> 88e379d2
 }