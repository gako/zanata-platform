--- conflicted
+++ resolved
@@ -46,7 +46,6 @@
 import javax.persistence.OneToMany;
 import javax.persistence.OrderBy;
 import javax.persistence.Transient;
-import javax.validation.constraints.NotNull;
 
 import lombok.NoArgsConstructor;
 import lombok.Setter;
@@ -61,6 +60,9 @@
 import org.hibernate.search.annotations.Field;
 import org.hibernate.search.annotations.FieldBridge;
 import org.hibernate.search.annotations.Indexed;
+
+import javax.validation.constraints.NotNull;
+
 import org.jboss.seam.annotations.security.Restrict;
 import org.zanata.annotation.EntityRestrict;
 import org.zanata.common.EntityStatus;
@@ -86,11 +88,7 @@
 @Setter
 @NoArgsConstructor
 @ToString(callSuper = true, of = {"project"})
-<<<<<<< HEAD
-public class HProjectIteration extends SlugEntityBase implements Iterable<DocumentWithId>, HasEntityStatus
-=======
-public class HProjectIteration extends SlugEntityBase implements Iterable<DocumentWithId>, IsEntityWithType
->>>>>>> 0e32df16
+public class HProjectIteration extends SlugEntityBase implements Iterable<DocumentWithId>, HasEntityStatus, IsEntityWithType
 {
 
    private static final long serialVersionUID = 182037127575991478L;
@@ -223,19 +221,18 @@
       return ImmutableList.<DocumentWithId>copyOf(getDocuments().values()).iterator();
    }
 
-<<<<<<< HEAD
    @Type(type = "entityStatus")
    @NotNull
    @Override
    public EntityStatus getStatus()
    {
       return status;
-=======
+   }
+
    @Override
    @Transient
    public EntityType getEntityType()
    {
       return EntityType.HProjectIteration;
->>>>>>> 0e32df16
    }
 }