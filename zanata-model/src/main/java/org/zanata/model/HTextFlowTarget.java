/*
 * Copyright 2010, Red Hat, Inc. and individual contributors as indicated by the
 * @author tags. See the copyright.txt file in the distribution for a full
 * listing of individual contributors.
 * 
 * This is free software; you can redistribute it and/or modify it under the
 * terms of the GNU Lesser General Public License as published by the Free
 * Software Foundation; either version 2.1 of the License, or (at your option)
 * any later version.
 * 
 * This software is distributed in the hope that it will be useful, but WITHOUT
 * ANY WARRANTY; without even the implied warranty of MERCHANTABILITY or FITNESS
 * FOR A PARTICULAR PURPOSE. See the GNU Lesser General Public License for more
 * details.
 * 
 * You should have received a copy of the GNU Lesser General Public License
 * along with this software; if not, write to the Free Software Foundation,
 * Inc., 51 Franklin St, Fifth Floor, Boston, MA 02110-1301 USA, or see the FSF
 * site: http://www.fsf.org.
 */
package org.zanata.model;

import java.io.Serializable;
import java.util.ArrayList;
import java.util.Arrays;
import java.util.HashMap;
import java.util.List;
import java.util.Map;

import javax.persistence.CascadeType;
import javax.persistence.Column;
import javax.persistence.Entity;
import javax.persistence.FetchType;
import javax.persistence.GeneratedValue;
import javax.persistence.Id;
import javax.persistence.JoinColumn;
import javax.persistence.JoinTable;
import javax.persistence.ManyToOne;
import javax.persistence.MapKey;
import javax.persistence.NamedQueries;
import javax.persistence.NamedQuery;
import javax.persistence.OneToMany;
import javax.persistence.OneToOne;
import javax.persistence.PostLoad;
import javax.persistence.PostPersist;
import javax.persistence.PostUpdate;
import javax.persistence.PreUpdate;
import javax.persistence.Transient;

import lombok.NoArgsConstructor;
import lombok.Setter;

import org.hibernate.annotations.AccessType;
import org.hibernate.annotations.Cache;
import org.hibernate.annotations.CacheConcurrencyStrategy;
import org.hibernate.annotations.Cascade;
import org.hibernate.annotations.CollectionOfElements;
import org.hibernate.annotations.IndexColumn;
import org.hibernate.annotations.NaturalId;
import org.hibernate.annotations.Type;
import org.hibernate.search.annotations.Field;
import org.hibernate.search.annotations.FieldBridge;
import org.hibernate.search.annotations.Fields;
import org.hibernate.search.annotations.Index;
import org.hibernate.search.annotations.Indexed;
import org.hibernate.search.annotations.Parameter;
import org.hibernate.validator.NotNull;
import org.zanata.common.ContentState;
import org.zanata.common.HasContents;
import org.zanata.hibernate.search.ContainingWorkspaceBridge;
import org.zanata.hibernate.search.ContentStateBridge;
import org.zanata.hibernate.search.IndexFieldLabels;
import org.zanata.hibernate.search.LocaleIdBridge;
import org.zanata.hibernate.search.StringListBridge;

<<<<<<< HEAD
=======
import com.google.common.base.Objects;

import lombok.NoArgsConstructor;
import lombok.Setter;
import lombok.ToString;

>>>>>>> dcebe108
/**
 * Represents a flow of translated text that should be processed as a
 * stand-alone structural unit.
 * 
 * @see org.zanata.rest.dto.resource.TextFlowTarget
 * @author Asgeir Frimannsson <asgeirf@redhat.com>
 * 
 */
@Entity
@NamedQueries({
   @NamedQuery(name = "HTextFlowTarget.findLatestEquivalentTranslations",
               query = "select tft, tfExample, max(tft.lastChanged) " +
                       "from HTextFlowTarget tft, HTextFlow tfExample " +
                       "left join fetch tft.textFlow " +
                       "where " +
                       "tfExample.resId = tft.textFlow.resId " +
                       "and tfExample.document = :document " +
                       "and tfExample.contentHash = tft.textFlow.contentHash " +
                       "and tft.textFlow.document.docId = :docId " +
                       "and tft.locale = :locale " +
                       "and tft.state = :state " +
                       "group by tft.textFlow.contentHash")
})
@Cache(usage = CacheConcurrencyStrategy.READ_WRITE)
@Indexed
@Setter
@NoArgsConstructor
public class HTextFlowTarget extends ModelEntityBase implements HasContents, HasSimpleComment, ITextFlowTargetHistory, Serializable
{

   private static final long serialVersionUID = 302308010797605435L;

   private HTextFlow textFlow;
   private HLocale locale;

   private List<String> contents;
   private ContentState state = ContentState.New;
   private Integer textFlowRevision;
   private HPerson lastModifiedBy;

   private HSimpleComment comment;

   private Map<Integer, HTextFlowTargetHistory> history;

   // Only for internal use (persistence transient)
   private Integer oldVersionNum;

   // Only for internal use (persistence transient)
   private HTextFlowTargetHistory initialState;

   // Only for internal use (persistence transient)
   private boolean lazyRelationsCopied = false;

   public HTextFlowTarget(HTextFlow textFlow, HLocale locale)
   {
      this.locale = locale;
      this.textFlow = textFlow;
      this.textFlowRevision = textFlow.getRevision();
   }

   @Id
   @GeneratedValue
   public Long getId()
   {
      return id;
   }

   protected void setId(Long id)
   {
      this.id = id;
   }

   // TODO PERF @NaturalId(mutable=false) for better criteria caching
   @NaturalId
   @ManyToOne
   @JoinColumn(name = "locale", nullable = false)
   @Field(index = Index.UN_TOKENIZED)
   @FieldBridge(impl = LocaleIdBridge.class)
   public HLocale getLocale()
   {
      return locale;
   }

   @NotNull
   @Field(index = Index.UN_TOKENIZED)
   @FieldBridge(impl = ContentStateBridge.class)
   @Override
   public ContentState getState()
   {
      return state;
   }

   @NotNull
   @Column(name = "tf_revision")
   @Override
   public Integer getTextFlowRevision()
   {
      return textFlowRevision;
   }

   @ManyToOne(cascade = { CascadeType.MERGE })
   @JoinColumn(name = "last_modified_by_id", nullable = true)
   @Override
   public HPerson getLastModifiedBy()
   {
      return lastModifiedBy;
   }

   // TODO PERF @NaturalId(mutable=false) for better criteria caching
   @NaturalId
   @ManyToOne
   @JoinColumn(name = "tf_id")
   @Field(index = Index.UN_TOKENIZED)
   @FieldBridge(impl = ContainingWorkspaceBridge.class)
   public HTextFlow getTextFlow()
   {
      return textFlow;
   }

   /**
    * As of release 1.6, replaced by {@link #getContents()}
    * 
    * @return
    */
   @Deprecated
   @Transient
   public String getContent()
   {
      if (this.getContents().size() > 0)
      {
         return this.getContents().get(0);
      }
      return null;
   }

   @Deprecated
   @Transient
   public void setContent(String content)
   {
      this.setContents(Arrays.asList(content));
   }

   @Override
   @Type(type = "text")
   @AccessType("field")
   @CollectionOfElements(fetch = FetchType.EAGER)
   @JoinTable(name = "HTextFlowTargetContent", 
              joinColumns = @JoinColumn(name = "text_flow_target_id")
   )
   @IndexColumn(name = "pos", nullable = false)
   @Column(name = "content", nullable = false)
   // TODO extend HTextContainer and remove this
   @Fields({
      @Field(name=IndexFieldLabels.CONTENT_CASE_FOLDED,
             index = Index.TOKENIZED,
             bridge = @FieldBridge(impl = StringListBridge.class,
                                   params = {@Parameter(name="case", value="fold"),
                                             @Parameter(name="ngrams", value="multisize")})),
      @Field(name = IndexFieldLabels.CONTENT_CASE_PRESERVED,
             index = Index.TOKENIZED,
             bridge = @FieldBridge(impl = StringListBridge.class,
                                   params = {@Parameter(name="case", value="preserve"),
                                             @Parameter(name="ngrams", value="multisize")}))
   })

   public List<String> getContents()
   {
      // Copy lazily loaded relations to the history object as this cannot be
      // done in the entity callbacks
      copyLazyLoadedRelationsToHistory();

      if (contents == null)
      {
         contents = new ArrayList<String>();
      }
      return contents;
   }

   public void setContents(List<String> contents)
   {
      // Copy lazily loaded relations to the history object as this cannot be
      // done in the entity callbacks
      copyLazyLoadedRelationsToHistory();

      this.contents = new ArrayList<String>(contents);
   }

   public void setContents(String... contents)
   {
      this.setContents(Arrays.asList(contents));
   }

   // TODO use orphanRemoval=true: requires JPA 2.0
   @OneToOne(optional = true, fetch = FetchType.LAZY, cascade = CascadeType.ALL)
   @Cascade(org.hibernate.annotations.CascadeType.DELETE_ORPHAN)
   @JoinColumn(name = "comment_id")
   public HSimpleComment getComment()
   {
      return comment;
   }

   @OneToMany(cascade = { CascadeType.REMOVE, CascadeType.MERGE, CascadeType.PERSIST }, mappedBy = "textFlowTarget")
   @MapKey(name = "versionNum")
   public Map<Integer, HTextFlowTargetHistory> getHistory()
   {
      if (this.history == null)
      {
         this.history = new HashMap<Integer, HTextFlowTargetHistory>();
      }
      return history;
   }

   @PreUpdate
   private void preUpdate()
   {
      // insert history if this has changed from its initial state
      if (this.initialState != null && this.initialState.hasChanged(this))
      {
         this.getHistory().put(this.oldVersionNum, this.initialState);
      }
   }

   @PostUpdate
   @PostPersist
   @PostLoad
   private void updateInternalHistory()
   {
      this.oldVersionNum = this.getVersionNum();
      this.initialState = new HTextFlowTargetHistory(this);
      this.lazyRelationsCopied = false;
   }

   /**
    * Copies all lazy loaded relations to the history object.
    */
   private void copyLazyLoadedRelationsToHistory()
   {
      if (this.initialState != null && this.initialState.getContents() == null && !this.lazyRelationsCopied)
      {
         this.initialState.setContents(this.contents);
         this.lazyRelationsCopied = true;
      }
   }

   @Override
   public String toString()
   {
      return Objects.toStringHelper(this).
            add("contents", getContents()).
            add("locale", getLocale()).
            add("state", getState()).
            add("comment", getComment()).
            add("textFlow", getTextFlow().getContents()).
            toString();
   }
   @Transient
   public void clear()
   {
      setContents();
      setState(ContentState.New);
      setComment(null);
      setLastModifiedBy(null);
   }

   protected boolean logPersistence()
   {
      return false;
   }

}<|MERGE_RESOLUTION|>--- conflicted
+++ resolved
@@ -73,15 +73,8 @@
 import org.zanata.hibernate.search.LocaleIdBridge;
 import org.zanata.hibernate.search.StringListBridge;
 
-<<<<<<< HEAD
-=======
 import com.google.common.base.Objects;
 
-import lombok.NoArgsConstructor;
-import lombok.Setter;
-import lombok.ToString;
-
->>>>>>> dcebe108
 /**
  * Represents a flow of translated text that should be processed as a
  * stand-alone structural unit.
