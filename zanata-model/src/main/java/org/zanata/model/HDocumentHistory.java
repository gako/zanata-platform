--- conflicted
+++ resolved
@@ -47,7 +47,6 @@
 @TypeDef(name = "contentType", typeClass = ContentTypeType.class)
 @org.hibernate.annotations.Entity(mutable = false)
 @Setter
-<<<<<<< HEAD
 @Getter
 @Access(AccessType.FIELD)
 public class HDocumentHistory implements IDocumentHistory
@@ -90,73 +89,4 @@
    @ManyToOne
    @JoinColumn(name = "document_id")
    private HDocument document;
-=======
-public class HDocumentHistory implements IDocumentHistory {
-
-    private String docId;
-    @Getter
-    private String name;
-    @Getter
-    private String path;
-    private ContentType contentType;
-    private Integer revision;
-    private HLocale locale;
-    private HPerson lastModifiedBy;
-    protected Long id;
-    @Getter
-    protected Date lastChanged;
-    @Getter
-    private boolean obsolete;
-    private HDocument document;
-
-    @Id
-    @GeneratedValue
-    public Long getId() {
-        return id;
-    }
-
-    protected void setId(Long id) {
-        this.id = id;
-    }
-
-    // TODO PERF @NaturalId(mutable=false) for better criteria caching
-    @NaturalId
-    @ManyToOne
-    @JoinColumn(name = "document_id")
-    public HDocument getDocument() {
-        return document;
-    }
-
-    // TODO PERF @NaturalId(mutable=false) for better criteria caching
-    @NaturalId
-    public Integer getRevision() {
-        return revision;
-    }
-
-    @Size(max = 255)
-    @NotEmpty
-    public String getDocId() {
-        return docId;
-    }
-
-    @ManyToOne
-    @JoinColumn(name = "locale", nullable = false)
-    public HLocale getLocale() {
-        return locale;
-    }
-
-    @ManyToOne
-    @JoinColumn(name = "last_modified_by_id", nullable = true)
-    @Override
-    public HPerson getLastModifiedBy() {
-        return lastModifiedBy;
-    }
-
-    @Type(type = "contentType")
-    @NotNull
-    public ContentType getContentType() {
-        return contentType;
-    }
-
->>>>>>> 88e379d2
 }