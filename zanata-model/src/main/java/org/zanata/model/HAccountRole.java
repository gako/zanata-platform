/*
 * Copyright 2010, Red Hat, Inc. and individual contributors as indicated by the
 * @author tags. See the copyright.txt file in the distribution for a full
 * listing of individual contributors.
 *
 * This is free software; you can redistribute it and/or modify it under the
 * terms of the GNU Lesser General Public License as published by the Free
 * Software Foundation; either version 2.1 of the License, or (at your option)
 * any later version.
 *
 * This software is distributed in the hope that it will be useful, but WITHOUT
 * ANY WARRANTY; without even the implied warranty of MERCHANTABILITY or FITNESS
 * FOR A PARTICULAR PURPOSE. See the GNU Lesser General Public License for more
 * details.
 *
 * You should have received a copy of the GNU Lesser General Public License
 * along with this software; if not, write to the Free Software Foundation,
 * Inc., 51 Franklin St, Fifth Floor, Boston, MA 02110-1301 USA, or see the FSF
 * site: http://www.fsf.org.
 */
package org.zanata.model;

import java.io.Serializable;
import java.util.Set;

import javax.persistence.Access;
import javax.persistence.AccessType;
import javax.persistence.Entity;
import javax.persistence.GeneratedValue;
import javax.persistence.Id;
import javax.persistence.JoinColumn;
import javax.persistence.JoinTable;
import javax.persistence.ManyToMany;

import org.hibernate.annotations.Type;
import org.hibernate.annotations.TypeDef;
import javax.validation.constraints.NotNull;
import org.jboss.seam.annotations.security.management.RoleConditional;
import org.jboss.seam.annotations.security.management.RoleGroups;
import org.jboss.seam.annotations.security.management.RoleName;
import org.zanata.model.type.RoleTypeType;

import com.google.common.collect.Sets;

import lombok.Getter;
import lombok.Setter;

@Entity
@Setter
@Getter
@Access(AccessType.FIELD)
@TypeDef(name = "roleType", typeClass = RoleTypeType.class)
<<<<<<< HEAD
public class HAccountRole implements Serializable
{
   private static final long serialVersionUID = 9177366120789064801L;

   @Id
   @GeneratedValue
   private Integer id;

   // TODO PERF @NaturalId(mutable=false) for better criteria caching
   @RoleName
   private String name;

   @RoleConditional
   private boolean conditional;

   @Type(type = "roleType")
   @NotNull
   private RoleType roleType = RoleType.MANUAL;

   @RoleGroups
   @ManyToMany(targetEntity = HAccountRole.class)
   @JoinTable(name = "HAccountRoleGroup", joinColumns = @JoinColumn(name = "roleId"), inverseJoinColumns = @JoinColumn(name = "memberOf"))
   private Set<HAccountRole> groups = Sets.newHashSet();

   public enum RoleType
   {
      AUTO,
      MANUAL;

      public char getInitial()
      {
         return name().charAt(0);
      }

      public static RoleType valueOf(char initial)
      {
         switch (initial)
         {
=======
public class HAccountRole implements Serializable {
    private static final long serialVersionUID = 9177366120789064801L;

    private Integer id;
    private String name;
    private boolean conditional;
    private RoleType roleType = RoleType.MANUAL;

    private Set<HAccountRole> groups;

    @Id
    @GeneratedValue
    public Integer getId() {
        return id;
    }

    // TODO PERF @NaturalId(mutable=false) for better criteria caching
    @RoleName
    public String getName() {
        return name;
    }

    @RoleGroups
    @ManyToMany(targetEntity = HAccountRole.class)
    @JoinTable(name = "HAccountRoleGroup", joinColumns = @JoinColumn(
            name = "roleId"), inverseJoinColumns = @JoinColumn(
            name = "memberOf"))
    public Set<HAccountRole> getGroups() {
        return groups;
    }

    @RoleConditional
    public boolean isConditional() {
        return conditional;
    }

    @Type(type = "roleType")
    @NotNull
    public RoleType getRoleType() {
        return roleType;
    }

    public enum RoleType {
        AUTO, MANUAL;

        public char getInitial() {
            return name().charAt(0);
        }

        public static RoleType valueOf(char initial) {
            switch (initial) {
>>>>>>> 88e379d2
            case 'A':
                return AUTO;
            case 'M':
                return MANUAL;
            default:
                throw new IllegalArgumentException(String.valueOf(initial));
            }
        }
    }

}<|MERGE_RESOLUTION|>--- conflicted
+++ resolved
@@ -50,7 +50,6 @@
 @Getter
 @Access(AccessType.FIELD)
 @TypeDef(name = "roleType", typeClass = RoleTypeType.class)
-<<<<<<< HEAD
 public class HAccountRole implements Serializable
 {
    private static final long serialVersionUID = 9177366120789064801L;
@@ -89,59 +88,6 @@
       {
          switch (initial)
          {
-=======
-public class HAccountRole implements Serializable {
-    private static final long serialVersionUID = 9177366120789064801L;
-
-    private Integer id;
-    private String name;
-    private boolean conditional;
-    private RoleType roleType = RoleType.MANUAL;
-
-    private Set<HAccountRole> groups;
-
-    @Id
-    @GeneratedValue
-    public Integer getId() {
-        return id;
-    }
-
-    // TODO PERF @NaturalId(mutable=false) for better criteria caching
-    @RoleName
-    public String getName() {
-        return name;
-    }
-
-    @RoleGroups
-    @ManyToMany(targetEntity = HAccountRole.class)
-    @JoinTable(name = "HAccountRoleGroup", joinColumns = @JoinColumn(
-            name = "roleId"), inverseJoinColumns = @JoinColumn(
-            name = "memberOf"))
-    public Set<HAccountRole> getGroups() {
-        return groups;
-    }
-
-    @RoleConditional
-    public boolean isConditional() {
-        return conditional;
-    }
-
-    @Type(type = "roleType")
-    @NotNull
-    public RoleType getRoleType() {
-        return roleType;
-    }
-
-    public enum RoleType {
-        AUTO, MANUAL;
-
-        public char getInitial() {
-            return name().charAt(0);
-        }
-
-        public static RoleType valueOf(char initial) {
-            switch (initial) {
->>>>>>> 88e379d2
             case 'A':
                 return AUTO;
             case 'M':
