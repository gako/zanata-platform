--- conflicted
+++ resolved
@@ -75,11 +75,8 @@
 import org.zanata.rest.dto.resource.TranslationsResource;
 
 import com.google.common.collect.ImmutableList;
-<<<<<<< HEAD
 import com.google.common.collect.Lists;
 import com.google.common.collect.Maps;
-=======
->>>>>>> 88e379d2
 
 /**
  * @see AbstractResourceMeta
@@ -95,7 +92,6 @@
 @Getter
 @Access(AccessType.FIELD)
 @NoArgsConstructor
-<<<<<<< HEAD
 @ToString(of = {"name", "path", "docId", "locale", "revision"})
 public class HDocument extends ModelEntityBase implements DocumentWithId, IDocumentHistory, Serializable, Iterable<ITextFlow>, IsEntityWithType
 {
@@ -259,247 +255,5 @@
    {
       return EntityType.HDocument;
    }
-=======
-@ToString(of = { "name", "path", "docId", "locale", "revision" })
-public class HDocument extends ModelEntityBase implements DocumentWithId,
-        IDocumentHistory, Serializable, Iterable<ITextFlow>, IsEntityWithType {
-    private static final long serialVersionUID = 5129552589912687504L;
-    private String docId;
-    private String name;
-    private String path;
-    private ContentType contentType;
-    private Integer revision = 1;
-    private HLocale locale;
-    private HPerson lastModifiedBy;
-
-    private HProjectIteration projectIteration;
-
-    private Map<String, HTextFlow> allTextFlows;
-    /**
-     * NB: Any elements which are removed from this list must have obsolete set
-     * to true, and any elements which are added to this list must have obsolete
-     * set to false.
-     */
-    private List<HTextFlow> textFlows;
-    private boolean obsolete = false;
-    private HPoHeader poHeader;
-    private Map<HLocale, HPoTargetHeader> poTargetHeaders;
-
-    private HRawDocument rawDocument;
-
-    public HDocument(String fullPath, ContentType contentType, HLocale locale) {
-        this.contentType = contentType;
-        this.locale = locale;
-        setFullPath(fullPath);
-    }
-
-    public HDocument(String docId, String name, String path,
-            ContentType contentType, HLocale locale) {
-        this.docId = docId;
-        this.name = name;
-        this.path = path;
-        this.contentType = contentType;
-        this.locale = locale;
-    }
-
-    public void setFullPath(String fullPath) {
-        this.docId = fullPath;
-        int lastSepChar = fullPath.lastIndexOf('/');
-        switch (lastSepChar) {
-        case -1:
-            this.path = "";
-            this.name = fullPath;
-            break;
-        case 0:
-            this.path = "/";
-            this.name = fullPath.substring(1);
-            break;
-        default:
-            this.path = fullPath.substring(0, lastSepChar + 1);
-            this.name = fullPath.substring(lastSepChar + 1);
-        }
-    }
-
-    // TODO make this case sensitive
-    @NaturalId
-    @Size(max = 255)
-    @NotEmpty
-    public String getDocId() {
-        return docId;
-    }
-
-    @NotEmpty
-    public String getName() {
-        return name;
-    }
-
-    @Transient
-    @Override
-    public String getQualifiedDocId() {
-        HProjectIteration iter = getProjectIteration();
-        HProject proj = iter.getProject();
-        return proj.getSlug() + ":" + iter.getSlug() + ":" + getDocId();
-    }
-
-    @NotNull
-    public String getPath() {
-        return path;
-    }
-
-    @SuppressWarnings("null")
-    @ManyToOne
-    @JoinColumn(name = "locale", nullable = false)
-    @Override
-    public @Nonnull
-    HLocale getLocale() {
-        return this.locale;
-    }
-
-    @Transient
-    @Override
-    public @Nonnull
-    LocaleId getSourceLocaleId() {
-        return locale.getLocaleId();
-    }
-
-    @ManyToOne(cascade = CascadeType.PERSIST)
-    @JoinColumn(name = "project_iteration_id", nullable = false)
-    @NaturalId
-    public HProjectIteration getProjectIteration() {
-        return projectIteration;
-    }
-
-    @ManyToOne(fetch = FetchType.LAZY)
-    @JoinColumn(name = "last_modified_by_id", nullable = true)
-    @Override
-    public HPerson getLastModifiedBy() {
-        return lastModifiedBy;
-    }
-
-    protected void setLastModifiedBy(HPerson lastModifiedBy) {
-        this.lastModifiedBy = lastModifiedBy;
-    }
-
-    @NotNull
-    public Integer getRevision() {
-        return revision;
-    }
-
-    @Transient
-    public void incrementRevision() {
-        revision++;
-    }
-
-    @Type(type = "contentType")
-    @NotNull
-    public ContentType getContentType() {
-        return contentType;
-    }
-
-    @OneToMany
-    @JoinColumn(name = "document_id", insertable = false, updatable = false/*
-                                                                            * ,
-                                                                            * nullable
-                                                                            * =
-                                                                            * true
-                                                                            */)
-    @MapKey(name = "resId")
-    /**
-     * NB Don't modify this collection.  Add to the TextFlows list instead.
-     * TODO get ImmutableMap working here.
-     */
-    public Map<String, HTextFlow> getAllTextFlows() {
-        if (allTextFlows == null) {
-            allTextFlows = new HashMap<String, HTextFlow>();
-        }
-        return allTextFlows;
-    }
-
-    @SuppressWarnings("unused")
-    // used only by Hibernate
-            private
-            void setAllTextFlows(Map<String, HTextFlow> allTextFlows) {
-        this.allTextFlows = allTextFlows;
-    }
-
-    @OneToMany(cascade = CascadeType.ALL)
-    @Where(clause = "obsolete=0")
-    @IndexColumn(name = "pos", base = 0, nullable = false)
-    @JoinColumn(name = "document_id", nullable = false)
-    /**
-     * NB: Any elements which are removed from this list must have obsolete set
-     * to true, and any elements which are added to this list must have obsolete
-     * set to false.
-     */
-    public List<HTextFlow> getTextFlows() {
-        if (textFlows == null) {
-            textFlows = new ArrayList<HTextFlow>();
-        }
-        return textFlows;
-    }
-
-    @Override
-    public Iterator<ITextFlow> iterator() {
-        return ImmutableList.<ITextFlow> copyOf(getTextFlows()).iterator();
-    }
-
-    public boolean isObsolete() {
-        return obsolete;
-    }
-
-    @OneToOne(cascade = CascadeType.ALL, fetch = FetchType.LAZY,
-            optional = true)
-    public HPoHeader getPoHeader() {
-        return poHeader;
-    }
-
-    // private setter for Hibernate
-    @SuppressWarnings("unused")
-    private void setPoTargetHeaders(
-            Map<HLocale, HPoTargetHeader> poTargetHeaders) {
-        this.poTargetHeaders = poTargetHeaders;
-    }
-
-    // TODO use orphanRemoval=true: requires JPA 2.0
-    @OneToMany(cascade = CascadeType.ALL, fetch = FetchType.LAZY,
-            mappedBy = "document")
-    @Cascade(org.hibernate.annotations.CascadeType.DELETE_ORPHAN)
-    @MapKey(name = "targetLanguage")
-    public Map<HLocale, HPoTargetHeader> getPoTargetHeaders() {
-        if (poTargetHeaders == null) {
-            poTargetHeaders = new HashMap<HLocale, HPoTargetHeader>();
-        }
-        return poTargetHeaders;
-    }
-
-    @OneToOne(fetch = FetchType.LAZY, optional = true)
-    @JoinTable(name = "HDocument_RawDocument", joinColumns = @JoinColumn(
-            name = "documentId"), inverseJoinColumns = @JoinColumn(
-            name = "rawDocumentId"))
-    public HRawDocument getRawDocument() {
-        return rawDocument;
-    }
-
-    @PreUpdate
-    public void onUpdate() {
-        if (Contexts.isSessionContextActive()) {
-            HAccount account =
-                    (HAccount) Component.getInstance(
-                            JpaIdentityStore.AUTHENTICATED_USER,
-                            ScopeType.SESSION);
-            // TODO In some cases there is no session ( such as when pushing
-            // async )
-            if (account != null) {
-                setLastModifiedBy(account.getPerson());
-            }
-        }
-    }
-
-    @Override
-    @Transient
-    public EntityType getEntityType() {
-        return EntityType.HDocument;
-    }
->>>>>>> 88e379d2
 
 }