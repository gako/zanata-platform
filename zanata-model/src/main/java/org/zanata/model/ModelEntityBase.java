/*
 * Copyright 2010, Red Hat, Inc. and individual contributors as indicated by the
 * @author tags. See the copyright.txt file in the distribution for a full
 * listing of individual contributors.
 * 
 * This is free software; you can redistribute it and/or modify it under the
 * terms of the GNU Lesser General Public License as published by the Free
 * Software Foundation; either version 2.1 of the License, or (at your option)
 * any later version.
 * 
 * This software is distributed in the hope that it will be useful, but WITHOUT
 * ANY WARRANTY; without even the implied warranty of MERCHANTABILITY or FITNESS
 * FOR A PARTICULAR PURPOSE. See the GNU Lesser General Public License for more
 * details.
 * 
 * You should have received a copy of the GNU Lesser General Public License
 * along with this software; if not, write to the Free Software Foundation,
 * Inc., 51 Franklin St, Fifth Floor, Boston, MA 02110-1301 USA, or see the FSF
 * site: http://www.fsf.org.
 */
package org.zanata.model;

import java.io.ByteArrayOutputStream;
import java.io.IOException;
import java.io.Serializable;
import java.util.Date;
import javax.persistence.Column;
import javax.persistence.GeneratedValue;
import javax.persistence.Id;
import javax.persistence.MappedSuperclass;
import javax.persistence.PostPersist;
import javax.persistence.PrePersist;
import javax.persistence.PreRemove;
import javax.persistence.PreUpdate;
import javax.persistence.Temporal;
import javax.persistence.TemporalType;
import javax.persistence.Version;

import org.slf4j.Logger;
import org.slf4j.LoggerFactory;

@MappedSuperclass
public class ModelEntityBase implements Serializable, HashableState
{

   private static final long serialVersionUID = -6139220551322868743L;
   protected Long id;
   protected Date creationDate;
   protected Date lastChanged;

   protected Integer versionNum;

   @Id
   @GeneratedValue
   public Long getId()
   {
      return id;
   }

   protected void setId(Long id)
   {
      this.id = id;
   }

   @Version
   @Column(nullable = false)
   public Integer getVersionNum()
   {
      return versionNum;
   }

   public void setVersionNum(Integer versionNum)
   {
      this.versionNum = versionNum;
   }

   @Temporal(TemporalType.TIMESTAMP)
   @Column(nullable = false)
   public Date getCreationDate()
   {
      return creationDate;
   }

   public void setCreationDate(Date creationDate)
   {
      this.creationDate = creationDate;
   }

   @Temporal(TemporalType.TIMESTAMP)
   @Column(nullable = false)
   public Date getLastChanged()
   {
      return lastChanged;
   }

   public void setLastChanged(Date lastChanged)
   {
      this.lastChanged = lastChanged;
   }

   @SuppressWarnings("unused")
   @PrePersist
   private void onPersist()
   {
<<<<<<< HEAD
=======
      Date now = new Date();
>>>>>>> 11303da6
      if (creationDate == null)
      {
         creationDate = now;
      }
      if (lastChanged == null)
      {
         lastChanged = now;
      }
   }

   @SuppressWarnings("unused")
   @PostPersist
   private void postPersist()
   {
      if (logPersistence())
      {
         Logger log = LoggerFactory.getLogger(getClass());
         log.info("persist entity: {}", this);
      }
   }

   @SuppressWarnings("unused")
   @PreUpdate
   private void onUpdate()
   {
      lastChanged = new Date();
   }

   @SuppressWarnings("unused")
   @PreRemove
   private void onRemove()
   {
      if (logPersistence())
      {
         Logger log = LoggerFactory.getLogger(getClass());
         log.info("remove entity: {}", this);
      }
   }

   @Override
   public int hashCode()
   {
      final int prime = 31;
      int result = 1;
      result = prime * result + ((creationDate == null) ? 0 : creationDate.hashCode());
      result = prime * result + ((id == null) ? 0 : id.hashCode());
      result = prime * result + ((lastChanged == null) ? 0 : lastChanged.hashCode());
      return result;
   }

   @Override
   public boolean equals(Object obj)
   {
      if (this == obj)
         return true;
      if (obj == null)
         return false;
      if (getClass() != obj.getClass())
         return false;
      ModelEntityBase other = (ModelEntityBase) obj;
      if (creationDate == null)
      {
         if (other.creationDate != null)
            return false;
      }
      else if (!creationDate.equals(other.creationDate))
         return false;
      if (id == null)
      {
         if (other.id != null)
            return false;
      }
      else if (!id.equals(other.id))
         return false;
      if (lastChanged == null)
      {
         if (other.lastChanged != null)
            return false;
      }
      else if (!lastChanged.equals(other.lastChanged))
         return false;
      return true;
   }

   @Override
   public String toString()
   {
      return getClass().getSimpleName() + "@" + Integer.toHexString(hashCode()) + "[id=" + id + ",versionNum=" + versionNum + "]";
   }

   protected boolean logPersistence()
   {
      return true;
   }

   @Override
   public void writeHashState(ByteArrayOutputStream buff) throws IOException
   {
      buff.write(versionNum.byteValue());
   }
}<|MERGE_RESOLUTION|>--- conflicted
+++ resolved
@@ -102,10 +102,7 @@
    @PrePersist
    private void onPersist()
    {
-<<<<<<< HEAD
-=======
       Date now = new Date();
->>>>>>> 11303da6
       if (creationDate == null)
       {
          creationDate = now;
