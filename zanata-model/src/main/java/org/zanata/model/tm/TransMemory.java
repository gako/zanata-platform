--- conflicted
+++ resolved
@@ -63,13 +63,9 @@
    @OneToMany(cascade = CascadeType.ALL, mappedBy = "translationMemory")
    private Set<TMTranslationUnit> translationUnits = Sets.newHashSet();
 
-<<<<<<< HEAD
-=======
    /**
     * Map values are Json strings containing metadata for the particular type of translation memory
     */
-   @Getter @Setter
->>>>>>> 463a8a6e
    @ElementCollection
    @MapKeyClass(TMMetadataType.class)
    @JoinTable(name = "TransMemory_Metadata")
