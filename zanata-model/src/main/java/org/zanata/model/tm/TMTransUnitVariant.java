--- conflicted
+++ resolved
@@ -67,11 +67,7 @@
    @Column(name = "tagged_segment", nullable = false)
    private String taggedSegment;
 
-<<<<<<< HEAD
-   @Setter(AccessLevel.PROTECTED)
-=======
    @Setter(AccessLevel.NONE)
->>>>>>> 463a8a6e
    @Column(name = "plain_text_segment", nullable = true)
    private String plainTextSegment;
 
@@ -79,12 +75,9 @@
    @Column(name ="plain_text_segment_hash", nullable = false)
    private String plainTextSegmentHash;
 
-<<<<<<< HEAD
-=======
    /**
     * Map values are Json strings containing metadata for the particular type of translation memory
     */
->>>>>>> 463a8a6e
    @ElementCollection
    @MapKeyClass(TMMetadataType.class)
    @JoinTable(name = "TMTransUnitVariant_Metadata")
