--- conflicted
+++ resolved
@@ -31,13 +31,7 @@
 import javax.persistence.Lob;
 import javax.persistence.MapKeyClass;
 
-<<<<<<< HEAD
-=======
-import org.zanata.model.ModelEntityBase;
-import org.zanata.util.HashUtil;
 import org.zanata.util.OkapiUtil;
-
->>>>>>> 471e2eb8
 import lombok.AccessLevel;
 import lombok.Data;
 import lombok.EqualsAndHashCode;
@@ -69,26 +63,16 @@
    @Column(nullable = false)
    private String language;
 
-<<<<<<< HEAD
-   @Column(nullable = false)
-   private String content;
-
-   @Setter(AccessLevel.NONE)
-   @Column(name ="content_hash", nullable = false)
-   private String contentHash;
-=======
-   @Getter @Setter
    @Column(name = "tagged_segment", nullable = false)
    private String taggedSegment;
 
-   @Getter @Setter(AccessLevel.PROTECTED)
+   @Setter(AccessLevel.NONE)
    @Column(name = "plain_text_segment", nullable = true)
    private String plainTextSegment;
 
    @Getter @Setter(AccessLevel.PROTECTED)
    @Column(name ="plain_text_segment_hash", nullable = false)
    private String plainTextSegmentHash;
->>>>>>> 471e2eb8
 
    /**
     * Map values are Json strings containing metadata for the particular type of translation memory
