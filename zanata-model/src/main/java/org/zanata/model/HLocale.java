--- conflicted
+++ resolved
@@ -59,7 +59,6 @@
 @Getter
 @Access(AccessType.FIELD)
 @NoArgsConstructor
-<<<<<<< HEAD
 @ToString(of = {"localeId"}, doNotUseGetters = true)
 @EqualsAndHashCode(callSuper = false, of = {"localeId"}, doNotUseGetters = true)
 public class HLocale extends ModelEntityBase implements Serializable
@@ -109,86 +108,4 @@
       return new ULocale(this.localeId.getId());
    }
    
-=======
-@ToString(of = { "localeId" }, doNotUseGetters = true)
-@EqualsAndHashCode(callSuper = false, of = { "localeId" },
-        doNotUseGetters = true)
-public class HLocale extends ModelEntityBase implements Serializable {
-    private static final long serialVersionUID = 1L;
-    private @Nonnull
-    LocaleId localeId;
-    private boolean active;
-    private boolean enabledByDefault;
-    private Set<HProject> supportedProjects;
-    private Set<HProjectIteration> supportedIterations;
-    private Set<HLocaleMember> members;
-
-    public HLocale(@Nonnull LocaleId localeId) {
-        this.localeId = localeId;
-    }
-
-    // TODO PERF @NaturalId(mutable=false) for better criteria caching
-    @SuppressWarnings("null")
-    @NaturalId
-    @NotNull
-    @Type(type = "localeId")
-    public @Nonnull
-    LocaleId getLocaleId() {
-        return localeId;
-    }
-
-    public boolean isActive() {
-        return active;
-    }
-
-    public boolean isEnabledByDefault() {
-        return enabledByDefault;
-    }
-
-    public void setEnabledByDefault(boolean enabledByDefault) {
-        this.enabledByDefault = enabledByDefault;
-    }
-
-    @OneToMany(cascade = CascadeType.ALL, mappedBy = "id.supportedLanguage")
-    @Cache(usage = CacheConcurrencyStrategy.READ_WRITE)
-    public Set<HLocaleMember> getMembers() {
-        if (this.members == null) {
-            this.members = new HashSet<HLocaleMember>();
-        }
-        return this.members;
-    }
-
-    @ManyToMany
-    @JoinTable(name = "HProject_Locale", joinColumns = @JoinColumn(
-            name = "localeId"), inverseJoinColumns = @JoinColumn(
-            name = "projectId"))
-    public Set<HProject> getSupportedProjects() {
-        if (supportedProjects == null)
-            supportedProjects = new HashSet<HProject>();
-        return supportedProjects;
-    }
-
-    @ManyToMany
-    @JoinTable(name = "HProjectIteration_Locale", joinColumns = @JoinColumn(
-            name = "localeId"), inverseJoinColumns = @JoinColumn(
-            name = "projectIterationId"))
-    public Set<HProjectIteration> getSupportedIterations() {
-        if (supportedIterations == null)
-            supportedIterations = new HashSet<HProjectIteration>();
-        return supportedIterations;
-    }
-
-    public String retrieveNativeName() {
-        return asULocale().getDisplayName(asULocale());
-    }
-
-    public String retrieveDisplayName() {
-        return asULocale().getDisplayName();
-    }
-
-    public ULocale asULocale() {
-        return new ULocale(this.localeId.getId());
-    }
-
->>>>>>> 88e379d2
 }