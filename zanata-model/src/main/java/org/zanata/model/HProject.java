/*
 * Copyright 2010, Red Hat, Inc. and individual contributors as indicated by the
 * @author tags. See the copyright.txt file in the distribution for a full
 * listing of individual contributors.
 * 
 * This is free software; you can redistribute it and/or modify it under the
 * terms of the GNU Lesser General Public License as published by the Free
 * Software Foundation; either version 2.1 of the License, or (at your option)
 * any later version.
 * 
 * This software is distributed in the hope that it will be useful, but WITHOUT
 * ANY WARRANTY; without even the implied warranty of MERCHANTABILITY or FITNESS
 * FOR A PARTICULAR PURPOSE. See the GNU Lesser General Public License for more
 * details.
 * 
 * You should have received a copy of the GNU Lesser General Public License
 * along with this software; if not, write to the Free Software Foundation,
 * Inc., 51 Franklin St, Fifth Floor, Boston, MA 02110-1301 USA, or see the FSF
 * site: http://www.fsf.org.
 */
package org.zanata.model;

import static org.jboss.seam.security.EntityAction.DELETE;
import static org.jboss.seam.security.EntityAction.INSERT;
import static org.jboss.seam.security.EntityAction.UPDATE;

import java.io.Serializable;
import java.util.ArrayList;
import java.util.HashSet;
import java.util.List;
import java.util.Set;

import javax.persistence.Entity;
import javax.persistence.EnumType;
import javax.persistence.Enumerated;
import javax.persistence.FetchType;
import javax.persistence.JoinColumn;
import javax.persistence.JoinTable;
import javax.persistence.ManyToMany;
import javax.persistence.OneToMany;
import javax.persistence.OneToOne;
import javax.validation.constraints.Size;

import lombok.Setter;
import lombok.ToString;

import org.hibernate.annotations.Cache;
import org.hibernate.annotations.CacheConcurrencyStrategy;
import org.hibernate.annotations.Type;
import org.hibernate.annotations.TypeDef;
import org.hibernate.search.annotations.Field;
<<<<<<< HEAD
import org.hibernate.validator.constraints.NotEmpty;
=======
import org.hibernate.search.annotations.Index;
import org.hibernate.search.annotations.Indexed;
import org.hibernate.validator.Length;
import org.hibernate.validator.NotEmpty;
>>>>>>> 2ebecb3d
import org.jboss.seam.annotations.security.Restrict;
import org.zanata.annotation.EntityRestrict;
import org.zanata.model.type.EntityStatusType;
import org.zanata.rest.dto.Project;
import org.zanata.rest.dto.ProjectType;

/**
 * @see Project
 * 
 */
@Entity
@Cache(usage = CacheConcurrencyStrategy.READ_WRITE)
@TypeDef(name = "entityStatus", typeClass = EntityStatusType.class)
@Restrict
@EntityRestrict({INSERT, UPDATE, DELETE})
@Setter
@Indexed
@ToString(callSuper = true, of = "name")
public class HProject extends SlugEntityBase implements Serializable
{
   private static final long serialVersionUID = 1L;
   private String name;
   private String description;
   private String homeContent;
   private String sourceViewURL;
   private boolean overrideLocales = false;
   private boolean restrictedByRoles = false;
   private HCopyTransOptions defaultCopyTransOpts;
   private Set<HLocale> customizedLocales;
   private ProjectType defaultProjectType;

   private Set<HPerson> maintainers;

   private Set<HAccountRole> allowedRoles;

<<<<<<< HEAD
   @Size(max = 80)
=======
   private List<HProjectIteration> projectIterations = new ArrayList<HProjectIteration>();

   @OneToMany(mappedBy = "project")
   @Cache(usage = CacheConcurrencyStrategy.READ_WRITE)
   public List<HProjectIteration> getProjectIterations()
   {
      return projectIterations;
   }

   public void addIteration(HProjectIteration iteration)
   {
      projectIterations.add(iteration);
      iteration.setProject(this);
   }

   @Length(max = 80)
>>>>>>> 2ebecb3d
   @NotEmpty
   @Field()
   public String getName()
   {
      return name;
   }

   public boolean getOverrideLocales()
   {
      return this.overrideLocales;
   }

   public boolean isRestrictedByRoles()
   {
      return restrictedByRoles;
   }

<<<<<<< HEAD
   @Size(max = 100)
   @Field()
=======
   @Enumerated(EnumType.STRING)
   public ProjectType getDefaultProjectType()
   {
      return defaultProjectType;
   }

   @Length(max = 100)
   @Field(index = Index.TOKENIZED)
>>>>>>> 2ebecb3d
   public String getDescription()
   {
      return description;
   }

   @Type(type = "text")
   public String getHomeContent()
   {
      return homeContent;
   }

   public String getSourceViewURL()
   {
      return sourceViewURL;
   }

   @OneToOne(fetch = FetchType.LAZY, optional = true)
   @JoinColumn(name = "default_copy_trans_opts_id")
   public HCopyTransOptions getDefaultCopyTransOpts()
   {
      return defaultCopyTransOpts;
   }

   /**
    * @see {@link #addMaintainer(HPerson)}
    */
   @ManyToMany
   @JoinTable(name = "HProject_Maintainer", joinColumns = @JoinColumn(name = "projectId"), inverseJoinColumns = @JoinColumn(name = "personId"))
   @Cache(usage = CacheConcurrencyStrategy.READ_WRITE)
   public Set<HPerson> getMaintainers()
   {
      if (maintainers == null)
      {
         maintainers = new HashSet<HPerson>();
      }
      return maintainers;
   }
   
   public void addMaintainer( HPerson maintainer )
   {
      this.getMaintainers().add(maintainer);
      maintainer.getMaintainerProjects().add(this);
   }

   @ManyToMany
   @JoinTable(name = "HProject_Locale", joinColumns = @JoinColumn(name = "projectId"), inverseJoinColumns = @JoinColumn(name = "localeId"))
   public Set<HLocale> getCustomizedLocales()
   {
      if (customizedLocales == null)
      {
         customizedLocales = new HashSet<HLocale>();
      }
      return customizedLocales;
   }

   @ManyToMany
   @JoinTable(name = "HProject_AllowedRole", joinColumns = @JoinColumn(name = "projectId"), inverseJoinColumns = @JoinColumn(name = "roleId"))
   public Set<HAccountRole> getAllowedRoles()
   {
      if(allowedRoles == null)
      {
         allowedRoles = new HashSet<HAccountRole>();
      }
      return allowedRoles;
   }
}<|MERGE_RESOLUTION|>--- conflicted
+++ resolved
@@ -49,14 +49,8 @@
 import org.hibernate.annotations.Type;
 import org.hibernate.annotations.TypeDef;
 import org.hibernate.search.annotations.Field;
-<<<<<<< HEAD
 import org.hibernate.validator.constraints.NotEmpty;
-=======
-import org.hibernate.search.annotations.Index;
 import org.hibernate.search.annotations.Indexed;
-import org.hibernate.validator.Length;
-import org.hibernate.validator.NotEmpty;
->>>>>>> 2ebecb3d
 import org.jboss.seam.annotations.security.Restrict;
 import org.zanata.annotation.EntityRestrict;
 import org.zanata.model.type.EntityStatusType;
@@ -92,9 +86,6 @@
 
    private Set<HAccountRole> allowedRoles;
 
-<<<<<<< HEAD
-   @Size(max = 80)
-=======
    private List<HProjectIteration> projectIterations = new ArrayList<HProjectIteration>();
 
    @OneToMany(mappedBy = "project")
@@ -110,8 +101,7 @@
       iteration.setProject(this);
    }
 
-   @Length(max = 80)
->>>>>>> 2ebecb3d
+   @Size(max = 80)
    @NotEmpty
    @Field()
    public String getName()
@@ -129,19 +119,14 @@
       return restrictedByRoles;
    }
 
-<<<<<<< HEAD
-   @Size(max = 100)
-   @Field()
-=======
    @Enumerated(EnumType.STRING)
    public ProjectType getDefaultProjectType()
    {
       return defaultProjectType;
    }
 
-   @Length(max = 100)
-   @Field(index = Index.TOKENIZED)
->>>>>>> 2ebecb3d
+   @Size(max = 100)
+   @Field()
    public String getDescription()
    {
       return description;
