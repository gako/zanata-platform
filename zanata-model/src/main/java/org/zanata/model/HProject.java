--- conflicted
+++ resolved
@@ -209,11 +209,7 @@
 
    @JoinTable(name = "HProject_Validation", joinColumns = @JoinColumn(name = "projectId"))
    @Type(type = "text")
-<<<<<<< HEAD
-   @ElementCollection(fetch = FetchType.EAGER)
-=======
-   @CollectionOfElements(fetch = FetchType.LAZY)
->>>>>>> 5e628c53
+   @ElementCollection(fetch = FetchType.LAZY)
    @Column(name = "validation", nullable = false)
    public Set<String> getCustomizedValidations()
    {
