--- conflicted
+++ resolved
@@ -49,13 +49,9 @@
 
     private String value;
 
-<<<<<<< HEAD
    @ManyToOne(optional = false)
    @JoinColumn(name = "account_id")
    private HAccount account;
-=======
-    private HAccount account;
->>>>>>> 88e379d2
 
     public HAccountOption(String name, String value) {
         this.name = name;
@@ -66,28 +62,11 @@
         return name;
     }
 
-<<<<<<< HEAD
    @Transient
    public Boolean getValueAsBoolean()
    {
       return Boolean.parseBoolean(getValue());
    }
-=======
-    public String getValue() {
-        return value;
-    }
-
-    @ManyToOne(optional = false)
-    @JoinColumn(name = "account_id")
-    public HAccount getAccount() {
-        return account;
-    }
-
-    @Transient
-    public Boolean getValueAsBoolean() {
-        return Boolean.parseBoolean(getValue());
-    }
->>>>>>> 88e379d2
 
     @Transient
     public Integer getValueAsInt() {
