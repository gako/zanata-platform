/*
 * Copyright 2010, Red Hat, Inc. and individual contributors as indicated by the
 * @author tags. See the copyright.txt file in the distribution for a full
 * listing of individual contributors.
 *
 * This is free software; you can redistribute it and/or modify it under the
 * terms of the GNU Lesser General Public License as published by the Free
 * Software Foundation; either version 2.1 of the License, or (at your option)
 * any later version.
 *
 * This software is distributed in the hope that it will be useful, but WITHOUT
 * ANY WARRANTY; without even the implied warranty of MERCHANTABILITY or FITNESS
 * FOR A PARTICULAR PURPOSE. See the GNU Lesser General Public License for more
 * details.
 *
 * You should have received a copy of the GNU Lesser General Public License
 * along with this software; if not, write to the Free Software Foundation,
 * Inc., 51 Franklin St, Fifth Floor, Boston, MA 02110-1301 USA, or see the FSF
 * site: http://www.fsf.org.
 */
package org.zanata.model;

import java.io.Serializable;
import java.util.HashSet;
import java.util.Map;
import java.util.Set;

import javax.persistence.Access;
import javax.persistence.AccessType;
import javax.persistence.CascadeType;
import javax.persistence.Entity;
import javax.persistence.FetchType;
import javax.persistence.JoinColumn;
import javax.persistence.JoinTable;
import javax.persistence.ManyToMany;
import javax.persistence.ManyToOne;
import javax.persistence.MapKey;
import javax.persistence.OneToMany;
import javax.persistence.OneToOne;
import javax.persistence.Table;
import javax.persistence.Transient;
import javax.persistence.UniqueConstraint;

import org.hibernate.annotations.Cache;
import org.hibernate.annotations.CacheConcurrencyStrategy;
import org.hibernate.annotations.Cascade;
import org.hibernate.annotations.NaturalId;
import org.hibernate.search.annotations.Field;
import org.hibernate.search.annotations.Indexed;
import javax.validation.constraints.Size;
import org.jboss.seam.annotations.security.management.UserEnabled;
import org.jboss.seam.annotations.security.management.UserPassword;
import org.jboss.seam.annotations.security.management.UserPrincipal;
import org.jboss.seam.annotations.security.management.UserRoles;
import org.jboss.seam.security.management.PasswordHash;
import org.zanata.model.security.HCredentials;
import org.zanata.model.type.UserApiKey;
import org.zanata.rest.dto.Account;

import com.google.common.collect.Maps;
import com.google.common.collect.Sets;

import lombok.EqualsAndHashCode;
import lombok.Getter;
import lombok.Setter;
import lombok.ToString;

/**
 * @see Account
 *
 */
@Entity
@Cache(usage = CacheConcurrencyStrategy.READ_WRITE)
@Table(uniqueConstraints = @UniqueConstraint(columnNames = "username"))
@Indexed
@Setter
@Getter
@Access(AccessType.FIELD)
@ToString(callSuper = true, of = "username")
<<<<<<< HEAD
@EqualsAndHashCode(callSuper = true, of = {"enabled", "passwordHash", "username", "apiKey"})
public class HAccount extends ModelEntityBase implements Serializable
{
   private static final long serialVersionUID = 1L;

   @NaturalId
   @UserPrincipal
   @Field()
   private String username;

   @UserPassword(hash = PasswordHash.ALGORITHM_MD5)
   private String passwordHash;

   @UserEnabled
   private boolean enabled;

   @UserApiKey
   @Size(min = 32, max = 32)
   private String apiKey;

   @Cache(usage = CacheConcurrencyStrategy.READ_WRITE)
   @OneToOne(mappedBy = "account", cascade = CascadeType.ALL)
   private HPerson person;

   @Cache(usage = CacheConcurrencyStrategy.READ_WRITE)
   @UserRoles
   @ManyToMany(targetEntity = HAccountRole.class)
   @JoinTable(name = "HAccountMembership", joinColumns = @JoinColumn(name = "accountId"), inverseJoinColumns = @JoinColumn(name = "memberOf"))
   private Set<HAccountRole> roles = Sets.newHashSet();

   @Cache(usage = CacheConcurrencyStrategy.READ_WRITE)
   @OneToOne(cascade = CascadeType.REMOVE, fetch = FetchType.LAZY, mappedBy = "account")
   private HAccountActivationKey accountActivationKey;

   @Cache(usage = CacheConcurrencyStrategy.READ_WRITE)
   @OneToOne(cascade = CascadeType.REMOVE, fetch = FetchType.LAZY, mappedBy = "account")
   private HAccountResetPasswordKey accountResetPasswordKey;

   @OneToMany(mappedBy = "account", cascade = {CascadeType.ALL})
   @Cascade(value = org.hibernate.annotations.CascadeType.DELETE_ORPHAN)
   private Set<HCredentials> credentials = Sets.newHashSet();

   @ManyToOne(fetch = FetchType.LAZY)
   @JoinColumn(name = "mergedInto")
   private HAccount mergedInto;

   @OneToMany(mappedBy = "account", cascade = {CascadeType.ALL})
   @Cascade(value = org.hibernate.annotations.CascadeType.DELETE_ORPHAN)
   @MapKey(name = "name")
   private Map<String, HAccountOption> editorOptions = Maps.newHashMap();

   @Transient
   public boolean isPersonAccount()
   {
      return person != null;
   }
=======
@EqualsAndHashCode(callSuper = true, of = { "enabled", "passwordHash",
        "username", "apiKey" })
public class HAccount extends ModelEntityBase implements Serializable {
    private static final long serialVersionUID = 1L;

    private String username;
    private String passwordHash;
    private boolean enabled;
    private String apiKey;
    private HPerson person;
    private Set<HAccountRole> roles;
    private HAccountActivationKey accountActivationKey;
    private HAccountResetPasswordKey accountResetPasswordKey;
    private Set<HCredentials> credentials;
    private HAccount mergedInto;
    private Map<String, HAccountOption> editorOptions;

    @Cache(usage = CacheConcurrencyStrategy.READ_WRITE)
    @OneToOne(cascade = CascadeType.REMOVE, fetch = FetchType.LAZY,
            mappedBy = "account")
    public HAccountActivationKey getAccountActivationKey() {
        return accountActivationKey;
    }

    @Cache(usage = CacheConcurrencyStrategy.READ_WRITE)
    @OneToOne(cascade = CascadeType.REMOVE, fetch = FetchType.LAZY,
            mappedBy = "account")
    public HAccountResetPasswordKey getAccountResetPasswordKey() {
        return accountResetPasswordKey;
    }

    @Cache(usage = CacheConcurrencyStrategy.READ_WRITE)
    @OneToOne(mappedBy = "account", cascade = CascadeType.ALL)
    public HPerson getPerson() {
        return person;
    }

    @NaturalId
    @UserPrincipal
    @Field()
    public String getUsername() {
        return username;
    }

    @Transient
    public boolean isPersonAccount() {
        return person != null;
    }

    @UserPassword(hash = PasswordHash.ALGORITHM_MD5)
    public String getPasswordHash() {
        return passwordHash;
    }

    @UserEnabled
    public boolean isEnabled() {
        return enabled;
    }

    @UserApiKey
    @Size(min = 32, max = 32)
    public String getApiKey() {
        return apiKey;
    }

    @Cache(usage = CacheConcurrencyStrategy.READ_WRITE)
    @UserRoles
    @ManyToMany(targetEntity = HAccountRole.class)
    @JoinTable(name = "HAccountMembership", joinColumns = @JoinColumn(
            name = "accountId"), inverseJoinColumns = @JoinColumn(
            name = "memberOf"))
    public Set<HAccountRole> getRoles() {
        if (roles == null) {
            roles = new HashSet<HAccountRole>();
            setRoles(roles);
        }
        return roles;
    }

    @OneToMany(mappedBy = "account", cascade = { CascadeType.ALL })
    @Cascade(value = org.hibernate.annotations.CascadeType.DELETE_ORPHAN)
    public Set<HCredentials> getCredentials() {
        if (credentials == null) {
            credentials = new HashSet<HCredentials>();
        }
        return credentials;
    }

    @ManyToOne(fetch = FetchType.LAZY)
    @JoinColumn(name = "mergedInto")
    public HAccount getMergedInto() {
        return mergedInto;
    }

    @OneToMany(mappedBy = "account", cascade = { CascadeType.ALL })
    @Cascade(value = org.hibernate.annotations.CascadeType.DELETE_ORPHAN)
    @MapKey(name = "name")
    public Map<String, HAccountOption> getEditorOptions() {
        return editorOptions;
    }
>>>>>>> 88e379d2
}<|MERGE_RESOLUTION|>--- conflicted
+++ resolved
@@ -77,7 +77,6 @@
 @Getter
 @Access(AccessType.FIELD)
 @ToString(callSuper = true, of = "username")
-<<<<<<< HEAD
 @EqualsAndHashCode(callSuper = true, of = {"enabled", "passwordHash", "username", "apiKey"})
 public class HAccount extends ModelEntityBase implements Serializable
 {
@@ -134,106 +133,4 @@
    {
       return person != null;
    }
-=======
-@EqualsAndHashCode(callSuper = true, of = { "enabled", "passwordHash",
-        "username", "apiKey" })
-public class HAccount extends ModelEntityBase implements Serializable {
-    private static final long serialVersionUID = 1L;
-
-    private String username;
-    private String passwordHash;
-    private boolean enabled;
-    private String apiKey;
-    private HPerson person;
-    private Set<HAccountRole> roles;
-    private HAccountActivationKey accountActivationKey;
-    private HAccountResetPasswordKey accountResetPasswordKey;
-    private Set<HCredentials> credentials;
-    private HAccount mergedInto;
-    private Map<String, HAccountOption> editorOptions;
-
-    @Cache(usage = CacheConcurrencyStrategy.READ_WRITE)
-    @OneToOne(cascade = CascadeType.REMOVE, fetch = FetchType.LAZY,
-            mappedBy = "account")
-    public HAccountActivationKey getAccountActivationKey() {
-        return accountActivationKey;
-    }
-
-    @Cache(usage = CacheConcurrencyStrategy.READ_WRITE)
-    @OneToOne(cascade = CascadeType.REMOVE, fetch = FetchType.LAZY,
-            mappedBy = "account")
-    public HAccountResetPasswordKey getAccountResetPasswordKey() {
-        return accountResetPasswordKey;
-    }
-
-    @Cache(usage = CacheConcurrencyStrategy.READ_WRITE)
-    @OneToOne(mappedBy = "account", cascade = CascadeType.ALL)
-    public HPerson getPerson() {
-        return person;
-    }
-
-    @NaturalId
-    @UserPrincipal
-    @Field()
-    public String getUsername() {
-        return username;
-    }
-
-    @Transient
-    public boolean isPersonAccount() {
-        return person != null;
-    }
-
-    @UserPassword(hash = PasswordHash.ALGORITHM_MD5)
-    public String getPasswordHash() {
-        return passwordHash;
-    }
-
-    @UserEnabled
-    public boolean isEnabled() {
-        return enabled;
-    }
-
-    @UserApiKey
-    @Size(min = 32, max = 32)
-    public String getApiKey() {
-        return apiKey;
-    }
-
-    @Cache(usage = CacheConcurrencyStrategy.READ_WRITE)
-    @UserRoles
-    @ManyToMany(targetEntity = HAccountRole.class)
-    @JoinTable(name = "HAccountMembership", joinColumns = @JoinColumn(
-            name = "accountId"), inverseJoinColumns = @JoinColumn(
-            name = "memberOf"))
-    public Set<HAccountRole> getRoles() {
-        if (roles == null) {
-            roles = new HashSet<HAccountRole>();
-            setRoles(roles);
-        }
-        return roles;
-    }
-
-    @OneToMany(mappedBy = "account", cascade = { CascadeType.ALL })
-    @Cascade(value = org.hibernate.annotations.CascadeType.DELETE_ORPHAN)
-    public Set<HCredentials> getCredentials() {
-        if (credentials == null) {
-            credentials = new HashSet<HCredentials>();
-        }
-        return credentials;
-    }
-
-    @ManyToOne(fetch = FetchType.LAZY)
-    @JoinColumn(name = "mergedInto")
-    public HAccount getMergedInto() {
-        return mergedInto;
-    }
-
-    @OneToMany(mappedBy = "account", cascade = { CascadeType.ALL })
-    @Cascade(value = org.hibernate.annotations.CascadeType.DELETE_ORPHAN)
-    @MapKey(name = "name")
-    public Map<String, HAccountOption> getEditorOptions() {
-        return editorOptions;
-    }
->>>>>>> 88e379d2
 }