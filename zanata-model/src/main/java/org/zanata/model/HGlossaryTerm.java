/*
 * Copyright 2011, Red Hat, Inc. and individual contributors
 * as indicated by the @author tags. See the copyright.txt file in the
 * distribution for a full listing of individual contributors.
 *
 * This is free software; you can redistribute it and/or modify it
 * under the terms of the GNU Lesser General Public License as
 * published by the Free Software Foundation; either version 2.1 of
 * the License, or (at your option) any later version.
 *
 * This software is distributed in the hope that it will be useful,
 * but WITHOUT ANY WARRANTY; without even the implied warranty of
 * MERCHANTABILITY or FITNESS FOR A PARTICULAR PURPOSE. See the GNU
 * Lesser General Public License for more details.
 *
 * You should have received a copy of the GNU Lesser General Public
 * License along with this software; if not, write to the Free
 * Software Foundation, Inc., 51 Franklin St, Fifth Floor, Boston, MA
 * 02110-1301 USA, or see the FSF site: http://www.fsf.org.
 */
package org.zanata.model;

import java.util.ArrayList;
import java.util.List;

import javax.persistence.Access;
import javax.persistence.AccessType;
import javax.persistence.CascadeType;
import javax.persistence.Entity;
import javax.persistence.FetchType;
import javax.persistence.JoinColumn;
import javax.persistence.ManyToOne;
import javax.persistence.OneToMany;

import org.apache.lucene.analysis.standard.StandardAnalyzer;
import org.hibernate.annotations.Cache;
import org.hibernate.annotations.CacheConcurrencyStrategy;
import org.hibernate.annotations.Cascade;
import org.hibernate.annotations.IndexColumn;
import org.hibernate.annotations.NaturalId;
import org.hibernate.annotations.Type;
import org.hibernate.search.annotations.Analyze;
import org.hibernate.search.annotations.Analyzer;
import org.hibernate.search.annotations.Field;
import org.hibernate.search.annotations.FieldBridge;
import org.hibernate.search.annotations.FilterCacheModeType;
import org.hibernate.search.annotations.FullTextFilterDef;
import org.hibernate.search.annotations.Indexed;
import javax.validation.constraints.NotNull;
import org.zanata.hibernate.search.LocaleFilterFactory;
import org.zanata.hibernate.search.LocaleIdBridge;

import com.google.common.collect.Lists;

import lombok.EqualsAndHashCode;
import lombok.Getter;
import lombok.NoArgsConstructor;
import lombok.Setter;
import lombok.ToString;

/**
 *
 * @author Alex Eng <a href="mailto:aeng@redhat.com">aeng@redhat.com</a>
 *
 **/
@Entity
@Cache(usage = CacheConcurrencyStrategy.READ_WRITE)
@Indexed
@FullTextFilterDef(name = "glossaryLocaleFilter",
        impl = LocaleFilterFactory.class,
        cache = FilterCacheModeType.INSTANCE_ONLY)
@Setter
@Getter
@Access(AccessType.FIELD)
@NoArgsConstructor
@EqualsAndHashCode(callSuper = true, doNotUseGetters = true,
        exclude = "glossaryEntry")
@ToString(doNotUseGetters = true)
<<<<<<< HEAD
public class HGlossaryTerm extends ModelEntityBase
{
   private static final long serialVersionUID = 1854278563597070432L;

   @NotNull
   @Type(type = "text")
   @Field(analyzer = @Analyzer(impl = StandardAnalyzer.class))
   private String content;

   @OneToMany(cascade = CascadeType.ALL)
   @Cascade(org.hibernate.annotations.CascadeType.DELETE_ORPHAN)
   @IndexColumn(name = "pos", base = 0, nullable = false)
   @JoinColumn(name = "glossaryTermId", nullable = false)
   private List<HTermComment> comments = Lists.newArrayList();

   // TODO PERF @NaturalId(mutable=false) for better criteria caching
   @NaturalId
   @ManyToOne
   @JoinColumn(name = "glossaryEntryId", nullable = false)
   private HGlossaryEntry glossaryEntry;

   // TODO PERF @NaturalId(mutable=false) for better criteria caching
   @NaturalId
   @ManyToOne(fetch = FetchType.LAZY)
   @JoinColumn(name = "localeId", nullable = false)
   @Field(analyze = Analyze.NO)
   @FieldBridge(impl = LocaleIdBridge.class)
   private HLocale locale;

   public HGlossaryTerm(String content)
   {
      setContent(content);
   }
=======
public class HGlossaryTerm extends ModelEntityBase {
    private static final long serialVersionUID = 1854278563597070432L;
    private String content;
    private List<HTermComment> comments;
    private HGlossaryEntry glossaryEntry;
    private HLocale locale;

    public HGlossaryTerm(String content) {
        setContent(content);
    }

    @NotNull
    @Type(type = "text")
    @Field(analyzer = @Analyzer(impl = StandardAnalyzer.class))
    public String getContent() {
        return content;
    }

    @OneToMany(cascade = CascadeType.ALL)
    @Cascade(org.hibernate.annotations.CascadeType.DELETE_ORPHAN)
    @IndexColumn(name = "pos", base = 0, nullable = false)
    @JoinColumn(name = "glossaryTermId", nullable = false)
    public List<HTermComment> getComments() {
        if (comments == null) {
            comments = new ArrayList<HTermComment>();
        }
        return comments;
    }

    // TODO PERF @NaturalId(mutable=false) for better criteria caching
    @NaturalId
    @ManyToOne
    @JoinColumn(name = "glossaryEntryId", nullable = false)
    public HGlossaryEntry getGlossaryEntry() {
        return glossaryEntry;
    }

    // TODO PERF @NaturalId(mutable=false) for better criteria caching
    @NaturalId
    @ManyToOne(fetch = FetchType.LAZY)
    @JoinColumn(name = "localeId", nullable = false)
    @Field(analyze = Analyze.NO)
    @FieldBridge(impl = LocaleIdBridge.class)
    public HLocale getLocale() {
        return locale;
    }
>>>>>>> 88e379d2
}<|MERGE_RESOLUTION|>--- conflicted
+++ resolved
@@ -76,7 +76,6 @@
 @EqualsAndHashCode(callSuper = true, doNotUseGetters = true,
         exclude = "glossaryEntry")
 @ToString(doNotUseGetters = true)
-<<<<<<< HEAD
 public class HGlossaryTerm extends ModelEntityBase
 {
    private static final long serialVersionUID = 1854278563597070432L;
@@ -110,52 +109,4 @@
    {
       setContent(content);
    }
-=======
-public class HGlossaryTerm extends ModelEntityBase {
-    private static final long serialVersionUID = 1854278563597070432L;
-    private String content;
-    private List<HTermComment> comments;
-    private HGlossaryEntry glossaryEntry;
-    private HLocale locale;
-
-    public HGlossaryTerm(String content) {
-        setContent(content);
-    }
-
-    @NotNull
-    @Type(type = "text")
-    @Field(analyzer = @Analyzer(impl = StandardAnalyzer.class))
-    public String getContent() {
-        return content;
-    }
-
-    @OneToMany(cascade = CascadeType.ALL)
-    @Cascade(org.hibernate.annotations.CascadeType.DELETE_ORPHAN)
-    @IndexColumn(name = "pos", base = 0, nullable = false)
-    @JoinColumn(name = "glossaryTermId", nullable = false)
-    public List<HTermComment> getComments() {
-        if (comments == null) {
-            comments = new ArrayList<HTermComment>();
-        }
-        return comments;
-    }
-
-    // TODO PERF @NaturalId(mutable=false) for better criteria caching
-    @NaturalId
-    @ManyToOne
-    @JoinColumn(name = "glossaryEntryId", nullable = false)
-    public HGlossaryEntry getGlossaryEntry() {
-        return glossaryEntry;
-    }
-
-    // TODO PERF @NaturalId(mutable=false) for better criteria caching
-    @NaturalId
-    @ManyToOne(fetch = FetchType.LAZY)
-    @JoinColumn(name = "localeId", nullable = false)
-    @Field(analyze = Analyze.NO)
-    @FieldBridge(impl = LocaleIdBridge.class)
-    public HLocale getLocale() {
-        return locale;
-    }
->>>>>>> 88e379d2
 }