--- conflicted
+++ resolved
@@ -39,7 +39,6 @@
 import javax.validation.constraints.NotNull;
 
 @Entity
-<<<<<<< HEAD
 @NoArgsConstructor // is this necessary?
 @Setter
 @Getter
@@ -59,39 +58,6 @@
    @NotNull
    @Lob
    private Blob content;
-=======
-@NoArgsConstructor
-// is this necessary?
-public class HDocumentUploadPart implements Serializable {
-
-    private static final long serialVersionUID = 1L;
-
-    @Setter
-    private long id;
-    @Setter
-    private HDocumentUpload upload;
-    @Setter
-    private Blob content;
-
-    @Id
-    @GeneratedValue
-    public Long getId() {
-        return id;
-    }
-
-    @ManyToOne
-    @JoinColumn(name = "documentUploadId", nullable = false, updatable = false,
-            insertable = false)
-    public HDocumentUpload getUpload() {
-        return upload;
-    }
-
-    @NotNull
-    @Lob
-    public Blob getContent() {
-        return content;
-    }
->>>>>>> 88e379d2
 
     @Override
     public String toString() {
