--- conflicted
+++ resolved
@@ -58,7 +58,6 @@
 @Cache(usage = CacheConcurrencyStrategy.READ_WRITE)
 @Indexed
 @Setter
-<<<<<<< HEAD
 @Getter
 @Access(AccessType.FIELD)
 @EqualsAndHashCode(callSuper = true, doNotUseGetters = true, exclude = "glossaryTerms")
@@ -80,43 +79,4 @@
    @Field(analyze = Analyze.NO)
    @FieldBridge(impl = LocaleIdBridge.class)
    private HLocale srcLocale;
-}
-
-
- 
-=======
-@EqualsAndHashCode(callSuper = true, doNotUseGetters = true,
-        exclude = "glossaryTerms")
-@ToString(of = { "sourceRef", "srcLocale" })
-public class HGlossaryEntry extends ModelEntityBase {
-    private static final long serialVersionUID = -4200183325180630061L;
-
-    private Map<HLocale, HGlossaryTerm> glossaryTerms;
-    private String sourceRef;
-    private HLocale srcLocale;
-
-    @OneToMany(cascade = CascadeType.ALL, mappedBy = "glossaryEntry")
-    @Cascade(org.hibernate.annotations.CascadeType.DELETE_ORPHAN)
-    @MapKey(name = "locale")
-    public Map<HLocale, HGlossaryTerm> getGlossaryTerms() {
-        if (glossaryTerms == null) {
-            glossaryTerms = new HashMap<HLocale, HGlossaryTerm>();
-        }
-        return glossaryTerms;
-    }
-
-    @Type(type = "text")
-    public String getSourceRef() {
-        return sourceRef;
-    }
-
-    @OneToOne
-    @JoinColumn(name = "srcLocaleId", nullable = false)
-    @Field(analyze = Analyze.NO)
-    @FieldBridge(impl = LocaleIdBridge.class)
-    public HLocale getSrcLocale() {
-        return srcLocale;
-    }
-
-}
->>>>>>> 88e379d2
+}