--- conflicted
+++ resolved
@@ -46,39 +46,14 @@
 @Getter
 @Access(AccessType.FIELD)
 @ToString(callSuper = true)
-<<<<<<< HEAD
 public class HRoleAssignmentRule extends ModelEntityBase
 {
    @Column(length = 100)
    private String policyName;
-=======
-public class HRoleAssignmentRule extends ModelEntityBase {
->>>>>>> 88e379d2
 
     private String policyName;
 
-<<<<<<< HEAD
    @ManyToOne(optional = false)
    @JoinColumn(name = "role_to_assign_id", nullable = false)
    private HAccountRole roleToAssign;
-=======
-    private String identityRegExp;
-
-    private HAccountRole roleToAssign;
-
-    @Column(length = 100)
-    public String getPolicyName() {
-        return policyName;
-    }
-
-    public String getIdentityRegExp() {
-        return identityRegExp;
-    }
-
-    @ManyToOne(optional = false)
-    @JoinColumn(name = "role_to_assign_id", nullable = false)
-    public HAccountRole getRoleToAssign() {
-        return roleToAssign;
-    }
->>>>>>> 88e379d2
 }