/*
 * Copyright 2010, Red Hat, Inc. and individual contributors as indicated by the
 * @author tags. See the copyright.txt file in the distribution for a full
 * listing of individual contributors.
 *
 * This is free software; you can redistribute it and/or modify it under the
 * terms of the GNU Lesser General Public License as published by the Free
 * Software Foundation; either version 2.1 of the License, or (at your option)
 * any later version.
 *
 * This software is distributed in the hope that it will be useful, but WITHOUT
 * ANY WARRANTY; without even the implied warranty of MERCHANTABILITY or FITNESS
 * FOR A PARTICULAR PURPOSE. See the GNU Lesser General Public License for more
 * details.
 *
 * You should have received a copy of the GNU Lesser General Public License
 * along with this software; if not, write to the Free Software Foundation,
 * Inc., 51 Franklin St, Fifth Floor, Boston, MA 02110-1301 USA, or see the FSF
 * site: http://www.fsf.org.
 */
package org.zanata.model;

import javax.persistence.Access;
import javax.persistence.AccessType;
import javax.persistence.FetchType;
import javax.persistence.Id;
import javax.persistence.JoinColumn;
import javax.persistence.MappedSuperclass;
import javax.persistence.OneToOne;
import javax.validation.constraints.Size;

import lombok.Getter;
import lombok.Setter;

import org.hibernate.validator.constraints.NotEmpty;

@MappedSuperclass
@Setter
<<<<<<< HEAD
@Getter
@Access(AccessType.FIELD)
public class AccountKeyBase
{
   @NotEmpty
   @Size(min = 32, max = 32)
   @Id
   private String keyHash;

   @OneToOne(fetch = FetchType.LAZY)
   @JoinColumn(name = "accountId")
   private HAccount account;
=======
public class AccountKeyBase {
    private String keyHash;
    private HAccount account;

    @NotEmpty
    @Size(min = 32, max = 32)
    @Id
    public String getKeyHash() {
        return keyHash;
    }

    @OneToOne(fetch = FetchType.LAZY)
    @JoinColumn(name = "accountId")
    public HAccount getAccount() {
        return account;
    }
>>>>>>> 88e379d2
}<|MERGE_RESOLUTION|>--- conflicted
+++ resolved
@@ -36,7 +36,6 @@
 
 @MappedSuperclass
 @Setter
-<<<<<<< HEAD
 @Getter
 @Access(AccessType.FIELD)
 public class AccountKeyBase
@@ -49,22 +48,4 @@
    @OneToOne(fetch = FetchType.LAZY)
    @JoinColumn(name = "accountId")
    private HAccount account;
-=======
-public class AccountKeyBase {
-    private String keyHash;
-    private HAccount account;
-
-    @NotEmpty
-    @Size(min = 32, max = 32)
-    @Id
-    public String getKeyHash() {
-        return keyHash;
-    }
-
-    @OneToOne(fetch = FetchType.LAZY)
-    @JoinColumn(name = "accountId")
-    public HAccount getAccount() {
-        return account;
-    }
->>>>>>> 88e379d2
 }