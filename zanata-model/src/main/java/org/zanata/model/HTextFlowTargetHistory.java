/*
 * Copyright 2010, Red Hat, Inc. and individual contributors as indicated by the
 * @author tags. See the copyright.txt file in the distribution for a full
 * listing of individual contributors.
 *
 * This is free software; you can redistribute it and/or modify it under the
 * terms of the GNU Lesser General Public License as published by the Free
 * Software Foundation; either version 2.1 of the License, or (at your option)
 * any later version.
 *
 * This software is distributed in the hope that it will be useful, but WITHOUT
 * ANY WARRANTY; without even the implied warranty of MERCHANTABILITY or FITNESS
 * FOR A PARTICULAR PURPOSE. See the GNU Lesser General Public License for more
 * details.
 *
 * You should have received a copy of the GNU Lesser General Public License
 * along with this software; if not, write to the Free Software Foundation,
 * Inc., 51 Franklin St, Fifth Floor, Boston, MA 02110-1301 USA, or see the FSF
 * site: http://www.fsf.org.
 */
package org.zanata.model;

import java.io.Serializable;
import java.util.ArrayList;
import java.util.Date;
import java.util.List;

import javax.persistence.Access;
import javax.persistence.CascadeType;
import javax.persistence.Column;
import javax.persistence.ElementCollection;
import javax.persistence.Entity;
import javax.persistence.FetchType;
import javax.persistence.GeneratedValue;
import javax.persistence.Id;
import javax.persistence.JoinColumn;
import javax.persistence.JoinTable;
import javax.persistence.ManyToOne;
import javax.persistence.NamedQueries;
import javax.persistence.NamedQuery;

import org.hibernate.annotations.AccessType;
import org.hibernate.annotations.Immutable;
import org.hibernate.annotations.IndexColumn;
import org.hibernate.annotations.NaturalId;
import org.hibernate.annotations.Type;
import org.zanata.common.ContentState;
import com.google.common.base.Objects;

import lombok.AccessLevel;
import lombok.Getter;
import lombok.NoArgsConstructor;
import lombok.Setter;

@Entity
@Immutable
@NamedQueries({
<<<<<<< HEAD
   @NamedQuery(name = HTextFlowTargetHistory.QUERY_MATCHING_HISTORY+1,
               query = "select count(*) from HTextFlowTargetHistory t where t.textFlowTarget = :tft and size(t.contents) = :contentCount " +
               		  "and contents[0] = :content0"),
   @NamedQuery(name = HTextFlowTargetHistory.QUERY_MATCHING_HISTORY+2,
               query = "select count(*) from HTextFlowTargetHistory t where t.textFlowTarget = :tft and size(t.contents) = :contentCount " +
                       "and contents[0] = :content0 and contents[1] = :content1"),
   @NamedQuery(name = HTextFlowTargetHistory.QUERY_MATCHING_HISTORY+3,
               query = "select count(*) from HTextFlowTargetHistory t where t.textFlowTarget = :tft and size(t.contents) = :contentCount " +
                       "and contents[0] = :content0 and contents[1] = :content1 and contents[2] = :content2"),
   @NamedQuery(name = HTextFlowTargetHistory.QUERY_MATCHING_HISTORY+4,
               query = "select count(*) from HTextFlowTargetHistory t where t.textFlowTarget = :tft and size(t.contents) = :contentCount " +
                       "and contents[0] = :content0 and contents[1] = :content1 and contents[2] = :content2 and contents[3] = :content3"),
   @NamedQuery(name = HTextFlowTargetHistory.QUERY_MATCHING_HISTORY+5,
               query = "select count(*) from HTextFlowTargetHistory t where t.textFlowTarget = :tft and size(t.contents) = :contentCount " +
                       "and contents[0] = :content0 and contents[1] = :content1 and contents[2] = :content2 and contents[3] = :content3 and contents[4] = :content4"),
   @NamedQuery(name = HTextFlowTargetHistory.QUERY_MATCHING_HISTORY+6,
               query = "select count(*) from HTextFlowTargetHistory t where t.textFlowTarget = :tft and size(t.contents) = :contentCount " +
                       "and contents[0] = :content0 and contents[1] = :content1 and contents[2] = :content2 and contents[3] = :content3 and contents[4] = :content4 and contents[5] = :content5")
})
@NoArgsConstructor
@Access(javax.persistence.AccessType.FIELD)
@Getter
@Setter
public class HTextFlowTargetHistory extends HTextContainer implements Serializable, ITextFlowTargetHistory
{
   static final String QUERY_MATCHING_HISTORY = "HTextFlowTargetHistory.QUERY_MATCHING_HISTORY.";

   public static String getQueryNameMatchingHistory(int size)
   {
      return QUERY_MATCHING_HISTORY+size;
   }

   private static final long serialVersionUID = 1L;

   @Id
   @GeneratedValue
   @Setter(AccessLevel.PROTECTED)
   private Long id;

   // TODO PERF @NaturalId(mutable=false) for better criteria caching
   @NaturalId
   @ManyToOne(fetch = FetchType.LAZY)
   @JoinColumn(name = "target_id")
   private HTextFlowTarget textFlowTarget;

   // TODO PERF @NaturalId(mutable=false) for better criteria caching
   @NaturalId
   private Integer versionNum;

   @Type(type = "text")
   @AccessType("field")
   @ElementCollection(fetch = FetchType.EAGER)
   @JoinTable(name = "HTextFlowTargetContentHistory",
      joinColumns = @JoinColumn(name = "text_flow_target_history_id")
   )
   @IndexColumn(name = "pos", nullable = false)
   @Column(name = "content", nullable = false)
   private List<String> contents;

   private Date lastChanged;

   @ManyToOne(fetch = FetchType.LAZY)
   @JoinColumn(name = "last_modified_by_id", nullable = true)
   private HPerson lastModifiedBy;

   private ContentState state;

   @Column(name = "tf_revision")
   private Integer textFlowRevision;

   @ManyToOne(cascade = { CascadeType.MERGE }, fetch = FetchType.LAZY)
   @JoinColumn(name = "translated_by_id", nullable = true)
   @Setter(AccessLevel.PROTECTED)
   private HPerson translator;

   @ManyToOne(cascade = { CascadeType.MERGE }, fetch = FetchType.LAZY)
   @JoinColumn(name = "reviewed_by_id", nullable = true)
   @Setter(AccessLevel.PROTECTED)
   private HPerson reviewer;

   public HTextFlowTargetHistory(HTextFlowTarget target)
   {
      this.lastChanged = target.getLastChanged();
      this.lastModifiedBy = target.getLastModifiedBy();
      this.state = target.getState();
      this.textFlowRevision = target.getTextFlowRevision();
      this.textFlowTarget = target;
      this.versionNum = target.getVersionNum();
      translator = target.getTranslator();
      reviewer = target.getReviewer();
      this.setContents(target.getContents());
   }

   /**
    * Determines whether a Text Flow Target has changed when compared to this
    * history object.
    *
    * @param current The current Text Flow Target state.
    * @return True, if any of the Text Flow Target fields have changed from the
    * state recorded in this History object. False, otherwise.
    */
   public boolean hasChanged(HTextFlowTarget current)
   {
      return    !Objects.equal(current.getContents(), this.contents)
             || !Objects.equal(current.getLastChanged(), this.lastChanged)
             || !Objects.equal(current.getLastModifiedBy(), this.lastModifiedBy)
             || !Objects.equal(current.getTranslator(), this.translator)
             || !Objects.equal(current.getReviewer(), this.reviewer)
             || !Objects.equal(current.getState(), this.state)
             || !Objects.equal(current.getTextFlowRevision(), this.textFlowRevision)
             || !Objects.equal(current.getLastChanged(), this.lastChanged)
             || !Objects.equal(current.getTextFlow().getId(), this.textFlowTarget.getId())
             || !Objects.equal(current.getVersionNum(), this.versionNum);
   }
=======
        @NamedQuery(
                name = HTextFlowTargetHistory.QUERY_MATCHING_HISTORY + 1,
                query = "select count(*) from HTextFlowTargetHistory t where t.textFlowTarget = :tft and size(t.contents) = :contentCount "
                        + "and contents[0] = :content0"),
        @NamedQuery(
                name = HTextFlowTargetHistory.QUERY_MATCHING_HISTORY + 2,
                query = "select count(*) from HTextFlowTargetHistory t where t.textFlowTarget = :tft and size(t.contents) = :contentCount "
                        + "and contents[0] = :content0 and contents[1] = :content1"),
        @NamedQuery(
                name = HTextFlowTargetHistory.QUERY_MATCHING_HISTORY + 3,
                query = "select count(*) from HTextFlowTargetHistory t where t.textFlowTarget = :tft and size(t.contents) = :contentCount "
                        + "and contents[0] = :content0 and contents[1] = :content1 and contents[2] = :content2"),
        @NamedQuery(
                name = HTextFlowTargetHistory.QUERY_MATCHING_HISTORY + 4,
                query = "select count(*) from HTextFlowTargetHistory t where t.textFlowTarget = :tft and size(t.contents) = :contentCount "
                        + "and contents[0] = :content0 and contents[1] = :content1 and contents[2] = :content2 and contents[3] = :content3"),
        @NamedQuery(
                name = HTextFlowTargetHistory.QUERY_MATCHING_HISTORY + 5,
                query = "select count(*) from HTextFlowTargetHistory t where t.textFlowTarget = :tft and size(t.contents) = :contentCount "
                        + "and contents[0] = :content0 and contents[1] = :content1 and contents[2] = :content2 and contents[3] = :content3 and contents[4] = :content4"),
        @NamedQuery(
                name = HTextFlowTargetHistory.QUERY_MATCHING_HISTORY + 6,
                query = "select count(*) from HTextFlowTargetHistory t where t.textFlowTarget = :tft and size(t.contents) = :contentCount "
                        + "and contents[0] = :content0 and contents[1] = :content1 and contents[2] = :content2 and contents[3] = :content3 and contents[4] = :content4 and contents[5] = :content5") })
public class HTextFlowTargetHistory extends HTextContainer implements
        Serializable, ITextFlowTargetHistory {
    static final String QUERY_MATCHING_HISTORY =
            "HTextFlowTargetHistory.QUERY_MATCHING_HISTORY.";

    public static String getQueryNameMatchingHistory(int size) {
        return QUERY_MATCHING_HISTORY + size;
    }

    private static final long serialVersionUID = 1L;

    private Long id;

    private HTextFlowTarget textFlowTarget;

    private Integer versionNum;

    private List<String> contents;

    private Date lastChanged;

    private HPerson lastModifiedBy;

    private ContentState state;

    private Integer textFlowRevision;

    private HPerson translator;

    private HPerson reviewer;

    public HTextFlowTargetHistory() {
    }

    public HTextFlowTargetHistory(HTextFlowTarget target) {
        this.lastChanged = target.getLastChanged();
        this.lastModifiedBy = target.getLastModifiedBy();
        this.state = target.getState();
        this.textFlowRevision = target.getTextFlowRevision();
        this.textFlowTarget = target;
        this.versionNum = target.getVersionNum();
        translator = target.getTranslator();
        reviewer = target.getReviewer();
        this.setContents(target.getContents());
    }

    @Id
    @GeneratedValue
    public Long getId() {
        return id;
    }

    protected void setId(Long id) {
        this.id = id;
    }

    // TODO PERF @NaturalId(mutable=false) for better criteria caching
    @NaturalId
    @ManyToOne(fetch = FetchType.LAZY)
    @JoinColumn(name = "target_id")
    public HTextFlowTarget getTextFlowTarget() {
        return textFlowTarget;
    }

    public void setTextFlowTarget(HTextFlowTarget textFlowTarget) {
        this.textFlowTarget = textFlowTarget;
    }

    @Override
    // TODO PERF @NaturalId(mutable=false) for better criteria caching
            @NaturalId
            public
            Integer getVersionNum() {
        return versionNum;
    }

    public void setVersionNum(Integer versionNum) {
        this.versionNum = versionNum;
    }

    @Override
    @Type(type = "text")
    @AccessType("field")
    @ElementCollection(fetch = FetchType.EAGER)
    @JoinTable(name = "HTextFlowTargetContentHistory",
            joinColumns = @JoinColumn(name = "text_flow_target_history_id"))
    @IndexColumn(name = "pos", nullable = false)
    @Column(name = "content", nullable = false)
    public List<String> getContents() {
        return contents;
    }

    public void setContents(List<String> contents) {
        this.contents = new ArrayList<String>(contents);
    }

    public Date getLastChanged() {
        return lastChanged;
    }

    public void setLastChanged(Date lastChanged) {
        this.lastChanged = lastChanged;
    }

    @ManyToOne(fetch = FetchType.LAZY)
    @JoinColumn(name = "last_modified_by_id", nullable = true)
    @Override
    public HPerson getLastModifiedBy() {
        return lastModifiedBy;
    }

    public void setLastModifiedBy(HPerson lastModifiedBy) {
        this.lastModifiedBy = lastModifiedBy;
    }

    @Override
    public ContentState getState() {
        return state;
    }

    public void setState(ContentState state) {
        this.state = state;
    }

    @Override
    @Column(name = "tf_revision")
    public Integer getTextFlowRevision() {
        return textFlowRevision;
    }

    public void setTextFlowRevision(Integer textFlowRevision) {
        this.textFlowRevision = textFlowRevision;
    }

    @Override
    @ManyToOne(cascade = { CascadeType.MERGE }, fetch = FetchType.LAZY)
    @JoinColumn(name = "translated_by_id", nullable = true)
    public HPerson getTranslator() {
        return translator;
    }

    @Override
    @ManyToOne(cascade = { CascadeType.MERGE }, fetch = FetchType.LAZY)
    @JoinColumn(name = "reviewed_by_id", nullable = true)
    public HPerson getReviewer() {
        return reviewer;
    }

    protected void setTranslator(HPerson translator) {
        this.translator = translator;
    }

    protected void setReviewer(HPerson reviewer) {
        this.reviewer = reviewer;
    }

    /**
     * Determines whether a Text Flow Target has changed when compared to this
     * history object.
     *
     * @param current
     *            The current Text Flow Target state.
     * @return True, if any of the Text Flow Target fields have changed from the
     *         state recorded in this History object. False, otherwise.
     */
    public boolean hasChanged(HTextFlowTarget current) {
        return !Objects.equal(current.getContents(), this.contents)
                || !Objects.equal(current.getLastChanged(), this.lastChanged)
                || !Objects.equal(current.getLastModifiedBy(),
                        this.lastModifiedBy)
                || !Objects.equal(current.getTranslator(), this.translator)
                || !Objects.equal(current.getReviewer(), this.reviewer)
                || !Objects.equal(current.getState(), this.state)
                || !Objects.equal(current.getTextFlowRevision(),
                        this.textFlowRevision)
                || !Objects.equal(current.getLastChanged(), this.lastChanged)
                || !Objects.equal(current.getTextFlow().getId(),
                        this.textFlowTarget.getId())
                || !Objects.equal(current.getVersionNum(), this.versionNum);
    }
>>>>>>> 88e379d2
}<|MERGE_RESOLUTION|>--- conflicted
+++ resolved
@@ -55,7 +55,6 @@
 @Entity
 @Immutable
 @NamedQueries({
-<<<<<<< HEAD
    @NamedQuery(name = HTextFlowTargetHistory.QUERY_MATCHING_HISTORY+1,
                query = "select count(*) from HTextFlowTargetHistory t where t.textFlowTarget = :tft and size(t.contents) = :contentCount " +
                		  "and contents[0] = :content0"),
@@ -170,210 +169,4 @@
              || !Objects.equal(current.getTextFlow().getId(), this.textFlowTarget.getId())
              || !Objects.equal(current.getVersionNum(), this.versionNum);
    }
-=======
-        @NamedQuery(
-                name = HTextFlowTargetHistory.QUERY_MATCHING_HISTORY + 1,
-                query = "select count(*) from HTextFlowTargetHistory t where t.textFlowTarget = :tft and size(t.contents) = :contentCount "
-                        + "and contents[0] = :content0"),
-        @NamedQuery(
-                name = HTextFlowTargetHistory.QUERY_MATCHING_HISTORY + 2,
-                query = "select count(*) from HTextFlowTargetHistory t where t.textFlowTarget = :tft and size(t.contents) = :contentCount "
-                        + "and contents[0] = :content0 and contents[1] = :content1"),
-        @NamedQuery(
-                name = HTextFlowTargetHistory.QUERY_MATCHING_HISTORY + 3,
-                query = "select count(*) from HTextFlowTargetHistory t where t.textFlowTarget = :tft and size(t.contents) = :contentCount "
-                        + "and contents[0] = :content0 and contents[1] = :content1 and contents[2] = :content2"),
-        @NamedQuery(
-                name = HTextFlowTargetHistory.QUERY_MATCHING_HISTORY + 4,
-                query = "select count(*) from HTextFlowTargetHistory t where t.textFlowTarget = :tft and size(t.contents) = :contentCount "
-                        + "and contents[0] = :content0 and contents[1] = :content1 and contents[2] = :content2 and contents[3] = :content3"),
-        @NamedQuery(
-                name = HTextFlowTargetHistory.QUERY_MATCHING_HISTORY + 5,
-                query = "select count(*) from HTextFlowTargetHistory t where t.textFlowTarget = :tft and size(t.contents) = :contentCount "
-                        + "and contents[0] = :content0 and contents[1] = :content1 and contents[2] = :content2 and contents[3] = :content3 and contents[4] = :content4"),
-        @NamedQuery(
-                name = HTextFlowTargetHistory.QUERY_MATCHING_HISTORY + 6,
-                query = "select count(*) from HTextFlowTargetHistory t where t.textFlowTarget = :tft and size(t.contents) = :contentCount "
-                        + "and contents[0] = :content0 and contents[1] = :content1 and contents[2] = :content2 and contents[3] = :content3 and contents[4] = :content4 and contents[5] = :content5") })
-public class HTextFlowTargetHistory extends HTextContainer implements
-        Serializable, ITextFlowTargetHistory {
-    static final String QUERY_MATCHING_HISTORY =
-            "HTextFlowTargetHistory.QUERY_MATCHING_HISTORY.";
-
-    public static String getQueryNameMatchingHistory(int size) {
-        return QUERY_MATCHING_HISTORY + size;
-    }
-
-    private static final long serialVersionUID = 1L;
-
-    private Long id;
-
-    private HTextFlowTarget textFlowTarget;
-
-    private Integer versionNum;
-
-    private List<String> contents;
-
-    private Date lastChanged;
-
-    private HPerson lastModifiedBy;
-
-    private ContentState state;
-
-    private Integer textFlowRevision;
-
-    private HPerson translator;
-
-    private HPerson reviewer;
-
-    public HTextFlowTargetHistory() {
-    }
-
-    public HTextFlowTargetHistory(HTextFlowTarget target) {
-        this.lastChanged = target.getLastChanged();
-        this.lastModifiedBy = target.getLastModifiedBy();
-        this.state = target.getState();
-        this.textFlowRevision = target.getTextFlowRevision();
-        this.textFlowTarget = target;
-        this.versionNum = target.getVersionNum();
-        translator = target.getTranslator();
-        reviewer = target.getReviewer();
-        this.setContents(target.getContents());
-    }
-
-    @Id
-    @GeneratedValue
-    public Long getId() {
-        return id;
-    }
-
-    protected void setId(Long id) {
-        this.id = id;
-    }
-
-    // TODO PERF @NaturalId(mutable=false) for better criteria caching
-    @NaturalId
-    @ManyToOne(fetch = FetchType.LAZY)
-    @JoinColumn(name = "target_id")
-    public HTextFlowTarget getTextFlowTarget() {
-        return textFlowTarget;
-    }
-
-    public void setTextFlowTarget(HTextFlowTarget textFlowTarget) {
-        this.textFlowTarget = textFlowTarget;
-    }
-
-    @Override
-    // TODO PERF @NaturalId(mutable=false) for better criteria caching
-            @NaturalId
-            public
-            Integer getVersionNum() {
-        return versionNum;
-    }
-
-    public void setVersionNum(Integer versionNum) {
-        this.versionNum = versionNum;
-    }
-
-    @Override
-    @Type(type = "text")
-    @AccessType("field")
-    @ElementCollection(fetch = FetchType.EAGER)
-    @JoinTable(name = "HTextFlowTargetContentHistory",
-            joinColumns = @JoinColumn(name = "text_flow_target_history_id"))
-    @IndexColumn(name = "pos", nullable = false)
-    @Column(name = "content", nullable = false)
-    public List<String> getContents() {
-        return contents;
-    }
-
-    public void setContents(List<String> contents) {
-        this.contents = new ArrayList<String>(contents);
-    }
-
-    public Date getLastChanged() {
-        return lastChanged;
-    }
-
-    public void setLastChanged(Date lastChanged) {
-        this.lastChanged = lastChanged;
-    }
-
-    @ManyToOne(fetch = FetchType.LAZY)
-    @JoinColumn(name = "last_modified_by_id", nullable = true)
-    @Override
-    public HPerson getLastModifiedBy() {
-        return lastModifiedBy;
-    }
-
-    public void setLastModifiedBy(HPerson lastModifiedBy) {
-        this.lastModifiedBy = lastModifiedBy;
-    }
-
-    @Override
-    public ContentState getState() {
-        return state;
-    }
-
-    public void setState(ContentState state) {
-        this.state = state;
-    }
-
-    @Override
-    @Column(name = "tf_revision")
-    public Integer getTextFlowRevision() {
-        return textFlowRevision;
-    }
-
-    public void setTextFlowRevision(Integer textFlowRevision) {
-        this.textFlowRevision = textFlowRevision;
-    }
-
-    @Override
-    @ManyToOne(cascade = { CascadeType.MERGE }, fetch = FetchType.LAZY)
-    @JoinColumn(name = "translated_by_id", nullable = true)
-    public HPerson getTranslator() {
-        return translator;
-    }
-
-    @Override
-    @ManyToOne(cascade = { CascadeType.MERGE }, fetch = FetchType.LAZY)
-    @JoinColumn(name = "reviewed_by_id", nullable = true)
-    public HPerson getReviewer() {
-        return reviewer;
-    }
-
-    protected void setTranslator(HPerson translator) {
-        this.translator = translator;
-    }
-
-    protected void setReviewer(HPerson reviewer) {
-        this.reviewer = reviewer;
-    }
-
-    /**
-     * Determines whether a Text Flow Target has changed when compared to this
-     * history object.
-     *
-     * @param current
-     *            The current Text Flow Target state.
-     * @return True, if any of the Text Flow Target fields have changed from the
-     *         state recorded in this History object. False, otherwise.
-     */
-    public boolean hasChanged(HTextFlowTarget current) {
-        return !Objects.equal(current.getContents(), this.contents)
-                || !Objects.equal(current.getLastChanged(), this.lastChanged)
-                || !Objects.equal(current.getLastModifiedBy(),
-                        this.lastModifiedBy)
-                || !Objects.equal(current.getTranslator(), this.translator)
-                || !Objects.equal(current.getReviewer(), this.reviewer)
-                || !Objects.equal(current.getState(), this.state)
-                || !Objects.equal(current.getTextFlowRevision(),
-                        this.textFlowRevision)
-                || !Objects.equal(current.getLastChanged(), this.lastChanged)
-                || !Objects.equal(current.getTextFlow().getId(),
-                        this.textFlowTarget.getId())
-                || !Objects.equal(current.getVersionNum(), this.versionNum);
-    }
->>>>>>> 88e379d2
 }