/*
 * Copyright 2010, Red Hat, Inc. and individual contributors as indicated by the
 * @author tags. See the copyright.txt file in the distribution for a full
 * listing of individual contributors.
 *
 * This is free software; you can redistribute it and/or modify it under the
 * terms of the GNU Lesser General Public License as published by the Free
 * Software Foundation; either version 2.1 of the License, or (at your option)
 * any later version.
 *
 * This software is distributed in the hope that it will be useful, but WITHOUT
 * ANY WARRANTY; without even the implied warranty of MERCHANTABILITY or FITNESS
 * FOR A PARTICULAR PURPOSE. See the GNU Lesser General Public License for more
 * details.
 *
 * You should have received a copy of the GNU Lesser General Public License
 * along with this software; if not, write to the Free Software Foundation,
 * Inc., 51 Franklin St, Fifth Floor, Boston, MA 02110-1301 USA, or see the FSF
 * site: http://www.fsf.org.
 */
package org.zanata.model;

import java.io.Serializable;

import javax.persistence.Access;
import javax.persistence.AccessType;
import javax.persistence.Column;
import javax.persistence.Embeddable;
import javax.persistence.EmbeddedId;
import javax.persistence.Entity;
import javax.persistence.FetchType;
import javax.persistence.JoinColumn;
import javax.persistence.ManyToOne;
import javax.persistence.Table;
import javax.persistence.Transient;

import lombok.AccessLevel;
import lombok.AllArgsConstructor;
import lombok.Getter;
import lombok.NoArgsConstructor;
import lombok.Setter;

import org.apache.commons.lang.builder.EqualsBuilder;
import org.apache.commons.lang.builder.HashCodeBuilder;

/**
 * @author camunoz@redhat.com
 *
 */
@Entity
@Table(name = "HLocale_Member")
@Setter
@Getter
@Access(AccessType.FIELD)
@NoArgsConstructor
<<<<<<< HEAD
public class HLocaleMember implements Serializable
{
   private static final long serialVersionUID = 1L;

   @EmbeddedId
   @Getter(AccessLevel.PROTECTED)
   @Setter(AccessLevel.PROTECTED)
   private HLocaleMemberPk id = new HLocaleMemberPk();

   @Column(name="isCoordinator")
   private boolean isCoordinator;

   @Column(name="isReviewer")
   private boolean isReviewer;

   @Column(name="isTranslator")
   private boolean isTranslator;

   public HLocaleMember( HPerson person, HLocale supportedLanguage, boolean isTranslator, boolean isReviewer, boolean isCoordinator)
   {
      id.setPerson(person);
      id.setSupportedLanguage(supportedLanguage);
      setTranslator(isTranslator);
      setReviewer(isReviewer);
      setCoordinator(isCoordinator);
   }

   @Transient
   public HPerson getPerson()
   {
      return id.getPerson();
   }

   @Transient
   public HLocale getSupportedLanguage()
   {
      return id.getSupportedLanguage();
   }

   @Embeddable
   @Setter
   @Getter
   @Access(AccessType.FIELD)
   @AllArgsConstructor
   @NoArgsConstructor
   public static class HLocaleMemberPk implements Serializable
   {
      private static final long serialVersionUID = 1L;

      @ManyToOne(fetch=FetchType.EAGER, optional=false)
      @JoinColumn(name="personId", nullable=false)
      private HPerson person;

      @ManyToOne(fetch=FetchType.EAGER, optional=false)
      @JoinColumn(name="supportedLanguageId")
      private HLocale supportedLanguage;

      @Override
      public boolean equals(Object obj)
      {
         if(obj == null)
         {
            return false;
         }
         else if( !(obj instanceof HLocaleMemberPk) )
         {
            return false;
         }
         else
         {
            final HLocaleMemberPk other = (HLocaleMemberPk)obj;
            return new EqualsBuilder()
                  .append(this.person.getId(), other.getPerson().getId())
                  .append(this.supportedLanguage.getId(), other.getSupportedLanguage().getId())
                  .isEquals();
         }
      }

      @Override
      public int hashCode()
      {
         return new HashCodeBuilder()
               .append(this.person.getId())
               .append(this.supportedLanguage.getId())
               .toHashCode();
      }
   }
=======
public class HLocaleMember implements Serializable {
    private static final long serialVersionUID = 1L;

    private HLocaleMemberPk id = new HLocaleMemberPk();

    private boolean isCoordinator;
    private boolean isReviewer;
    private boolean isTranslator;

    public HLocaleMember(HPerson person, HLocale supportedLanguage,
            boolean isTranslator, boolean isReviewer, boolean isCoordinator) {
        id.setPerson(person);
        id.setSupportedLanguage(supportedLanguage);
        setTranslator(isTranslator);
        setReviewer(isReviewer);
        setCoordinator(isCoordinator);
    }

    @EmbeddedId
    protected HLocaleMemberPk getId() {
        return id;
    }

    protected void setId(HLocaleMemberPk id) {
        this.id = id;
    }

    @Column(name = "isCoordinator")
    public boolean isCoordinator() {
        return isCoordinator;
    }

    @Column(name = "isReviewer")
    public boolean isReviewer() {
        return isReviewer;
    }

    @Column(name = "isTranslator")
    public boolean isTranslator() {
        return isTranslator;
    }

    @Transient
    public HPerson getPerson() {
        return id.getPerson();
    }

    @Transient
    public HLocale getSupportedLanguage() {
        return id.getSupportedLanguage();
    }

    @Embeddable
    @Setter
    @AllArgsConstructor
    @NoArgsConstructor
    public static class HLocaleMemberPk implements Serializable {
        private static final long serialVersionUID = 1L;

        private HPerson person;
        private HLocale supportedLanguage;

        @ManyToOne(fetch = FetchType.EAGER, optional = false)
        @JoinColumn(name = "personId", nullable = false)
        public HPerson getPerson() {
            return person;
        }

        @ManyToOne(fetch = FetchType.EAGER, optional = false)
        @JoinColumn(name = "supportedLanguageId")
        public HLocale getSupportedLanguage() {
            return supportedLanguage;
        }

        @Override
        public boolean equals(Object obj) {
            if (obj == null) {
                return false;
            } else if (!(obj instanceof HLocaleMemberPk)) {
                return false;
            } else {
                final HLocaleMemberPk other = (HLocaleMemberPk) obj;
                return new EqualsBuilder()
                        .append(this.person.getId(), other.getPerson().getId())
                        .append(this.supportedLanguage.getId(),
                                other.getSupportedLanguage().getId())
                        .isEquals();
            }
        }

        @Override
        public int hashCode() {
            return new HashCodeBuilder().append(this.person.getId())
                    .append(this.supportedLanguage.getId()).toHashCode();
        }
    }
>>>>>>> 88e379d2
}<|MERGE_RESOLUTION|>--- conflicted
+++ resolved
@@ -53,7 +53,6 @@
 @Getter
 @Access(AccessType.FIELD)
 @NoArgsConstructor
-<<<<<<< HEAD
 public class HLocaleMember implements Serializable
 {
    private static final long serialVersionUID = 1L;
@@ -141,102 +140,4 @@
                .toHashCode();
       }
    }
-=======
-public class HLocaleMember implements Serializable {
-    private static final long serialVersionUID = 1L;
-
-    private HLocaleMemberPk id = new HLocaleMemberPk();
-
-    private boolean isCoordinator;
-    private boolean isReviewer;
-    private boolean isTranslator;
-
-    public HLocaleMember(HPerson person, HLocale supportedLanguage,
-            boolean isTranslator, boolean isReviewer, boolean isCoordinator) {
-        id.setPerson(person);
-        id.setSupportedLanguage(supportedLanguage);
-        setTranslator(isTranslator);
-        setReviewer(isReviewer);
-        setCoordinator(isCoordinator);
-    }
-
-    @EmbeddedId
-    protected HLocaleMemberPk getId() {
-        return id;
-    }
-
-    protected void setId(HLocaleMemberPk id) {
-        this.id = id;
-    }
-
-    @Column(name = "isCoordinator")
-    public boolean isCoordinator() {
-        return isCoordinator;
-    }
-
-    @Column(name = "isReviewer")
-    public boolean isReviewer() {
-        return isReviewer;
-    }
-
-    @Column(name = "isTranslator")
-    public boolean isTranslator() {
-        return isTranslator;
-    }
-
-    @Transient
-    public HPerson getPerson() {
-        return id.getPerson();
-    }
-
-    @Transient
-    public HLocale getSupportedLanguage() {
-        return id.getSupportedLanguage();
-    }
-
-    @Embeddable
-    @Setter
-    @AllArgsConstructor
-    @NoArgsConstructor
-    public static class HLocaleMemberPk implements Serializable {
-        private static final long serialVersionUID = 1L;
-
-        private HPerson person;
-        private HLocale supportedLanguage;
-
-        @ManyToOne(fetch = FetchType.EAGER, optional = false)
-        @JoinColumn(name = "personId", nullable = false)
-        public HPerson getPerson() {
-            return person;
-        }
-
-        @ManyToOne(fetch = FetchType.EAGER, optional = false)
-        @JoinColumn(name = "supportedLanguageId")
-        public HLocale getSupportedLanguage() {
-            return supportedLanguage;
-        }
-
-        @Override
-        public boolean equals(Object obj) {
-            if (obj == null) {
-                return false;
-            } else if (!(obj instanceof HLocaleMemberPk)) {
-                return false;
-            } else {
-                final HLocaleMemberPk other = (HLocaleMemberPk) obj;
-                return new EqualsBuilder()
-                        .append(this.person.getId(), other.getPerson().getId())
-                        .append(this.supportedLanguage.getId(),
-                                other.getSupportedLanguage().getId())
-                        .isEquals();
-            }
-        }
-
-        @Override
-        public int hashCode() {
-            return new HashCodeBuilder().append(this.person.getId())
-                    .append(this.supportedLanguage.getId()).toHashCode();
-        }
-    }
->>>>>>> 88e379d2
 }