<!DOCTYPE composition PUBLIC "-//W3C//DTD XHTML 1.0 Transitional//EN"
    "http://www.w3.org/TR/xhtml1/DTD/xhtml1-transitional.dtd">
<ui:composition xmlns="http://www.w3.org/1999/xhtml"
    xmlns:s="http://jboss.com/products/seam/taglib"
    xmlns:ui="http://java.sun.com/jsf/facelets"
    xmlns:f="http://java.sun.com/jsf/core"
    xmlns:h="http://java.sun.com/jsf/html"
    xmlns:rich="http://richfaces.org/rich"
    template="../WEB-INF/layout/template.xhtml">

<ui:define name="center_content">
    <rich:jQuery selector="#tab_projects" query="addClass('ui-tabs-selected')" />

    <h1>#{projectHome.instance.name}</h1>

    <s:formattedText id="project-home-content" value="#{projectHome.instance.homeContent}"></s:formattedText>
    <h:outputText value="#{projectHome.instance.description}" rendered="#{empty projectHome.instance.homeContent}"/>
    
    <br/><i>* #{messages['jsf.PleaseJoinALanguageTeamFromTheLanguagesPageToHelpTranslateThisProject']}</i>
    
    <s:fragment rendered="#{projectHome.retiredIterations.size > 0}">
      <h2>#{messages['jsf.ActiveIterations']}</h2>
    </s:fragment>
    <rich:dataGrid columns="2" 
                   value="#{projectHome.activeIterations}" 
                   var="_iteration" 
                   columnClasses="grid_col_one_third_width"
                   >
      <ui:include src="../WEB-INF/layout/iteration_view_inline.xhtml" />
    </rich:dataGrid>

    <s:fragment rendered="#{projectHome.retiredIterations.size > 0}">
      <h2>#{messages['RetiredIterations']}</h2>
      <rich:dataGrid columns="2" 
                     value="#{projectHome.retiredIterations}" 
                     var="_iteration" 
                     columnClasses="grid_col_one_third_width">
        <ui:include src="../WEB-INF/layout/iteration_view_inline.xhtml" />
      </rich:dataGrid>
    </s:fragment>    
</ui:define>

<ui:define name="left_content">
  
  <rich:panel rendered="#{identity.loggedIn}">
<<<<<<< HEAD
    <f:facet name="header">Actions</f:facet>
    <s:link styleClass="action_link" rendered="#{s:hasPermission(projectHome.instance, 'update')}" value="Edit Project" view="/project/edit.xhtml" propagation="none">
      <f:param name="slug" value="#{projectHome.instance.slug}"/>
    </s:link>
    <!-- NB: we don't check for 'insert' permission on the HProjectIteration 
         because we would have to create HProjectIteration *and* set its project.
    -->
    <s:link styleClass="action_link" rendered="#{s:hasPermission(projectHome.instance, 'add-iteration')}" view="/project/add_iteration.xhtml" value="Add Iteration" propagation="none">
=======
    <f:facet name="header">#{messages['jsf.Actions']}</f:facet>
    <s:link styleClass="action_link" rendered="#{s:hasRole('admin')}" value="#{messages['jsf.EditProject']}" view="/project/edit.xhtml" propagation="none">
      <f:param name="slug" value="#{projectHome.instance.slug}"/>
    </s:link>
    <s:link styleClass="action_link" rendered="#{s:hasRole('admin')}" view="/project/add_iteration.xhtml" value="#{messages['jsf.CreateVersion']}" propagation="none">
>>>>>>> 491f185a
    	<f:param name="projectSlug" value="#{projectHome.instance.slug}"/>
    </s:link>
  </rich:panel>
  
  <rich:panel>
    <f:facet name="header">#{messages['jsf.Maintainers']}</f:facet>
    <h:outputText rendered="#{empty projectHome.instance.maintainers}">#{messages['jsf.NoMaintainersDefined']}</h:outputText>
    <rich:dataList value="#{projectHome.instance.maintainers.toArray()}" var="maintainer">
      <h:outputText value="#{maintainer.name}"/>
    </rich:dataList>
  </rich:panel>
  
</ui:define>

</ui:composition><|MERGE_RESOLUTION|>--- conflicted
+++ resolved
@@ -43,22 +43,14 @@
 <ui:define name="left_content">
   
   <rich:panel rendered="#{identity.loggedIn}">
-<<<<<<< HEAD
-    <f:facet name="header">Actions</f:facet>
-    <s:link styleClass="action_link" rendered="#{s:hasPermission(projectHome.instance, 'update')}" value="Edit Project" view="/project/edit.xhtml" propagation="none">
+    <f:facet name="header">#{messages['jsf.Actions']}</f:facet>
+    <s:link styleClass="action_link" rendered="#{s:hasPermission(projectHome.instance, 'update')}" value="#{messages['jsf.EditProject']}" view="/project/edit.xhtml" propagation="none">
       <f:param name="slug" value="#{projectHome.instance.slug}"/>
     </s:link>
     <!-- NB: we don't check for 'insert' permission on the HProjectIteration 
          because we would have to create HProjectIteration *and* set its project.
     -->
-    <s:link styleClass="action_link" rendered="#{s:hasPermission(projectHome.instance, 'add-iteration')}" view="/project/add_iteration.xhtml" value="Add Iteration" propagation="none">
-=======
-    <f:facet name="header">#{messages['jsf.Actions']}</f:facet>
-    <s:link styleClass="action_link" rendered="#{s:hasRole('admin')}" value="#{messages['jsf.EditProject']}" view="/project/edit.xhtml" propagation="none">
-      <f:param name="slug" value="#{projectHome.instance.slug}"/>
-    </s:link>
-    <s:link styleClass="action_link" rendered="#{s:hasRole('admin')}" view="/project/add_iteration.xhtml" value="#{messages['jsf.CreateVersion']}" propagation="none">
->>>>>>> 491f185a
+    <s:link styleClass="action_link" rendered="#{s:hasPermission(projectHome.instance, 'add-iteration')}" view="/project/add_iteration.xhtml" value="#{messages['jsf.CreateVersion']}" propagation="none">
     	<f:param name="projectSlug" value="#{projectHome.instance.slug}"/>
     </s:link>
   </rich:panel>
