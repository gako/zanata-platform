--- conflicted
+++ resolved
@@ -12,13 +12,8 @@
     <rich:panel rendered="#{identity.loggedIn}">
       <f:facet name="header">#{messages['jsf.Actions']}</f:facet>
       <s:link styleClass="action_link"
-<<<<<<< HEAD
       				rendered="#{s:hasPermission(projectHome.instance, 'insert')}" 
-      				value="Create project" 
-=======
-      				rendered="#{s:hasRole('admin')}" 
       				value="#{messages['jsf.CreateProject']}" 
->>>>>>> 491f185a
                     view="/project/create_project.xhtml"
                     propagation="none"/>
     </rich:panel>
