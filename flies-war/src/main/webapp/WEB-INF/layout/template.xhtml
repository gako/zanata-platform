<!DOCTYPE html PUBLIC "-//W3C//DTD XHTML 1.0 Transitional//EN"
                      "http://www.w3.org/TR/xhtml1/DTD/xhtml1-transitional.dtd">
<f:view contentType="text/html" xmlns="http://www.w3.org/1999/xhtml"
  xmlns:ui="http://java.sun.com/jsf/facelets"
  xmlns:h="http://java.sun.com/jsf/html"
  xmlns:f="http://java.sun.com/jsf/core"
  xmlns:a="http://richfaces.org/a4j"
  xmlns:s="http://jboss.com/products/seam/taglib"
  xmlns:rich="http://richfaces.org/rich"
  xmlns:a4j="http://richfaces.org/a4j">
<html>
  <head>
    <meta http-equiv="Content-Type" content="text/html; charset=UTF-8" />
    <title>#{messages['jsf.FliesMainTitle']}</title>
    <link rel="shortcut icon"
      href="#{request.contextPath}/img/favicon.ico" type="image/x-icon" />
    <a:loadStyle src="/stylesheet/reset-fonts-grids.css" />
    <a:loadStyle src="/stylesheet/base-min.css" />
    <a:loadStyle src="/stylesheet/theme.css" />
    <a:loadStyle src="/stylesheet/tabs.css" />
    <ui:insert name="head" />
  </head>

  <body style="min-width: 750px; min-height: 500px;">
    <!-- the id on the containing div determines the page width. -->
    <!-- #doc = 750px; #doc2 = 950px; #doc3 = 100%; #doc4 = 974px -->
    <div id="doc4" class="yui-t4">
      <div id="header">
        <div id="headerlogo">
          <s:link view="/home.xhtml" propagation="none">
            <img src="#{request.contextPath}/img/flies_logo_blue_text.png" />
          </s:link>
        </div>
        <div id="flies_name"><a href="/flies/">#{messages['jsf.FliesMainDescription']}</a></div>
        <div id="header_top_right">
          <h:outputText rendered="#{identity.loggedIn}"
            value="#{authenticatedPerson == null ? identity.username : authenticatedPerson.account.username} " />
          <s:fragment rendered="#{not identity.loggedIn}">
            <s:link id="Sign_in" view="/account/login.xhtml" value="#{messages['jsf.SignIn']}" propagation="none" />
            <rich:spacer width="10px" />
<<<<<<< HEAD
            <s:link id="Register" view="/account/register.xhtml" value="#{messages['jsf.Register']}" propagation="none" rendered="#{not identityStore.hideRegister}"/>
=======
            <s:link id="Register" view="/account/register.xhtml" value="#{messages['jsf.Register']}" propagation="none" rendered="#{not identityStore.nukesActive}"/>
            <s:fragment rendered="#{identityStore.nukesActive}">
              <a href="#{applicationConfiguration.registerPath}">#{messages['jsf.Register']}</a>
            </s:fragment>
>>>>>>> 6f4d4f58
          </s:fragment>
          <s:link id="Sign_out" view="/home.xhtml" action="#{identity.logout}" value="#{messages['jsf.SignOut']}" rendered="#{identity.loggedIn}" propagation="none" />
          <rich:spacer width="5px" />
          <a href="#{applicationConfiguration.helpPath}">#{messages['jsf.Help']}</a>
        </div>
        <div id="loading_top_right">
          <a:status>
            <f:facet name="start">
              <h:graphicImage value="/img/loading.gif" />
            </f:facet>
          </a:status>
        </div>
        <ui:include src="search_panel.xhtml" />
      </div>
      <div id="tabs_menu_wrapper">
        <ui:include src="menu.xhtml">
          <ui:param name="projectName" value="flies" />
        </ui:include>
      </div>
      <div id="bd">
      <div id="yui-main">
        <div class="yui-b">
          <a:outputPanel ajaxRendered="true">
            <h:messages id="messages" globalOnly="true" styleClass="message"
              errorClass="errormsg" infoClass="infomsg" warnClass="warnmsg"
              rendered="#{showGlobalMessages != 'false'}" />
          </a:outputPanel>
          <div id="main_body_content">
            <ui:insert name="center_content" />
          </div>
        </div>
      </div>
      <div class="yui-b">
        <ui:insert name="left_content" />
      </div>
    </div>
    <div id="ft">
      <div id="footer">
      #{messages['jsf.Copyright']} #{messages['jsf.CopyrightYearInfo']}
        <a href="http://www.redhat.com/">#{messages['jsf.ManufacturerInfo']}</a> #{messages['jsf.AndOthers']}.
        #{messages['jsf.PoweredBy']} <a href="http://flies.googlecode.com/">#{messages['jsf.Flies']}</a>.
        <div id="localeSelector">
            <h:form id="localeSelector_form">
                <h:selectOneMenu id="Select" value="#{localeSelector.localeString}" valueChangeListener="#{localeSelector.select}" onchange="submit()" >
                    <f:selectItems value="#{localeSelector.supportedLocales}"/>
                </h:selectOneMenu>
            </h:form>
        </div>
        <br/>#{messages['jsf.RunningVersionInfo']}
      </div>
    </div>
  </div>
</body>
</html>
</f:view><|MERGE_RESOLUTION|>--- conflicted
+++ resolved
@@ -38,14 +38,10 @@
           <s:fragment rendered="#{not identity.loggedIn}">
             <s:link id="Sign_in" view="/account/login.xhtml" value="#{messages['jsf.SignIn']}" propagation="none" />
             <rich:spacer width="10px" />
-<<<<<<< HEAD
             <s:link id="Register" view="/account/register.xhtml" value="#{messages['jsf.Register']}" propagation="none" rendered="#{not identityStore.hideRegister}"/>
-=======
-            <s:link id="Register" view="/account/register.xhtml" value="#{messages['jsf.Register']}" propagation="none" rendered="#{not identityStore.nukesActive}"/>
             <s:fragment rendered="#{identityStore.nukesActive}">
               <a href="#{applicationConfiguration.registerPath}">#{messages['jsf.Register']}</a>
             </s:fragment>
->>>>>>> 6f4d4f58
           </s:fragment>
           <s:link id="Sign_out" view="/home.xhtml" action="#{identity.logout}" value="#{messages['jsf.SignOut']}" rendered="#{identity.loggedIn}" propagation="none" />
           <rich:spacer width="5px" />
