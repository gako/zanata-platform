--- conflicted
+++ resolved
@@ -11,8 +11,7 @@
     </navigation>
   </page>
 
-<<<<<<< HEAD
-  <page view-id="/admin/*">
+  <page view-id="/admin/*" login-required="true">
     <restrict>#{s:hasRole('admin')}</restrict>
   </page>
   
@@ -26,15 +25,6 @@
   <page view-id="/search.xhtml" action="#{projectSearch.search}">
     <param name="q" value="#{projectSearch.searchQuery}" />
     <param name="page" value="#{projectSearch.currentPage}" />
-=======
-  <page view-id="/admin/*" login-required="true">
-    <restrict>#{s:hasRole('admin')}</restrict>
-  </page>
-
-  <page view-id="/search.xhtml" action="#{searchaction.search()}">
-    <param name="q" value="#{searchaction.searchQuery}" />
-    <param name="page" value="#{searchaction.currentPage}" />
->>>>>>> 06a80db6
   </page>
 
   <page view-id="/project/project.xhtml">
