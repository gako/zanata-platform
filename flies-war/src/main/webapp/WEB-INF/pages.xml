<?xml version="1.0" encoding="UTF-8"?>
<pages xmlns="http://jboss.com/products/seam/pages" xmlns:xsi="http://www.w3.org/2001/XMLSchema-instance"
  xsi:schemaLocation="http://jboss.com/products/seam/pages http://jboss.com/products/seam/pages-2.1.xsd"
  no-conversation-view-id="/home.xhtml" login-view-id="/account/login.xhtml">

  <page view-id="*">
    <navigation>
      <rule if-outcome="home">
        <redirect view-id="/home.xhtml" />
      </rule>
    </navigation>
  </page>

  <page view-id="/search.xhtml" action="#{projectSearch.search}">
    <param name="q" value="#{projectSearch.searchQuery}" />
    <param name="page" value="#{projectSearch.currentPage}" />
  </page>

  <!-- Account -->

  <page view-id="/account/login.xhtml">
    <param name="continue" value="#{userRedirect.encodedUrl}" />
    <header name="Cache-Control" value="no-cache, no-store, max-age=0, must-revalidate" />
    <navigation from-action="#{identity.login}">
      <rule if="#{identity.loggedIn and not userRedirect.redirect}">
        <end-conversation before-redirect="true" />
        <redirect view-id="/home.xhtml" />
      </rule>
      <rule if="#{identity.loggedIn and userRedirect.redirect}">
        <end-conversation before-redirect="true" />
        <redirect url="#{userRedirect.url}" />
      </rule>
    </navigation>
  </page>

  <page view-id="/account/logout.xhtml">
    <action execute="#{identity.logout}" if="#{identity.loggedIn}" />
    <navigation>
      <redirect view-id="/home.xhtml" />
    </navigation>
  </page>

  <page view-id="/account/activate.xhtml">
    <param name="key" value="#{activate.activationKey}" />
    <action execute="#{activate.validateActivationKey}" />
    <action execute="#{activate.activate}" />
  </page>

  <page view-id="/account/password_reset.xhtml">
    <restrict>#{not identityStore.nukesActive}</restrict>
    <param name="key" value="#{passwordReset.activationKey}" />
    <action execute="#{passwordReset.validateActivationKey}" />
  </page>

  <page view-id="/account/changepassword.xhtml" login-required="true">
    <restrict>#{not identityStore.nukesActive}</restrict>
  </page>

  <!-- Admin -->

  <page view-id="/admin/*" login-required="true">
    <restrict>#{s:hasRole('admin')}</restrict>
  </page>

  <page view-id="/admin/roledetail.xhtml">
    <navigation from-action="#{roleAction.save}">
      <rule if-outcome="success">
        <redirect view-id="/admin/rolemanager.xhtml" />
      </rule>
    </navigation>
  </page>

  <page view-id="/admin/rolemanager.xhtml" action="#{roleSearch.loadRoles}">
    <restrict>#{s:hasPermission('seam.role', 'read')}</restrict>
    <navigation from-action="#{roleAction.createRole}">
      <redirect view-id="/admin/roledetail.xhtml" />
    </navigation>
    <navigation from-action="#{roleAction.editRole(roleSearch.selectedRole)}">
      <redirect view-id="/admin/roledetail.xhtml" />
    </navigation>
  </page>

  <page view-id="/admin/userdetail.xhtml">
    <navigation from-action="#{userAction.save}">
      <rule if-outcome="success">
        <redirect view-id="/admin/usermanager.xhtml" />
      </rule>
    </navigation>
  </page>

  <page view-id="/admin/usermanager.xhtml" action="#{userSearch.loadUsers}">
    <restrict>#{s:hasPermission('seam.user', 'read')}</restrict>
    <navigation from-action="#{userAction.createUser}">
      <redirect view-id="/admin/userdetail.xhtml" />
    </navigation>
    <navigation from-action="#{userAction.editUser(userSearch.selectedUser)}">
      <redirect view-id="/admin/userdetail.xhtml" />
    </navigation>
  </page>

  <page view-id="/admin/server_configuration.xhtml">
    <navigation from-action="#{serverConfigurationBean.update}">
      <redirect view-id="/admin/home.xhtml" />
    </navigation>
  </page>

  <!-- Community -->

  <page view-id="/community/community.xhtml">
    <param name="slug" value="#{communityHome.id}" />
    <action execute="#{communityHome.validateSuppliedId}" />
  </page>

  <page view-id="/community/create_community.xhtml">
    <restrict>#{s:hasRole('admin')}</restrict>
    <navigation from-action="#{communityHome.persist}">
      <rule if="#{communityHome.managed}">
        <redirect view-id="/community/community.xhtml">
          <param name="slug" value="#{communityHome.instance.slug}" />
        </redirect>
      </rule>
    </navigation>
    <navigation from-action="#{communityHome.cancel}">
      <redirect view-id="/community/home.xhtml" />
    </navigation>
  </page>

  <page view-id="/community/edit.xhtml">
    <restrict>#{s:hasRole('admin')}</restrict>
    <param name="slug" value="#{communityHome.id}" />
    <navigation from-action="#{communityHome.update}">
      <redirect view-id="/community/community.xhtml"
        include-page-params="true" />
    </navigation>
    <navigation from-action="#{communityHome.cancel}">
      <redirect view-id="/community/community.xhtml"
        include-page-params="true" />
    </navigation>
  </page>

  <!-- Profile -->

  <page view-id="/profile/edit.xhtml" login-required="true" />

  <page view-id="/profile/view.xhtml" login-required="true" />

  <!-- Project -->

  <page view-id="/project/project.xhtml">
    <param name="slug" value="#{projectHome.slug}" />
    <action execute="#{projectHome.validateSuppliedId}" />
  </page>

  <page view-id="/project/create_project.xhtml">
    <restrict>#{s:hasPermission(projectHome.instance, 'insert')}</restrict>
    <navigation from-action="#{projectHome.persist}">
      <rule if="#{projectHome.managed}">
        <redirect view-id="/project/project.xhtml">
          <param name="slug" value="#{projectHome.instance.slug}" />
        </redirect>
      </rule>
    </navigation>
    <navigation from-action="#{projectHome.cancel}">
      <redirect view-id="/project/home.xhtml" />
    </navigation>
  </page>

  <page view-id="/project/edit.xhtml" login-required="true">
    <param name="slug" value="#{projectHome.slug}" />
<<<<<<< HEAD
    
    <!-- we can't use <restrict> on projectHome.instance because it creates
         a brand-new HProject instead of loading the existing one
         (at some stages of the JSF lifecycle)
      -->
    <action execute="#{identity.checkPermission(projectHome.instance, 'update')}" />
        
=======
>>>>>>> 491f185a
    <navigation from-action="#{projectHome.update}">
      <redirect view-id="/project/project.xhtml">
        <param name="slug" value="#{projectHome.slug}" />
      </redirect>
    </navigation>
    <navigation from-action="#{projectHome.cancel}">
      <redirect view-id="/project/project.xhtml">
        <param name="slug" value="#{projectHome.slug}" />
      </redirect>
    </navigation>
  </page>

  <page view-id="/project/add_iteration.xhtml">
    <param name="projectSlug" value="#{projectIterationHome.projectSlug}" />
    
    <action execute="#{projectIterationHome.validateProjectSlug}" />
<<<<<<< HEAD
    <!-- can't use <restrict> here either --> 
    <action execute="#{identity.checkPermission(projectIterationHome.instance, 'insert')}" />

=======
>>>>>>> 491f185a
    <navigation from-action="#{projectIterationHome.persist}">
      <rule if="#{projectIterationHome.managed}">
        <redirect view-id="/project/project.xhtml">
          <param name="slug" value="#{projectIterationHome.projectSlug}" />
        </redirect>
      </rule>
    </navigation>
    <navigation from-action="#{projectIterationHome.cancel}">
      <redirect view-id="/project/project.xhtml">
        <param name="slug" value="#{projectIterationHome.projectSlug}" />
      </redirect>
    </navigation>
  </page>

  <page view-id="/project/iteration_edit.xhtml">
    <param name="slug" value="#{projectIterationHome.slug}" />
    <param name="projectSlug" value="#{projectIterationHome.projectSlug}" />
    <action execute="#{projectIterationHome.validateSuppliedId}" />
<<<<<<< HEAD
    <!-- can't use <restrict> here either -->
    <action execute="#{identity.checkPermission(projectIterationHome.instance, 'update')}" />

=======
>>>>>>> 491f185a
    <navigation from-action="#{projectIterationHome.update}">
      <redirect view-id="/project/project.xhtml">
        <param name="slug" value="#{projectIterationHome.projectSlug}" />
      </redirect>
    </navigation>

    <navigation from-action="#{projectIterationHome.cancel}">
      <redirect view-id="/project/project.xhtml">
        <param name="slug" value="#{projectIterationHome.projectSlug}" />
      </redirect>
    </navigation>
  </page>

  <!-- Language -->

<<<<<<< HEAD
  <page view-id="/community/create_community.xhtml">
    <restrict>#{s:hasPermission(communityHome.instance, 'insert')}</restrict>
    
    <navigation from-action="#{communityHome.persist}">
      <rule if="#{communityHome.managed}">
        <redirect view-id="/community/community.xhtml">
          <param name="slug" value="#{communityHome.instance.slug}" />
        </redirect>
      </rule>
    </navigation>
    <navigation from-action="#{communityHome.cancel}">
      <redirect view-id="/community/home.xhtml" />
    </navigation>
  </page>

  <page view-id="/community/edit.xhtml">
    <param name="slug" value="#{communityHome.id}" />
    
    <!-- can't use <restrict> here either -->
    <action execute="#{identity.checkPermission(communityHome.instance, 'update')}" />

    <navigation from-action="#{communityHome.update}">
      <redirect view-id="/community/community.xhtml"
        include-page-params="true" />
    </navigation>

    <navigation from-action="#{communityHome.cancel}">
      <redirect view-id="/community/community.xhtml"
        include-page-params="true" />
    </navigation>
  </page>

  <page view-id="/tribe/tribe.xhtml">
=======
  <page view-id="/language/language.xhtml">
>>>>>>> 491f185a
    <param name="id" value="#{tribeHome.id}" />
    <action execute="#{tribeHome.validateSuppliedId}" />
  </page>

  <!-- Exceptions -->

  <exception class="org.fedorahosted.flies.security.KeyNotFoundException"
    log-level="debug">
    <redirect view-id="/error.xhtml">
      <message severity="error">#{messages['jsf.InvalidActivationKey']}</message>
    </redirect>
  </exception>

  <exception class="org.jboss.seam.framework.EntityNotFoundException"
    log-level="debug">
    <redirect view-id="/error.xhtml">
      <message severity="warn">#{messages['jsf.RecordNotFound']}</message>
    </redirect>
  </exception>

  <exception class="javax.persistence.EntityNotFoundException"
    log-level="debug">
    <redirect view-id="/error.xhtml">
      <message severity="warn">#{messages['jsf.RecordNotFound']}</message>
    </redirect>
  </exception>

  <exception class="javax.persistence.EntityExistsException">
    <redirect view-id="/error.xhtml">
      <message severity="warn">#{messages['jsf.DuplicatedRecord']}</message>
    </redirect>
  </exception>

  <exception class="javax.persistence.OptimisticLockException">
    <end-conversation />
    <redirect view-id="/error.xhtml">
      <message severity="warn">#{messages['jsf.AnotherUserChangedTheSameDataPleaseTryAgain']}</message>
    </redirect>
  </exception>

  <exception class="org.jboss.seam.security.AuthorizationException"
    log-level="debug">
    <redirect view-id="/error.xhtml">
      <message severity="error">#{messages['jsf.YouDoNotHavePermissionToAccessThisResource']}</message>
    </redirect>
  </exception>

  <exception class="org.jboss.seam.security.NotLoggedInException"
    log-level="debug">
    <redirect view-id="/account/login.xhtml">
      <message severity="warn">#{messages['org.jboss.seam.NotLoggedIn']}</message>
    </redirect>
  </exception>

  <exception class="javax.faces.application.ViewExpiredException"
    log-level="debug">
    <redirect view-id="/error.xhtml">
      <message severity="warn">#{messages['jsf.YourSessionHasTimedOutPleaseTryAgain']}</message>
    </redirect>
  </exception>

  <exception class="org.jboss.seam.ConcurrentRequestTimeoutException"
    log-level="trace">
    <http-error error-code="503" />
  </exception>

  <exception>
    <redirect view-id="/error.xhtml">
      <message severity="error">#{messages['jsf.UnexpectedErrorPleaseTryAgain']}</message>
    </redirect>
  </exception>

</pages><|MERGE_RESOLUTION|>--- conflicted
+++ resolved
@@ -112,7 +112,7 @@
   </page>
 
   <page view-id="/community/create_community.xhtml">
-    <restrict>#{s:hasRole('admin')}</restrict>
+    <restrict>#{s:hasPermission(communityHome.instance, 'insert')}</restrict>
     <navigation from-action="#{communityHome.persist}">
       <rule if="#{communityHome.managed}">
         <redirect view-id="/community/community.xhtml">
@@ -126,8 +126,10 @@
   </page>
 
   <page view-id="/community/edit.xhtml">
-    <restrict>#{s:hasRole('admin')}</restrict>
     <param name="slug" value="#{communityHome.id}" />
+    
+    <!-- can't use <restrict> here either -->
+    <action execute="#{identity.checkPermission(communityHome.instance, 'update')}" />
     <navigation from-action="#{communityHome.update}">
       <redirect view-id="/community/community.xhtml"
         include-page-params="true" />
@@ -167,7 +169,6 @@
 
   <page view-id="/project/edit.xhtml" login-required="true">
     <param name="slug" value="#{projectHome.slug}" />
-<<<<<<< HEAD
     
     <!-- we can't use <restrict> on projectHome.instance because it creates
          a brand-new HProject instead of loading the existing one
@@ -175,8 +176,6 @@
       -->
     <action execute="#{identity.checkPermission(projectHome.instance, 'update')}" />
         
-=======
->>>>>>> 491f185a
     <navigation from-action="#{projectHome.update}">
       <redirect view-id="/project/project.xhtml">
         <param name="slug" value="#{projectHome.slug}" />
@@ -193,12 +192,8 @@
     <param name="projectSlug" value="#{projectIterationHome.projectSlug}" />
     
     <action execute="#{projectIterationHome.validateProjectSlug}" />
-<<<<<<< HEAD
     <!-- can't use <restrict> here either --> 
     <action execute="#{identity.checkPermission(projectIterationHome.instance, 'insert')}" />
-
-=======
->>>>>>> 491f185a
     <navigation from-action="#{projectIterationHome.persist}">
       <rule if="#{projectIterationHome.managed}">
         <redirect view-id="/project/project.xhtml">
@@ -217,12 +212,8 @@
     <param name="slug" value="#{projectIterationHome.slug}" />
     <param name="projectSlug" value="#{projectIterationHome.projectSlug}" />
     <action execute="#{projectIterationHome.validateSuppliedId}" />
-<<<<<<< HEAD
     <!-- can't use <restrict> here either -->
     <action execute="#{identity.checkPermission(projectIterationHome.instance, 'update')}" />
-
-=======
->>>>>>> 491f185a
     <navigation from-action="#{projectIterationHome.update}">
       <redirect view-id="/project/project.xhtml">
         <param name="slug" value="#{projectIterationHome.projectSlug}" />
@@ -238,43 +229,7 @@
 
   <!-- Language -->
 
-<<<<<<< HEAD
-  <page view-id="/community/create_community.xhtml">
-    <restrict>#{s:hasPermission(communityHome.instance, 'insert')}</restrict>
-    
-    <navigation from-action="#{communityHome.persist}">
-      <rule if="#{communityHome.managed}">
-        <redirect view-id="/community/community.xhtml">
-          <param name="slug" value="#{communityHome.instance.slug}" />
-        </redirect>
-      </rule>
-    </navigation>
-    <navigation from-action="#{communityHome.cancel}">
-      <redirect view-id="/community/home.xhtml" />
-    </navigation>
-  </page>
-
-  <page view-id="/community/edit.xhtml">
-    <param name="slug" value="#{communityHome.id}" />
-    
-    <!-- can't use <restrict> here either -->
-    <action execute="#{identity.checkPermission(communityHome.instance, 'update')}" />
-
-    <navigation from-action="#{communityHome.update}">
-      <redirect view-id="/community/community.xhtml"
-        include-page-params="true" />
-    </navigation>
-
-    <navigation from-action="#{communityHome.cancel}">
-      <redirect view-id="/community/community.xhtml"
-        include-page-params="true" />
-    </navigation>
-  </page>
-
-  <page view-id="/tribe/tribe.xhtml">
-=======
   <page view-id="/language/language.xhtml">
->>>>>>> 491f185a
     <param name="id" value="#{tribeHome.id}" />
     <action execute="#{tribeHome.validateSuppliedId}" />
   </page>
