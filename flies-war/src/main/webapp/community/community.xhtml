<!DOCTYPE composition PUBLIC "-//W3C//DTD XHTML 1.0 Transitional//EN"
    "http://www.w3.org/TR/xhtml1/DTD/xhtml1-transitional.dtd">
<ui:composition xmlns="http://www.w3.org/1999/xhtml"
    xmlns:s="http://jboss.com/products/seam/taglib"
    xmlns:ui="http://java.sun.com/jsf/facelets"
    xmlns:f="http://java.sun.com/jsf/core"
    xmlns:h="http://java.sun.com/jsf/html"
    xmlns:rich="http://richfaces.org/rich"
    template="../WEB-INF/layout/template.xhtml">

    <ui:define name="center_content">
        <rich:jQuery selector="#tab_communities" query="addClass('ui-tabs-selected')" />
        <h1>#{communityHome.instance.name}</h1>
        <p>#{communityHome.instance.description}</p>
        <s:formattedText value="#{communityHome.instance.homeContent}"></s:formattedText>
    </ui:define>
    
    <ui:define name="left_content">
      <rich:panel rendered="#{identity.loggedIn}">
        <f:facet name="header">
          #{messages['jsf.Actions']}
        </f:facet>
<<<<<<< HEAD
        <s:link styleClass="action_link" rendered="#{s:hasPermission(communityHome.instance, 'update')}" view="/community/edit.xhtml" propagation="none">
          Edit
=======
        <s:link styleClass="action_link" rendered="#{s:hasRole('admin')}" view="/community/edit.xhtml" propagation="none">
          #{messages['jsf.Edit']}
>>>>>>> 491f185a
          <f:param name="slug" value="#{communityHome.instance.slug}"/>
        </s:link>
      </rich:panel>
    </ui:define>
    
</ui:composition><|MERGE_RESOLUTION|>--- conflicted
+++ resolved
@@ -20,13 +20,8 @@
         <f:facet name="header">
           #{messages['jsf.Actions']}
         </f:facet>
-<<<<<<< HEAD
         <s:link styleClass="action_link" rendered="#{s:hasPermission(communityHome.instance, 'update')}" view="/community/edit.xhtml" propagation="none">
-          Edit
-=======
-        <s:link styleClass="action_link" rendered="#{s:hasRole('admin')}" view="/community/edit.xhtml" propagation="none">
           #{messages['jsf.Edit']}
->>>>>>> 491f185a
           <f:param name="slug" value="#{communityHome.instance.slug}"/>
         </s:link>
       </rich:panel>
