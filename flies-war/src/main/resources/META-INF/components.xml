--- conflicted
+++ resolved
@@ -86,24 +86,7 @@
   	<property name="name">Administrator</property>
   </component>
   
-<<<<<<< HEAD
 
-  <!-- 
-  <international:locale-selector cookie-enabled="true"/> 
-  -->
-=======
-  <component name="dbunitImporter" class="net.openl10n.flies.util.DBUnitImporter" installed="@env.import.testdata@">
-    <property name="database">@env.dbunit.type@</property>
-    <property name="datasourceJndiName">java:/${ds.jndi.name}</property>
-    <property name="binaryDir">META-INF/testdata</property>
-    <property name="datasets">
-        <value>META-INF/testdata/AccountData.dbunit.xml</value>
-        <value>META-INF/testdata/CommunitiesData.dbunit.xml</value>
-        <value>META-INF/testdata/ProjectsData.dbunit.xml</value>
-        <value>META-INF/testdata/LocalesData.dbunit.xml</value>
-    </property>
-  </component>
->>>>>>> 78b87612
   
   <!-- Remember the locale selected -->
   
