--- conflicted
+++ resolved
@@ -88,20 +88,7 @@
   	<property name="name">Administrator</property>
   </component>
   
-<<<<<<< HEAD
 
-=======
-  <component name="dbunitImporter" class="net.openl10n.flies.util.DBUnitImporter" installed="@env.import.testdata@">
-    <property name="database">@env.dbunit.type@</property>
-    <property name="datasourceJndiName">java:/${ds.jndi.name}</property>
-    <property name="binaryDir">META-INF/testdata</property>
-    <property name="datasets">
-        <value>META-INF/testdata/AccountData.dbunit.xml</value>
-        <value>META-INF/testdata/ProjectsData.dbunit.xml</value>
-        <value>META-INF/testdata/LocalesData.dbunit.xml</value>
-    </property>
-  </component>
->>>>>>> 9625cdce
   
   <!-- Remember the locale selected -->
   
