--- conflicted
+++ resolved
@@ -216,12 +216,8 @@
          document.setProjectIteration(hProjectIteration);
       }
 
-<<<<<<< HEAD
-      resourceUtils.transferFromResource(entity, document, extensions);
-=======
       HLocale hLocale = localeServiceImpl.getSupportedLanguageByLocale(entity.getLang());
-      resourceUtils.transfer(entity, document, hLocale);
->>>>>>> 1931b117
+      resourceUtils.transferFromResource(entity, document, extensions, hLocale);
 
       document = documentDAO.makePersistent(document);
       documentDAO.flush();
@@ -261,14 +257,9 @@
 
       for (HTextFlow htf : doc.getTextFlows())
       {
-<<<<<<< HEAD
-         TextFlow tf = new TextFlow(htf.getResId(), doc.getLocale());
+         TextFlow tf = new TextFlow(htf.getResId(), doc.getLocale().getLocaleId());
          resourceUtils.transferToTextFlow(htf, tf);
          resourceUtils.transferToTextFlowExtensions(htf, tf.getExtensions(), extensions);
-=======
-         TextFlow tf = new TextFlow(htf.getResId(), doc.getLocale().getLocaleId());
-         resourceUtils.transfer(htf, tf);
->>>>>>> 1931b117
          entity.getTextFlows().add(tf);
       }
 
@@ -332,15 +323,9 @@
          response = Response.ok();
       }
 
-<<<<<<< HEAD
-      changed |= resourceUtils.transferFromResource(entity, document, extensions);
-=======
       HLocale hLocale = localeServiceImpl.getSupportedLanguageByLocale(entity.getLang());
-      changed |= resourceUtils.transfer(entity, document, hLocale);
-
-      // handle extensions
-      changed |= resourceUtils.transfer(entity.getExtensions(true), document, extensions);
->>>>>>> 1931b117
+      changed |= resourceUtils.transferFromResource(entity, document, extensions, hLocale);
+
 
       if (changed)
       {
@@ -433,15 +418,9 @@
          return Response.status(Status.NOT_FOUND).build();
       }
 
-<<<<<<< HEAD
-      boolean changed = resourceUtils.transferFromResourceMetadata(entity, document, extensions);
-=======
       HLocale hLocale = localeServiceImpl.getSupportedLanguageByLocale(entity.getLang());
-      boolean changed = resourceUtils.transfer(entity, document, hLocale);
-
-      // handle extensions
-      changed |= resourceUtils.transfer(entity.getExtensions(true), document, extensions);
->>>>>>> 1931b117
+      boolean changed = resourceUtils.transferFromResourceMetadata(entity, document, extensions, hLocale);
+
 
       if (changed)
       {
@@ -572,11 +551,7 @@
 
       HLocale hLocale = localeServiceImpl.getSupportedLanguageByLocale(locale);
       // handle extensions
-<<<<<<< HEAD
-      changed |= resourceUtils.transferFromTranslationsResourceExtensions(entity.getExtensions(true), document, extensions, locale);
-=======
-      changed |= resourceUtils.transfer(entity.getExtensions(true), document, extensions, hLocale);
->>>>>>> 1931b117
+      changed |= resourceUtils.transferFromTranslationsResourceExtensions(entity.getExtensions(true), document, extensions, hLocale);
 
       List<HPerson> newPeople = new ArrayList<HPerson>();
       List<HTextFlowTarget> newTargets = new ArrayList<HTextFlowTarget>();
