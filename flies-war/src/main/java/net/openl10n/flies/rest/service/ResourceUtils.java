--- conflicted
+++ resolved
@@ -15,10 +15,7 @@
 import net.openl10n.flies.model.HSimpleComment;
 import net.openl10n.flies.model.HTextFlow;
 import net.openl10n.flies.model.HTextFlowTarget;
-<<<<<<< HEAD
 import net.openl10n.flies.model.HasSimpleComment;
-=======
->>>>>>> 1931b117
 import net.openl10n.flies.model.po.HPoHeader;
 import net.openl10n.flies.model.po.HPoTargetHeader;
 import net.openl10n.flies.model.po.HPotEntryData;
@@ -111,7 +108,6 @@
       return changed;
    }
 
-<<<<<<< HEAD
    /**
     * Merges from the DTO Resource into HDocument, adding and obsoleting textflows, including metadata and the specified extensions
     * @param from
@@ -119,10 +115,10 @@
     * @param enabledExtensions
     * @return
     */
-   public boolean transferFromResource(Resource from, HDocument to, StringSet enabledExtensions)
-   {
-      boolean changed = false;
-      changed |= transferFromResourceMetadata(from, to, enabledExtensions);
+   public boolean transferFromResource(Resource from, HDocument to, StringSet enabledExtensions, HLocale locale)
+   {
+      boolean changed = false;
+      changed |= transferFromResourceMetadata(from, to, enabledExtensions, locale);
       changed |= transferFromTextFlows(from.getTextFlows(), to, enabledExtensions);
       return changed;
    }
@@ -134,18 +130,7 @@
     * @param enabledExtensions
     * @return
     */
-   public boolean transferFromResourceMetadata(AbstractResourceMeta from, HDocument to, StringSet enabledExtensions)
-=======
-   public boolean transfer(Resource from, HDocument to, HLocale locale)
-   {
-      boolean changed = false;
-      changed |= transfer((AbstractResourceMeta) from, to, locale);
-      changed |= mergeTextFlows(from.getTextFlows(), to);
-      return changed;
-   }
-
-   public boolean transfer(AbstractResourceMeta from, HDocument to, HLocale locale)
->>>>>>> 1931b117
+   public boolean transferFromResourceMetadata(AbstractResourceMeta from, HDocument to, StringSet enabledExtensions, HLocale locale)
    {
       boolean changed = false;
 
@@ -233,7 +218,6 @@
       return changed;
    }
 
-<<<<<<< HEAD
    /**
     * Transfers enabled extensions from TranslationsResource into HDocument for a single locale 
     * @param from
@@ -242,10 +226,7 @@
     * @param locale
     * @return
     */
-   public boolean transferFromTranslationsResourceExtensions(ExtensionSet<TranslationsResource> from, HDocument to, StringSet enabledExtensions, LocaleId locale)
-=======
-   public boolean transfer(ExtensionSet from, HDocument to, StringSet extensions, HLocale locale)
->>>>>>> 1931b117
+   public boolean transferFromTranslationsResourceExtensions(ExtensionSet<TranslationsResource> from, HDocument to, StringSet enabledExtensions, HLocale locale)
    {
       boolean changed = false;
       if (enabledExtensions.contains(PoTargetHeader.ID))
@@ -367,7 +348,6 @@
 
    }   
 
-<<<<<<< HEAD
    /**
     * @see #transferToPotEntryHeader(HPotEntryData, PotEntryHeader)
     * @param from
@@ -400,8 +380,6 @@
 
       return changed;
    }
-=======
->>>>>>> 1931b117
 
    private boolean transferFromPoTargetHeader(PoTargetHeader from, HPoTargetHeader to)
    {
@@ -514,23 +492,7 @@
 
    }
 
-<<<<<<< HEAD
    public void transferToTextFlow(HTextFlow from, TextFlow to)
-=======
-   private void transfer(HPoTargetHeader from, PoTargetHeaderEntry to)
-   {
-      to.setLocale(from.getTargetLanguage().getLocaleId());
-      HSimpleComment comment = from.getComment();
-      if (comment != null)
-      {
-         to.setComment(comment.getComment());
-      }
-      to.getEntries().addAll(PoUtility.headerToList(from.getEntries()));
-
-   }
-
-   public void transfer(HTextFlow from, TextFlow to)
->>>>>>> 1931b117
    {
       to.setContent(from.getContent());
       // TODO HTextFlow should have a lang
