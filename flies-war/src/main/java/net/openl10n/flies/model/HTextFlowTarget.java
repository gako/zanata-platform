--- conflicted
+++ resolved
@@ -31,12 +31,7 @@
  * 
  */
 @Entity
-<<<<<<< HEAD
-@TypeDef(name = "localeId", typeClass = LocaleIdType.class)
 public class HTextFlowTarget extends AbstractFliesEntity implements ITextFlowTargetHistory, HasSimpleComment
-=======
-public class HTextFlowTarget extends AbstractFliesEntity implements ITextFlowTargetHistory
->>>>>>> 1931b117
 {
 
    private static final long serialVersionUID = 302308010797605435L;
