--- conflicted
+++ resolved
@@ -1,15 +1,12 @@
 package org.fedorahosted.flies.webtrans.client;
 
-<<<<<<< HEAD
 import java.util.ArrayList;
 
 import org.fedorahosted.flies.gwt.model.TransMemory;
-
-=======
 import com.google.gwt.event.dom.client.KeyCodes;
 import com.google.gwt.event.dom.client.KeyUpEvent;
 import com.google.gwt.event.dom.client.KeyUpHandler;
->>>>>>> 84d88ec3
+
 import com.google.gwt.user.client.ui.Button;
 import com.google.gwt.user.client.ui.FlexTable;
 import com.google.gwt.user.client.ui.FlowPanel;
@@ -27,9 +24,6 @@
 	public TransMemoryView() {
 		tmTextBox = new TextBox();
 		searchButton = new Button("Search");
-<<<<<<< HEAD
-	    
-=======
 		
 		tmTextBox.addKeyUpHandler(new KeyUpHandler() {
 			@Override
@@ -39,8 +33,7 @@
 				}
 			}
 		});
-	
->>>>>>> 84d88ec3
+	    
 		add(tmTextBox);
 		add(searchButton);
 		
