package org.fedorahosted.flies.action;

import java.util.ArrayList;
import java.util.List;

import javax.persistence.EntityManager;

import org.apache.lucene.analysis.standard.StandardAnalyzer;
import org.apache.lucene.queryParser.MultiFieldQueryParser;
import org.apache.lucene.queryParser.ParseException;
import org.apache.lucene.queryParser.QueryParser;
import org.apache.lucene.search.Query;
import org.apache.lucene.util.Version;
import org.fedorahosted.flies.model.HProject;
import org.hibernate.search.jpa.FullTextEntityManager;
import org.hibernate.search.jpa.FullTextQuery;
import org.jboss.seam.ScopeType;
import org.jboss.seam.annotations.AutoCreate;
import org.jboss.seam.annotations.In;
import org.jboss.seam.annotations.Name;
import org.jboss.seam.annotations.Scope;

@Name("projectSearch")
@Scope(ScopeType.EVENT)
@AutoCreate
public class ProjectSearch {
    
    private int pageSize = 5;
    
    boolean hasMore = false;
    
    private String searchQuery;

    private List<HProject> searchResults;
	
    private int currentPage = 0;
    
    private int resultSize;
    
    @In
	EntityManager entityManager;
    
    public String getSearchQuery() {
        return searchQuery;
    }
    
    public void setSearchQuery(String searchQuery) {
        this.searchQuery = searchQuery;
    }
    
    public List<HProject> getSearchResults() {
        return searchResults;
    }
    
    public void setSearchResults(List<HProject> projects) {
        this.searchResults = projects;
    }
    
    public int getResultSize () {
    	return resultSize;
    }
    
    public void setResultSize(int value) {
    	this.resultSize = value;
    }
    
    public int getCurrentPage() {
    	return currentPage;
    }
    
    public void setCurrentPage(int page) {
    	this.currentPage = page;
    }
    
    public void search() {
        FullTextQuery query;
        try {
            query = searchQuery(searchQuery);
        } catch (ParseException pe) { 
            return; 
        }
        resultSize = query.getResultSize();
        List<HProject> items = query
            .setMaxResults(pageSize + 1)
            .setFirstResult(pageSize * currentPage)
            .getResultList();
        
        if (items.size() > pageSize) {
            searchResults = new ArrayList(items.subList(0, pageSize));
            hasMore = true;
        } else {
            searchResults = items;
            hasMore = false;
        }
    }
    
    public void nextPage() {
        if (!lastPage()) {
            currentPage++;
        }
    }

    public void prevPage() {
        if (!firstPage()) {
            currentPage--;
        }
    }

    public boolean lastPage() {
        return ( searchResults != null ) && !hasMore;
    }

    public boolean firstPage() {
        return ( searchResults != null ) && ( currentPage == 0 );
    }

    private FullTextQuery searchQuery(String searchQuery) throws ParseException
    {
<<<<<<< HEAD
        String[] projectFields = {"slug", "name", "description"};
        QueryParser parser = new MultiFieldQueryParser(projectFields, new StandardAnalyzer());
=======
        String[] projectFields = {"name", "description"};
        QueryParser parser = new MultiFieldQueryParser(Version.LUCENE_29, projectFields, new StandardAnalyzer());
>>>>>>> 06a80db6
        parser.setAllowLeadingWildcard(true);
        Query luceneQuery = parser.parse(QueryParser.escape(searchQuery));
        return ( (FullTextEntityManager) entityManager ).createFullTextQuery(luceneQuery, HProject.class);
    }
    
    public int getPageSize() {
        return pageSize;
    }
    
    public void setPageSize(int pageSize) {
        this.pageSize = pageSize;
    }

}<|MERGE_RESOLUTION|>--- conflicted
+++ resolved
@@ -116,13 +116,8 @@
 
     private FullTextQuery searchQuery(String searchQuery) throws ParseException
     {
-<<<<<<< HEAD
         String[] projectFields = {"slug", "name", "description"};
-        QueryParser parser = new MultiFieldQueryParser(projectFields, new StandardAnalyzer());
-=======
-        String[] projectFields = {"name", "description"};
         QueryParser parser = new MultiFieldQueryParser(Version.LUCENE_29, projectFields, new StandardAnalyzer());
->>>>>>> 06a80db6
         parser.setAllowLeadingWildcard(true);
         Query luceneQuery = parser.parse(QueryParser.escape(searchQuery));
         return ( (FullTextEntityManager) entityManager ).createFullTextQuery(luceneQuery, HProject.class);
