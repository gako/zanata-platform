<?xml version="1.0" encoding="UTF-8"?>
<project
	xsi:schemaLocation="http://maven.apache.org/POM/4.0.0 http://maven.apache.org/xsd/maven-4.0.0.xsd"
	xmlns="http://maven.apache.org/POM/4.0.0" xmlns:xsi="http://www.w3.org/2001/XMLSchema-instance">
	<modelVersion>4.0.0</modelVersion>
	<parent>
		<groupId>org.fedorahosted.flies</groupId>
		<artifactId>root</artifactId>
		<version>1.0-SNAPSHOT</version>
	</parent>
	<artifactId>flies</artifactId>
	<packaging>war</packaging>
	<name>flies Webapp</name>

	<properties>
		<jboss.embedded.version>beta3.SP12</jboss.embedded.version>
		<nukes.security.version>1.0</nukes.security.version>
		<mosaic.version>0.4.0-rc4</mosaic.version>
		<!-- application properties -->

		<env.debug>false</env.debug>
		<env.import.testdata>false</env.import.testdata>
		<env.hibernate.hbm2ddl.auto>update</env.hibernate.hbm2ddl.auto>
		<env.hibernate.show_sql>false</env.hibernate.show_sql>
		<env.hibernate.format_sql>false</env.hibernate.format_sql>
		<env.hibernate.indexBase>fliessearchindex</env.hibernate.indexBase>

		<!-- Default database settings -->

		<env.dbunit.type>HSQL</env.dbunit.type>
		<ds.hibernate.dialect>org.hibernate.dialect.H2Dialect</ds.hibernate.dialect>
		<ds.driver.class>org.h2.Driver</ds.driver.class>
		<!-- Configure the in-memory database to be shared, and so that it doesn't 
			disappear after it has been set up by Hibernate: -->
		<ds.connection.url>jdbc:h2:mem:flies;DB_CLOSE_DELAY=-1</ds.connection.url> <!-- *-ds.xml -->
		<!-- <ds.connection.url>jdbc:h2:db/flies;AUTO_SERVER=TRUE</ds.connection.url> -->
		<ds.user.name>sa</ds.user.name> <!-- *-ds.xml -->
		<ds.password></ds.password> <!-- *-ds.xml -->

		<components.xml.nukes></components.xml.nukes>

		<extra.servlets></extra.servlets>
	</properties>

	<build>
		<finalName>flies</finalName>

		<resources>
			<resource>
				<directory>src/main/resources</directory>
				<filtering>true</filtering>
			</resource>

		</resources>

		<plugins>

			<plugin>
				<artifactId>maven-war-plugin</artifactId>
				<configuration>
					<archive>
						<manifest>
							<addClasspath>true</addClasspath>
						</manifest>
						<manifestEntries>
							<Implementation-Version>${project.version}</Implementation-Version>
							<Implementation-Build>${maven.build.timestamp}</Implementation-Build>
						</manifestEntries>
					</archive>
				</configuration>
			</plugin>

			<plugin>
				<groupId>org.codehaus.mojo</groupId>
				<artifactId>gwt-maven-plugin</artifactId>
				<executions>
					<execution>
						<goals>
							<goal>compile</goal>
							<!-- compile, generateAsync, test -->
						</goals>
					</execution>
				</executions>
				<configuration>
					<runTarget>
						webtrans/Application.html
					</runTarget>
					<inplace>false</inplace>
				</configuration>
			</plugin>

			<plugin>
				<artifactId>maven-surefire-plugin</artifactId>
				<configuration>
					<groups>unit-tests</groups>
				</configuration>
			</plugin>

			<plugin>
				<groupId>org.codehaus.mojo</groupId>
				<artifactId>l10n-maven-plugin</artifactId>
				<version>1.0-alpha-2</version>
				<executions>
					<execution>
						<phase>generate-resources</phase>
						<goals>
							<goal>pseudo</goal>
						</goals>
					</execution>
				</executions>
				<configuration>
					<pseudoLocale>qc</pseudoLocale>
					<includes>
						<include>**/*.properties</include>
					</includes>
					<excludes>
						<exclude>**/*_*.properties</exclude>
						<exclude>**/components.properties</exclude>
						<exclude>**/seam.properties</exclude>
						<exclude>**/seam-deployment.properties</exclude>
					</excludes>
					<inputDirectory>src/main/resources</inputDirectory>
					<outputDirectory>src/main/resources</outputDirectory>
				</configuration>
			</plugin>

		</plugins>

	</build>

	<profiles>

		<profile>
			<id>jboss4</id>
			<activation>
				<property>
					<name>env</name>
					<value>dev</value>
				</property>
			</activation>
			<properties>
				<env.JBOSS_HOME>/opt/jboss-4.2.3.GA-jdk6</env.JBOSS_HOME>
				<!-- jboss config for the Cargo plugin -->
				<containerId>jboss42x</containerId>
				<downloadUrl>http://downloads.sourceforge.net/jboss/jboss-4.2.3.GA-jdk6.zip?big_mirror=1</downloadUrl>
			</properties>

			<build>

				<resources>
					<resource>
						<directory>src/main/resources-jboss</directory>
						<filtering>true</filtering>
					</resource>

				</resources>
				<plugins>
					<plugin>
						<groupId>org.apache.maven.plugins</groupId>
						<artifactId>maven-war-plugin</artifactId>
						<configuration>
							<webResources>
								<resource>
									<directory>src/main/webapp-jboss</directory>
									<filtering>true</filtering>
								</resource>
							</webResources>
						</configuration>
					</plugin>

					<plugin>
						<groupId>org.codehaus.mojo</groupId>
						<artifactId>jboss-maven-plugin</artifactId>
						<version>1.4</version>
						<configuration>
							<serverName>default</serverName>
							<fileNames>
								<fileName>${project.build.directory}/classes/flies-ds.xml</fileName>
								<fileName>${project.build.directory}/flies.war</fileName>
							</fileNames>
						</configuration>
					</plugin>

					<!-- Configure Surefire to run in integration-test phase -->
					<plugin>
						<artifactId>maven-surefire-plugin</artifactId>
						<executions>
							<execution>
								<id>surefire-it</id>
								<phase>integration-test</phase>
								<goals>
									<goal>test</goal>
								</goals>
								<configuration>
									<skip>false</skip>
									<redirectTestOutputToFile>true</redirectTestOutputToFile>
									<printSummary>true</printSummary>
									<forkMode>always</forkMode>
									<suiteXmlFiles>
										<suiteXmlFile>src/test/resources/AllIntegrationTests.tng.xml</suiteXmlFile>
									</suiteXmlFiles>
									<additionalClasspathElements>
										<additionalClasspathElement>${project.basedir}/src/test/jboss-embedded-bootstrap</additionalClasspathElement>
										<additionalClasspathElement>${project.build.directory}/flies</additionalClasspathElement>
									</additionalClasspathElements>
									<childDelegation>true</childDelegation>
									<useSystemClassLoader>true</useSystemClassLoader>
									<argLine xml:space="preserve">-Dsun.lang.ClassLoader.allowArraySyntax=true</argLine>
								</configuration>
							</execution>
						</executions>
					</plugin>

				</plugins>
			</build>

			<dependencies>

				<dependency>
					<groupId>commons-codec</groupId>
					<artifactId>commons-codec</artifactId>
					<scope>provided</scope>
				</dependency>

				<dependency>
					<groupId>commons-collections</groupId>
					<artifactId>commons-collections</artifactId>
					<scope>provided</scope>
				</dependency>

				<dependency>
					<groupId>commons-logging</groupId>
					<artifactId>commons-logging</artifactId>
					<scope>provided</scope>
				</dependency>

				<dependency>
					<groupId>javax.el</groupId>
					<artifactId>el-api</artifactId>
					<scope>provided</scope>
				</dependency>

				<dependency>
					<groupId>javax.servlet</groupId>
					<artifactId>servlet-api</artifactId>
					<scope>provided</scope>
				</dependency>

				<dependency>
					<groupId>javax.persistence</groupId>
					<artifactId>persistence-api</artifactId>
					<scope>provided</scope>
				</dependency>

				<dependency>
					<groupId>javax.ejb</groupId>
					<artifactId>ejb-api</artifactId>
					<scope>provided</scope>
				</dependency>

				<dependency>
					<groupId>log4j</groupId>
					<artifactId>log4j</artifactId>
					<scope>provided</scope>
				</dependency>

				<dependency>
					<groupId>javassist</groupId>
					<artifactId>javassist</artifactId>
					<scope>provided</scope>
				</dependency>

				<dependency>
					<groupId>javax.faces</groupId>
					<artifactId>jsf-api</artifactId>
					<scope>provided</scope>
				</dependency>

				<dependency>
					<groupId>javax.faces</groupId>
					<artifactId>jsf-impl</artifactId>
					<scope>provided</scope>
				</dependency>

				<dependency>
					<groupId>javax.annotation</groupId>
					<artifactId>jsr250-api</artifactId>
					<scope>provided</scope>
				</dependency>

				<dependency>
					<groupId>javax.xml.stream</groupId>
					<artifactId>stax-api</artifactId>
					<scope>provided</scope>
				</dependency>

				<dependency>
					<groupId>xpp3</groupId>
					<artifactId>xpp3_min</artifactId>
					<scope>provided</scope>
				</dependency>

			</dependencies>

		</profile>

		<profile>
			<id>explode</id>
			<activation>
				<property>
					<name>env</name>
					<value>dev</value>
				</property>
			</activation>
			<properties>
				<!-- common config for Cargo -->
				<port>8080</port>
				<installDir>${java.io.tmpdir}/cargo/installs</installDir>
			</properties>
			<build>
				<plugins>
					<plugin>
						<groupId>org.codehaus.cargo</groupId>
						<artifactId>cargo-maven2-plugin</artifactId>
						<executions>
							<execution>
								<phase>package</phase>
								<goals>
									<goal>redeploy</goal>
								</goals>
							</execution>
						</executions>
						<configuration>
							<wait>false</wait>
							<container>
								<containerId>${containerId}</containerId>
							</container>
							<configuration>
								<type>existing</type>
								<home>${jboss42x.home}/server/default</home>
							</configuration>
							<deployer>
								<deployables>
									<deployable>
										<pingURL>http://localhost:${port}/flies/</pingURL>
										<location>${project.build.directory}/flies</location>
									</deployable>
								</deployables>
							</deployer>
						</configuration>
					</plugin>
					<plugin>
						<groupId>org.apache.maven.plugins</groupId>
						<artifactId>maven-resources-plugin</artifactId>
						<executions>
							<execution>
								<id>copy-ds-context</id>
								<goals>
									<goal>copy-resources</goal>
								</goals>
								<phase>package</phase>
								<configuration>
									<outputDirectory>${as.deploy}</outputDirectory>
									<resources>
										<resource>
											<directory>${basedir}/src/main/resources-jboss/</directory>
											<filtering>true</filtering>
											<includes>
												<include>flies-ds.xml</include>
											</includes>
										</resource>
									</resources>
								</configuration>
							</execution>
						</executions>
					</plugin>
					<!-- <plugin> <groupId>org.codehaus.mojo</groupId> <artifactId>jboss-maven-plugin</artifactId> 
						<version>1.4</version> <configuration> <serverName>default</serverName> </configuration> 
						<executions> <execution> <id>deploy-ds</id> <phase>package</phase> <goals><goal>hard-deploy</goal></goals> 
						<configuration> <fileName>${project.build.directory}/classes/flies-ds.xml</fileName> 
						</configuration> </execution> <execution> <id>deploy-war-unpacked</id> <phase>package</phase> 
						<goals><goal>hard-deploy</goal></goals> <configuration> <fileName>${project.build.directory}/flies.war</fileName> 
						<unpack>true</unpack> </configuration> </execution> </executions> </plugin> -->
				</plugins>
			</build>
		</profile>

		<profile>
			<id>jboss5</id>

			<build>

				<resources>
					<resource>
						<directory>src/main/resources-jboss</directory>
						<filtering>true</filtering>
					</resource>
				</resources>

				<plugins>
					<plugin>
						<groupId>org.apache.maven.plugins</groupId>
						<artifactId>maven-war-plugin</artifactId>
						<configuration>
							<webResources>
								<resource>
									<directory>src/main/webapp-jboss</directory>
									<filtering>true</filtering>
								</resource>
							</webResources>
						</configuration>
					</plugin>
				</plugins>
			</build>

			<dependencies>

				<dependency>
					<groupId>org.hibernate</groupId>
					<artifactId>hibernate-search</artifactId>
					<exclusions>
						<exclusion>
							<groupId>org.hibernate</groupId>
							<artifactId>hibernate-commons-annotations</artifactId>
						</exclusion>
						<exclusion>
							<groupId>org.hibernate</groupId>
							<artifactId>ejb3-persistence</artifactId>
						</exclusion>
					</exclusions>
				</dependency>

				<dependency>
					<groupId>org.hibernate</groupId>
					<artifactId>hibernate-core</artifactId>
					<scope>provided</scope>
				</dependency>

				<dependency>
					<groupId>org.hibernate</groupId>
					<artifactId>hibernate-validator</artifactId>
					<scope>provided</scope>
				</dependency>

				<dependency>
					<groupId>org.hibernate</groupId>
					<artifactId>hibernate-annotations</artifactId>
					<scope>provided</scope>
				</dependency>

				<dependency>
					<groupId>org.hibernate</groupId>
					<artifactId>hibernate-entitymanager</artifactId>
					<scope>provided</scope>
				</dependency>

				<dependency>
					<groupId>org.hibernate</groupId>
					<artifactId>hibernate-jmx</artifactId>
					<scope>provided</scope>
				</dependency>

				<dependency>
					<groupId>commons-codec</groupId>
					<artifactId>commons-codec</artifactId>
					<scope>provided</scope>
				</dependency>

				<dependency>
					<groupId>commons-collections</groupId>
					<artifactId>commons-collections</artifactId>
					<scope>provided</scope>
				</dependency>

				<dependency>
					<groupId>commons-logging</groupId>
					<artifactId>commons-logging</artifactId>
					<scope>provided</scope>
				</dependency>

				<dependency>
					<groupId>javax.el</groupId>
					<artifactId>el-api</artifactId>
					<scope>provided</scope>
				</dependency>

				<dependency>
					<groupId>javax.servlet</groupId>
					<artifactId>servlet-api</artifactId>
					<scope>provided</scope>
				</dependency>

				<dependency>
					<groupId>javax.persistence</groupId>
					<artifactId>persistence-api</artifactId>
					<scope>provided</scope>
				</dependency>

				<dependency>
					<groupId>javax.ejb</groupId>
					<artifactId>ejb-api</artifactId>
					<scope>provided</scope>
				</dependency>

				<dependency>
					<groupId>log4j</groupId>
					<artifactId>log4j</artifactId>
					<scope>provided</scope>
				</dependency>

				<dependency>
					<groupId>javassist</groupId>
					<artifactId>javassist</artifactId>
					<scope>provided</scope>
				</dependency>

				<dependency>
					<groupId>javax.faces</groupId>
					<artifactId>jsf-api</artifactId>
					<scope>provided</scope>
				</dependency>

				<dependency>
					<groupId>javax.faces</groupId>
					<artifactId>jsf-impl</artifactId>
					<scope>provided</scope>
				</dependency>

				<dependency>
					<groupId>javax.annotation</groupId>
					<artifactId>jsr250-api</artifactId>
					<scope>provided</scope>
				</dependency>

				<dependency>
					<groupId>javax.xml.stream</groupId>
					<artifactId>stax-api</artifactId>
					<scope>provided</scope>
				</dependency>

				<dependency>
					<groupId>xpp3</groupId>
					<artifactId>xpp3_min</artifactId>
					<scope>provided</scope>
				</dependency>

			</dependencies>

		</profile>

		<profile>
			<id>mysql</id>
			<properties>
				<env.dbunit.type>MYSQL</env.dbunit.type>
				<ds.hibernate.dialect>org.fedorahosted.flies.FliesMySQL5InnoDBDialect</ds.hibernate.dialect>
				<ds.driver.class>com.mysql.jdbc.Driver</ds.driver.class>
				<ds.connection.url>jdbc:mysql://localhost:3306/flies?characterEncoding=UTF-8</ds.connection.url>
				<ds.user.name>root</ds.user.name>
				<ds.password></ds.password>
			</properties>
			<build>
				<resources>
					<resource>
						<directory>src/main/resources-mysql</directory>
						<filtering>false</filtering>
					</resource>
				</resources>

				<plugins>
					<plugin>
						<groupId>org.codehaus.mojo</groupId>
						<artifactId>hibernate3-maven-plugin</artifactId>
						<version>2.2</version>
						<configuration>
							<components>
								<component>
									<name>hbm2ddl</name>
									<implementation>jpaconfiguration</implementation>
								</component>
							</components>
							<componentProperties>
								<persistenceunit>fliesDatabase</persistenceunit>
								<outputfilename>schema.ddl</outputfilename>
								<drop>false</drop>
								<create>true</create>
								<export>false</export>
								<format>true</format>
							</componentProperties>
						</configuration>
						<dependencies>
							<dependency>
								<groupId>mysql</groupId>
								<artifactId>mysql-connector-java</artifactId>
								<version>5.1.9</version>
							</dependency>
						</dependencies>
					</plugin>
				</plugins>
			</build>
		</profile>

		<profile>
			<id>nogwt</id>
			<activation>
				<property>
					<name>env</name>
					<value>dev</value>
				</property>
			</activation>
			<!-- This profile allows you to skip the GWT compilation step -->
			<build>
				<plugins>
					<plugin>
						<groupId>org.codehaus.mojo</groupId>
						<artifactId>gwt-maven-plugin</artifactId>
						<configuration>
							<skip>true</skip>
						</configuration>
					</plugin>
				</plugins>
			</build>
		</profile>

		<profile>
			<id>eclipse</id>
			<build>
				<finalName>flies-dev</finalName>
				<resources>
					<resource>
						<directory>src/main/resources-dev</directory>
						<filtering>false</filtering>
					</resource>
				</resources>

				<plugins>
					<plugin>
						<groupId>org.apache.maven.plugins</groupId>
						<artifactId>maven-eclipse-plugin</artifactId>
						<configuration>
							<wtpversion>2.0</wtpversion>

							<additionalBuildcommands>
								<buildCommand>
									<name>com.google.gdt.eclipse.core.webAppProjectValidator</name>
								</buildCommand>
								<buildCommand>
									<name>com.google.gwt.eclipse.core.gwtProjectValidator</name>
								</buildCommand>
							</additionalBuildcommands>

							<additionalProjectnatures>
								<projectnature>com.google.gwt.eclipse.core.gwtNature</projectnature>
								<projectnature>com.google.gdt.eclipse.core.webAppNature</projectnature>
							</additionalProjectnatures>

							<classpathContainers>
								<classpathContainer>org.eclipse.jdt.launching.JRE_CONTAINER</classpathContainer>
								<classpathContainer>com.google.gwt.eclipse.core.GWT_CONTAINER</classpathContainer>
							</classpathContainers>
							<excludes>
								<!-- These are provided by the GWT container -->
								<exclude>com.google.gwt:gwt-servlet</exclude>
								<exclude>com.google.gwt:gwt-user</exclude>
							</excludes>
						</configuration>
					</plugin>

				</plugins>

			</build>
		</profile>

		<profile>
			<id>nukes-security</id>
			<properties>
				<nukes.dbUrl>jdbc:mysql://localhost:3306/jboss_nukes</nukes.dbUrl>
				<nukes.dbUserName>root</nukes.dbUserName>
				<nukes.dbPass></nukes.dbPass>
				<components.xml.nukes>
					<![CDATA[ 
					-->
				    <component name="nukesSecurityService" 
				    	class="org.jboss.infrastructure.nukes.NukesSecurityService" installed="true">
				        <property name="dbUrl">${nukes.dbUrl}</property>
				        <property name="dbUserName">${nukes.dbUserName}</property>
				        <property name="dbPass">${nukes.dbPass}</property>
				    </component>
					<!--
					]]>
				</components.xml.nukes>
			</properties>
			<dependencies>
				<dependency>
					<groupId>org.jboss.infrastructure</groupId>
					<artifactId>seam-jbnukes-security-impl</artifactId>
					<version>${nukes.security.version}</version>
				</dependency>
			</dependencies>
		</profile>

		<profile>
			<id>prod</id>
			<properties>
				<env.debug>false</env.debug>
				<env.import.testdata>false</env.import.testdata>
				<env.hibernate.hbm2ddl.auto>validate</env.hibernate.hbm2ddl.auto>
				<env.hibernate.show_sql>false</env.hibernate.show_sql>
				<env.hibernate.format_sql>false</env.hibernate.format_sql>
			</properties>
		</profile>

		<profile>
			<id>dev</id>
			<activation>
				<property>
					<name>env</name>
					<value>dev</value>
				</property>
			</activation>
			<properties>
				<env.debug>true</env.debug>
				<env.import.testdata>true</env.import.testdata>
				<env.hibernate.hbm2ddl.auto>create-drop</env.hibernate.hbm2ddl.auto>
				<env.hibernate.show_sql>true</env.hibernate.show_sql>
				<env.hibernate.format_sql>true</env.hibernate.format_sql>
				<extra.servlets><![CDATA[-->
	<servlet>
		<servlet-name>H2Console</servlet-name>
		<servlet-class>org.h2.server.web.WebServlet</servlet-class>
		<load-on-startup>1</load-on-startup>
	</servlet>
	<servlet-mapping>
		<servlet-name>H2Console</servlet-name>
		<url-pattern>/console/*</url-pattern>
	</servlet-mapping>
				<!--]]></extra.servlets>
			</properties>
			<dependencies>
				<dependency>
					<groupId>com.h2database</groupId>
					<artifactId>h2</artifactId>
				</dependency>
			</dependencies>
		</profile>

	</profiles>

	<dependencies>

		<!-- Flies-specific dependencies -->

		<dependency>
			<groupId>org.fedorahosted.flies</groupId>
			<artifactId>flies-common-api</artifactId>
			<version>${project.version}</version>
		</dependency>

		<dependency>
			<groupId>org.jboss.infrastructure</groupId>
			<artifactId>seam-jbnukes-security-api</artifactId>
			<version>${nukes.security.version}</version>
		</dependency>

		<!-- Seam Dependencies -->

		<dependency>
			<groupId>org.jboss.seam</groupId>
			<artifactId>jboss-seam</artifactId>
			<version>${seam.version}</version>
			<type>ejb</type>
		</dependency>

		<dependency>
			<groupId>org.jboss.seam</groupId>
			<artifactId>jboss-seam-ui</artifactId>
			<version>${seam.version}</version>
		</dependency>

		<dependency>
			<!-- TODO this should be excluded in production -->
			<groupId>org.jboss.seam</groupId>
			<artifactId>jboss-seam-debug</artifactId>
			<version>${seam.version}</version>
		</dependency>

		<dependency>
			<groupId>org.jboss.seam</groupId>
			<artifactId>jboss-seam-mail</artifactId>
			<version>${seam.version}</version>
		</dependency>

		<dependency>
			<groupId>org.jboss.seam</groupId>
			<artifactId>jboss-seam-remoting</artifactId>
			<version>${seam.version}</version>
		</dependency>

		<!-- RestEasy dependencies -->

		<dependency>
			<groupId>org.jboss.seam</groupId>
			<artifactId>jboss-seam-resteasy</artifactId>
			<version>${seam.version}</version>
			<exclusions>
				<!-- We use Jackson for json, so exclude the default jettison provider -->
				<exclusion>
					<groupId>org.jboss.resteasy</groupId>
					<artifactId>resteasy-jettison-provider</artifactId>
				</exclusion>
			</exclusions>
		</dependency>

		<dependency>
			<groupId>org.jboss.resteasy</groupId>
			<artifactId>resteasy-jaxrs</artifactId>
			<version>${resteasy.version}</version>
			<exclusions>
				<exclusion>
					<groupId>org.slf4j</groupId>
					<artifactId>jcl-over-slf4j</artifactId>
				</exclusion>
				<exclusion>
					<groupId>javax.activation</groupId>
					<artifactId>activation</artifactId>
				</exclusion>
			</exclusions>

		</dependency>
		<dependency>
			<groupId>org.jboss.resteasy</groupId>
			<artifactId>resteasy-jaxb-provider</artifactId>
			<version>${resteasy.version}</version>
		</dependency>

		<dependency>
			<groupId>org.jboss.resteasy</groupId>
			<artifactId>resteasy-jackson-provider</artifactId>
			<version>${resteasy.version}</version>
		</dependency>

		<dependency>
			<groupId>org.codehaus.jackson</groupId>
			<artifactId>jackson-core-asl</artifactId>
		</dependency>
		<dependency>
			<groupId>org.codehaus.jackson</groupId>
			<artifactId>jackson-mapper-asl</artifactId>
		</dependency>
		<dependency>
			<groupId>org.codehaus.jackson</groupId>
			<artifactId>jackson-jaxrs</artifactId>
		</dependency>
		<dependency>
			<groupId>org.codehaus.jackson</groupId>
			<artifactId>jackson-xc</artifactId>
		</dependency>

		<!-- Drools -->

		<dependency>
			<groupId>org.drools</groupId>
			<artifactId>drools-core</artifactId>
		</dependency>

		<dependency>
			<groupId>org.drools</groupId>
			<artifactId>drools-compiler</artifactId>
		</dependency>

		<!-- Richfaces -->

		<dependency>
			<groupId>org.richfaces.framework</groupId>
			<artifactId>richfaces-api</artifactId>
		</dependency>

		<dependency>
			<groupId>org.richfaces.framework</groupId>
			<artifactId>richfaces-impl</artifactId>
		</dependency>

		<dependency>
			<groupId>org.richfaces.ui</groupId>
			<artifactId>richfaces-ui</artifactId>
		</dependency>

		<!-- Hibernate / JPA -->

		<dependency>
			<groupId>org.hibernate</groupId>
			<artifactId>hibernate-search</artifactId>
		</dependency>

		<dependency>
			<groupId>org.hibernate</groupId>
			<artifactId>hibernate-core</artifactId>
		</dependency>

		<dependency>
			<groupId>org.hibernate</groupId>
			<artifactId>hibernate-validator</artifactId>
		</dependency>

		<dependency>
			<groupId>org.hibernate</groupId>
			<artifactId>hibernate-annotations</artifactId>
		</dependency>

		<dependency>
			<groupId>org.hibernate</groupId>
			<artifactId>hibernate-entitymanager</artifactId>
		</dependency>

		<dependency>
			<groupId>org.hibernate</groupId>
			<artifactId>hibernate-jmx</artifactId>
		</dependency>

		<dependency>
			<groupId>javax.transaction</groupId>
			<artifactId>jta</artifactId>
			<version>1.1</version>
			<scope>provided</scope>
		</dependency>

		<!-- Other -->

		<dependency>
			<groupId>org.dbunit</groupId>
			<artifactId>dbunit</artifactId>
		</dependency>

		<dependency>
			<groupId>org.tuckey</groupId>
			<artifactId>urlrewritefilter</artifactId>
		</dependency>

		<dependency>
			<groupId>com.ibm.icu</groupId>
			<artifactId>icu4j</artifactId>
			<version>4.0.1</version>
		</dependency>

		<dependency>
			<groupId>commons-lang</groupId>
			<artifactId>commons-lang</artifactId>
			<version>2.5</version>
		</dependency>

		<dependency>
			<groupId>org.slf4j</groupId>
			<artifactId>slf4j-api</artifactId>
		</dependency>

		<dependency>
			<groupId>org.slf4j</groupId>
			<artifactId>slf4j-log4j12</artifactId>
		</dependency>

		<dependency>
			<groupId>com.google.guava</groupId>
			<artifactId>guava</artifactId>
		</dependency>

		<dependency>
			<groupId>org.fedorahosted.openprops</groupId>
			<artifactId>openprops</artifactId>
			<version>0.5</version>
		</dependency>

		<dependency>
			<groupId>net.sf.okapi.lib</groupId>
			<artifactId>okapi-lib-search</artifactId>
			<version>0.7</version>
		</dependency>

		<!-- okapi-lib-search would otherwise use lucene 3.0.0 -->
		<dependency>
			<groupId>org.apache.lucene</groupId>
			<artifactId>lucene-core</artifactId>
			<version>2.9.2</version>
		</dependency>

		<!-- Container dependencies - provided by jboss -->

		<dependency>
			<groupId>commons-codec</groupId>
			<artifactId>commons-codec</artifactId>
		</dependency>

		<dependency>
			<groupId>javax.servlet</groupId>
			<artifactId>servlet-api</artifactId>
			<scope>provided</scope>
		</dependency>

		<dependency>
			<groupId>javax.persistence</groupId>
			<artifactId>persistence-api</artifactId>
		</dependency>

		<dependency>
			<groupId>javax.ejb</groupId>
			<artifactId>ejb-api</artifactId>
		</dependency>

		<dependency>
			<groupId>log4j</groupId>
			<artifactId>log4j</artifactId>
		</dependency>

		<dependency>
			<groupId>javassist</groupId>
			<artifactId>javassist</artifactId>
		</dependency>

		<dependency>
			<groupId>com.h2database</groupId>
			<artifactId>h2</artifactId>
		</dependency>

		<dependency>
			<groupId>javax.faces</groupId>
			<artifactId>jsf-api</artifactId>
		</dependency>

		<dependency>
			<groupId>javax.faces</groupId>
			<artifactId>jsf-impl</artifactId>
		</dependency>

		<dependency>
			<groupId>javax.annotation</groupId>
			<artifactId>jsr250-api</artifactId>
		</dependency>

		<dependency>
			<groupId>javax.xml.stream</groupId>
			<artifactId>stax-api</artifactId>
		</dependency>

		<dependency>
			<groupId>xpp3</groupId>
			<artifactId>xpp3_min</artifactId>
		</dependency>

		<!-- Testing dependencies -->

		<dependency>
			<groupId>org.fedorahosted.flies</groupId>
			<artifactId>flies-rest-client</artifactId>
			<version>${project.version}</version>
			<scope>test</scope>
		</dependency>

		<dependency>
			<groupId>org.jboss.embedded</groupId>
			<artifactId>jboss-embedded-all</artifactId>
			<version>${jboss.embedded.version}</version>
			<exclusions>
				<exclusion>
					<groupId>org.jboss.microcontainer</groupId>
					<artifactId>jboss-deployers-client-spi</artifactId>
				</exclusion>
				<exclusion>
					<groupId>org.jboss.embedded</groupId>
					<artifactId>jboss-embedded</artifactId>
				</exclusion>
			</exclusions>
			<scope>test</scope>
		</dependency>

		<dependency>
			<groupId>org.jboss.embedded</groupId>
			<artifactId>thirdparty-all</artifactId>
			<version>${jboss.embedded.version}</version>
			<scope>test</scope>
		</dependency>

		<dependency>
			<groupId>org.jboss.seam.embedded</groupId>
			<artifactId>jboss-embedded-api</artifactId>
			<version>${jboss.embedded.version}</version>
			<exclusions>
				<exclusion>
					<groupId>org.jboss.microcontainer</groupId>
					<artifactId>jboss-deployers-client-spi</artifactId>
				</exclusion>
			</exclusions>
			<scope>test</scope>
		</dependency>

		<dependency>
			<groupId>junit</groupId>
			<artifactId>junit</artifactId>
			<scope>test</scope>
		</dependency>

		<dependency>
			<groupId>commons-httpclient</groupId>
			<artifactId>commons-httpclient</artifactId>
			<version>3.1</version>
			<scope>test</scope>
		</dependency>

		<dependency>
			<groupId>org.testng</groupId>
			<artifactId>testng</artifactId>
			<classifier>jdk15</classifier>
			<!-- We use testng in DBUnitImporter so can't use test scope here -->
		</dependency>

		<!-- GWT related dependencies -->

		<dependency>
			<groupId>commons-fileupload</groupId>
			<artifactId>commons-fileupload</artifactId>
			<version>1.2.1</version>
		</dependency>

		<dependency>
			<groupId>com.google.gwt</groupId>
			<artifactId>gwt-servlet</artifactId>
			<scope>runtime</scope>
		</dependency>

		<dependency>
			<groupId>com.google.gwt</groupId>
			<artifactId>gwt-user</artifactId>
			<scope>provided</scope>
		</dependency>

		<dependency>
			<groupId>com.googlecode.gwtmosaic</groupId>
			<artifactId>gwt-mosaic</artifactId>
			<version>${mosaic.version}</version>
			<scope>provided</scope>
		</dependency>

        <dependency>
            <groupId>com.googlecode.gwtmosaic</groupId>
            <artifactId>gwt-beans-binding</artifactId>
            <version>${mosaic.version}</version>
        </dependency>
        
        <dependency>
            <groupId>com.googlecode.gwtmosaic</groupId>
            <artifactId>gwt-dnd</artifactId>
            <version>${mosaic.version}</version>
        </dependency>
               
        <dependency>
            <groupId>com.googlecode.gwtmosaic</groupId>
            <artifactId>gwtx</artifactId>
            <version>${mosaic.version}</version>
        </dependency>

		<dependency>
			<!-- needed for GWT compilation of JAXB annotated classes -->
			<groupId>javax.xml.bind</groupId>
			<artifactId>jaxb-api</artifactId>
			<version>2.2</version>
			<classifier>sources</classifier>
			<scope>provided</scope>
		</dependency>

		<dependency>
			<groupId>net.customware.gwt.dispatch</groupId>
			<artifactId>gwt-dispatch</artifactId>
			<version>1.0.0</version>
		</dependency>

		<dependency>
			<groupId>net.customware.gwt.presenter</groupId>
			<artifactId>gwt-presenter</artifactId>
			<version>1.0.0</version>
			<scope>provided</scope>
		</dependency>

		<dependency>
			<groupId>com.google.code.gwt-log</groupId>
			<artifactId>gwt-log</artifactId>
			<version>3.0.0</version>
		</dependency>

		<dependency>
			<groupId>com.google.code.gwteventservice</groupId>
			<artifactId>gwteventservice</artifactId>
		</dependency>

		<!-- end of GWT related dependencies -->

	</dependencies>

<<<<<<< HEAD
=======
	<repositories>

		<repository>
			<id>gwt-presenter-repo</id>
			<name>gwt-presenter-repo</name>
			<url>http://gwt-presenter.googlecode.com/svn/maven2/</url>
			<snapshots>
				<enabled>false</enabled>
			</snapshots>
		</repository>

		<repository>
			<id>gwt-dispatch-repo</id>
			<name>gwt-dispatch-repo</name>
			<url>http://gwt-dispatch.googlecode.com/svn/maven2/</url>
			<snapshots>
				<enabled>false</enabled>
			</snapshots>
		</repository>

		<repository>
			<id>openl10n-repo</id>
			<name>openl10n-repo</name>
			<url>http://openl10n.net/maven2/releases</url>
			<snapshots>
				<enabled>false</enabled>
			</snapshots>
		</repository>

		<!-- NEW jboss.org third-party repo -->
		<repository>
			<id>repository.jboss.org-thirdparty-releases</id>
			<name>JBoss Repository thirdparty-releases</name>
			<url>https://repository.jboss.org/nexus/content/repositories/thirdparty-releases</url>
			<releases>
				<enabled>true</enabled>
			</releases>
			<snapshots>
				<enabled>false</enabled>
				<updatePolicy>never</updatePolicy>
			</snapshots>
		</repository>
	</repositories>

>>>>>>> a8c18493
</project><|MERGE_RESOLUTION|>--- conflicted
+++ resolved
@@ -30,10 +30,12 @@
 		<env.dbunit.type>HSQL</env.dbunit.type>
 		<ds.hibernate.dialect>org.hibernate.dialect.H2Dialect</ds.hibernate.dialect>
 		<ds.driver.class>org.h2.Driver</ds.driver.class>
-		<!-- Configure the in-memory database to be shared, and so that it doesn't 
-			disappear after it has been set up by Hibernate: -->
+		<!-- Configure the in-memory database to be shared, and so that it
+			 doesn't disappear after it has been set up by Hibernate: -->
 		<ds.connection.url>jdbc:h2:mem:flies;DB_CLOSE_DELAY=-1</ds.connection.url> <!-- *-ds.xml -->
-		<!-- <ds.connection.url>jdbc:h2:db/flies;AUTO_SERVER=TRUE</ds.connection.url> -->
+<!--  
+		<ds.connection.url>jdbc:h2:db/flies;AUTO_SERVER=TRUE</ds.connection.url>
+-->
 		<ds.user.name>sa</ds.user.name> <!-- *-ds.xml -->
 		<ds.password></ds.password> <!-- *-ds.xml -->
 
@@ -95,35 +97,34 @@
 					<groups>unit-tests</groups>
 				</configuration>
 			</plugin>
-
-			<plugin>
-				<groupId>org.codehaus.mojo</groupId>
-				<artifactId>l10n-maven-plugin</artifactId>
-				<version>1.0-alpha-2</version>
-				<executions>
-					<execution>
-						<phase>generate-resources</phase>
-						<goals>
-							<goal>pseudo</goal>
-						</goals>
-					</execution>
-				</executions>
-				<configuration>
-					<pseudoLocale>qc</pseudoLocale>
-					<includes>
-						<include>**/*.properties</include>
-					</includes>
-					<excludes>
-						<exclude>**/*_*.properties</exclude>
-						<exclude>**/components.properties</exclude>
-						<exclude>**/seam.properties</exclude>
-						<exclude>**/seam-deployment.properties</exclude>
-					</excludes>
-					<inputDirectory>src/main/resources</inputDirectory>
-					<outputDirectory>src/main/resources</outputDirectory>
-				</configuration>
-			</plugin>
-
+            
+            <plugin>
+                <groupId>org.codehaus.mojo</groupId>
+                <artifactId>l10n-maven-plugin</artifactId>
+                <version>1.0-alpha-2</version>
+                <executions>
+                    <execution>
+                        <phase>generate-resources</phase>
+                        <goals>
+                            <goal>pseudo</goal>
+                        </goals>
+                    </execution>
+                </executions>
+                <configuration>
+                    <pseudoLocale>qc</pseudoLocale>
+                    <includes>
+                        <include>**/*.properties</include>
+                    </includes>
+                    <excludes>
+                        <exclude>**/*_*.properties</exclude>
+                        <exclude>**/components.properties</exclude>
+                        <exclude>**/seam.properties</exclude>
+                        <exclude>**/seam-deployment.properties</exclude>
+                    </excludes>
+                    <outputDirectory>src/main/resources</outputDirectory>
+                </configuration>
+            </plugin>
+                
 		</plugins>
 
 	</build>
@@ -181,7 +182,9 @@
 						</configuration>
 					</plugin>
 
-					<!-- Configure Surefire to run in integration-test phase -->
+					<!--
+						Configure Surefire to run in integration-test phase
+					-->
 					<plugin>
 						<artifactId>maven-surefire-plugin</artifactId>
 						<executions>
@@ -374,20 +377,42 @@
 							</execution>
 						</executions>
 					</plugin>
-					<!-- <plugin> <groupId>org.codehaus.mojo</groupId> <artifactId>jboss-maven-plugin</artifactId> 
-						<version>1.4</version> <configuration> <serverName>default</serverName> </configuration> 
-						<executions> <execution> <id>deploy-ds</id> <phase>package</phase> <goals><goal>hard-deploy</goal></goals> 
-						<configuration> <fileName>${project.build.directory}/classes/flies-ds.xml</fileName> 
-						</configuration> </execution> <execution> <id>deploy-war-unpacked</id> <phase>package</phase> 
-						<goals><goal>hard-deploy</goal></goals> <configuration> <fileName>${project.build.directory}/flies.war</fileName> 
-						<unpack>true</unpack> </configuration> </execution> </executions> </plugin> -->
+<!--
+					<plugin>
+						<groupId>org.codehaus.mojo</groupId>
+						<artifactId>jboss-maven-plugin</artifactId>
+						<version>1.4</version>
+						<configuration>
+							<serverName>default</serverName>
+						</configuration>
+						<executions>
+							<execution>
+								<id>deploy-ds</id>
+								<phase>package</phase>
+								<goals><goal>hard-deploy</goal></goals>
+								<configuration>
+									<fileName>${project.build.directory}/classes/flies-ds.xml</fileName>
+								</configuration>
+							</execution>
+							<execution>
+								<id>deploy-war-unpacked</id>
+								<phase>package</phase>
+								<goals><goal>hard-deploy</goal></goals>
+								<configuration>
+	 								<fileName>${project.build.directory}/flies.war</fileName>
+									<unpack>true</unpack>
+								</configuration>
+							</execution>
+						</executions>
+					</plugin>
+-->
 				</plugins>
 			</build>
 		</profile>
 
 		<profile>
 			<id>jboss5</id>
-
+			
 			<build>
 
 				<resources>
@@ -396,7 +421,7 @@
 						<filtering>true</filtering>
 					</resource>
 				</resources>
-
+				
 				<plugins>
 					<plugin>
 						<groupId>org.apache.maven.plugins</groupId>
@@ -412,7 +437,7 @@
 					</plugin>
 				</plugins>
 			</build>
-
+						
 			<dependencies>
 
 				<dependency>
@@ -429,37 +454,37 @@
 						</exclusion>
 					</exclusions>
 				</dependency>
-
+			
 				<dependency>
 					<groupId>org.hibernate</groupId>
 					<artifactId>hibernate-core</artifactId>
 					<scope>provided</scope>
 				</dependency>
-
+		
 				<dependency>
 					<groupId>org.hibernate</groupId>
 					<artifactId>hibernate-validator</artifactId>
 					<scope>provided</scope>
 				</dependency>
-
+		
 				<dependency>
 					<groupId>org.hibernate</groupId>
 					<artifactId>hibernate-annotations</artifactId>
 					<scope>provided</scope>
 				</dependency>
-
+		
 				<dependency>
 					<groupId>org.hibernate</groupId>
 					<artifactId>hibernate-entitymanager</artifactId>
 					<scope>provided</scope>
 				</dependency>
-
+		
 				<dependency>
 					<groupId>org.hibernate</groupId>
 					<artifactId>hibernate-jmx</artifactId>
 					<scope>provided</scope>
 				</dependency>
-
+			
 				<dependency>
 					<groupId>commons-codec</groupId>
 					<artifactId>commons-codec</artifactId>
@@ -543,9 +568,9 @@
 					<artifactId>xpp3_min</artifactId>
 					<scope>provided</scope>
 				</dependency>
-
+			
 			</dependencies>
-
+			
 		</profile>
 
 		<profile>
@@ -607,7 +632,9 @@
 					<value>dev</value>
 				</property>
 			</activation>
-			<!-- This profile allows you to skip the GWT compilation step -->
+			<!--
+				This profile allows you to skip the GWT compilation step
+			-->
 			<build>
 				<plugins>
 					<plugin>
@@ -708,7 +735,7 @@
 				<env.hibernate.format_sql>false</env.hibernate.format_sql>
 			</properties>
 		</profile>
-
+		
 		<profile>
 			<id>dev</id>
 			<activation>
@@ -754,7 +781,7 @@
 			<artifactId>flies-common-api</artifactId>
 			<version>${project.version}</version>
 		</dependency>
-
+		
 		<dependency>
 			<groupId>org.jboss.infrastructure</groupId>
 			<artifactId>seam-jbnukes-security-api</artifactId>
@@ -802,7 +829,9 @@
 			<artifactId>jboss-seam-resteasy</artifactId>
 			<version>${seam.version}</version>
 			<exclusions>
-				<!-- We use Jackson for json, so exclude the default jettison provider -->
+				<!--
+					We use Jackson for json, so exclude the default jettison provider
+				-->
 				<exclusion>
 					<groupId>org.jboss.resteasy</groupId>
 					<artifactId>resteasy-jettison-provider</artifactId>
@@ -855,7 +884,7 @@
 			<artifactId>jackson-xc</artifactId>
 		</dependency>
 
-		<!-- Drools -->
+		<!--  Drools -->
 
 		<dependency>
 			<groupId>org.drools</groupId>
@@ -923,7 +952,7 @@
 			<scope>provided</scope>
 		</dependency>
 
-		<!-- Other -->
+		<!--  Other -->
 
 		<dependency>
 			<groupId>org.dbunit</groupId>
@@ -1044,7 +1073,7 @@
 			<artifactId>xpp3_min</artifactId>
 		</dependency>
 
-		<!-- Testing dependencies -->
+		<!--  Testing dependencies -->
 
 		<dependency>
 			<groupId>org.fedorahosted.flies</groupId>
@@ -1192,51 +1221,4 @@
 
 	</dependencies>
 
-<<<<<<< HEAD
-=======
-	<repositories>
-
-		<repository>
-			<id>gwt-presenter-repo</id>
-			<name>gwt-presenter-repo</name>
-			<url>http://gwt-presenter.googlecode.com/svn/maven2/</url>
-			<snapshots>
-				<enabled>false</enabled>
-			</snapshots>
-		</repository>
-
-		<repository>
-			<id>gwt-dispatch-repo</id>
-			<name>gwt-dispatch-repo</name>
-			<url>http://gwt-dispatch.googlecode.com/svn/maven2/</url>
-			<snapshots>
-				<enabled>false</enabled>
-			</snapshots>
-		</repository>
-
-		<repository>
-			<id>openl10n-repo</id>
-			<name>openl10n-repo</name>
-			<url>http://openl10n.net/maven2/releases</url>
-			<snapshots>
-				<enabled>false</enabled>
-			</snapshots>
-		</repository>
-
-		<!-- NEW jboss.org third-party repo -->
-		<repository>
-			<id>repository.jboss.org-thirdparty-releases</id>
-			<name>JBoss Repository thirdparty-releases</name>
-			<url>https://repository.jboss.org/nexus/content/repositories/thirdparty-releases</url>
-			<releases>
-				<enabled>true</enabled>
-			</releases>
-			<snapshots>
-				<enabled>false</enabled>
-				<updatePolicy>never</updatePolicy>
-			</snapshots>
-		</repository>
-	</repositories>
-
->>>>>>> a8c18493
 </project>