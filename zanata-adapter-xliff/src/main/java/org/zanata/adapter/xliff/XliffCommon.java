--- conflicted
+++ resolved
@@ -25,7 +25,6 @@
    protected static final String ATTRI_DATATYPE = "datatype";
    protected static final String ATTRI_ORIGINAL = "original";
 
-<<<<<<< HEAD
    public static boolean legalInsideContent(String localName)
    {
       return getContentElementList().contains(localName);
@@ -33,9 +32,6 @@
 
 
    protected static Collection<String> getContentElementList()
-=======
-   protected List<String> getContentElementList()
->>>>>>> b88392a0
    {
       if (contentEle.isEmpty())
       {
