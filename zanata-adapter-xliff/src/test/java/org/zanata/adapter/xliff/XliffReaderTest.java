package org.zanata.adapter.xliff;

import static java.util.Arrays.asList;
import static org.hamcrest.MatcherAssert.assertThat;
import static org.hamcrest.Matchers.equalTo;
import static org.hamcrest.Matchers.is;
import static org.hamcrest.Matchers.not;

import java.io.File;
import java.io.FileNotFoundException;

import org.testng.annotations.BeforeMethod;
import org.testng.annotations.Test;
import org.zanata.adapter.xliff.XliffCommon.ValidationType;
import org.zanata.common.LocaleId;
import org.zanata.rest.dto.resource.Resource;
import org.zanata.rest.dto.resource.TextFlow;
import org.zanata.rest.dto.resource.TextFlowTarget;
import org.zanata.rest.dto.resource.TranslationsResource;

@Test(groups = { "unit-tests" })
public class XliffReaderTest
{
   private static final String TEST_DIR = "src/test/resources/";
   private static final String DOC_NAME = "StringResource_en_US.xml";
   private XliffReader reader;

   @BeforeMethod
   public void beforeMethod()
   {
      reader = new XliffReader();
   }

   @Test
   public void extractTemplateSizeTest() throws FileNotFoundException
   {
      Resource doc = getTemplateDoc();

      assertThat(doc.getName(), equalTo(DOC_NAME));
      assertThat(doc.getTextFlows().size(), is(7));
   }

   @Test
   public void templateFirstAndSecondLastTextFlowTest() throws FileNotFoundException
   {
      Resource doc = getTemplateDoc();

      TextFlow firstTextFlow = doc.getTextFlows().get(0);
      TextFlow lastTextFlow = doc.getTextFlows().get(doc.getTextFlows().size() - 2);

      assertThat(firstTextFlow.getContents(), equalTo(asList("Translation Unit 1")));
      assertThat(lastTextFlow.getContents(), equalTo(asList("Translation Unit 4 (4 < 5 & 4 > 3)")));
   }

   @Test
   public void extractTargetSizeTest() throws FileNotFoundException
   {
      File fileTarget = new File(TEST_DIR, "/StringResource_de.xml");
      TranslationsResource tr = reader.extractTarget(fileTarget);
      // the file contains 4 trans-units, but one has no target element
      assertThat(tr.getTextFlowTargets().size(), is(4));
   }

   @Test
   public void targetFirstAndLastTextFlowTest() throws FileNotFoundException
   {
      File fileTarget = new File(TEST_DIR, "/StringResource_de.xml");
      TranslationsResource tr = reader.extractTarget(fileTarget);

      TextFlowTarget firstTextFlow = tr.getTextFlowTargets().get(0);
      TextFlowTarget lastTextFlow = tr.getTextFlowTargets().get(tr.getTextFlowTargets().size() - 2);
     
      assertThat(firstTextFlow.getContents(), equalTo(asList("Translation 1")));
      assertThat(lastTextFlow.getContents(), equalTo(asList("Translation 4 (4 < 5 & 4 > 3)")));
   }
   
   @Test
   public void leadingEndingWhiteSpaceTargetTest() throws FileNotFoundException
   {
      File fileTarget = new File(TEST_DIR, "/StringResource_de.xml");
      TranslationsResource tr = reader.extractTarget(fileTarget);

      TextFlowTarget lastTextFlow = tr.getTextFlowTargets().get(tr.getTextFlowTargets().size() - 1);
      assertThat(lastTextFlow.getContents(), equalTo(asList(" Leading and trailing white space ")));
      assertThat(lastTextFlow.getContents(), not(equalTo(asList("Leading and trailing white space"))));
      assertThat(lastTextFlow.getContents(), not(equalTo(asList(" Leading and trailing white space"))));
      assertThat(lastTextFlow.getContents(), not(equalTo(asList("Leading and trailing white space "))));
   }
   
   @Test
   public void leadingEndingWhiteSpaceSourceTest() throws FileNotFoundException
   {
      Resource resource = getTemplateDoc();

      TextFlow tf = resource.getTextFlows().get(resource.getTextFlows().size() - 1);
      assertThat(tf.getContents(), equalTo(asList(" Translation Unit 5 (4 < 5 & 4 > 3) ")));
      assertThat(tf.getContents(), not(equalTo(asList("Translation Unit 5 (4 < 5 & 4 > 3)"))));
      assertThat(tf.getContents(), not(equalTo(asList(" Translation Unit 5 (4 < 5 & 4 > 3)"))));
      assertThat(tf.getContents(), not(equalTo(asList("Translation Unit 5 (4 < 5 & 4 > 3) "))));
   }

<<<<<<< HEAD
   @Test (expectedExceptions = RuntimeException.class, expectedExceptionsMessageRegExp = ".*br is not legal.*")
   public void invalidSourceContentElementTest() throws FileNotFoundException
=======
   @Test(expectedExceptions = RuntimeException.class)
   public void invalidSourceContentElementQuickCheckTest() throws FileNotFoundException
>>>>>>> b88392a0
   {
      File fileTarget = new File(TEST_DIR, "/StringResource_de2.xml");
      Resource resource = reader.extractTemplate(fileTarget, LocaleId.DE, null, ValidationType.XSD.toString());
   }

   @Test(expectedExceptions = RuntimeException.class)
   public void invalidSourceContentElementSchemaCheckTest() throws FileNotFoundException
   {
      // expect SAXParseException with tu:transunit2 - source

<<<<<<< HEAD
      File fileTarget = new File(TEST_DIR, "/StringResource_source_invalid.xml");
      InputSource inputSource = new InputSource(new FileInputStream(fileTarget));
      Resource resource = reader.extractTemplate(inputSource, LocaleId.EN_US, null);
   }

   @Test (expectedExceptions = RuntimeException.class, expectedExceptionsMessageRegExp = ".*does not support elements.*: g.*")
   public void unsupportedSourceContentElementTest() throws FileNotFoundException
   {
      // expect RuntimeException with tu:transunit2 - source

      File fileTarget = new File(TEST_DIR, "/StringResource_source_unsupported.xml");
      InputSource inputSource = new InputSource(new FileInputStream(fileTarget));
      Resource resource = reader.extractTemplate(inputSource, LocaleId.EN_US, null);
   }

   @Test (expectedExceptions = RuntimeException.class, expectedExceptionsMessageRegExp = ".*test is not legal.*")
   public void invalidTargetContentElementTest() throws FileNotFoundException
   {
      // expect RuntimeException with tu:transunit1 - target
      File fileTarget = new File(TEST_DIR, "/StringResource_target_invalid.xml");
      InputSource inputSource = new InputSource(new FileInputStream(fileTarget));
      TranslationsResource tr = reader.extractTarget(inputSource);
=======
      File fileTarget = new File(TEST_DIR, "/StringResource_de2.xml");
      Resource resource = reader.extractTemplate(fileTarget, LocaleId.EN_US, null, ValidationType.XSD.toString());
   }

   @Test(expectedExceptions = RuntimeException.class)
   public void invalidTargetContentElementSchemaCheckTest() throws FileNotFoundException
   {
      // expect SAXParseException with tu:transunit1 - target
      File fileTarget = new File(TEST_DIR, "/StringResource_de2.xml");
      TranslationsResource tr = reader.extractTarget(fileTarget);
>>>>>>> b88392a0
   }



   private Resource getTemplateDoc() throws FileNotFoundException
   {
      File file = new File(TEST_DIR, File.separator + DOC_NAME);
      return reader.extractTemplate(file, LocaleId.EN_US, DOC_NAME, ValidationType.XSD.toString());
   }
}<|MERGE_RESOLUTION|>--- conflicted
+++ resolved
@@ -9,7 +9,7 @@
 import java.io.File;
 import java.io.FileNotFoundException;
 
-import org.testng.annotations.BeforeMethod;
+import org.testng.annotations.BeforeTest;
 import org.testng.annotations.Test;
 import org.zanata.adapter.xliff.XliffCommon.ValidationType;
 import org.zanata.common.LocaleId;
@@ -25,8 +25,8 @@
    private static final String DOC_NAME = "StringResource_en_US.xml";
    private XliffReader reader;
 
-   @BeforeMethod
-   public void beforeMethod()
+   @BeforeTest
+   public void resetReader()
    {
       reader = new XliffReader();
    }
@@ -90,7 +90,8 @@
    @Test
    public void leadingEndingWhiteSpaceSourceTest() throws FileNotFoundException
    {
-      Resource resource = getTemplateDoc();
+      File fileTarget = new File(TEST_DIR, "/StringResource_de.xml");
+      Resource resource = reader.extractTemplate(fileTarget, LocaleId.EN_US, null, ValidationType.XSD.toString());
 
       TextFlow tf = resource.getTextFlows().get(resource.getTextFlows().size() - 1);
       assertThat(tf.getContents(), equalTo(asList(" Translation Unit 5 (4 < 5 & 4 > 3) ")));
@@ -99,37 +100,36 @@
       assertThat(tf.getContents(), not(equalTo(asList("Translation Unit 5 (4 < 5 & 4 > 3) "))));
    }
 
-<<<<<<< HEAD
    @Test (expectedExceptions = RuntimeException.class, expectedExceptionsMessageRegExp = ".*br is not legal.*")
    public void invalidSourceContentElementTest() throws FileNotFoundException
-=======
-   @Test(expectedExceptions = RuntimeException.class)
-   public void invalidSourceContentElementQuickCheckTest() throws FileNotFoundException
->>>>>>> b88392a0
    {
-      File fileTarget = new File(TEST_DIR, "/StringResource_de2.xml");
-      Resource resource = reader.extractTemplate(fileTarget, LocaleId.DE, null, ValidationType.XSD.toString());
+      // expect RuntimeException with tu:transunit2 - source
+      File fileTarget = new File(TEST_DIR, "/StringResource_source_invalid.xml");
+      Resource resource = reader.extractTemplate(fileTarget, LocaleId.EN_US, null, ValidationType.CONTENT.toString());
    }
 
-   @Test(expectedExceptions = RuntimeException.class)
-   public void invalidSourceContentElementSchemaCheckTest() throws FileNotFoundException
+   @Test(expectedExceptions = RuntimeException.class, expectedExceptionsMessageRegExp = "Invalid XLIFF file format  ")
+   public void invalidSourceContentElementTest2() throws FileNotFoundException
    {
-      // expect SAXParseException with tu:transunit2 - source
-
-<<<<<<< HEAD
+      // expect RuntimeException with tu:transunit2 - source
       File fileTarget = new File(TEST_DIR, "/StringResource_source_invalid.xml");
-      InputSource inputSource = new InputSource(new FileInputStream(fileTarget));
-      Resource resource = reader.extractTemplate(inputSource, LocaleId.EN_US, null);
+      Resource resource = reader.extractTemplate(fileTarget, LocaleId.EN_US, null, ValidationType.XSD.toString());
    }
 
    @Test (expectedExceptions = RuntimeException.class, expectedExceptionsMessageRegExp = ".*does not support elements.*: g.*")
    public void unsupportedSourceContentElementTest() throws FileNotFoundException
    {
       // expect RuntimeException with tu:transunit2 - source
+      File fileTarget = new File(TEST_DIR, "/StringResource_source_unsupported.xml");
+      Resource resource = reader.extractTemplate(fileTarget, LocaleId.EN_US, null, ValidationType.CONTENT.toString());
+   }
 
+   @Test(expectedExceptions = RuntimeException.class, expectedExceptionsMessageRegExp = "Invalid XLIFF file format  ")
+   public void unsupportedSourceContentElementTest2() throws FileNotFoundException
+   {
+      // expect RuntimeException with tu:transunit2 - source
       File fileTarget = new File(TEST_DIR, "/StringResource_source_unsupported.xml");
-      InputSource inputSource = new InputSource(new FileInputStream(fileTarget));
-      Resource resource = reader.extractTemplate(inputSource, LocaleId.EN_US, null);
+      Resource resource = reader.extractTemplate(fileTarget, LocaleId.EN_US, null, ValidationType.XSD.toString());
    }
 
    @Test (expectedExceptions = RuntimeException.class, expectedExceptionsMessageRegExp = ".*test is not legal.*")
@@ -137,22 +137,18 @@
    {
       // expect RuntimeException with tu:transunit1 - target
       File fileTarget = new File(TEST_DIR, "/StringResource_target_invalid.xml");
-      InputSource inputSource = new InputSource(new FileInputStream(fileTarget));
-      TranslationsResource tr = reader.extractTarget(inputSource);
-=======
-      File fileTarget = new File(TEST_DIR, "/StringResource_de2.xml");
-      Resource resource = reader.extractTemplate(fileTarget, LocaleId.EN_US, null, ValidationType.XSD.toString());
+      Resource resource = reader.extractTemplate(fileTarget, LocaleId.EN_US, null, ValidationType.CONTENT.toString());
+      TranslationsResource tr = reader.extractTarget(fileTarget);
    }
 
-   @Test(expectedExceptions = RuntimeException.class)
-   public void invalidTargetContentElementSchemaCheckTest() throws FileNotFoundException
+   @Test(expectedExceptions = RuntimeException.class, expectedExceptionsMessageRegExp = "Invalid XLIFF file format  ")
+   public void invalidTargetContentElementTest2() throws FileNotFoundException
    {
-      // expect SAXParseException with tu:transunit1 - target
-      File fileTarget = new File(TEST_DIR, "/StringResource_de2.xml");
+      // expect RuntimeException with tu:transunit1 - target
+      File fileTarget = new File(TEST_DIR, "/StringResource_target_invalid.xml");
+      Resource resource = reader.extractTemplate(fileTarget, LocaleId.EN_US, null, ValidationType.XSD.toString());
       TranslationsResource tr = reader.extractTarget(fileTarget);
->>>>>>> b88392a0
    }
-
 
 
    private Resource getTemplateDoc() throws FileNotFoundException
