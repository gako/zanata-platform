<?xml version="1.0" encoding="UTF-8"?>
<project xmlns="http://maven.apache.org/POM/4.0.0" xmlns:xsi="http://www.w3.org/2001/XMLSchema-instance" xsi:schemaLocation="http://maven.apache.org/POM/4.0.0 http://maven.apache.org/xsd/maven-4.0.0.xsd">
  <modelVersion>4.0.0</modelVersion>
  <parent>
    <groupId>org.zanata</groupId>
    <artifactId>client</artifactId>
<<<<<<< HEAD
    <version>3.6.1-SNAPSHOT</version>
=======
    <version>3.7.0-SNAPSHOT</version>
>>>>>>> d3dc3ac0
  </parent>
  <artifactId>zanata-client-commands</artifactId>
  <name>Zanata client commands</name>

  <!-- Should be the same as zanata-client/pom.xml -->
  <scm>
    <connection>scm:git:git://github.com/zanata/zanata-client.git</connection>
    <developerConnection>scm:git:git@github.com:zanata/zanata-client.git</developerConnection>
    <url>https://github.com/zanata/zanata-client</url>
    <tag>HEAD</tag>
  </scm>

  <dependencies>
    <dependency>
      <groupId>org.zanata</groupId>
      <artifactId>zanata-common-api</artifactId>
    </dependency>
    <dependency>
      <groupId>org.zanata</groupId>
      <artifactId>zanata-common-util</artifactId>
    </dependency>
    <dependency>
      <groupId>org.zanata</groupId>
      <artifactId>zanata-adapter-properties</artifactId>
    </dependency>
    <dependency>
      <groupId>org.zanata</groupId>
      <artifactId>zanata-adapter-po</artifactId>
    </dependency>
    <dependency>
      <groupId>org.zanata</groupId>
      <artifactId>zanata-adapter-xliff</artifactId>
    </dependency>
    <dependency>
      <groupId>org.zanata</groupId>
      <artifactId>zanata-rest-client</artifactId>
    </dependency>
    <dependency>
      <groupId>org.zanata</groupId>
      <artifactId>zanata-adapter-glossary</artifactId>
    </dependency>

    <dependency>
      <groupId>com.sun.jersey</groupId>
      <artifactId>jersey-client</artifactId>
      <version>${jersey.version}</version>
    </dependency>

    <dependency>
      <groupId>com.google.code.findbugs</groupId>
      <artifactId>annotations</artifactId>
      <scope>provided</scope>
    </dependency>

    <dependency>
      <groupId>org.mockito</groupId>
      <artifactId>mockito-core</artifactId>
      <scope>test</scope>
    </dependency>

    <dependency>
      <groupId>org.slf4j</groupId>
      <artifactId>slf4j-api</artifactId>
    </dependency>

    <dependency>
      <groupId>com.sun.jersey</groupId>
      <artifactId>jersey-core</artifactId>
      <version>${jersey.version}</version>
    </dependency>
    <dependency>
      <groupId>junit</groupId>
      <artifactId>junit</artifactId>
      <scope>test</scope>
    </dependency>

    <dependency>
      <groupId>commons-configuration</groupId>
      <artifactId>commons-configuration</artifactId>
    </dependency>

    <dependency>
      <groupId>log4j</groupId>
      <artifactId>log4j</artifactId>
    </dependency>

    <dependency>
      <groupId>args4j</groupId>
      <artifactId>args4j</artifactId>
    </dependency>

    <dependency>
      <groupId>org.fedorahosted.openprops</groupId>
      <artifactId>openprops</artifactId>
    </dependency>

    <dependency>
      <groupId>commons-collections</groupId>
      <artifactId>commons-collections</artifactId>
    </dependency>
    <dependency>
      <groupId>joda-time</groupId>
      <artifactId>joda-time</artifactId>
      <version>2.2</version>
    </dependency>

    <dependency>
      <groupId>com.google.guava</groupId>
      <artifactId>guava</artifactId>
    </dependency>
    <dependency>
      <groupId>org.hamcrest</groupId>
      <artifactId>hamcrest-core</artifactId>
      <scope>test</scope>
    </dependency>
    <dependency>
      <groupId>commons-lang</groupId>
      <artifactId>commons-lang</artifactId>
    </dependency>
    <dependency>
      <groupId>commons-codec</groupId>
      <artifactId>commons-codec</artifactId>
    </dependency>
    <dependency>
      <groupId>javax.xml.bind</groupId>
      <artifactId>jaxb-api</artifactId>
    </dependency>

    <dependency>
      <groupId>commons-io</groupId>
      <artifactId>commons-io</artifactId>
    </dependency>

    <dependency>
      <groupId>net.sf.opencsv</groupId>
      <artifactId>opencsv</artifactId>
    </dependency>

    <dependency>
      <groupId>org.apache.ant</groupId>
      <artifactId>ant</artifactId>
      <version>1.8.2</version>
    </dependency>

    <dependency>
      <groupId>org.apache.commons</groupId>
      <artifactId>commons-exec</artifactId>
      <version>1.1</version>
    </dependency>

    <dependency>
      <groupId>org.simpleframework</groupId>
      <artifactId>simple</artifactId>
    </dependency>
    <dependency>
      <groupId>org.hamcrest</groupId>
      <artifactId>hamcrest-library</artifactId>
    </dependency>
    <dependency>
      <groupId>org.fusesource.jansi</groupId>
      <artifactId>jansi</artifactId>
      <version>1.11</version>
    </dependency>

  </dependencies>
  <build>
    <testResources>
      <testResource>
        <directory>src/test/resources</directory>
        <filtering>false</filtering>
      </testResource>
    </testResources>
  </build>
</project><|MERGE_RESOLUTION|>--- conflicted
+++ resolved
@@ -4,11 +4,7 @@
   <parent>
     <groupId>org.zanata</groupId>
     <artifactId>client</artifactId>
-<<<<<<< HEAD
-    <version>3.6.1-SNAPSHOT</version>
-=======
     <version>3.7.0-SNAPSHOT</version>
->>>>>>> d3dc3ac0
   </parent>
   <artifactId>zanata-client-commands</artifactId>
   <name>Zanata client commands</name>
