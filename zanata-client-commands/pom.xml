<?xml version="1.0" encoding="UTF-8"?>
<project xmlns="http://maven.apache.org/POM/4.0.0" xmlns:xsi="http://www.w3.org/2001/XMLSchema-instance" xsi:schemaLocation="http://maven.apache.org/POM/4.0.0 http://maven.apache.org/xsd/maven-4.0.0.xsd">
<<<<<<< HEAD
	<modelVersion>4.0.0</modelVersion>
	<parent>
		<groupId>org.zanata</groupId>
		<artifactId>client</artifactId>
		<version>3.1.3-SNAPSHOT</version>
	</parent>
	<artifactId>zanata-client-commands</artifactId>
	<name>Zanata client commands</name>

    <!-- Should be the same as zanata-client/pom.xml -->
    <scm>
        <connection>scm:git:git://github.com/zanata/zanata-client.git</connection>
        <developerConnection>scm:git:git@github.com:zanata/zanata-client.git</developerConnection>
        <url>https://github.com/zanata/zanata-client</url>
    </scm>

	<dependencies>
        <dependency>
            <groupId>org.zanata</groupId>
            <artifactId>zanata-common-api</artifactId>
        </dependency>
        <dependency>
            <groupId>org.zanata</groupId>
            <artifactId>zanata-common-util</artifactId>
        </dependency>
		<dependency>
			<groupId>org.zanata</groupId>
			<artifactId>zanata-adapter-properties</artifactId>
		</dependency>
		<dependency>
			<groupId>org.zanata</groupId>
			<artifactId>zanata-adapter-po</artifactId>
		</dependency>
		<dependency>
			<groupId>org.zanata</groupId>
			<artifactId>zanata-adapter-xliff</artifactId>
		</dependency>
		<dependency>
			<groupId>org.zanata</groupId>
			<artifactId>zanata-rest-client</artifactId>
		</dependency>
		<dependency>
			<groupId>org.zanata</groupId>
			<artifactId>zanata-adapter-glossary</artifactId>
		</dependency>

        <dependency>
            <groupId>org.jboss.resteasy</groupId>
            <artifactId>jaxrs-api</artifactId>
            <version>${resteasy.version}</version>
        </dependency>
        <dependency>
            <groupId>org.jboss.resteasy</groupId>
            <artifactId>resteasy-jaxrs</artifactId>
        </dependency>

        <dependency>
            <groupId>org.mockito</groupId>
            <artifactId>mockito-core</artifactId>
            <scope>test</scope>
        </dependency>

        <dependency>
           <groupId>org.slf4j</groupId>
           <artifactId>slf4j-api</artifactId>
        </dependency>

		<dependency>
			<groupId>junit</groupId>
			<artifactId>junit</artifactId>
			<scope>test</scope>
		</dependency>

		<dependency>
			<groupId>commons-configuration</groupId>
			<artifactId>commons-configuration</artifactId>
		</dependency>

		<dependency>
			<groupId>log4j</groupId>
			<artifactId>log4j</artifactId>
		</dependency>

		<dependency>
			<groupId>args4j</groupId>
			<artifactId>args4j</artifactId>
		</dependency>

		<dependency>
			<groupId>org.fedorahosted.openprops</groupId>
			<artifactId>openprops</artifactId>
		</dependency>

        <dependency>
            <groupId>commons-collections</groupId>
            <artifactId>commons-collections</artifactId>
        </dependency>

        <dependency>
            <groupId>com.google.guava</groupId>
            <artifactId>guava</artifactId>
        </dependency>
        <dependency>
            <groupId>org.hamcrest</groupId>
            <artifactId>hamcrest-core</artifactId>
            <scope>test</scope>
        </dependency>
        <dependency>
            <groupId>commons-lang</groupId>
            <artifactId>commons-lang</artifactId>
        </dependency>
        <dependency>
            <groupId>commons-codec</groupId>
            <artifactId>commons-codec</artifactId>
        </dependency>
        <dependency>
            <groupId>javax.xml.bind</groupId>
            <artifactId>jaxb-api</artifactId>
        </dependency>

        <dependency>
            <groupId>commons-io</groupId>
            <artifactId>commons-io</artifactId>
        </dependency>

        <dependency>
            <groupId>net.sf.opencsv</groupId>
            <artifactId>opencsv</artifactId>
        </dependency>

		<dependency>
			<groupId>org.apache.ant</groupId>
			<artifactId>ant</artifactId>
			<version>1.8.2</version>
		</dependency>

    <dependency>
      <groupId>org.jboss.aesh</groupId>
      <artifactId>aesh</artifactId>
    </dependency>
	</dependencies>
=======
  <modelVersion>4.0.0</modelVersion>
  <parent>
    <groupId>org.zanata</groupId>
    <artifactId>client</artifactId>
    <version>3.2.0-SNAPSHOT</version>
  </parent>
  <artifactId>zanata-client-commands</artifactId>
  <name>Zanata client commands</name>

  <!-- Should be the same as zanata-client/pom.xml -->
  <scm>
    <connection>scm:git:git://github.com/zanata/zanata-client.git</connection>
    <developerConnection>scm:git:git@github.com:zanata/zanata-client.git</developerConnection>
    <url>https://github.com/zanata/zanata-client</url>
  </scm>

  <dependencies>
    <dependency>
      <groupId>org.zanata</groupId>
      <artifactId>zanata-common-api</artifactId>
    </dependency>
    <dependency>
      <groupId>org.zanata</groupId>
      <artifactId>zanata-common-util</artifactId>
    </dependency>
    <dependency>
      <groupId>org.zanata</groupId>
      <artifactId>zanata-adapter-properties</artifactId>
    </dependency>
    <dependency>
      <groupId>org.zanata</groupId>
      <artifactId>zanata-adapter-po</artifactId>
    </dependency>
    <dependency>
      <groupId>org.zanata</groupId>
      <artifactId>zanata-adapter-xliff</artifactId>
    </dependency>
    <dependency>
      <groupId>org.zanata</groupId>
      <artifactId>zanata-rest-client</artifactId>
    </dependency>
    <dependency>
      <groupId>org.zanata</groupId>
      <artifactId>zanata-adapter-glossary</artifactId>
    </dependency>

    <dependency>
      <groupId>com.google.code.findbugs</groupId>
      <artifactId>annotations</artifactId>
      <scope>provided</scope>
    </dependency>

    <dependency>
      <groupId>org.jboss.resteasy</groupId>
      <artifactId>jaxrs-api</artifactId>
      <version>${resteasy.version}</version>
    </dependency>
    <dependency>
      <groupId>org.jboss.resteasy</groupId>
      <artifactId>resteasy-jaxrs</artifactId>
    </dependency>

    <dependency>
      <groupId>org.mockito</groupId>
      <artifactId>mockito-core</artifactId>
      <scope>test</scope>
    </dependency>

    <dependency>
      <groupId>org.slf4j</groupId>
      <artifactId>slf4j-api</artifactId>
    </dependency>

    <dependency>
      <groupId>junit</groupId>
      <artifactId>junit</artifactId>
      <scope>test</scope>
    </dependency>

    <dependency>
      <groupId>commons-configuration</groupId>
      <artifactId>commons-configuration</artifactId>
    </dependency>

    <dependency>
      <groupId>log4j</groupId>
      <artifactId>log4j</artifactId>
    </dependency>

    <dependency>
      <groupId>args4j</groupId>
      <artifactId>args4j</artifactId>
    </dependency>

    <dependency>
      <groupId>org.fedorahosted.openprops</groupId>
      <artifactId>openprops</artifactId>
    </dependency>

    <dependency>
      <groupId>commons-collections</groupId>
      <artifactId>commons-collections</artifactId>
    </dependency>

    <dependency>
      <groupId>com.google.guava</groupId>
      <artifactId>guava</artifactId>
    </dependency>
    <dependency>
      <groupId>org.hamcrest</groupId>
      <artifactId>hamcrest-core</artifactId>
      <scope>test</scope>
    </dependency>
    <dependency>
      <groupId>commons-lang</groupId>
      <artifactId>commons-lang</artifactId>
    </dependency>
    <dependency>
      <groupId>commons-codec</groupId>
      <artifactId>commons-codec</artifactId>
    </dependency>
    <dependency>
      <groupId>javax.xml.bind</groupId>
      <artifactId>jaxb-api</artifactId>
    </dependency>

    <dependency>
      <groupId>commons-io</groupId>
      <artifactId>commons-io</artifactId>
    </dependency>

    <dependency>
      <groupId>net.sf.opencsv</groupId>
      <artifactId>opencsv</artifactId>
    </dependency>

    <dependency>
      <groupId>org.apache.ant</groupId>
      <artifactId>ant</artifactId>
      <version>1.8.2</version>
    </dependency>
  </dependencies>
>>>>>>> 8fb587c7
</project><|MERGE_RESOLUTION|>--- conflicted
+++ resolved
@@ -1,148 +1,5 @@
 <?xml version="1.0" encoding="UTF-8"?>
 <project xmlns="http://maven.apache.org/POM/4.0.0" xmlns:xsi="http://www.w3.org/2001/XMLSchema-instance" xsi:schemaLocation="http://maven.apache.org/POM/4.0.0 http://maven.apache.org/xsd/maven-4.0.0.xsd">
-<<<<<<< HEAD
-	<modelVersion>4.0.0</modelVersion>
-	<parent>
-		<groupId>org.zanata</groupId>
-		<artifactId>client</artifactId>
-		<version>3.1.3-SNAPSHOT</version>
-	</parent>
-	<artifactId>zanata-client-commands</artifactId>
-	<name>Zanata client commands</name>
-
-    <!-- Should be the same as zanata-client/pom.xml -->
-    <scm>
-        <connection>scm:git:git://github.com/zanata/zanata-client.git</connection>
-        <developerConnection>scm:git:git@github.com:zanata/zanata-client.git</developerConnection>
-        <url>https://github.com/zanata/zanata-client</url>
-    </scm>
-
-	<dependencies>
-        <dependency>
-            <groupId>org.zanata</groupId>
-            <artifactId>zanata-common-api</artifactId>
-        </dependency>
-        <dependency>
-            <groupId>org.zanata</groupId>
-            <artifactId>zanata-common-util</artifactId>
-        </dependency>
-		<dependency>
-			<groupId>org.zanata</groupId>
-			<artifactId>zanata-adapter-properties</artifactId>
-		</dependency>
-		<dependency>
-			<groupId>org.zanata</groupId>
-			<artifactId>zanata-adapter-po</artifactId>
-		</dependency>
-		<dependency>
-			<groupId>org.zanata</groupId>
-			<artifactId>zanata-adapter-xliff</artifactId>
-		</dependency>
-		<dependency>
-			<groupId>org.zanata</groupId>
-			<artifactId>zanata-rest-client</artifactId>
-		</dependency>
-		<dependency>
-			<groupId>org.zanata</groupId>
-			<artifactId>zanata-adapter-glossary</artifactId>
-		</dependency>
-
-        <dependency>
-            <groupId>org.jboss.resteasy</groupId>
-            <artifactId>jaxrs-api</artifactId>
-            <version>${resteasy.version}</version>
-        </dependency>
-        <dependency>
-            <groupId>org.jboss.resteasy</groupId>
-            <artifactId>resteasy-jaxrs</artifactId>
-        </dependency>
-
-        <dependency>
-            <groupId>org.mockito</groupId>
-            <artifactId>mockito-core</artifactId>
-            <scope>test</scope>
-        </dependency>
-
-        <dependency>
-           <groupId>org.slf4j</groupId>
-           <artifactId>slf4j-api</artifactId>
-        </dependency>
-
-		<dependency>
-			<groupId>junit</groupId>
-			<artifactId>junit</artifactId>
-			<scope>test</scope>
-		</dependency>
-
-		<dependency>
-			<groupId>commons-configuration</groupId>
-			<artifactId>commons-configuration</artifactId>
-		</dependency>
-
-		<dependency>
-			<groupId>log4j</groupId>
-			<artifactId>log4j</artifactId>
-		</dependency>
-
-		<dependency>
-			<groupId>args4j</groupId>
-			<artifactId>args4j</artifactId>
-		</dependency>
-
-		<dependency>
-			<groupId>org.fedorahosted.openprops</groupId>
-			<artifactId>openprops</artifactId>
-		</dependency>
-
-        <dependency>
-            <groupId>commons-collections</groupId>
-            <artifactId>commons-collections</artifactId>
-        </dependency>
-
-        <dependency>
-            <groupId>com.google.guava</groupId>
-            <artifactId>guava</artifactId>
-        </dependency>
-        <dependency>
-            <groupId>org.hamcrest</groupId>
-            <artifactId>hamcrest-core</artifactId>
-            <scope>test</scope>
-        </dependency>
-        <dependency>
-            <groupId>commons-lang</groupId>
-            <artifactId>commons-lang</artifactId>
-        </dependency>
-        <dependency>
-            <groupId>commons-codec</groupId>
-            <artifactId>commons-codec</artifactId>
-        </dependency>
-        <dependency>
-            <groupId>javax.xml.bind</groupId>
-            <artifactId>jaxb-api</artifactId>
-        </dependency>
-
-        <dependency>
-            <groupId>commons-io</groupId>
-            <artifactId>commons-io</artifactId>
-        </dependency>
-
-        <dependency>
-            <groupId>net.sf.opencsv</groupId>
-            <artifactId>opencsv</artifactId>
-        </dependency>
-
-		<dependency>
-			<groupId>org.apache.ant</groupId>
-			<artifactId>ant</artifactId>
-			<version>1.8.2</version>
-		</dependency>
-
-    <dependency>
-      <groupId>org.jboss.aesh</groupId>
-      <artifactId>aesh</artifactId>
-    </dependency>
-	</dependencies>
-=======
   <modelVersion>4.0.0</modelVersion>
   <parent>
     <groupId>org.zanata</groupId>
@@ -284,6 +141,10 @@
       <artifactId>ant</artifactId>
       <version>1.8.2</version>
     </dependency>
+
+    <dependency>
+      <groupId>org.jboss.aesh</groupId>
+      <artifactId>aesh</artifactId>
+    </dependency>
   </dependencies>
->>>>>>> 8fb587c7
 </project>