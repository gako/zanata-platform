--- conflicted
+++ resolved
@@ -28,18 +28,11 @@
    {
       ProjectIteration version = new ProjectIteration();
       version.setId(getOpts().getVersionSlug());
-<<<<<<< HEAD
+	  
       if (getOpts().getProjectType() != null)
       {
          version.setProjectType(ProjectType.getValueOf(getOpts().getProjectType()));
       }
-
-=======
-      if(getOpts().getProjectType() != null)
-      {
-         version.setProjectType(ProjectType.getValueOf(getOpts().getProjectType()));
-      }
->>>>>>> 7f41aae6
       log.debug("{}", version);
 
       IProjectIterationResource iterResource = getRequestFactory().getProjectIteration(getOpts().getVersionProject(), getOpts().getVersionSlug());
