--- conflicted
+++ resolved
@@ -105,12 +105,7 @@
    {
       try
       {
-<<<<<<< HEAD
-         String filename = docNameToFilename(docName, locale);
-         File transFile = new File(getOpts().getTransDir(), filename);
-=======
          File transFile = getTransFileToWrite(docName, locale);
->>>>>>> 63c1200b
          PathUtil.makeParents(transFile);
          marshaller.marshal(targetDoc, transFile);
          return null;
