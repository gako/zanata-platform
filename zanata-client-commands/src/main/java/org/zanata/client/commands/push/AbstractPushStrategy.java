--- conflicted
+++ resolved
@@ -69,52 +69,16 @@
     *           options
     * @return document paths for source files found in srcDir
     */
-<<<<<<< HEAD
-   public String[] getSrcFiles(File srcDir, List<String> includes, List<String> excludes, boolean excludeLocaleFileNames, boolean useDefaultExclude, boolean isCaseSensitive)
+   public String[] getSrcFiles(File srcDir, List<String> includes, List<String> excludes, boolean excludeLocaleFilenames, boolean useDefaultExclude, boolean isCaseSensitive)
    {
-      if (excludeLocaleFileNames)
-      {
-         excludeLocaleFileNames(excludes);
-=======
-   public String[] getSrcFiles(File srcDir, List<String> includes, List<String> excludes, boolean excludeLocaleFilenames, boolean useDefaultExclude, boolean isCaseSensitive)
-  {
-      if (includes.isEmpty())
-      {
-         includes.add("**/*" + fileExtension);
-      }
-
       if (excludeLocaleFilenames)
       {
          addExcludesForLocaleFilenames(excludes);
       }
-
-      DirectoryScanner dirScanner = new DirectoryScanner();
-
-      if (useDefaultExclude)
-      {
-         dirScanner.addDefaultExcludes();
-      }
-
-      dirScanner.setBasedir(srcDir);
-      dirScanner.setCaseSensitive(isCaseSensitive);
-      dirScanner.setExcludes(excludes.toArray(new String[excludes.size()]));
-      dirScanner.setIncludes(includes.toArray(new String[includes.size()]));
-      dirScanner.scan();
-      String[] includedFiles = dirScanner.getIncludedFiles();
-      for (int i = 0; i < includedFiles.length; i++)
-      {
-         // canonicalise file separator (to handle backslash on Windows)
-         includedFiles[i] = includedFiles[i].replace(File.separator, "/");
->>>>>>> 548ecde2
-      }
       return getSrcFiles(srcDir, includes, excludes, Collections.<String> singletonList(fileExtension), useDefaultExclude, isCaseSensitive);
    }
 
-<<<<<<< HEAD
-   private void excludeLocaleFileNames(List<String> excludes)
-=======
    private void addExcludesForLocaleFilenames(List<String> excludes)
->>>>>>> 548ecde2
    {
       String sourceLang = new LocaleId(getOpts().getSourceLang()).toJavaName();
 
