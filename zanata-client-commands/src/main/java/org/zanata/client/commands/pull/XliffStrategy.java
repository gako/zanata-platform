/*
 * Copyright 2011, Red Hat, Inc. and individual contributors
 * as indicated by the @author tags. See the copyright.txt file in the
 * distribution for a full listing of individual contributors.
 *
 * This is free software; you can redistribute it and/or modify it
 * under the terms of the GNU Lesser General Public License as
 * published by the Free Software Foundation; either version 2.1 of
 * the License, or (at your option) any later version.
 *
 * This software is distributed in the hope that it will be useful,
 * but WITHOUT ANY WARRANTY; without even the implied warranty of
 * MERCHANTABILITY or FITNESS FOR A PARTICULAR PURPOSE. See the GNU
 * Lesser General Public License for more details.
 *
 * You should have received a copy of the GNU Lesser General Public
 * License along with this software; if not, write to the Free
 * Software Foundation, Inc., 51 Franklin St, Fifth Floor, Boston, MA
 * 02110-1301 USA, or see the FSF site: http://www.fsf.org.
 */

package org.zanata.client.commands.pull;

import java.io.File;
import java.io.IOException;

import org.zanata.adapter.xliff.XliffWriter;
import org.zanata.client.config.LocaleMapping;
import org.zanata.common.io.FileDetails;
import org.zanata.rest.StringSet;
import org.zanata.rest.dto.resource.Resource;
import org.zanata.rest.dto.resource.TranslationsResource;

/**
 * @author Sean Flanigan <a href="mailto:sflaniga@redhat.com">sflaniga@redhat.com</a>
 *
 */
public class XliffStrategy extends AbstractPullStrategy
{
   StringSet extensions = new StringSet("comment");

   protected XliffStrategy(PullOptions opts)
   {
      super(opts);
   }

   @Override
   public StringSet getExtensions()
   {
      return extensions;
   }

   @Override
   public boolean needsDocToWriteTrans()
   {
      return true;
   }

   @Override
   public void writeSrcFile(Resource doc) throws IOException
   {
      XliffWriter.write(getOpts().getSrcDir(), doc, "en-US");
   }

   @Override
   public File getTransFileToWrite(String docName, LocaleMapping localeMapping)
   {
      // TODO This is the same as XliffWriter's used file, but code is duplicated
      return new File(opts.getTransDir(), docName + "_" + localeMapping.getLocalLocale().replace('-', '_') + ".xml");
   }

   @Override
   public FileDetails writeTransFile(Resource doc, String docName, LocaleMapping localeMapping, TranslationsResource targetDoc) throws IOException
   {
<<<<<<< HEAD
      XliffWriter.write(getOpts().getTransDir(), doc, localeMapping.getLocalLocale(), targetDoc, getOpts().getCreateSkeletons());
=======
      XliffWriter.write(opts.getTransDir(), doc, localeMapping.getLocalLocale(), targetDoc, opts.getCreateSkeletons());
      return null;
>>>>>>> 63c1200b
   }

}<|MERGE_RESOLUTION|>--- conflicted
+++ resolved
@@ -72,12 +72,8 @@
    @Override
    public FileDetails writeTransFile(Resource doc, String docName, LocaleMapping localeMapping, TranslationsResource targetDoc) throws IOException
    {
-<<<<<<< HEAD
-      XliffWriter.write(getOpts().getTransDir(), doc, localeMapping.getLocalLocale(), targetDoc, getOpts().getCreateSkeletons());
-=======
       XliffWriter.write(opts.getTransDir(), doc, localeMapping.getLocalLocale(), targetDoc, opts.getCreateSkeletons());
       return null;
->>>>>>> 63c1200b
    }
 
 }