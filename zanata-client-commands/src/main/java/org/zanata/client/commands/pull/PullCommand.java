--- conflicted
+++ resolved
@@ -29,11 +29,7 @@
  *         href="mailto:sflaniga@redhat.com">sflaniga@redhat.com</a>
  * 
  */
-<<<<<<< HEAD
-public class PullCommand extends ConfigurableProjectCommand<PullOptions>
-=======
 public class PullCommand extends PushPullCommand<PullOptions>
->>>>>>> 85b7e9bf
 {
    private static final Logger log = LoggerFactory.getLogger(PullCommand.class);
    private static final String UTF_8 = "UTF-8";
@@ -48,23 +44,7 @@
       strategies.put(PROJECT_TYPE_XML, new XmlStrategy());
    }
 
-<<<<<<< HEAD
-   Marshaller m = null;
-
-   private final ITranslationResources translationResources;
-   private final URI uri;
-
-   public PullCommand(PullOptions opts, ZanataProxyFactory factory, ITranslationResources translationResources, URI uri)
-   {
-      super(opts, factory);
-      this.translationResources = translationResources;
-      this.uri = uri;
-   }
-
-   private PullCommand(PullOptions opts, ZanataProxyFactory factory)
-=======
    public PullCommand(PullOptions opts)
->>>>>>> 85b7e9bf
    {
       super(opts);
    }
@@ -91,8 +71,6 @@
       log.info("Project: {}", getOpts().getProj());
       log.info("Version: {}", getOpts().getProjectVersion());
       log.info("Username: {}", getOpts().getUsername());
-<<<<<<< HEAD
-=======
       log.info("Project type: {}", getOpts().getProjectType());
       log.info("Enable modules: {}", getOpts().getEnableModules());
       if (getOpts().getEnableModules())
@@ -108,7 +86,6 @@
          }
       }
       log.info("Locales to pull: {}", getOpts().getLocales());
->>>>>>> 85b7e9bf
       if (getOpts().getPullSrc())
       {
          log.info("Pulling source and target (translation) documents");
@@ -120,11 +97,7 @@
       }
       log.info("Target-language base directory (translations): {}", getOpts().getTransDir());
 
-<<<<<<< HEAD
-      if (getOpts().getPullSrc())
-=======
       if (getOpts().isDryRun())
->>>>>>> 85b7e9bf
       {
          log.info("DRY RUN: no permanent changes will be made");
       }
@@ -147,52 +120,25 @@
          log.info("No documents in remote module: {}; nothing to do", getOpts().getCurrentModule());
          return;
       }
-<<<<<<< HEAD
-      PullStrategy strat = getStrategy(getOpts().getProjectType());
-
-      JAXBContext jc = null;
-      if (getOpts().isDebugSet()) // || opts.getValidate())
-=======
       log.info("Pulling {} docs for this module from the server", docNamesForModule.size());
       log.debug("Doc names: {}", docNamesForModule);
 
       if (getOpts().getPullSrc())
->>>>>>> 85b7e9bf
       {
          log.warn("The pullSrc option is set: existing source-language files may be overwritten/deleted");
          confirmWithUser("This will overwrite/delete any existing documents and translations in the above directories.\n");
       }
-<<<<<<< HEAD
-      if (getOpts().isDebugSet())
-=======
-      else
->>>>>>> 85b7e9bf
+      else
       {
          confirmWithUser("This will overwrite/delete any existing translations in the above directory.\n");
       }
 
-<<<<<<< HEAD
-      LocaleList locales = getOpts().getLocales();
-      if (locales == null)
-         throw new ConfigException("no locales specified");
-
-      ClientResponse<List<ResourceMeta>> listResponse = translationResources.get(null);
-      ClientUtility.checkResult(listResponse, uri);
-      List<ResourceMeta> resourceMetaList = listResponse.getEntity();
-      for (ResourceMeta resourceMeta : resourceMetaList)
-      {
-         Resource doc = null;
-         String docName = resourceMeta.getName();
-         // TODO follow a Link
-         String docUri = RestUtil.convertToDocumentURIId(docName);
-=======
       for (String qualifiedDocName : docNamesForModule)
       {
          Resource doc = null;
          String localDocName = unqualifiedDocName(qualifiedDocName);
          // TODO follow a Link instead of generating the URI
          String docUri = RestUtil.convertToDocumentURIId(qualifiedDocName);
->>>>>>> 85b7e9bf
          if (strat.needsDocToWriteTrans() || getOpts().getPullSrc())
          {
             ClientResponse<Resource> resourceResponse = translationResources.getResource(docUri, strat.getExtensions());
@@ -227,11 +173,7 @@
 
    private void writeSrcDoc(PullStrategy strat, Resource doc) throws IOException
    {
-<<<<<<< HEAD
-      if (getOpts().isInteractiveMode())
-=======
       if (!getOpts().isDryRun())
->>>>>>> 85b7e9bf
       {
          log.info("Writing source file for document {}", doc.getName());
          strat.writeSrcFile(doc);
@@ -246,17 +188,8 @@
    {
       if (!getOpts().isDryRun())
       {
-<<<<<<< HEAD
-         if (getOpts().isDebugSet())
-         {
-            StringWriter writer = new StringWriter();
-            m.marshal(jaxbElement, writer);
-            log.debug("{}", writer);
-         }
-=======
          log.info("Writing translation file in locale {} for document {}", locMapping.getLocalLocale(), localDocName);
          strat.writeTransFile(doc, localDocName, locMapping, targetDoc);
->>>>>>> 85b7e9bf
       }
       else
       {
