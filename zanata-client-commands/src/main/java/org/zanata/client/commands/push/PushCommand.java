package org.zanata.client.commands.push;

import java.io.File;
import java.io.IOException;
import java.net.URI;
import java.util.ArrayList;
import java.util.Collections;
import java.util.HashMap;
import java.util.HashSet;
import java.util.List;
import java.util.Map;
import java.util.Set;
import java.util.regex.Matcher;
import java.util.regex.Pattern;

import javax.ws.rs.core.Response;

import org.apache.commons.lang.StringUtils;
import org.jboss.resteasy.client.ClientResponse;
import org.jboss.resteasy.client.ClientResponseFailure;
import org.slf4j.Logger;
import org.slf4j.LoggerFactory;
import org.zanata.client.commands.PushPullCommand;
import org.zanata.client.config.LocaleMapping;
import org.zanata.client.exceptions.ConfigException;
import org.zanata.client.util.ConsoleUtils;
import org.zanata.common.LocaleId;
import org.zanata.common.MergeType;
import org.zanata.rest.RestUtil;
import org.zanata.rest.StringSet;
import org.zanata.rest.client.ClientUtility;
import org.zanata.rest.client.ISourceDocResource;
import org.zanata.rest.client.ITranslatedDocResource;
import org.zanata.rest.client.ZanataProxyFactory;
import org.zanata.rest.dto.CopyTransStatus;
import org.zanata.rest.dto.resource.Resource;
import org.zanata.rest.dto.resource.ResourceMeta;
import org.zanata.rest.dto.resource.TranslationsResource;
import org.zanata.rest.service.CopyTransResource;

/**
 * @author Sean Flanigan <a
 *         href="mailto:sflaniga@redhat.com">sflaniga@redhat.com</a>
 * 
 */
public class PushCommand extends PushPullCommand<PushOptions>
{
   private static final Logger log = LoggerFactory.getLogger(PushCommand.class);
   private static final String UTF_8 = "UTF-8";

   private static final Map<String, AbstractPushStrategy> strategies = new HashMap<String, AbstractPushStrategy>();

   private CopyTransResource copyTransResource;

   public static interface TranslationResourcesVisitor
   {
      void visit(LocaleMapping locale, TranslationsResource targetDoc);
   }

   {
      strategies.put(PROJECT_TYPE_UTF8_PROPERTIES, new PropertiesStrategy(UTF_8));
      strategies.put(PROJECT_TYPE_PROPERTIES, new PropertiesStrategy());
      strategies.put(PROJECT_TYPE_PUBLICAN, new GettextDirStrategy());
      strategies.put(PROJECT_TYPE_XLIFF, new XliffStrategy());
      strategies.put(PROJECT_TYPE_XML, new XmlStrategy());
   }

   public PushCommand(PushOptions opts)
   {
      super(opts);
      copyTransResource = getRequestFactory().getCopyTransResource();
   }

   public PushCommand(PushOptions opts, ZanataProxyFactory factory, ISourceDocResource sourceDocResource, ITranslatedDocResource translationResources, URI uri)
   {
      super(opts, factory, sourceDocResource, translationResources, uri);
      copyTransResource = factory.getCopyTransResource();
   }

   private AbstractPushStrategy getStrategy(String strategyType)
   {
      AbstractPushStrategy strat = strategies.get(strategyType);
      if (strat == null)
      {
         throw new RuntimeException("unknown project type: " + getOpts().getProjectType());
      }
      strat.setPushOptions(getOpts());
      strat.init();
      return strat;
   }

   private void logOptions()
   {
      if (!log.isInfoEnabled())
      {
         return;
      }
      log.info("Server: {}", getOpts().getUrl());
      log.info("Project: {}", getOpts().getProj());
      log.info("Version: {}", getOpts().getProjectVersion());
      log.info("Username: {}", getOpts().getUsername());
      log.info("Project type: {}", getOpts().getProjectType());
      log.info("Source language: {}", getOpts().getSourceLang());
      log.info("Copy previous translations: {}", getOpts().getCopyTrans());
      log.info("Merge type: {}", getOpts().getMergeType());
      log.info("Batch size: {}", getOpts().getBatchSize());
      log.info("Enable modules: {}", getOpts().getEnableModules());

      if (getOpts().getBatchSize() <= 0)
      {
         throw new RuntimeException("Batch size needs to be 1 or more.");
      }

      if (getOpts().getEnableModules())
      {
         log.info("Current module: {}", getOpts().getCurrentModule());
         if (getOpts().isRootModule())
         {
            log.info("Root module: YES");
            if (log.isDebugEnabled())
            {
               log.debug("Modules: {}", StringUtils.join(getOpts().getAllModules(), ", "));
            }
         }
      }
      log.info("Include patterns: {}", StringUtils.join(getOpts().getIncludes(), " "));
      log.info("Exclude patterns: {}", StringUtils.join(getOpts().getExcludes(), " "));
      log.info("Default excludes: {}", getOpts().getDefaultExcludes());

      if (getOpts().getPushType() == PushPullType.Trans)
      {
         log.info("Pushing target documents only");
         log.info("Locales to push: {}", getOpts().getLocaleMapList());
      }
      else if (getOpts().getPushType() == PushPullType.Source)
      {
         log.info("Pushing source documents only");
      }
      else
      {
         log.info("Pushing source and target documents");
         log.info("Locales to push: {}", getOpts().getLocaleMapList());
      }
      log.info("Source directory (originals): {}", getOpts().getSrcDir());
      if (getOpts().getPushType() == PushPullType.Both || getOpts().getPushType() == PushPullType.Trans)
      {
         log.info("Target base directory (translations): {}", getOpts().getTransDir());
      }
      if (getOpts().isDryRun())
      {
         log.info("DRY RUN: no permanent changes will be made");
      }
   }

   @Override
   public void run() throws Exception
   {
      logOptions();
      pushCurrentModule();

      if (getOpts().getEnableModules() && getOpts().isRootModule())
      {
         List<String> obsoleteDocs = getObsoleteDocNamesForProjectIterationFromServer();
         log.info("found {} docs in obsolete modules (or no module): {}", obsoleteDocs.size(), obsoleteDocs);
         if (getOpts().getDeleteObsoleteModules() && !obsoleteDocs.isEmpty())
         {
            // offer to delete obsolete documents
            confirmWithUser("Do you want to delete all documents from the server which don't belong to any module in the Maven reactor?\n");
            deleteDocsFromServer(obsoleteDocs);
         }
         else
         {
            log.warn("found {} docs in obsolete modules (or no module).  use -Dzanata.deleteObsoleteModules to delete them", obsoleteDocs.size());
         }
      }
   }

   /**
    * gets doc list from server, returns a list of qualified doc names from
    * obsolete modules, or from no module.
    */
   protected List<String> getObsoleteDocNamesForProjectIterationFromServer()
   {
      if (!getOpts().getEnableModules())
         return Collections.emptyList();
      List<ResourceMeta> remoteDocList = getDocListForProjectIterationFromServer();

      Pattern p = Pattern.compile(getOpts().getDocNameRegex());
      Set<String> modules = new HashSet<String>(getOpts().getAllModules());

      List<String> obsoleteDocs = new ArrayList<String>();
      for (ResourceMeta doc : remoteDocList)
      {
         // NB ResourceMeta.name == HDocument.docId
         String docName = doc.getName();

         Matcher matcher = p.matcher(docName);
         if (matcher.matches())
         {
            String module = matcher.group(1);
            if (modules.contains(module))
            {
               log.debug("doc {} belongs to non-obsolete module {}", docName, module);
            }
            else
            {
               obsoleteDocs.add(docName);
               log.info("doc {} belongs to obsolete module {}", docName, module);
            }
         }
         else
         {
            obsoleteDocs.add(docName);
            log.warn("doc {} doesn't belong to any module", docName);
         }
      }
      return obsoleteDocs;
   }

   private void pushCurrentModule() throws IOException
   {
      File sourceDir = getOpts().getSrcDir();

      if (!sourceDir.exists())
      {
         if (getOpts().getEnableModules())
         {
            log.info("source directory '" + sourceDir + "' not found; skipping docs push for module " + getOpts().getCurrentModule());
            return;
         }
         else
         {
            throw new RuntimeException("directory '" + sourceDir + "' does not exist - check srcDir option");
         }
      }

      AbstractPushStrategy strat = getStrategy(getOpts().getProjectType());
      final StringSet extensions = strat.getExtensions();

      // to save memory, we don't load all the docs into a HashMap
      Set<String> localDocNames = strat.findDocNames(sourceDir, getOpts().getIncludes(), getOpts().getExcludes(), getOpts().getDefaultExcludes());
      for (String docName : localDocNames)
      {
         log.info("Found source document: {}", docName);
      }
      List<String> obsoleteDocs = getObsoleteDocsInModuleFromServer(localDocNames);
      if (obsoleteDocs.isEmpty())
      {
         if (localDocNames.isEmpty())
         {
            log.info("no documents in module: {}; nothing to do", getOpts().getCurrentModule());
            return;
         }
         else
         {
            // nop
         }
      }
      else
      {
         log.warn("Found {} obsolete docs on the server which will be DELETED", obsoleteDocs.size());
         log.info("Obsolete docs: {}", obsoleteDocs);
      }

      if (getOpts().getPushType() == PushPullType.Trans || getOpts().getPushType() == PushPullType.Both)
      {
         if (getOpts().getLocaleMapList() == null)
            throw new ConfigException("pushType set to '" + getOpts().getPushType() + "', but zanata.xml contains no <locales>");
         log.warn("pushType set to '" + getOpts().getPushType() + "': existing translations on server may be overwritten/deleted");

         if (getOpts().getPushType() == PushPullType.Both)
         {
            confirmWithUser("This will overwrite existing documents AND TRANSLATIONS on the server, and delete obsolete documents.\n");
         }
         else if (getOpts().getPushType() == PushPullType.Trans)
         {
            confirmWithUser("This will overwrite existing TRANSLATIONS on the server.\n");
         }
      }
      else
      {
         confirmWithUser("This will overwrite existing documents on the server, and delete obsolete documents.\n");
      }

      for (String localDocName : localDocNames)
      {
         final Resource srcDoc = strat.loadSrcDoc(sourceDir, localDocName);
         String qualifiedDocName = qualifiedDocName(localDocName);
         final String docUri = RestUtil.convertToDocumentURIId(qualifiedDocName);
         srcDoc.setName(qualifiedDocName);
         debug(srcDoc);

         if (getOpts().getPushType() == PushPullType.Source || getOpts().getPushType() == PushPullType.Both)
         {
            pushSrcDocToServer(docUri, srcDoc, extensions);
         }
         if (getOpts().getPushType() == PushPullType.Trans || getOpts().getPushType() == PushPullType.Both)
         {
            strat.visitTranslationResources(localDocName, srcDoc, new TranslationResourcesVisitor()
            {
               @Override
               public void visit(LocaleMapping locale, TranslationsResource targetDoc)
               {
                  debug(targetDoc);
                  
                  pushTargetDocToServer(docUri, locale, srcDoc, targetDoc, extensions);
               }
            });
         }

         // Copy Trans after pushing
         if( getOpts().getCopyTrans() )
         {
            this.copyTransForDocument(qualifiedDocName);
         }
      }
      deleteDocsFromServer(obsoleteDocs);
   }

   /**
    * Returns obsolete docs which belong to the current module. Returns any docs
    * in the current module from the server, unless they are found in the
    * localDocNames set.
    * 
    * @param localDocNames
    */
   private List<String> getObsoleteDocsInModuleFromServer(Set<String> localDocNames)
   {
      List<String> qualifiedDocNames = getQualifiedDocNamesForCurrentModuleFromServer();
      List<String> obsoleteDocs = new ArrayList<String>(qualifiedDocNames.size());
      for (String qualifiedDocName : qualifiedDocNames)
      {
         String unqualifiedDocName = unqualifiedDocName(qualifiedDocName);
         if (!localDocNames.contains(unqualifiedDocName))
         {
            obsoleteDocs.add(qualifiedDocName);
         }
      }
      return obsoleteDocs;
   }

   /**
    * @param qualifiedDocNames
    */
   private void deleteDocsFromServer(List<String> qualifiedDocNames)
   {
      for (String qualifiedDocName : qualifiedDocNames)
      {
         deleteDocFromServer(qualifiedDocName);
      }
   }

   private void pushSrcDocToServer(final String docUri, final Resource srcDoc, final StringSet extensions)
   {
      if (!getOpts().isDryRun())
      {
         log.info("pushing source doc [name={} size={}] to server", srcDoc.getName(), srcDoc.getTextFlows().size());

         ConsoleUtils.startProgressFeedback();
         // NB: Copy trans is set to false as using copy trans in this manner is deprecated.
         // see PushCommand.copyTransForDocument
         ClientResponse<String> putResponse = sourceDocResource.putResource(docUri, srcDoc, extensions, false);
         ConsoleUtils.endProgressFeedback();

         ClientUtility.checkResult(putResponse, uri);
      }
      else
      {
         log.info("pushing source doc [name={} size={}] to server (skipped due to dry run)", srcDoc.getName(), srcDoc.getTextFlows().size());
      }
   }

   /**
    * Split TranslationsResource into List<TranslationsResource> according to
    * Batch processing only applies when mergeType=AUTO
    * 
    * @param doc
    * @param batchSize
    * @return list of transaltionsResource
    */
   public List<TranslationsResource> splitIntoBatch(TranslationsResource doc, int batchSize)
   {
      List<TranslationsResource> targetDocList = new ArrayList<TranslationsResource>();
      int size = doc.getTextFlowTargets().size();

      if (size > batchSize && getOpts().getMergeType().toUpperCase().equals(MergeType.AUTO.name()))
      {
         int batch = size / batchSize;

         if (size % batchSize != 0)
         {
            batch = batch + 1;
         }

         int fromIndex = 0;
         int toIndex = 0;

         for (int i = 1; i <= batch; i++)
         {
            TranslationsResource resource = new TranslationsResource();
            resource.setExtensions(doc.getExtensions());
            resource.setLinks(doc.getLinks());
            resource.setRevision(doc.getRevision());

            if ((i * batchSize) > size)
            {
               toIndex = size;
            }
            else
            {
               toIndex = i * batchSize;
            }

            resource.getTextFlowTargets().addAll(doc.getTextFlowTargets().subList(fromIndex, toIndex));

            fromIndex = i * batchSize;

            targetDocList.add(resource);
         }
      }
      else
      {
         targetDocList.add(doc);
      }
      return targetDocList;
   }

   private void pushTargetDocToServer(final String docUri, LocaleMapping locale, final Resource srcDoc, TranslationsResource targetDoc, final StringSet extensions)
   {
      if (!getOpts().isDryRun())
      {
         log.info("Pushing target doc [name={} size={} client-locale={}] to server [locale={}]", new Object[] { srcDoc.getName(), targetDoc.getTextFlowTargets().size(), locale.getLocalLocale(), locale.getLocale() });

         List<TranslationsResource> targetDocList = splitIntoBatch(targetDoc, getOpts().getBatchSize());

         int totalDone = 0;
         ConsoleUtils.startProgressFeedback();
         for (TranslationsResource doc : targetDocList)
         {
            ClientResponse<String> putTransResponse = translationResources.putTranslations(docUri, new LocaleId(locale.getLocale()), doc, extensions, getOpts().getMergeType());

            totalDone = totalDone + doc.getTextFlowTargets().size();
            ConsoleUtils.setProgressFeedbackMessage(totalDone + "/" + targetDoc.getTextFlowTargets().size());

            ClientUtility.checkResult(putTransResponse, uri);
            String entity = putTransResponse.getEntity(String.class);
            if (entity != null && !entity.isEmpty())
            {
               log.warn("{}", entity);
            }
         }
         ConsoleUtils.endProgressFeedback();
      }
      else
      {
         log.info("pushing target doc [name={} size={} client-locale={}] to server [locale={}] (skipped due to dry run)", new Object[] { srcDoc.getName(), targetDoc.getTextFlowTargets().size(), locale.getLocalLocale(), locale.getLocale() });
      }
   }

   private void deleteDocFromServer(String qualifiedDocName)
   {
      if (!getOpts().isDryRun())
      {
         log.info("deleting resource {} from server", qualifiedDocName);
         String docUri = RestUtil.convertToDocumentURIId(qualifiedDocName);
         ClientResponse<String> deleteResponse = sourceDocResource.deleteResource(docUri);
         ClientUtility.checkResult(deleteResponse, uri);
      }
      else
      {
         log.info("deleting resource {} from server (skipped due to dry run)", qualifiedDocName);
      }
   }

   private void copyTransForDocument(String docName)
   {
      log.info("Running Copy Trans for " + docName);
      try
      {
         this.copyTransResource.startCopyTrans(getOpts().getProj(), getOpts().getProjectVersion(), docName);
      }
      catch( Exception ex )
      {
         log.warn("Could not start Copy Trans for above document. Proceeding");
         return;
      }
<<<<<<< HEAD
      CopyTransStatus copyTransStatus =
            this.copyTransResource.getCopyTransStatus(getOpts().getProj(), getOpts().getProjectVersion(), docName);
=======
      CopyTransStatus copyTransStatus = null;

      try
      {
         copyTransStatus = this.copyTransResource.getCopyTransStatus(getOpts().getProj(), getOpts().getProjectVersion(), docName);
      }
      catch (ClientResponseFailure failure)
      {
         // 404 - Probably because of an old server
         if( failure.getResponse().getResponseStatus() == Response.Status.NOT_FOUND )
         {
            if( getRequestFactory().compareToServerVersion("1.8.0-SNAPSHOT") < 0 )
            {
               log.warn("Copy Trans not started (Incompatible server version.)");
               return;
            }
            else
            {
               throw new RuntimeException("Could not invoke copy trans. The service was not available (404)");
            }
         }
         else if( failure.getCause() != null )
         {
            throw new RuntimeException("Problem invoking copy trans.", failure.getCause());
         }
         else
         {
            throw new RuntimeException(
                  "Problem invoking copy trans: [Server response code:"
                        + failure.getResponse().getResponseStatus().getStatusCode() + "]");
         }
      }
>>>>>>> 19049734
      ConsoleUtils.startProgressFeedback();

      while( copyTransStatus.isInProgress() )
      {
         try
         {
            Thread.sleep(2000);
         }
         catch (InterruptedException e)
         {
            log.warn("Interrupted while waiting for Copy Trans to finish.");
         }
         ConsoleUtils.setProgressFeedbackMessage(copyTransStatus.getPercentageComplete() + "%");
         copyTransStatus =
               this.copyTransResource.getCopyTransStatus(getOpts().getProj(), getOpts().getProjectVersion(), docName);
      }
      ConsoleUtils.endProgressFeedback();

      if( copyTransStatus.getPercentageComplete() < 100 )
      {
         log.warn("Copy Trans for the above document stopped unexpectedly.");
      }
   }

}<|MERGE_RESOLUTION|>--- conflicted
+++ resolved
@@ -484,10 +484,6 @@
          log.warn("Could not start Copy Trans for above document. Proceeding");
          return;
       }
-<<<<<<< HEAD
-      CopyTransStatus copyTransStatus =
-            this.copyTransResource.getCopyTransStatus(getOpts().getProj(), getOpts().getProjectVersion(), docName);
-=======
       CopyTransStatus copyTransStatus = null;
 
       try
@@ -520,7 +516,6 @@
                         + failure.getResponse().getResponseStatus().getStatusCode() + "]");
          }
       }
->>>>>>> 19049734
       ConsoleUtils.startProgressFeedback();
 
       while( copyTransStatus.isInProgress() )
