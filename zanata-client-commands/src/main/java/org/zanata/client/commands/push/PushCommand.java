package org.zanata.client.commands.push;

import java.io.File;
import java.io.IOException;
import java.net.URI;
import java.util.ArrayList;
import java.util.Collections;
import java.util.HashMap;
import java.util.HashSet;
import java.util.List;
import java.util.Map;
import java.util.Set;
import java.util.regex.Matcher;
import java.util.regex.Pattern;

import javax.ws.rs.core.Response;

import org.apache.commons.lang.StringUtils;
import org.jboss.resteasy.client.ClientResponse;
import org.jboss.resteasy.client.ClientResponseFailure;
import org.slf4j.Logger;
import org.slf4j.LoggerFactory;
import org.zanata.client.commands.PushPullCommand;
import org.zanata.client.config.LocaleMapping;
import org.zanata.client.exceptions.ConfigException;
import org.zanata.client.util.ConsoleUtils;
import org.zanata.common.LocaleId;
import org.zanata.common.MergeType;
import org.zanata.rest.RestUtil;
import org.zanata.rest.StringSet;
import org.zanata.rest.client.ClientUtility;
import org.zanata.rest.client.ISourceDocResource;
import org.zanata.rest.client.ITranslatedDocResource;
import org.zanata.rest.client.ZanataProxyFactory;
import org.zanata.rest.dto.CopyTransStatus;
import org.zanata.rest.dto.ProcessStatus;
import org.zanata.rest.dto.resource.Resource;
import org.zanata.rest.dto.resource.ResourceMeta;
import org.zanata.rest.dto.resource.TranslationsResource;
import org.zanata.rest.service.AsynchronousProcessResource;
import org.zanata.rest.service.CopyTransResource;

/**
 * @author Sean Flanigan <a
 *         href="mailto:sflaniga@redhat.com">sflaniga@redhat.com</a>
 * 
 */
public class PushCommand extends PushPullCommand<PushOptions>
{
   private static final Logger log = LoggerFactory.getLogger(PushCommand.class);
   private static final String UTF_8 = "UTF-8";

   private static final Map<String, AbstractPushStrategy> strategies = new HashMap<String, AbstractPushStrategy>();

   private CopyTransResource copyTransResource;
   private AsynchronousProcessResource asyncProcessResource;

   public static interface TranslationResourcesVisitor
   {
      void visit(LocaleMapping locale, TranslationsResource targetDoc);
   }

   {
      strategies.put(PROJECT_TYPE_UTF8_PROPERTIES, new PropertiesStrategy(UTF_8));
      strategies.put(PROJECT_TYPE_PROPERTIES, new PropertiesStrategy());
      strategies.put(PROJECT_TYPE_GETTEXT, new GettextPushStrategy());
      strategies.put(PROJECT_TYPE_PUBLICAN, new GettextDirStrategy());
      strategies.put(PROJECT_TYPE_XLIFF, new XliffStrategy());
      strategies.put(PROJECT_TYPE_XML, new XmlStrategy());
   }

   public PushCommand(PushOptions opts)
   {
      super(opts);
      copyTransResource = getRequestFactory().getCopyTransResource();
      asyncProcessResource = getRequestFactory().getAsynchronousProcessResource();
   }

   public PushCommand(PushOptions opts, ZanataProxyFactory factory, ISourceDocResource sourceDocResource, ITranslatedDocResource translationResources, URI uri)
   {
      super(opts, factory, sourceDocResource, translationResources, uri);
      copyTransResource = factory.getCopyTransResource();
      asyncProcessResource = factory.getAsynchronousProcessResource();
   }

   private AbstractPushStrategy getStrategy(String strategyType)
   {
      AbstractPushStrategy strat = strategies.get(strategyType);
      if (strat == null)
      {
         throw new RuntimeException("unknown project type: " + getOpts().getProjectType());
      }
      strat.setPushOptions(getOpts());
      strat.init();
      return strat;
   }

   public static void logOptions(Logger logger, PushOptions opts)
   {
      if (!logger.isInfoEnabled())
      {
         return;
      }
      logger.info("Server: {}", opts.getUrl());
      logger.info("Project: {}", opts.getProj());
      logger.info("Version: {}", opts.getProjectVersion());
      logger.info("Username: {}", opts.getUsername());
      logger.info("Project type: {}", opts.getProjectType());
      logger.info("Source language: {}", opts.getSourceLang());

      String copyTransMssg = "" + opts.getCopyTrans();
      if( opts.getCopyTrans() && opts.getPushType() == PushPullType.Trans )
      {
         copyTransMssg = "disabled since pushType=Trans";
      }
      logger.info("Copy previous translations: {}", copyTransMssg);

      logger.info("Merge type: {}", opts.getMergeType());
      logger.info("Enable modules: {}", opts.getEnableModules());

      if (opts.getEnableModules())
      {
         logger.info("Current module: {}", opts.getCurrentModule());
         if (opts.isRootModule())
         {
            logger.info("Root module: YES");
            if (logger.isDebugEnabled())
            {
               logger.debug("Modules: {}", StringUtils.join(opts.getAllModules(), ", "));
            }
         }
      }
<<<<<<< HEAD
      logger.info("Include patterns: {}", StringUtils.join(opts.getIncludes(), " "));
      logger.info("Exclude patterns: {}", StringUtils.join(opts.getExcludes(), " "));
      logger.info("Case sensitive: {}", opts.getCaseSensitive());
      logger.info("Default excludes: {}", opts.getDefaultExcludes());
      logger.info("Exclude locale: {}", opts.getExcludeLocale());
=======
      log.info("Include patterns: {}", StringUtils.join(getOpts().getIncludes(), " "));
      log.info("Exclude patterns: {}", StringUtils.join(getOpts().getExcludes(), " "));
      log.info("Case sensitive: {}", getOpts().getCaseSensitive());
      log.info("Default excludes: {}", getOpts().getDefaultExcludes());
      log.info("Exclude locale filenames: {}", getOpts().getExcludeLocaleFilenames());
>>>>>>> 548ecde2

      if (opts.getPushType() == PushPullType.Trans)
      {
         logger.info("Pushing target documents only");
         logger.info("Locales to push: {}", opts.getLocaleMapList());
      }
      else if (opts.getPushType() == PushPullType.Source)
      {
         logger.info("Pushing source documents only");
      }
      else
      {
         logger.info("Pushing source and target documents");
         logger.info("Locales to push: {}", opts.getLocaleMapList());
      }
      logger.info("Source directory (originals): {}", opts.getSrcDir());
      if (opts.getPushType() == PushPullType.Both || opts.getPushType() == PushPullType.Trans)
      {
         logger.info("Target base directory (translations): {}", opts.getTransDir());
      }
      if (opts.isDryRun())
      {
         logger.info("DRY RUN: no permanent changes will be made");
      }
   }

   private boolean mergeAuto()
   {
      return getOpts().getMergeType().toUpperCase().equals(MergeType.AUTO.name());
   }

   private boolean pushSource()
   {
      return getOpts().getPushType() == PushPullType.Both || getOpts().getPushType() == PushPullType.Source;
   }

   private boolean pushTrans()
   {
      return getOpts().getPushType() == PushPullType.Both || getOpts().getPushType() == PushPullType.Trans;
   }

   @Override
   public void run() throws Exception
   {
      logOptions(log, getOpts());
      pushCurrentModule();

      if (pushSource() && getOpts().getEnableModules() && getOpts().isRootModule())
      {
         List<String> obsoleteDocs = getObsoleteDocNamesForProjectIterationFromServer();
         log.info("found {} docs in obsolete modules (or no module): {}", obsoleteDocs.size(), obsoleteDocs);
         if (getOpts().getDeleteObsoleteModules() && !obsoleteDocs.isEmpty())
         {
            // offer to delete obsolete documents
            confirmWithUser("Do you want to delete all documents from the server which don't belong to any module in the Maven reactor?\n");
            deleteSourceDocsFromServer(obsoleteDocs);
         }
         else
         {
            log.warn("found {} docs in obsolete modules (or no module).  use -Dzanata.deleteObsoleteModules to delete them", obsoleteDocs.size());
         }
      }
   }

   /**
    * gets doc list from server, returns a list of qualified doc names from
    * obsolete modules, or from no module.
    */
   protected List<String> getObsoleteDocNamesForProjectIterationFromServer()
   {
      if (!getOpts().getEnableModules())
         return Collections.emptyList();
      List<ResourceMeta> remoteDocList = getDocListForProjectIterationFromServer();

      Pattern p = Pattern.compile(getOpts().getDocNameRegex());
      Set<String> modules = new HashSet<String>(getOpts().getAllModules());

      List<String> obsoleteDocs = new ArrayList<String>();
      for (ResourceMeta doc : remoteDocList)
      {
         // NB ResourceMeta.name == HDocument.docId
         String docName = doc.getName();

         Matcher matcher = p.matcher(docName);
         if (matcher.matches())
         {
            String module = matcher.group(1);
            if (modules.contains(module))
            {
               log.debug("doc {} belongs to non-obsolete module {}", docName, module);
            }
            else
            {
               obsoleteDocs.add(docName);
               log.info("doc {} belongs to obsolete module {}", docName, module);
            }
         }
         else
         {
            obsoleteDocs.add(docName);
            log.warn("doc {} doesn't belong to any module", docName);
         }
      }
      return obsoleteDocs;
   }

   private void pushCurrentModule() throws IOException
   {
      File sourceDir = getOpts().getSrcDir();

      if (!sourceDir.exists())
      {
         if (getOpts().getEnableModules())
         {
            log.info("source directory '" + sourceDir + "' not found; skipping docs push for module " + getOpts().getCurrentModule());
            return;
         }
         else
         {
            throw new RuntimeException("directory '" + sourceDir + "' does not exist - check srcDir option");
         }
      }

      AbstractPushStrategy strat = getStrategy(getOpts().getProjectType());
      final StringSet extensions = strat.getExtensions();

      // to save memory, we don't load all the docs into a HashMap
      Set<String> localDocNames = strat.findDocNames(sourceDir, getOpts().getIncludes(), getOpts().getExcludes(), getOpts().getDefaultExcludes(), getOpts().getCaseSensitive(), getOpts().getExcludeLocaleFilenames());
      for (String docName : localDocNames)
      {
         log.info("Found source document: {}", docName);
      }
      List<String> obsoleteDocs = Collections.emptyList();
      if (pushSource())
      {
         obsoleteDocs = getObsoleteDocsInModuleFromServer(localDocNames);
      }
      if (obsoleteDocs.isEmpty())
      {
         if (localDocNames.isEmpty())
         {
            log.info("no documents in module: {}; nothing to do", getOpts().getCurrentModule());
            return;
         }
         else
         {
            // nop
         }
      }
      else
      {
         log.warn("Found {} obsolete docs on the server which will be DELETED", obsoleteDocs.size());
         log.info("Obsolete docs: {}", obsoleteDocs);
      }

      if (pushTrans())
      {
         if (getOpts().getLocaleMapList() == null)
            throw new ConfigException("pushType set to '" + getOpts().getPushType() + "', but zanata.xml contains no <locales>");
         log.warn("pushType set to '" + getOpts().getPushType() + "': existing translations on server may be overwritten/deleted");

         if (getOpts().getPushType() == PushPullType.Both)
         {
            confirmWithUser("This will overwrite existing documents AND TRANSLATIONS on the server, and delete obsolete documents.\n");
         }
         else if (getOpts().getPushType() == PushPullType.Trans)
         {
            confirmWithUser("This will overwrite existing TRANSLATIONS on the server.\n");
         }
      }
      else
      {
         confirmWithUser("This will overwrite existing source documents on the server, and delete obsolete documents.\n");
      }

      for (String localDocName : localDocNames)
      {
         final Resource srcDoc = strat.loadSrcDoc(sourceDir, localDocName);
         String qualifiedDocName = qualifiedDocName(localDocName);
         final String docUri = RestUtil.convertToDocumentURIId(qualifiedDocName);
         srcDoc.setName(qualifiedDocName);
         debug(srcDoc);

         if (pushSource())
         {
            pushSrcDocToServer(docUri, srcDoc, extensions);
         }
         if (pushTrans())
         {
            strat.visitTranslationResources(localDocName, srcDoc, new TranslationResourcesVisitor()
            {
               @Override
               public void visit(LocaleMapping locale, TranslationsResource targetDoc)
               {
                  debug(targetDoc);
                  
                  pushTargetDocToServer(docUri, locale, srcDoc, targetDoc, extensions);
               }
            });
         }

         // Copy Trans after pushing (only when pushing source)
         if( getOpts().getCopyTrans() &&
           (getOpts().getPushType() == PushPullType.Both || getOpts().getPushType() == PushPullType.Source) )
         {
            this.copyTransForDocument(qualifiedDocName);
         }
      }
      deleteSourceDocsFromServer(obsoleteDocs);
   }

   /**
    * Returns obsolete docs which belong to the current module. Returns any docs
    * in the current module from the server, unless they are found in the
    * localDocNames set.
    * 
    * @param localDocNames
    */
   private List<String> getObsoleteDocsInModuleFromServer(Set<String> localDocNames)
   {
      List<String> qualifiedDocNames = getQualifiedDocNamesForCurrentModuleFromServer();
      List<String> obsoleteDocs = new ArrayList<String>(qualifiedDocNames.size());
      for (String qualifiedDocName : qualifiedDocNames)
      {
         String unqualifiedDocName = unqualifiedDocName(qualifiedDocName);
         if (!localDocNames.contains(unqualifiedDocName))
         {
            obsoleteDocs.add(qualifiedDocName);
         }
      }
      return obsoleteDocs;
   }

   /**
    * @param qualifiedDocNames
    */
   private void deleteSourceDocsFromServer(List<String> qualifiedDocNames)
   {
      for (String qualifiedDocName : qualifiedDocNames)
      {
         deleteSourceDocFromServer(qualifiedDocName);
      }
   }

   private void pushSrcDocToServer(final String docUri, final Resource srcDoc, final StringSet extensions)
   {
      if (!getOpts().isDryRun())
      {
         log.info("pushing source doc [name={} size={}] to server", srcDoc.getName(), srcDoc.getTextFlows().size());

         ConsoleUtils.startProgressFeedback();
         // NB: Copy trans is set to false as using copy trans in this manner is deprecated.
         // see PushCommand.copyTransForDocument
         ProcessStatus status =
               asyncProcessResource.startSourceDocCreationOrUpdate(
                     docUri, getOpts().getProj(), getOpts().getProjectVersion(), srcDoc, extensions, false);

         boolean waitForCompletion = true;

         while( waitForCompletion )
         {
            switch (status.getStatusCode())
            {
               case Failed:
                  throw new RuntimeException("Failed while pushing document: " + status.getMessages());

               case Finished:
                  waitForCompletion = false;
                  break;

               case Running:
                  ConsoleUtils.setProgressFeedbackMessage("Pushing ...");
                  break;

               case Waiting:
                  ConsoleUtils.setProgressFeedbackMessage("Waiting to start ...");
                  break;

               case NotAccepted:
                  // try to submit the process again
                  status = asyncProcessResource.startSourceDocCreationOrUpdate(
                              docUri, getOpts().getProj(), getOpts().getProjectVersion(), srcDoc, extensions, false);
                  ConsoleUtils.setProgressFeedbackMessage("Waiting for other clients ...");
                  break;
            }

            wait(2000); // Wait before retrying
            status =
               asyncProcessResource.getProcessStatus(status.getUrl());
         }

         ConsoleUtils.endProgressFeedback();
      }
      else
      {
         log.info("pushing source doc [name={} size={}] to server (skipped due to dry run)", srcDoc.getName(), srcDoc.getTextFlows().size());
      }
   }

   /**
    * Split TranslationsResource into List&lt;TranslationsResource&gt; according to
    * maxBatchSize, but only if mergeType=AUTO
    * 
    * @param doc
    * @param maxBatchSize
    * @return list of TranslationsResource, each containing up to maxBatchSize TextFlowTargets
    */
   public List<TranslationsResource> splitIntoBatch(TranslationsResource doc, int maxBatchSize)
   {
      List<TranslationsResource> targetDocList = new ArrayList<TranslationsResource>();
      int numTargets = doc.getTextFlowTargets().size();

      if (numTargets > maxBatchSize && mergeAuto())
      {
         int numBatches = numTargets / maxBatchSize;

         if (numTargets % maxBatchSize != 0)
         {
            ++numBatches;
         }

         int fromIndex = 0;
         int toIndex = 0;

         for (int i = 1; i <= numBatches; i++)
         {
            // make a dummy TranslationsResource to hold just the TextFlowTargets for each batch
            TranslationsResource resource = new TranslationsResource();
            resource.setExtensions(doc.getExtensions());
            resource.setLinks(doc.getLinks());
            resource.setRevision(doc.getRevision());

            if ((i * maxBatchSize) > numTargets)
            {
               toIndex = numTargets;
            }
            else
            {
               toIndex = i * maxBatchSize;
            }

            resource.getTextFlowTargets().addAll(doc.getTextFlowTargets().subList(fromIndex, toIndex));

            fromIndex = i * maxBatchSize;

            targetDocList.add(resource);
         }
      }
      else
      {
         targetDocList.add(doc);
      }
      return targetDocList;
   }

   private void pushTargetDocToServer(final String docUri, LocaleMapping locale, final Resource srcDoc, TranslationsResource targetDoc, final StringSet extensions)
   {
      if (!getOpts().isDryRun())
      {
         log.info("Pushing target doc [name={} size={} client-locale={}] to server [locale={}]", new Object[] { srcDoc.getName(), targetDoc.getTextFlowTargets().size(), locale.getLocalLocale(), locale.getLocale() });

         ConsoleUtils.startProgressFeedback();

         ProcessStatus status =
               asyncProcessResource.startTranslatedDocCreationOrUpdate(docUri, getOpts().getProj(), getOpts().getProjectVersion(),
                  new LocaleId(locale.getLocale()), targetDoc, extensions, getOpts().getMergeType());

         boolean waitForCompletion = true;

         while( waitForCompletion )
         {
            switch (status.getStatusCode())
            {
               case Failed:
                  throw new RuntimeException("Failed while pushing document translations: " + status.getMessages());

               case Finished:
                  waitForCompletion = false;
                  break;

               case Running:
                  ConsoleUtils.setProgressFeedbackMessage(status.getPercentageComplete() + "%");
                  break;

               case Waiting:
                  ConsoleUtils.setProgressFeedbackMessage("Waiting to start ...");
                  break;

               case NotAccepted:
                  // try to submit the process again
                  status = asyncProcessResource.startTranslatedDocCreationOrUpdate(
                              docUri, getOpts().getProj(), getOpts().getProjectVersion(),
                              new LocaleId(locale.getLocale()), targetDoc, extensions, getOpts().getMergeType());
                  ConsoleUtils.setProgressFeedbackMessage("Waiting for other clients ...");
                  break;
            }

            wait(2000); // Wait before retrying
            status =
                  asyncProcessResource.getProcessStatus(status.getUrl());
         }
         ConsoleUtils.endProgressFeedback();

         // Show warning messages
         if( status.getMessages().size() > 0 )
         {
            log.warn("Pushed translations with warnings:");
            for( String mssg : status.getMessages() )
            {
               log.warn(mssg);
            }
         }
      }
      else
      {
         log.info("pushing target doc [name={} size={} client-locale={}] to server [locale={}] (skipped due to dry run)", new Object[] { srcDoc.getName(), targetDoc.getTextFlowTargets().size(), locale.getLocalLocale(), locale.getLocale() });
      }
   }

   private void deleteSourceDocFromServer(String qualifiedDocName)
   {
      if (!getOpts().isDryRun())
      {
         log.info("deleting resource {} from server", qualifiedDocName);
         String docUri = RestUtil.convertToDocumentURIId(qualifiedDocName);
         ClientResponse<String> deleteResponse = sourceDocResource.deleteResource(docUri);
         ClientUtility.checkResult(deleteResponse, uri);
      }
      else
      {
         log.info("deleting resource {} from server (skipped due to dry run)", qualifiedDocName);
      }
   }

   private void copyTransForDocument(String docName)
   {
      log.info("Running Copy Trans for " + docName);
      try
      {
         this.copyTransResource.startCopyTrans(getOpts().getProj(), getOpts().getProjectVersion(), docName);
      }
      catch( Exception ex )
      {
         log.warn("Could not start Copy Trans for above document. Proceeding");
         return;
      }
      CopyTransStatus copyTransStatus = null;

      try
      {
         copyTransStatus = this.copyTransResource.getCopyTransStatus(getOpts().getProj(), getOpts().getProjectVersion(), docName);
      }
      catch (ClientResponseFailure failure)
      {
         // 404 - Probably because of an old server
         if( failure.getResponse().getResponseStatus() == Response.Status.NOT_FOUND )
         {
            if( getRequestFactory().compareToServerVersion("1.8.0-SNAPSHOT") < 0 )
            {
               log.warn("Copy Trans not started (Incompatible server version.)");
               return;
            }
            else
            {
               throw new RuntimeException("Could not invoke copy trans. The service was not available (404)");
            }
         }
         else if( failure.getCause() != null )
         {
            throw new RuntimeException("Problem invoking copy trans.", failure.getCause());
         }
         else
         {
            throw new RuntimeException(
                  "Problem invoking copy trans: [Server response code:"
                        + failure.getResponse().getResponseStatus().getStatusCode() + "]");
         }
      }
      ConsoleUtils.startProgressFeedback();

      while( copyTransStatus.isInProgress() )
      {
         try
         {
            Thread.sleep(2000);
         }
         catch (InterruptedException e)
         {
            log.warn("Interrupted while waiting for Copy Trans to finish.");
         }
         ConsoleUtils.setProgressFeedbackMessage(copyTransStatus.getPercentageComplete() + "%");
         copyTransStatus =
               this.copyTransResource.getCopyTransStatus(getOpts().getProj(), getOpts().getProjectVersion(), docName);
      }
      ConsoleUtils.endProgressFeedback();

      if( copyTransStatus.getPercentageComplete() < 100 )
      {
         log.warn("Copy Trans for the above document stopped unexpectedly.");
      }
   }

   // TODO Perhaps move this to ConsoleUtils
   private static void wait( int millis )
   {
      try
      {
         Thread.sleep(millis);
      }
      catch (InterruptedException e)
      {
         log.warn("Interrupted while waiting");
      }
   }

}<|MERGE_RESOLUTION|>--- conflicted
+++ resolved
@@ -130,19 +130,11 @@
             }
          }
       }
-<<<<<<< HEAD
       logger.info("Include patterns: {}", StringUtils.join(opts.getIncludes(), " "));
       logger.info("Exclude patterns: {}", StringUtils.join(opts.getExcludes(), " "));
       logger.info("Case sensitive: {}", opts.getCaseSensitive());
       logger.info("Default excludes: {}", opts.getDefaultExcludes());
-      logger.info("Exclude locale: {}", opts.getExcludeLocale());
-=======
-      log.info("Include patterns: {}", StringUtils.join(getOpts().getIncludes(), " "));
-      log.info("Exclude patterns: {}", StringUtils.join(getOpts().getExcludes(), " "));
-      log.info("Case sensitive: {}", getOpts().getCaseSensitive());
-      log.info("Default excludes: {}", getOpts().getDefaultExcludes());
-      log.info("Exclude locale filenames: {}", getOpts().getExcludeLocaleFilenames());
->>>>>>> 548ecde2
+      log.info("Exclude locale filenames: {}", opts.getExcludeLocaleFilenames());
 
       if (opts.getPushType() == PushPullType.Trans)
       {
