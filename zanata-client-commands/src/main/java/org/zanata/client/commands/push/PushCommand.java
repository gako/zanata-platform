package org.zanata.client.commands.push;

import java.io.File;
import java.io.IOException;
import java.net.URI;
import java.util.ArrayList;
import java.util.Collections;
import java.util.HashMap;
import java.util.HashSet;
import java.util.List;
import java.util.Map;
import java.util.Set;
import java.util.regex.Matcher;
import java.util.regex.Pattern;

import org.apache.commons.lang.StringUtils;
import org.jboss.resteasy.client.ClientResponse;
import org.slf4j.Logger;
import org.slf4j.LoggerFactory;
import org.zanata.client.commands.PushPullCommand;
import org.zanata.client.config.LocaleMapping;
import org.zanata.client.exceptions.ConfigException;
import org.zanata.common.LocaleId;
import org.zanata.rest.RestUtil;
import org.zanata.rest.StringSet;
import org.zanata.rest.client.ClientUtility;
import org.zanata.rest.client.ITranslationResources;
import org.zanata.rest.client.ZanataProxyFactory;
import org.zanata.rest.dto.resource.Resource;
import org.zanata.rest.dto.resource.ResourceMeta;
import org.zanata.rest.dto.resource.TranslationsResource;

/**
 * @author Sean Flanigan <a
 *         href="mailto:sflaniga@redhat.com">sflaniga@redhat.com</a>
 * 
 */
<<<<<<< HEAD
public class PushCommand extends ConfigurableProjectCommand<PushOptions>
=======
public class PushCommand extends PushPullCommand<PushOptions>
>>>>>>> 85b7e9bf
{
   private static final Logger log = LoggerFactory.getLogger(PushCommand.class);
   private static final String UTF_8 = "UTF-8";

   private static final Map<String, AbstractPushStrategy> strategies = new HashMap<String, AbstractPushStrategy>();

   public static interface TranslationResourcesVisitor
   {
      void visit(LocaleMapping locale, TranslationsResource targetDoc);
   }

   {
      strategies.put(PROJECT_TYPE_UTF8_PROPERTIES, new PropertiesStrategy(UTF_8));
      strategies.put(PROJECT_TYPE_PROPERTIES, new PropertiesStrategy());
      strategies.put(PROJECT_TYPE_PUBLICAN, new GettextDirStrategy());
      strategies.put(PROJECT_TYPE_XLIFF, new XliffStrategy());
      strategies.put(PROJECT_TYPE_XML, new XmlStrategy());
   }

<<<<<<< HEAD
   Marshaller m = null;

   private final ITranslationResources translationResources;
   private final URI uri;

   public PushCommand(PushOptions opts, ZanataProxyFactory factory, ITranslationResources translationResources, URI uri)
   {
      super(opts, factory);
      this.translationResources = translationResources;
      this.uri = uri;
   }

   private PushCommand(PushOptions opts, ZanataProxyFactory factory)
=======
   public PushCommand(PushOptions opts)
>>>>>>> 85b7e9bf
   {
      super(opts);
   }

   public PushCommand(PushOptions opts, ZanataProxyFactory factory, ITranslationResources translationResources, URI uri)
   {
      super(opts, factory, translationResources, uri);
   }

   private AbstractPushStrategy getStrategy(String strategyType)
   {
      AbstractPushStrategy strat = strategies.get(strategyType);
      if (strat == null)
      {
         throw new RuntimeException("unknown project type: " + getOpts().getProjectType());
      }
      strat.setPushOptions(getOpts());
      return strat;
   }

   private void logOptions()
   {
<<<<<<< HEAD
      log.info("Server: {}", getOpts().getUrl());
      log.info("Project: {}", getOpts().getProj());
      log.info("Version: {}", getOpts().getProjectVersion());
      log.info("Username: {}", getOpts().getUsername());
      log.info("Project type: {}", getOpts().getProjectType());
      log.info("Source language: {}", getOpts().getSourceLang());
      log.info("Copy previous translations: {}", getOpts().getCopyTrans());
      log.info("Merge type: {}", getOpts().getMergeType());

      if (!getOpts().getIncludes().isEmpty())
      {
         StringBuilder sb = new StringBuilder();
         for (String pattern : getOpts().getIncludes())
         {
            sb.append(pattern);
            sb.append(" ");
         }
         log.info("Include patterns: {}", sb.toString());
      }

      if (!getOpts().getExcludes().isEmpty())
      {
         StringBuilder sb = new StringBuilder();
         for(String pattern:getOpts().getExcludes())
=======
      if (!log.isInfoEnabled())
      {
         return;
      }
      log.info("Server: {}", getOpts().getUrl());
      log.info("Project: {}", getOpts().getProj());
      log.info("Version: {}", getOpts().getProjectVersion());
      log.info("Username: {}", getOpts().getUsername());
      log.info("Project type: {}", getOpts().getProjectType());
      log.info("Source language: {}", getOpts().getSourceLang());
      log.info("Copy previous translations: {}", getOpts().getCopyTrans());
      log.info("Merge type: {}", getOpts().getMergeType());
      log.info("Enable modules: {}", getOpts().getEnableModules());
      if (getOpts().getEnableModules())
      {
         log.info("Current module: {}", getOpts().getCurrentModule());
         if (getOpts().isRootModule())
>>>>>>> 85b7e9bf
         {
            log.info("Root module: YES");
            if (log.isDebugEnabled())
            {
               log.debug("Modules: {}", StringUtils.join(getOpts().getAllModules(), ", "));
            }
         }
      }
<<<<<<< HEAD
      log.info("Default exclude: {}", getOpts().getDefaultExcludes());
=======
      log.info("Include patterns: {}", StringUtils.join(getOpts().getIncludes(), " "));
      log.info("Exclude patterns: {}", StringUtils.join(getOpts().getExcludes(), " "));
      log.info("Default excludes: {}", getOpts().getDefaultExcludes());
>>>>>>> 85b7e9bf

      if (getOpts().getPushTrans())
      {
         log.info("Pushing source and target documents");
         log.info("Locales to push: {}", getOpts().getLocales());
      }
      else
      {
         log.info("Pushing source documents only");
      }
      log.info("Source directory (originals): {}", getOpts().getSrcDir());
      if (getOpts().getPushTrans())
      {
         log.info("Target base directory (translations): {}", getOpts().getTransDir());
      }
<<<<<<< HEAD
      File sourceDir = getOpts().getSrcDir();
=======
      if (getOpts().isDryRun())
      {
         log.info("DRY RUN: no permanent changes will be made");
      }
   }
>>>>>>> 85b7e9bf

   @Override
   public void run() throws Exception
   {
      logOptions();
      pushCurrentModule();

      if (getOpts().getEnableModules() && getOpts().isRootModule())
      {
         List<String> obsoleteDocs = getObsoleteDocNamesForProjectIterationFromServer();
         log.info("found {} docs in obsolete modules (or no module): {}", obsoleteDocs.size(), obsoleteDocs);
         if (getOpts().getDeleteObsoleteModules() && !obsoleteDocs.isEmpty())
         {
            // offer to delete obsolete documents
            confirmWithUser("Do you want to delete all documents from the server which don't belong to any module in the Maven reactor?\n");
            deleteDocsFromServer(obsoleteDocs);
         }
         else
         {
            log.warn("found {} docs in obsolete modules (or no module).  use -Dzanata.deleteObsoleteModules to delete them", obsoleteDocs.size());
         }
      }
   }

   /**
    * gets doc list from server,
    * returns a list of qualified doc names from obsolete modules, or from no module.
    */
   protected List<String> getObsoleteDocNamesForProjectIterationFromServer()
   {
      if (!getOpts().getEnableModules())
         return Collections.emptyList();
      List<ResourceMeta> remoteDocList = getDocListForProjectIterationFromServer();

<<<<<<< HEAD
      if (getOpts().getPushTrans())
      {
         if (getOpts().getLocales() == null)
            throw new ConfigException("pushTrans option set, but zanata.xml contains no <locales>");
         log.warn("pushTrans option is set: existing translations on server may be overwritten/deleted");
         confirmWithUser("This will overwrite/delete any existing documents AND TRANSLATIONS on the server.\n");
=======
      Pattern p = Pattern.compile(getOpts().getDocNameRegex());
      Set<String> modules = new HashSet<String>(getOpts().getAllModules());

      List<String> obsoleteDocs = new ArrayList<String>();
      for (ResourceMeta doc : remoteDocList)
      {
         // NB ResourceMeta.name == HDocument.docId
         String docName = doc.getName();

         Matcher matcher = p.matcher(docName);
         if (matcher.matches())
         {
            String module = matcher.group(1);
            if (modules.contains(module))
            {
               log.debug("doc {} belongs to non-obsolete module {}", docName, module);
            }
            else
            {
               obsoleteDocs.add(docName);
               log.info("doc {} belongs to obsolete module {}", docName, module);
            }
         }
         else
         {
            obsoleteDocs.add(docName);
            log.warn("doc {} doesn't belong to any module", docName);
         }
>>>>>>> 85b7e9bf
      }
      return obsoleteDocs;
   }

   private void pushCurrentModule() throws IOException
   {
      File sourceDir = getOpts().getSrcDir();

      if (!sourceDir.exists())
      {
         if (getOpts().getEnableModules())
         {
            log.info("source directory '" + sourceDir + "' not found; skipping docs push for module " + getOpts().getCurrentModule());
            return;
         }
         else
         {
            throw new RuntimeException("directory '" + sourceDir + "' does not exist - check srcDir option");
         }
      }

      AbstractPushStrategy strat = getStrategy(getOpts().getProjectType());
<<<<<<< HEAD

      JAXBContext jc = null;
      if (getOpts().isDebugSet()) // || opts.getValidate())
=======
      final StringSet extensions = strat.getExtensions();

      // to save memory, we don't load all the docs into a HashMap
      Set<String> localDocNames = strat.findDocNames(sourceDir, getOpts().getIncludes(), getOpts().getExcludes(), getOpts().getDefaultExcludes());
      for (String docName : localDocNames)
>>>>>>> 85b7e9bf
      {
         log.info("Found source document: {}", docName);
      }
<<<<<<< HEAD
      if (getOpts().isDebugSet())
=======
      List<String> obsoleteDocs = getObsoleteDocsInModuleFromServer(localDocNames);
      if (obsoleteDocs.isEmpty())
>>>>>>> 85b7e9bf
      {
         if (localDocNames.isEmpty())
         {
            log.info("no documents in module: {}; nothing to do", getOpts().getCurrentModule());
            return;
         }
         else
         {
            // nop
         }
      }
      else
      {
         log.warn("Found {} obsolete docs on the server which will be DELETED", obsoleteDocs.size());
         log.info("Obsolete docs: {}", obsoleteDocs);
      }

<<<<<<< HEAD
      // NB we don't load all the docs into a HashMap, because that would waste
      // memory

      Set<String> localDocNames = strat.findDocNames(sourceDir, getOpts().getIncludes(), getOpts().getExcludes(), getOpts().getDefaultExcludes());
      for (String docName : localDocNames)
=======
      if (getOpts().getPushTrans())
      {
         if (getOpts().getLocales() == null)
            throw new ConfigException("pushTrans option set, but zanata.xml contains no <locales>");
         log.warn("pushTrans option is set: existing translations on server may be overwritten/deleted");
         confirmWithUser("This will overwrite existing documents AND TRANSLATIONS on the server, and delete obsolete documents.\n");
      }
      else
>>>>>>> 85b7e9bf
      {
         confirmWithUser("This will overwrite existing documents on the server, and delete obsolete documents.\n");
      }

      for (String localDocName : localDocNames)
      {
         final Resource srcDoc = strat.loadSrcDoc(sourceDir, localDocName);
         String qualifiedDocName = qualifiedDocName(localDocName);
         final String docUri = RestUtil.convertToDocumentURIId(qualifiedDocName);
         srcDoc.setName(qualifiedDocName);
         debug(srcDoc);

<<<<<<< HEAD
         final StringSet extensions = strat.getExtensions();
         log.info("pushing source document [name={}] to server", srcDoc.getName());
         boolean copyTrans = getOpts().getCopyTrans();
         ClientResponse<String> putResponse = translationResources.putResource(docUri, srcDoc, extensions, copyTrans);
         ClientUtility.checkResult(putResponse, uri);
=======
         pushSrcDocToServer(docUri, srcDoc, extensions);
>>>>>>> 85b7e9bf

         if (getOpts().getPushTrans())
         {
            strat.visitTranslationResources(localDocName, srcDoc, new TranslationResourcesVisitor()
            {
               @Override
               public void visit(LocaleMapping locale, TranslationsResource targetDoc)
               {
                  debug(targetDoc);
<<<<<<< HEAD
                  // if (opts.getValidate())
                  // {
                  // JaxbUtil.validateXml(targetDoc, jc);
                  // }
                  log.info("pushing target document [name={} client-locale={}] to server [locale={}]", new Object[] { srcDoc.getName(), locale.getLocalLocale(), locale.getLocale() });
                  ClientResponse<String> putTransResponse = translationResources.putTranslations(docUri, new LocaleId(locale.getLocale()), targetDoc, extensions, getOpts().getMergeType());
                  ClientUtility.checkResult(putTransResponse, uri);
                  String entity = putTransResponse.getEntity(String.class);
                  if (entity != null && !entity.isEmpty())
                  {
                     log.warn("{}", entity);
                  }
=======
                  pushTargetDocToServer(docUri, locale, srcDoc, targetDoc, extensions);
>>>>>>> 85b7e9bf
               }
            });
         }
      }
      deleteDocsFromServer(obsoleteDocs);
   }

   /**
    * Returns obsolete docs which belong to the current module.
    * Returns any docs in the current module from the server, unless they are found in the localDocNames set.
    * @param localDocNames
    */
   private List<String> getObsoleteDocsInModuleFromServer(Set<String> localDocNames)
   {
      List<String> qualifiedDocNames = getQualifiedDocNamesForCurrentModuleFromServer();
      List<String> obsoleteDocs = new ArrayList<String>(qualifiedDocNames.size());
      for (String qualifiedDocName : qualifiedDocNames)
      {
         String unqualifiedDocName = unqualifiedDocName(qualifiedDocName);
         if (!localDocNames.contains(unqualifiedDocName))
         {
            obsoleteDocs.add(qualifiedDocName);
         }
      }
      return obsoleteDocs;
   }

   /**
    * @param qualifiedDocNames
    */
   private void deleteDocsFromServer(List<String> qualifiedDocNames)
   {
<<<<<<< HEAD
      if (getOpts().isInteractiveMode())
=======
      for (String qualifiedDocName : qualifiedDocNames)
>>>>>>> 85b7e9bf
      {
         deleteDocFromServer(qualifiedDocName);
      }
   }

   private void pushSrcDocToServer(final String docUri, final Resource srcDoc, final StringSet extensions)
   {
      if (!getOpts().isDryRun())
      {
         log.info("pushing source document [name={}] to server", srcDoc.getName());
         boolean copyTrans = getOpts().getCopyTrans();
         ClientResponse<String> putResponse = translationResources.putResource(docUri, srcDoc, extensions, copyTrans);
         ClientUtility.checkResult(putResponse, uri);
      }
      else
      {
         log.info("pushing source document [name={}] to server (skipped due to dry run)", srcDoc.getName());
      }
   }

   private void pushTargetDocToServer(final String docUri, LocaleMapping locale, final Resource srcDoc, TranslationsResource targetDoc, final StringSet extensions)
   {
      if (!getOpts().isDryRun())
      {
<<<<<<< HEAD
         if (getOpts().isDebugSet())
=======
         log.info("pushing target document [name={} client-locale={}] to server [locale={}]", new Object[] { srcDoc.getName(), locale.getLocalLocale(), locale.getLocale() });
         ClientResponse<String> putTransResponse = translationResources.putTranslations(docUri, new LocaleId(locale.getLocale()), targetDoc, extensions, getOpts().getMergeType());
         ClientUtility.checkResult(putTransResponse, uri);
         String entity = putTransResponse.getEntity(String.class);
         if (entity != null && !entity.isEmpty())
>>>>>>> 85b7e9bf
         {
            log.warn("{}", entity);
         }
      }
      else
      {
         log.info("pushing target document [name={} client-locale={}] to server [locale={}] (skipped due to dry run)", new Object[] { srcDoc.getName(), locale.getLocalLocale(), locale.getLocale() });
      }
   }

   private void deleteDocFromServer(String qualifiedDocName)
   {
      if (!getOpts().isDryRun())
      {
         log.info("deleting resource {} from server", qualifiedDocName);
         String docUri = RestUtil.convertToDocumentURIId(qualifiedDocName);
         ClientResponse<String> deleteResponse = translationResources.deleteResource(docUri);
         ClientUtility.checkResult(deleteResponse, uri);
      }
      else
      {
         log.info("deleting resource {} from server (skipped due to dry run)", qualifiedDocName);
      }
   }

}<|MERGE_RESOLUTION|>--- conflicted
+++ resolved
@@ -35,11 +35,7 @@
  *         href="mailto:sflaniga@redhat.com">sflaniga@redhat.com</a>
  * 
  */
-<<<<<<< HEAD
-public class PushCommand extends ConfigurableProjectCommand<PushOptions>
-=======
 public class PushCommand extends PushPullCommand<PushOptions>
->>>>>>> 85b7e9bf
 {
    private static final Logger log = LoggerFactory.getLogger(PushCommand.class);
    private static final String UTF_8 = "UTF-8";
@@ -59,23 +55,7 @@
       strategies.put(PROJECT_TYPE_XML, new XmlStrategy());
    }
 
-<<<<<<< HEAD
-   Marshaller m = null;
-
-   private final ITranslationResources translationResources;
-   private final URI uri;
-
-   public PushCommand(PushOptions opts, ZanataProxyFactory factory, ITranslationResources translationResources, URI uri)
-   {
-      super(opts, factory);
-      this.translationResources = translationResources;
-      this.uri = uri;
-   }
-
-   private PushCommand(PushOptions opts, ZanataProxyFactory factory)
-=======
    public PushCommand(PushOptions opts)
->>>>>>> 85b7e9bf
    {
       super(opts);
    }
@@ -98,32 +78,6 @@
 
    private void logOptions()
    {
-<<<<<<< HEAD
-      log.info("Server: {}", getOpts().getUrl());
-      log.info("Project: {}", getOpts().getProj());
-      log.info("Version: {}", getOpts().getProjectVersion());
-      log.info("Username: {}", getOpts().getUsername());
-      log.info("Project type: {}", getOpts().getProjectType());
-      log.info("Source language: {}", getOpts().getSourceLang());
-      log.info("Copy previous translations: {}", getOpts().getCopyTrans());
-      log.info("Merge type: {}", getOpts().getMergeType());
-
-      if (!getOpts().getIncludes().isEmpty())
-      {
-         StringBuilder sb = new StringBuilder();
-         for (String pattern : getOpts().getIncludes())
-         {
-            sb.append(pattern);
-            sb.append(" ");
-         }
-         log.info("Include patterns: {}", sb.toString());
-      }
-
-      if (!getOpts().getExcludes().isEmpty())
-      {
-         StringBuilder sb = new StringBuilder();
-         for(String pattern:getOpts().getExcludes())
-=======
       if (!log.isInfoEnabled())
       {
          return;
@@ -141,7 +95,6 @@
       {
          log.info("Current module: {}", getOpts().getCurrentModule());
          if (getOpts().isRootModule())
->>>>>>> 85b7e9bf
          {
             log.info("Root module: YES");
             if (log.isDebugEnabled())
@@ -150,13 +103,9 @@
             }
          }
       }
-<<<<<<< HEAD
-      log.info("Default exclude: {}", getOpts().getDefaultExcludes());
-=======
       log.info("Include patterns: {}", StringUtils.join(getOpts().getIncludes(), " "));
       log.info("Exclude patterns: {}", StringUtils.join(getOpts().getExcludes(), " "));
       log.info("Default excludes: {}", getOpts().getDefaultExcludes());
->>>>>>> 85b7e9bf
 
       if (getOpts().getPushTrans())
       {
@@ -172,15 +121,11 @@
       {
          log.info("Target base directory (translations): {}", getOpts().getTransDir());
       }
-<<<<<<< HEAD
-      File sourceDir = getOpts().getSrcDir();
-=======
       if (getOpts().isDryRun())
       {
          log.info("DRY RUN: no permanent changes will be made");
       }
    }
->>>>>>> 85b7e9bf
 
    @Override
    public void run() throws Exception
@@ -215,14 +160,6 @@
          return Collections.emptyList();
       List<ResourceMeta> remoteDocList = getDocListForProjectIterationFromServer();
 
-<<<<<<< HEAD
-      if (getOpts().getPushTrans())
-      {
-         if (getOpts().getLocales() == null)
-            throw new ConfigException("pushTrans option set, but zanata.xml contains no <locales>");
-         log.warn("pushTrans option is set: existing translations on server may be overwritten/deleted");
-         confirmWithUser("This will overwrite/delete any existing documents AND TRANSLATIONS on the server.\n");
-=======
       Pattern p = Pattern.compile(getOpts().getDocNameRegex());
       Set<String> modules = new HashSet<String>(getOpts().getAllModules());
 
@@ -251,7 +188,6 @@
             obsoleteDocs.add(docName);
             log.warn("doc {} doesn't belong to any module", docName);
          }
->>>>>>> 85b7e9bf
       }
       return obsoleteDocs;
    }
@@ -274,26 +210,16 @@
       }
 
       AbstractPushStrategy strat = getStrategy(getOpts().getProjectType());
-<<<<<<< HEAD
-
-      JAXBContext jc = null;
-      if (getOpts().isDebugSet()) // || opts.getValidate())
-=======
       final StringSet extensions = strat.getExtensions();
 
       // to save memory, we don't load all the docs into a HashMap
       Set<String> localDocNames = strat.findDocNames(sourceDir, getOpts().getIncludes(), getOpts().getExcludes(), getOpts().getDefaultExcludes());
       for (String docName : localDocNames)
->>>>>>> 85b7e9bf
       {
          log.info("Found source document: {}", docName);
       }
-<<<<<<< HEAD
-      if (getOpts().isDebugSet())
-=======
       List<String> obsoleteDocs = getObsoleteDocsInModuleFromServer(localDocNames);
       if (obsoleteDocs.isEmpty())
->>>>>>> 85b7e9bf
       {
          if (localDocNames.isEmpty())
          {
@@ -311,13 +237,6 @@
          log.info("Obsolete docs: {}", obsoleteDocs);
       }
 
-<<<<<<< HEAD
-      // NB we don't load all the docs into a HashMap, because that would waste
-      // memory
-
-      Set<String> localDocNames = strat.findDocNames(sourceDir, getOpts().getIncludes(), getOpts().getExcludes(), getOpts().getDefaultExcludes());
-      for (String docName : localDocNames)
-=======
       if (getOpts().getPushTrans())
       {
          if (getOpts().getLocales() == null)
@@ -326,7 +245,6 @@
          confirmWithUser("This will overwrite existing documents AND TRANSLATIONS on the server, and delete obsolete documents.\n");
       }
       else
->>>>>>> 85b7e9bf
       {
          confirmWithUser("This will overwrite existing documents on the server, and delete obsolete documents.\n");
       }
@@ -339,15 +257,7 @@
          srcDoc.setName(qualifiedDocName);
          debug(srcDoc);
 
-<<<<<<< HEAD
-         final StringSet extensions = strat.getExtensions();
-         log.info("pushing source document [name={}] to server", srcDoc.getName());
-         boolean copyTrans = getOpts().getCopyTrans();
-         ClientResponse<String> putResponse = translationResources.putResource(docUri, srcDoc, extensions, copyTrans);
-         ClientUtility.checkResult(putResponse, uri);
-=======
          pushSrcDocToServer(docUri, srcDoc, extensions);
->>>>>>> 85b7e9bf
 
          if (getOpts().getPushTrans())
          {
@@ -357,22 +267,7 @@
                public void visit(LocaleMapping locale, TranslationsResource targetDoc)
                {
                   debug(targetDoc);
-<<<<<<< HEAD
-                  // if (opts.getValidate())
-                  // {
-                  // JaxbUtil.validateXml(targetDoc, jc);
-                  // }
-                  log.info("pushing target document [name={} client-locale={}] to server [locale={}]", new Object[] { srcDoc.getName(), locale.getLocalLocale(), locale.getLocale() });
-                  ClientResponse<String> putTransResponse = translationResources.putTranslations(docUri, new LocaleId(locale.getLocale()), targetDoc, extensions, getOpts().getMergeType());
-                  ClientUtility.checkResult(putTransResponse, uri);
-                  String entity = putTransResponse.getEntity(String.class);
-                  if (entity != null && !entity.isEmpty())
-                  {
-                     log.warn("{}", entity);
-                  }
-=======
                   pushTargetDocToServer(docUri, locale, srcDoc, targetDoc, extensions);
->>>>>>> 85b7e9bf
                }
             });
          }
@@ -405,11 +300,7 @@
     */
    private void deleteDocsFromServer(List<String> qualifiedDocNames)
    {
-<<<<<<< HEAD
-      if (getOpts().isInteractiveMode())
-=======
       for (String qualifiedDocName : qualifiedDocNames)
->>>>>>> 85b7e9bf
       {
          deleteDocFromServer(qualifiedDocName);
       }
@@ -434,15 +325,11 @@
    {
       if (!getOpts().isDryRun())
       {
-<<<<<<< HEAD
-         if (getOpts().isDebugSet())
-=======
          log.info("pushing target document [name={} client-locale={}] to server [locale={}]", new Object[] { srcDoc.getName(), locale.getLocalLocale(), locale.getLocale() });
          ClientResponse<String> putTransResponse = translationResources.putTranslations(docUri, new LocaleId(locale.getLocale()), targetDoc, extensions, getOpts().getMergeType());
          ClientUtility.checkResult(putTransResponse, uri);
          String entity = putTransResponse.getEntity(String.class);
          if (entity != null && !entity.isEmpty())
->>>>>>> 85b7e9bf
          {
             log.warn("{}", entity);
          }
