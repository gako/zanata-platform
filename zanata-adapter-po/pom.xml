--- conflicted
+++ resolved
@@ -6,11 +6,7 @@
   <parent>
     <groupId>org.zanata</groupId>
     <artifactId>common</artifactId>
-<<<<<<< HEAD
-    <version>3.7.4-SNAPSHOT</version>
-=======
     <version>3.8.0-SNAPSHOT</version>
->>>>>>> 6cf332b6
   </parent>
   <packaging>jar</packaging>
 
