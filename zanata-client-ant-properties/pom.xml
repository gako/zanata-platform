<?xml version="1.0" encoding="UTF-8"?>
<project xmlns="http://maven.apache.org/POM/4.0.0" xmlns:xsi="http://www.w3.org/2001/XMLSchema-instance" xsi:schemaLocation="http://maven.apache.org/POM/4.0.0 http://maven.apache.org/maven-v4_0_0.xsd">
  <modelVersion>4.0.0</modelVersion>
  <artifactId>zanata-client-ant-properties</artifactId>
  <name>Zanata/REST Ant task for Java Properties</name>
  <parent>
    <groupId>org.zanata</groupId>
    <artifactId>client</artifactId>
<<<<<<< HEAD
    <version>1.8.0-SNAPSHOT</version>
=======
    <version>1.7.3-SNAPSHOT</version>
>>>>>>> ed4bee90
  </parent>

   <!-- Should be the same as zanata-client/pom.xml -->
   <scm>
      <connection>scm:git:git://github.com/zanata/zanata-client.git</connection>
      <developerConnection>scm:git:git@github.com:zanata/zanata-client.git</developerConnection>
      <url>https://github.com/zanata/zanata-client</url>
   </scm>

  <dependencies>
    <dependency>
      <groupId>junit</groupId>
      <artifactId>junit</artifactId>
      <version>3.8.1</version>
      <scope>test</scope>
    </dependency>
    <dependency>
      <groupId>org.apache.ant</groupId>
      <artifactId>ant</artifactId>
      <version>1.8.2</version>
      <scope>compile</scope>
    </dependency>
<!-- If only it were released! (want org.apache.ant.antunit.junit3.AntUnitSuite)
    <dependency>
      <groupId>org.apache.ant</groupId>
      <artifactId>ant-antunit</artifactId>
      <version>1.2</version>
      <scope>test</scope>
    </dependency>
-->
    <dependency>
      <groupId>org.apache.ant</groupId>
      <artifactId>ant-launcher</artifactId>
      <version>1.8.2</version>
      <scope>test</scope>
    </dependency>
    <dependency>
      <groupId>org.apache.ant</groupId>
      <artifactId>ant-testutil</artifactId>
      <version>1.8.2</version>
      <scope>test</scope>
    </dependency>
    <dependency>
      <groupId>org.zanata</groupId>
      <artifactId>zanata-adapter-properties</artifactId>
    </dependency>
    <dependency>
        <groupId>org.zanata</groupId>
        <artifactId>zanata-client-commands</artifactId>
    </dependency>
    <dependency>
      <groupId>org.zanata</groupId>
      <artifactId>zanata-rest-client</artifactId>
    </dependency>
    <!-- needed by the ant taskdefs.xml -->
    <dependency>
      <groupId>org.fedorahosted.tennera</groupId>
      <artifactId>ant-gettext</artifactId>
      <version>0.7</version>
      <scope>test</scope>
    </dependency>
    <!-- needed by the ant taskdefs.xml -->
    <dependency>
      <groupId>org.fedorahosted.tennera</groupId>
      <artifactId>jgettext</artifactId>
      <version>0.7</version>
      <scope>test</scope>
    </dependency>
      <dependency>
         <groupId>ch.qos.logback</groupId>
         <artifactId>logback-classic</artifactId>
         <scope>test</scope>
      </dependency>
  </dependencies>

  <profiles>
    <profile>
        <id>runant</id>
        <activation>
          <property>
            <name>runant</name>
          </property>
        </activation>
        <build>
          <plugins>
            <plugin>
              <groupId>org.codehaus.mojo</groupId>
              <artifactId>exec-maven-plugin</artifactId>
              <version>1.1.1</version>
              <configuration>
                <executable>ant</executable>
                <workingDirectory>zanata-ant-demo</workingDirectory>
              </configuration>
              <executions>
                  <execution>
                    <id>runant</id>
                    <!--
                      We hook into the install phase so that our own artifacts
                      will be available in the m2 repo.  This lets the
                      maven ant tasks generate a classpath which includes
                      the just-built artifacts. 
                     -->
                    <phase>install</phase>
                    <goals>
                      <goal>exec</goal>
                    </goals>
                  </execution>
              </executions>
            </plugin>
          </plugins>
        </build>
    </profile>
  </profiles>


  <build>
    <plugins>
      <plugin>
        <groupId>org.apache.maven.plugins</groupId>
        <artifactId>maven-surefire-plugin</artifactId>
        <version>2.6</version>
        <configuration>
          <!-- force junitrunner, not testng (doesn't understand Ant's BuildTest) -->
          <testNGArtifactName>none:none</testNGArtifactName>
          <excludes>
            <exclude>**/RemoteTest.java</exclude>
          </excludes>
        </configuration>
      </plugin>
    </plugins>
  </build>
</project><|MERGE_RESOLUTION|>--- conflicted
+++ resolved
@@ -6,11 +6,7 @@
   <parent>
     <groupId>org.zanata</groupId>
     <artifactId>client</artifactId>
-<<<<<<< HEAD
     <version>1.8.0-SNAPSHOT</version>
-=======
-    <version>1.7.3-SNAPSHOT</version>
->>>>>>> ed4bee90
   </parent>
 
    <!-- Should be the same as zanata-client/pom.xml -->
