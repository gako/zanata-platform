<?xml version="1.0"?>
<project xmlns="http://maven.apache.org/POM/4.0.0" xmlns:xsi="http://www.w3.org/2001/XMLSchema-instance" xsi:schemaLocation="http://maven.apache.org/POM/4.0.0 http://maven.apache.org/xsd/maven-4.0.0.xsd">
  <modelVersion>4.0.0</modelVersion>
  <parent>
    <groupId>org.zanata</groupId>
    <artifactId>client</artifactId>
<<<<<<< HEAD
    <version>3.9.0-SNAPSHOT</version>
=======
    <version>3.8.1-SNAPSHOT</version>
>>>>>>> d3e08839
  </parent>
  <artifactId>stub-server</artifactId>
  <name>stub-server</name>

  <!-- Should be the same as zanata-client/pom.xml -->
  <scm>
    <connection>scm:git:git://github.com/zanata/zanata-client.git</connection>
    <developerConnection>scm:git:git@github.com:zanata/zanata-client.git</developerConnection>
    <url>https://github.com/zanata/zanata-client</url>
    <tag>HEAD</tag>
  </scm>

  <properties>
    <project.build.sourceEncoding>UTF-8</project.build.sourceEncoding>
    <jetty.version>9.3.5.v20151012</jetty.version>
  </properties>
  <dependencies>
    <dependency>
      <groupId>org.jboss.resteasy</groupId>
      <artifactId>jaxrs-api</artifactId>
    </dependency>
    <dependency>
      <groupId>org.zanata</groupId>
      <artifactId>zanata-common-api</artifactId>
      <exclusions>
        <exclusion>
          <!-- mock server uses RESTEasy -->
          <groupId>com.sun.jersey</groupId>
          <artifactId>jersey-core</artifactId>
        </exclusion>
      </exclusions>
    </dependency>
    <dependency>
      <groupId>org.zanata</groupId>
      <artifactId>zanata-adapter-po</artifactId>
    </dependency>
    <dependency>
      <groupId>org.eclipse.jetty</groupId>
      <artifactId>jetty-server</artifactId>
      <version>${jetty.version}</version>
    </dependency>
    <dependency>
      <groupId>org.eclipse.jetty</groupId>
      <artifactId>jetty-servlet</artifactId>
      <version>${jetty.version}</version>
    </dependency>
    <dependency>
      <groupId>org.eclipse.jetty</groupId>
      <artifactId>jetty-servlets</artifactId>
      <version>${jetty.version}</version>
    </dependency>

    <dependency>
      <groupId>org.jboss.resteasy</groupId>
      <artifactId>async-http-servlet-3.0</artifactId>
      <version>${resteasy.version}</version>
    </dependency>
    <dependency>
      <groupId>org.jboss.resteasy</groupId>
      <artifactId>resteasy-jaxrs</artifactId>
      <exclusions>
        <exclusion>
          <groupId>net.jcip</groupId>
          <artifactId>jcip-annotations</artifactId>
        </exclusion>
      </exclusions>
    </dependency>
    <dependency>
      <groupId>org.apache.httpcomponents</groupId>
      <artifactId>httpclient</artifactId>
    </dependency>
    <dependency>
      <groupId>org.jboss.resteasy</groupId>
      <artifactId>resteasy-jaxb-provider</artifactId>
      <exclusions>
        <exclusion>
          <groupId>com.sun.xml.bind</groupId>
          <artifactId>jaxb-impl</artifactId>
        </exclusion>
      </exclusions>
    </dependency>
    <dependency>
      <groupId>org.jboss.resteasy</groupId>
      <artifactId>resteasy-multipart-provider</artifactId>
      <exclusions>
        <exclusion>
          <groupId>javax.servlet</groupId>
          <artifactId>servlet-api</artifactId>
        </exclusion>
        <exclusion>
          <groupId>commons-logging</groupId>
          <artifactId>commons-logging</artifactId>
        </exclusion>
      </exclusions>
    </dependency>
    <dependency>
      <groupId>org.scannotation</groupId>
      <artifactId>scannotation</artifactId>
      <version>1.0.3</version>
      <exclusions>
        <exclusion>
          <groupId>javassist</groupId>
          <artifactId>javassist</artifactId>
        </exclusion>
      </exclusions>
    </dependency>
    <dependency>
      <groupId>org.jboss.resteasy</groupId>
      <artifactId>resteasy-jackson-provider</artifactId>
    </dependency>

    <dependency>
      <groupId>org.codehaus.jackson</groupId>
      <artifactId>jackson-core-asl</artifactId>
    </dependency>

    <dependency>
      <groupId>org.codehaus.jackson</groupId>
      <artifactId>jackson-jaxrs</artifactId>
    </dependency>

    <dependency>
      <groupId>org.codehaus.jackson</groupId>
      <artifactId>jackson-mapper-asl</artifactId>
    </dependency>

    <dependency>
      <groupId>org.codehaus.jackson</groupId>
      <artifactId>jackson-xc</artifactId>
    </dependency>

    <dependency>
      <groupId>junit</groupId>
      <artifactId>junit</artifactId>
      <scope>compile</scope>
    </dependency>

    <dependency>
      <groupId>com.google.guava</groupId>
      <artifactId>guava</artifactId>
    </dependency>
  </dependencies>

  <build>
    <plugins>
      <plugin>
        <artifactId>maven-surefire-plugin</artifactId>
        <configuration>
          <failIfNoTests>false</failIfNoTests>
        </configuration>
      </plugin>
      <plugin>
        <groupId>org.basepom.maven</groupId>
        <artifactId>duplicate-finder-maven-plugin</artifactId>
        <configuration>
          <ignoredResourcePatterns>
            <!-- from jetty dependencies we have a couple about.html -->
            <ignoredResourcePattern>about.html</ignoredResourcePattern>
          </ignoredResourcePatterns>
        </configuration>
      </plugin>
    </plugins>
  </build>
</project>





<|MERGE_RESOLUTION|>--- conflicted
+++ resolved
@@ -4,11 +4,7 @@
   <parent>
     <groupId>org.zanata</groupId>
     <artifactId>client</artifactId>
-<<<<<<< HEAD
     <version>3.9.0-SNAPSHOT</version>
-=======
-    <version>3.8.1-SNAPSHOT</version>
->>>>>>> d3e08839
   </parent>
   <artifactId>stub-server</artifactId>
   <name>stub-server</name>
