--- conflicted
+++ resolved
@@ -292,11 +292,6 @@
 
     public static List<WebElement> getSearchAutocompleteResults(
             WebDriver driver, String formId, String id) {
-<<<<<<< HEAD
-        return driver.findElement(
-                By.id(formId + ":" + id + ":" + id + "-result")).findElements(
-                By.xpath(".//ul[@class='autocomplete__results']/li"));
-=======
         try {
             String locator = formId + ":" + id + ":" + id + "-result";
             return driver.findElement(By.id(locator)).findElements(
@@ -305,17 +300,12 @@
             log.warn("Stale reference encountered, returning empty list");
             return Collections.emptyList();
         }
->>>>>>> 1e7de970
     }
 
     public static List<String> getSearchAutocompleteItems(WebDriver driver,
             final String formId, final String id) {
         List<WebElement> results =
                 getSearchAutocompleteResults(driver, formId, id);
-<<<<<<< HEAD
-
-=======
->>>>>>> 1e7de970
         List<String> resultsText =
                 Lists.transform(results, new Function<WebElement, String>() {
                     @Override
