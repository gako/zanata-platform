--- conflicted
+++ resolved
@@ -51,10 +51,7 @@
         PageFactory.initElements(new AjaxElementLocatorFactory(driver, 10),
                 this);
         this.driver = driver;
-<<<<<<< HEAD
-=======
         assert driver instanceof JavascriptExecutor;
->>>>>>> 2a6673e0
         waitForPageSilence();
     }
 
