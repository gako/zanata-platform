--- conflicted
+++ resolved
@@ -235,12 +235,8 @@
      * @return target WebElement
      */
     public WebElement waitForWebElement(final By elementBy) {
-<<<<<<< HEAD
-        log.info("Waiting for element ready {}", elementBy.toString());
-=======
         String msg = "element ready " + elementBy;
         logWaiting(msg);
->>>>>>> bcef1f90
         waitForPageSilence();
         return waitForAMoment().withMessage(msg).until(new Function<WebDriver, WebElement>() {
             @Override
@@ -262,12 +258,8 @@
      */
     public WebElement waitForWebElement(final WebElement parentElement,
                                         final By elementBy) {
-<<<<<<< HEAD
-        log.info("Waiting for element ready {}", elementBy.toString());
-=======
         String msg = "element ready " + elementBy;
         logWaiting(msg);
->>>>>>> bcef1f90
         waitForPageSilence();
         return waitForAMoment().withMessage(msg).until(new Function<WebDriver, WebElement>() {
             @Override
@@ -289,12 +281,8 @@
      * @return target WebElement
      */
     public WebElement waitForElementExists(final By elementBy) {
-<<<<<<< HEAD
-        log.info("Waiting for element exists {}", elementBy.toString());
-=======
         String msg = "element exists " + elementBy;
         logWaiting(msg);
->>>>>>> bcef1f90
         waitForPageSilence();
         return waitForAMoment().withMessage(msg).until(
                 new Function<WebDriver, WebElement>() {
@@ -314,12 +302,8 @@
      */
     public WebElement waitForElementExists(final WebElement parentElement,
                                            final By elementBy) {
-<<<<<<< HEAD
-        log.info("Waiting for element exists {}", elementBy.toString());
-=======
         String msg = "element exists " + elementBy;
         logWaiting(msg);
->>>>>>> bcef1f90
         waitForPageSilence();
         return waitForAMoment().withMessage(msg).until(new Function<WebDriver, WebElement>() {
             @Override
