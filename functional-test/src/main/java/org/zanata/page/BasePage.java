--- conflicted
+++ resolved
@@ -22,15 +22,11 @@
 
 import java.util.List;
 
-<<<<<<< HEAD
 import org.openqa.selenium.By;
 import org.openqa.selenium.JavascriptExecutor;
 import org.openqa.selenium.Keys;
 import org.openqa.selenium.WebDriver;
 import org.openqa.selenium.WebElement;
-=======
-import org.openqa.selenium.*;
->>>>>>> 1e7de970
 import org.openqa.selenium.support.FindBy;
 import org.openqa.selenium.support.PageFactory;
 import org.zanata.page.account.MyAccountPage;
@@ -280,8 +276,6 @@
     public String getHtmlSource(WebElement webElement) {
         return (String) ((JavascriptExecutor) getDriver()).executeScript(
                 "return arguments[0].innerHTML;", webElement);
-<<<<<<< HEAD
-=======
     }
 
     public void clickWhenTabEnabled(final WebElement tab) {
@@ -300,7 +294,11 @@
                 return clicked;
             }
         });
->>>>>>> 1e7de970
+    }
+
+    public String getHtmlSource(WebElement webElement) {
+        return (String) ((JavascriptExecutor) getDriver()).executeScript(
+                "return arguments[0].innerHTML;", webElement);
     }
 
 }