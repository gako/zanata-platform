/*
 * Copyright 2010, Red Hat, Inc. and individual contributors as indicated by the
 * @author tags. See the copyright.txt file in the distribution for a full
 * listing of individual contributors.
 *
 * This is free software; you can redistribute it and/or modify it under the
 * terms of the GNU Lesser General Public License as published by the Free
 * Software Foundation; either version 2.1 of the License, or (at your option)
 * any later version.
 *
 * This software is distributed in the hope that it will be useful, but WITHOUT
 * ANY WARRANTY; without even the implied warranty of MERCHANTABILITY or FITNESS
 * FOR A PARTICULAR PURPOSE. See the GNU Lesser General Public License for more
 * details.
 *
 * You should have received a copy of the GNU Lesser General Public License
 * along with this software; if not, write to the Free Software Foundation,
 * Inc., 51 Franklin St, Fifth Floor, Boston, MA 02110-1301 USA, or see the FSF
 * site: http://www.fsf.org.
 */
package org.zanata.page;

import com.google.common.base.Function;
import com.google.common.base.Optional;
import com.google.common.base.Preconditions;
import com.google.common.base.Predicate;
import com.google.common.collect.Collections2;
import com.google.common.collect.ImmutableList;
import com.google.common.collect.Iterables;

import lombok.extern.slf4j.Slf4j;

import org.openqa.selenium.By;
import org.openqa.selenium.JavascriptExecutor;
import org.openqa.selenium.WebDriver;
import org.openqa.selenium.WebElement;
import org.openqa.selenium.support.FindBy;
import org.openqa.selenium.support.PageFactory;
import org.openqa.selenium.support.ui.ExpectedConditions;
import org.zanata.page.account.MyAccountPage;
import org.zanata.page.account.RegisterPage;
import org.zanata.page.account.SignInPage;
import org.zanata.page.administration.AdministrationPage;
import org.zanata.page.groups.VersionGroupsPage;
import org.zanata.page.projects.ProjectsPage;
import org.zanata.page.utility.HomePage;
import org.zanata.util.WebElementUtil;

import java.util.Collection;
import java.util.Collections;
import java.util.List;
import javax.annotation.Nullable;

/**
 * @author Damian Jansen <a href="mailto:djansen@redhat.com">djansen@redhat.com</a>
 *
 * This is a basic page that contains features all pages of Zanata share, eg.
 * the main navigation menu.
 */
@Slf4j
public class BasePage extends AbstractPage
{
   private List<WebElement> navMenuItems = Collections.emptyList();

   private static final By BY_SIGN_OUT = By.id("right_menu_sign_out_link");

   @FindBy(id = "nav-main")
   WebElement navBar;

   @FindBy(id = "banner_projects_link")
   private WebElement projectsLink;

   @FindBy(id = "banner_version-groups_link")
   private WebElement groupsLink;

   @FindBy(id = "banner_languages_link")
   private WebElement languagesLink;

   @FindBy(id = "user_avatar")
   private WebElement userAvatar;

   private By BY_SIGN_IN = By.id("signin_link");
   private By BY_PROFILE_LINK = By.id("profile");
   private By BY_ADMINISTRATION_LINK = By.id("administration");

   public BasePage(final WebDriver driver)
   {
      super(driver);
      navMenuItems = navBar.findElements(By.tagName("a"));
   }

   public MyAccountPage goToMyProfile()
   {
      userAvatar.click();
      waitForSideMenuOpened();
      
      clickLinkAfterAnimation(BY_PROFILE_LINK);

      return new MyAccountPage(getDriver());
   }

   public ProjectsPage goToProjects()
   {
      projectsLink.click();
      return new ProjectsPage(getDriver());
   }

   public VersionGroupsPage goToGroups()
   {
      groupsLink.click();
      return new VersionGroupsPage(getDriver());
   }

   public AdministrationPage goToAdministration()
   {
      userAvatar.click();
      waitForSideMenuOpened();
      
      clickLinkAfterAnimation(BY_ADMINISTRATION_LINK);
      return new AdministrationPage(getDriver());
   }

   public RegisterPage goToRegistration()
   {
<<<<<<< HEAD
      WebElement registerLink = getDriver().findElement(By.id("register_link_internal_auth"));
=======
      Preconditions.checkArgument(!hasLoggedIn(),
            "User has logged in! You should sign out or delete cookie first in your test.");
      getDriver().findElement(By.id("systemCol")).click();
      WebElement registerLink = getDriver().findElement(By.id("Register"));
>>>>>>> 9cf87e4e
      registerLink.click();
      return new RegisterPage(getDriver());
   }

   public SignInPage clickSignInLink()
   {
      WebElement signInLink = getDriver().findElement(BY_SIGN_IN);
      signInLink.click();
      return new SignInPage(getDriver());
   }

   public boolean hasLoggedIn()
   {
      List<WebElement> signInLink = getDriver().findElements(BY_SIGN_IN);
      return signInLink.size() == 0;
   }

   public String loggedInAs()
   {
      return userAvatar.getAttribute("title");
   }

   public HomePage logout()
   {
      userAvatar.click();

      waitForSideMenuOpened();
      
      clickLinkAfterAnimation(BY_SIGN_OUT);

      waitForTenSec().until(new Function<WebDriver, WebElement>()
      {
         @Override
         public WebElement apply(WebDriver driver)
         {
            return driver.findElement(BY_SIGN_IN);
         }
      });
      return new HomePage(getDriver());
   }

   public List<String> getBreadcrumbLinks()
   {
      List<WebElement> breadcrumbs = getDriver().findElement(By.id("breadcrumbs_panel")).findElements(
            By.className("breadcrumbs_link"));
      return WebElementUtil.elementsToText(breadcrumbs);
   }

   public String getLastBreadCrumbText()
   {
      WebElement breadcrumb = getDriver().findElement(By.id("breadcrumbs_panel")).findElement(
            By.className("breadcrumbs_display"));
      return breadcrumb.getText();
   }

   public <P> P clickBreadcrumb(final String link, Class<P> pageClass)
   {
      List<WebElement> breadcrumbs = getDriver().findElement(By.id("breadcrumbs_panel")).findElements(
            By.className("breadcrumbs_link"));
      Predicate<WebElement> predicate = new Predicate<WebElement>()
      {
         @Override
         public boolean apply(WebElement input)
         {
            return input.getText().equals(link);
         }
      };
      Optional<WebElement> breadcrumbLink = Iterables.tryFind(breadcrumbs, predicate);
      if (breadcrumbLink.isPresent())
      {
         breadcrumbLink.get().click();
         return PageFactory.initElements(getDriver(), pageClass);
      }
      throw new RuntimeException("can not find " + link + " in breadcrumb: "
            + WebElementUtil.elementsToText(breadcrumbs));
   }

   public List<String> getNavigationMenuItems()
   {
      Collection<String> linkTexts = Collections2.transform(navMenuItems, new Function<WebElement, String>()
      {
         @Override
         public String apply(WebElement link)
         {
            return link.getText();
         }
      });
      return ImmutableList.copyOf(linkTexts);
   }

   public <P> P goToPage(String navLinkText, Class<P> pageClass)
   {
      log.info("click {} and go to page {}", navLinkText, pageClass.getName());
      List<String> navigationMenuItems = getNavigationMenuItems();
      int menuItemIndex = navigationMenuItems.indexOf(navLinkText);

      Preconditions.checkState(menuItemIndex >= 0, navLinkText + " is not available in navigation menu");

      navMenuItems.get(menuItemIndex).click();
      return PageFactory.initElements(getDriver(), pageClass);
   }

   public String getNotificationMessage()
   {
      List<WebElement> messages = getDriver().findElements(By.id("messages"));
      return messages.size() > 0 ? messages.get(0).getText() : "";
   }

   public List<String> waitForErrors()
   {
      waitForTenSec().until(new Function<WebDriver, WebElement>()
      {
         @Override
         public WebElement apply(WebDriver driver)
         {
            return getDriver().findElement(By.xpath("//span[@class='errors']"));
         }
      });
      return getErrors();
   }
   
   /**
    * This is a workaround for https://code.google.com/p/selenium/issues/detail?id=2766
    * Elemenet not clickable at point due to the change coordinate of element in page.
    * @param locator
    */
   public void clickLinkAfterAnimation(By locator)
   {
      JavascriptExecutor executor = (JavascriptExecutor) getDriver();
      executor.executeScript("arguments[0].click();", getDriver().findElement(locator));
   }

   public void waitForSideMenuClosed()
   {
      WebElementUtil.waitForTenSeconds(getDriver()).until(
            ExpectedConditions.invisibilityOfElementLocated(By.className("off-canvas--right-under")));
   }
   
   public void waitForSideMenuOpened()
   {
      WebElementUtil.waitForTenSeconds(getDriver()).until(
            ExpectedConditions.visibilityOfElementLocated(By.className("off-canvas--right-under")));
   }

}<|MERGE_RESOLUTION|>--- conflicted
+++ resolved
@@ -49,6 +49,7 @@
 import java.util.Collection;
 import java.util.Collections;
 import java.util.List;
+
 import javax.annotation.Nullable;
 
 /**
@@ -62,8 +63,6 @@
 {
    private List<WebElement> navMenuItems = Collections.emptyList();
 
-   private static final By BY_SIGN_OUT = By.id("right_menu_sign_out_link");
-
    @FindBy(id = "nav-main")
    WebElement navBar;
 
@@ -79,10 +78,11 @@
    @FindBy(id = "user_avatar")
    private WebElement userAvatar;
 
-   private By BY_SIGN_IN = By.id("signin_link");
-   private By BY_PROFILE_LINK = By.id("profile");
-   private By BY_ADMINISTRATION_LINK = By.id("administration");
-
+   private static final By BY_SIGN_IN = By.id("signin_link");
+   private static final By BY_SIGN_OUT = By.id("right_menu_sign_out_link");
+   private static final By BY_PROFILE_LINK = By.id("profile");
+   private static final By BY_ADMINISTRATION_LINK = By.id("administration");
+   
    public BasePage(final WebDriver driver)
    {
       super(driver);
@@ -117,19 +117,15 @@
       waitForSideMenuOpened();
       
       clickLinkAfterAnimation(BY_ADMINISTRATION_LINK);
+
       return new AdministrationPage(getDriver());
    }
 
    public RegisterPage goToRegistration()
    {
-<<<<<<< HEAD
-      WebElement registerLink = getDriver().findElement(By.id("register_link_internal_auth"));
-=======
-      Preconditions.checkArgument(!hasLoggedIn(),
+	Preconditions.checkArgument(!hasLoggedIn(),
             "User has logged in! You should sign out or delete cookie first in your test.");
-      getDriver().findElement(By.id("systemCol")).click();
-      WebElement registerLink = getDriver().findElement(By.id("Register"));
->>>>>>> 9cf87e4e
+      WebElement registerLink = getDriver().findElement(By.id("register_link_internal_link"));
       registerLink.click();
       return new RegisterPage(getDriver());
    }
@@ -157,38 +153,26 @@
       userAvatar.click();
 
       waitForSideMenuOpened();
-      
+
       clickLinkAfterAnimation(BY_SIGN_OUT);
-
-      waitForTenSec().until(new Function<WebDriver, WebElement>()
-      {
-         @Override
-         public WebElement apply(WebDriver driver)
-         {
-            return driver.findElement(BY_SIGN_IN);
-         }
-      });
       return new HomePage(getDriver());
    }
 
    public List<String> getBreadcrumbLinks()
    {
-      List<WebElement> breadcrumbs = getDriver().findElement(By.id("breadcrumbs_panel")).findElements(
-            By.className("breadcrumbs_link"));
+      List<WebElement> breadcrumbs = getDriver().findElement(By.id("breadcrumbs_panel")).findElements(By.className("breadcrumbs_link"));
       return WebElementUtil.elementsToText(breadcrumbs);
    }
 
    public String getLastBreadCrumbText()
    {
-      WebElement breadcrumb = getDriver().findElement(By.id("breadcrumbs_panel")).findElement(
-            By.className("breadcrumbs_display"));
+      WebElement breadcrumb = getDriver().findElement(By.id("breadcrumbs_panel")).findElement(By.className("breadcrumbs_display"));
       return breadcrumb.getText();
    }
 
    public <P> P clickBreadcrumb(final String link, Class<P> pageClass)
    {
-      List<WebElement> breadcrumbs = getDriver().findElement(By.id("breadcrumbs_panel")).findElements(
-            By.className("breadcrumbs_link"));
+      List<WebElement> breadcrumbs = getDriver().findElement(By.id("breadcrumbs_panel")).findElements(By.className("breadcrumbs_link"));
       Predicate<WebElement> predicate = new Predicate<WebElement>()
       {
          @Override
@@ -203,17 +187,14 @@
          breadcrumbLink.get().click();
          return PageFactory.initElements(getDriver(), pageClass);
       }
-      throw new RuntimeException("can not find " + link + " in breadcrumb: "
-            + WebElementUtil.elementsToText(breadcrumbs));
+      throw new RuntimeException("can not find " + link + " in breadcrumb: " + WebElementUtil.elementsToText(breadcrumbs));
    }
 
    public List<String> getNavigationMenuItems()
    {
-      Collection<String> linkTexts = Collections2.transform(navMenuItems, new Function<WebElement, String>()
-      {
+      Collection<String> linkTexts = Collections2.transform(navMenuItems, new Function<WebElement, String>() {
          @Override
-         public String apply(WebElement link)
-         {
+         public String apply(WebElement link) {
             return link.getText();
          }
       });
