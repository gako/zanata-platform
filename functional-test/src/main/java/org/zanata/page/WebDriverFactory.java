--- conflicted
+++ resolved
@@ -127,11 +127,7 @@
             ++logCount;
             if (logEntry.getLevel().intValue() >= Level.SEVERE.intValue()) {
                 log.error(logEntry.toString());
-<<<<<<< HEAD
-                if (throwIfWarn && firstException == null) {
-=======
                 if (firstException == null || !firstException.isErrorLog()) {
->>>>>>> 0b9c5396
                     firstException = new WebDriverLogException(logEntry.getLevel(),
                             logEntry.toString());
                 }
@@ -158,17 +154,6 @@
     /**
      * Dump any outstanding browser logs to the main log.
      *
-<<<<<<< HEAD
-     * @throws WebDriverLogException exception containing the first warning/error message, if any
-     */
-    public void logLogs() {
-        // TODO always throw, once we fix our tests
-        logLogs(false);
-//        logLogs(true);
-    }
-
-    @Deprecated
-=======
      * @throws WebDriverLogException exception containing the first error message, if any
      */
     public void logLogs() {
@@ -180,7 +165,6 @@
      *
      * @throws WebDriverLogException exception containing the first warning/error message, if any
      */
->>>>>>> 0b9c5396
     public void logLogs(boolean throwIfWarn) {
         for (String type : getLogTypes()) {
             logLogs(type, throwIfWarn);
