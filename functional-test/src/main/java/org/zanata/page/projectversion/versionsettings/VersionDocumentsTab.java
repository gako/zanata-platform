/*
 * Copyright 2014, Red Hat, Inc. and individual contributors as indicated by the
 * @author tags. See the copyright.txt file in the distribution for a full
 * listing of individual contributors.
 *
 * This is free software; you can redistribute it and/or modify it under the
 * terms of the GNU Lesser General Public License as published by the Free
 * Software Foundation; either version 2.1 of the License, or (at your option)
 * any later version.
 *
 * This software is distributed in the hope that it will be useful, but WITHOUT
 * ANY WARRANTY; without even the implied warranty of MERCHANTABILITY or FITNESS
 * FOR A PARTICULAR PURPOSE. See the GNU Lesser General Public License for more
 * details.
 *
 * You should have received a copy of the GNU Lesser General Public License
 * along with this software; if not, write to the Free Software Foundation,
 * Inc., 51 Franklin St, Fifth Floor, Boston, MA 02110-1301 USA, or see the FSF
 * site: http://www.fsf.org.
 */
package org.zanata.page.projectversion.versionsettings;

import java.util.ArrayList;
import java.util.List;

import com.google.common.base.Function;
import com.google.common.base.Predicate;
import lombok.extern.slf4j.Slf4j;
import org.openqa.selenium.By;
import org.openqa.selenium.JavascriptExecutor;
import org.openqa.selenium.WebDriver;
import org.openqa.selenium.WebElement;
import org.zanata.page.projectversion.VersionBasePage;
import org.zanata.page.utility.NamedPredicate;

/**
 * @author Damian Jansen <a
 *         href="mailto:djansen@redhat.com">djansen@redhat.com</a>
 */
@Slf4j
public class VersionDocumentsTab extends VersionBasePage {

    public static final String UNSUPPORTED_FILETYPE =
            " is not a supported file type.";

    private By uploadButton = By.id("file-upload-component-toggle-button");
    private By startUploadButton = By.id("file-upload-component-start-upload");
    private By cancelUploadButton = By.id("file-upload-component-cancel-upload");
    private By fileUploadInput = By.id("file-upload-component-file-input");
    private By fileUploadDone = By.id("file-upload-component-done-upload");
    private By filesListPanel = By.className("js-files-panel");
    private By fileUploadPanel = By.id("file-upload-component");

    public VersionDocumentsTab(WebDriver driver) {
        super(driver);
    }

    public VersionDocumentsTab pressUploadFileButton() {
        log.info("Click Upload file button");
        clickLinkAfterAnimation(waitForWebElement(uploadButton));
        return new VersionDocumentsTab(getDriver());
    }

    /**
     * Query for the status of the upload button in the submit dialog
     *
     * @return boolean can submit file upload
     */
    public boolean canSubmitDocument() {
        log.info("Query can start upload");
        return waitForElementExists(startUploadButton).isEnabled();
    }

    public VersionDocumentsTab cancelUpload() {
        log.info("Click Cancel");
        waitForWebElement(cancelUploadButton).click();
        waitForAMoment().until(new Predicate<WebDriver>() {
            @Override
            public boolean apply(WebDriver input) {
                return !getDriver().findElement(By.id("file-upload-component"))
                        .isDisplayed();
            }
        });
        slightPause();
        waitForPageSilence();
        return new VersionDocumentsTab(getDriver());
    }

    public VersionDocumentsTab enterFilePath(String filePath) {
        log.info("Enter file path {}", filePath);
        // Make the hidden input element slightly not hidden
        getExecutor()
                .executeScript("arguments[0].style.visibility = 'visible'; " +
                        "arguments[0].style.height = '1px'; " +
                        "arguments[0].style.width = '1px'; " +
                        "arguments[0].style.opacity = 1",
                        waitForElementExists(fileUploadInput));

        waitForWebElement(fileUploadInput).sendKeys(filePath);
        return new VersionDocumentsTab(getDriver());
    }

    public VersionDocumentsTab submitUpload() {
        log.info("Click Submit upload");
        waitForWebElement(startUploadButton).click();
        return new VersionDocumentsTab(getDriver());
    }

    public VersionDocumentsTab clickUploadDone() {
        log.info("Click upload Done button");
        waitForWebElement(fileUploadDone).click();
        return new VersionDocumentsTab(getDriver());
    }

    public boolean sourceDocumentsContains(String document) {
        log.info("Query source documents contain {}", document);
        for (String documentLabel : waitForAMoment()
                .until(new Function<WebDriver, List<String>>() {
                    @Override
                    public List<String> apply(WebDriver input) {
                        List<WebElement> elements = waitForElementExists(
                                By.id("settings-document_form"))
                                .findElement(By.tagName("ul"))
                                .findElements(By.xpath(".//li/label[@class='" +
                                        "form__checkbox__label']"));
                        List<String> namesList = new ArrayList<String>();
                        for (WebElement element : elements) {
                            namesList.add(element.getText());
                        }
                        return namesList;
                    }
                })) {
            if (documentLabel.contains(document)) {
                return true;
            }
        }
        return false;
    }

    public List<String> getUploadList() {
        log.info("Query upload list");
        List<String> filenames = new ArrayList<String>();
        for (WebElement element : getUploadListElements()) {
            filenames.add(element.findElement(By.className("list__title"))
                    .getText());
        }
        return filenames;
    }

    public VersionDocumentsTab clickRemoveOn(String filename) {
        log.info("Click remove on {}", filename);
        for (WebElement element : getUploadListElements()) {
            if (element.findElement(By.className("list__title"))
                    .getText().equals(filename)) {
                element.findElement(By.className("list__item__actions"))
                        .findElement(By.className("cancel"))
                        .click();
            }
        }
        return new VersionDocumentsTab(getDriver());
    }

    public void expectSomeUploadItems() {
<<<<<<< HEAD
        waitForAMoment().until(new NamedPredicate<WebDriver>("expectUploadItem") {
=======
        waitForAMoment().until(new NamedPredicate("expectUploadItem") {
>>>>>>> 2a6673e0
            @Override
            public boolean apply(WebDriver input) {
                return !getUploadListElements().isEmpty();
            }
        });
    }

    private List<WebElement> getUploadListElements() {
<<<<<<< HEAD
        List<WebElement>liElements = (List<WebElement>) getExecutor()
=======
        @SuppressWarnings("unchecked")
        List<WebElement> liElements = (List<WebElement>) getExecutor()
>>>>>>> 2a6673e0
                .executeScript(
                        "return $('div.js-files-panel ul li')");
        return liElements;
    }

    public String getUploadError() {
        log.info("Query upload error message");
        return waitForWebElement(waitForElementExists(fileUploadPanel),
                By.className("message--danger")).getText();
    }
}<|MERGE_RESOLUTION|>--- conflicted
+++ resolved
@@ -161,11 +161,7 @@
     }
 
     public void expectSomeUploadItems() {
-<<<<<<< HEAD
-        waitForAMoment().until(new NamedPredicate<WebDriver>("expectUploadItem") {
-=======
         waitForAMoment().until(new NamedPredicate("expectUploadItem") {
->>>>>>> 2a6673e0
             @Override
             public boolean apply(WebDriver input) {
                 return !getUploadListElements().isEmpty();
@@ -174,12 +170,8 @@
     }
 
     private List<WebElement> getUploadListElements() {
-<<<<<<< HEAD
-        List<WebElement>liElements = (List<WebElement>) getExecutor()
-=======
         @SuppressWarnings("unchecked")
         List<WebElement> liElements = (List<WebElement>) getExecutor()
->>>>>>> 2a6673e0
                 .executeScript(
                         "return $('div.js-files-panel ul li')");
         return liElements;
