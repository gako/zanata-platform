--- conflicted
+++ resolved
@@ -167,22 +167,9 @@
                 .clearFields()
                 .resetFailure();
 
-<<<<<<< HEAD
         assertThat(resetPasswordPage.expectErrors())
-                .contains("may not be empty")
-                .as("Empty email error is displayed");
-
-        // All are valid, but may show at random
-        String error = resetPasswordPage.getErrors().get(0);
-        assertThat(error.equals("size must be between 3 and 20") ||
-                error.equals("may not be empty") ||
-                error.equals("must match ^[a-z\\d_]{3,20}$"))
-                .as("The regex match for the reset password field has failed");
-=======
-        assertThat(resetPasswordPage.expectError("value is required"))
                 .contains("value is required")
                 .as("value is required error is displayed");
->>>>>>> 2a6673e0
     }
 
 }