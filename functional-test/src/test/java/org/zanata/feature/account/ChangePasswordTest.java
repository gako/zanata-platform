/*
 * Copyright 2013, Red Hat, Inc. and individual contributors as indicated by the
 * @author tags. See the copyright.txt file in the distribution for a full
 * listing of individual contributors.
 *
 * This is free software; you can redistribute it and/or modify it under the
 * terms of the GNU Lesser General Public License as published by the Free
 * Software Foundation; either version 2.1 of the License, or (at your option)
 * any later version.
 *
 * This software is distributed in the hope that it will be useful, but WITHOUT
 * ANY WARRANTY; without even the implied warranty of MERCHANTABILITY or FITNESS
 * FOR A PARTICULAR PURPOSE. See the GNU Lesser General Public License for more
 * details.
 *
 * You should have received a copy of the GNU Lesser General Public License
 * along with this software; if not, write to the Free Software Foundation,
 * Inc., 51 Franklin St, Fifth Floor, Boston, MA 02110-1301 USA, or see the FSF
 * site: http://www.fsf.org.
 */
package org.zanata.feature.account;

import org.hamcrest.Matchers;
import org.junit.Before;
import org.junit.Rule;
import org.junit.Test;
import org.junit.experimental.categories.Category;
import org.zanata.feature.BasicAcceptanceTest;
import org.zanata.feature.DetailedTest;
import org.zanata.page.BasePage;
import org.zanata.page.account.ChangePasswordPage;
import org.zanata.page.account.MyAccountPage;
import org.zanata.page.utility.HomePage;
import org.zanata.util.ResetDatabaseRule;
import org.zanata.workflow.BasicWorkFlow;
import org.zanata.workflow.LoginWorkFlow;

import static org.hamcrest.MatcherAssert.assertThat;

/**
 * @author Damian Jansen <a href="mailto:djansen@redhat.com">djansen@redhat.com</a>
 */
@Category(DetailedTest.class)
public class ChangePasswordTest
{
   @Rule
   public ResetDatabaseRule resetDatabaseRule = new ResetDatabaseRule();

   @Before
<<<<<<< HEAD
   public void before()
   {
      // Remove all cookies, no previous login is allowed
=======
   public void setUp()
   {
>>>>>>> 9cf87e4e
      new BasicWorkFlow().goToHome().deleteCookies();
   }

   @Test
   @Category(BasicAcceptanceTest.class)
   public void changePasswordSuccessful()
   {
      MyAccountPage myAccountPage = new LoginWorkFlow().signIn("translator", "translator")
            .goToMyProfile()
            .goToChangePassword()
            .enterOldPassword("translator")
            .enterNewPassword("newpassword")
            .enterConfirmNewPassword("newpassword")
            .changePassword();

      assertThat("Confirmation message is displayed", myAccountPage.getNotificationMessage(),
            Matchers.equalTo("Your password has been successfully changed."));

      HomePage homePage = myAccountPage.logout();
      assertThat("User is logged out", !homePage.hasLoggedIn());
      homePage = new LoginWorkFlow().signIn("translator", "newpassword");
      assertThat("User has logged in with the new password", homePage.hasLoggedIn());
   }

   @Test
   public void changePasswordCurrentPasswordFailure()
   {
      String incorrectPassword = "Old password is incorrect, please check and try again.";
      ChangePasswordPage changePasswordPage = new LoginWorkFlow().signIn("translator", "translator")
            .goToMyProfile()
            .goToChangePassword()
            .enterOldPassword("nottherightpassword")
            .enterNewPassword("somenewpassword")
            .enterConfirmNewPassword("somenewpassword")
            .changePasswordExpectingFailure();

      assertThat("Incorrect password message displayed", changePasswordPage.getErrors(),
            Matchers.contains(incorrectPassword));
   }

   @Test
   public void changePasswordConfirmationMismatch()
   {
      String incorrectPassword = "Passwords do not match";
      ChangePasswordPage changePasswordPage = new LoginWorkFlow().signIn("translator", "translator")
            .goToMyProfile()
            .goToChangePassword()
            .enterOldPassword("translator")
            .enterNewPassword("somenewpassword")
            .enterConfirmNewPassword("differentpassword")
            .changePasswordExpectingFailure();

      assertThat("Incorrect password message displayed", changePasswordPage.getErrors(),
            Matchers.contains(incorrectPassword));
   }

   @Test
   public void changePasswordCancel()
   {
      MyAccountPage myAccountPage = new LoginWorkFlow().signIn("translator", "translator")
            .goToMyProfile()
            .goToChangePassword()
            .enterOldPassword("translator")
            .enterNewPassword("notnewpassword")
            .enterConfirmNewPassword("notnewpassword")
            .cancelChangePassword();

      HomePage homePage = myAccountPage.logout();
      assertThat("User is logged out", !homePage.hasLoggedIn());
      homePage = new LoginWorkFlow().signIn("translator", "translator");
      assertThat("User has logged in with the original password", homePage.hasLoggedIn());
   }

   @Test
   public void changePasswordRequiredFieldsAreNotEmpty()
   {
      String emptyPassword = "value is required";
      ChangePasswordPage changePasswordPage = new LoginWorkFlow().signIn("translator", "translator")
            .goToMyProfile()
            .goToChangePassword()
            .changePasswordExpectingFailure();

      assertThat("Incorrect password message displayed", changePasswordPage.getErrors(),
            Matchers.contains(emptyPassword, emptyPassword, emptyPassword));
   }

   @Test
   public void changePasswordAreOfRequiredLength()
   {
      String passwordSizeError = "size must be between 6 and 20";
      String tooShort = "test5";
      String tooLong = "t12345678901234567890";
      ChangePasswordPage changePasswordPage = new LoginWorkFlow().signIn("translator", "translator")
            .goToMyProfile()
            .goToChangePassword()
            .enterNewPassword("test5")
            .enterConfirmNewPassword(tooShort);

      assertThat("Incorrect password message displayed", changePasswordPage.waitForErrors(),
            Matchers.hasItem(passwordSizeError));

      changePasswordPage = changePasswordPage.enterNewPassword(tooLong).enterConfirmNewPassword(tooLong);

      assertThat("Incorrect password message displayed", changePasswordPage.waitForErrors(),
            Matchers.hasItem(passwordSizeError));
   }
}<|MERGE_RESOLUTION|>--- conflicted
+++ resolved
@@ -27,7 +27,6 @@
 import org.junit.experimental.categories.Category;
 import org.zanata.feature.BasicAcceptanceTest;
 import org.zanata.feature.DetailedTest;
-import org.zanata.page.BasePage;
 import org.zanata.page.account.ChangePasswordPage;
 import org.zanata.page.account.MyAccountPage;
 import org.zanata.page.utility.HomePage;
@@ -47,14 +46,8 @@
    public ResetDatabaseRule resetDatabaseRule = new ResetDatabaseRule();
 
    @Before
-<<<<<<< HEAD
-   public void before()
-   {
-      // Remove all cookies, no previous login is allowed
-=======
    public void setUp()
    {
->>>>>>> 9cf87e4e
       new BasicWorkFlow().goToHome().deleteCookies();
    }
 
