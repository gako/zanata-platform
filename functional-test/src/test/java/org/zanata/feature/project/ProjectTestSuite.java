/*
 * Copyright 2013, Red Hat, Inc. and individual contributors as indicated by the
 * @author tags. See the copyright.txt file in the distribution for a full
 * listing of individual contributors.
 *
 * This is free software; you can redistribute it and/or modify it under the
 * terms of the GNU Lesser General Public License as published by the Free
 * Software Foundation; either version 2.1 of the License, or (at your option)
 * any later version.
 *
 * This software is distributed in the hope that it will be useful, but WITHOUT
 * ANY WARRANTY; without even the implied warranty of MERCHANTABILITY or FITNESS
 * FOR A PARTICULAR PURPOSE. See the GNU Lesser General Public License for more
 * details.
 *
 * You should have received a copy of the GNU Lesser General Public License
 * along with this software; if not, write to the Free Software Foundation,
 * Inc., 51 Franklin St, Fifth Floor, Boston, MA 02110-1301 USA, or see the FSF
 * site: http://www.fsf.org.
 */

package org.zanata.feature.project;

import org.junit.runner.RunWith;
import org.junit.runners.Suite;

/**
 * List of test classes for the Project test suite.
 * @author Damian Jansen <a
 *      href="mailto:djansen@redhat.com">djansen@redhat.com</a>
 * @see org.zanata.feature.AggregateTestSuite
 */
@RunWith(Suite.class)
@Suite.SuiteClasses({
        CreateProjectTest.class,
        EditPermissionsTest.class,
<<<<<<< HEAD
=======
        EditProjectAboutTest.class,
>>>>>>> 1e7de970
        EditProjectGeneralTest.class,
        EditProjectLanguagesTest.class,
        EditProjectValidationsTest.class })
public class ProjectTestSuite {
}<|MERGE_RESOLUTION|>--- conflicted
+++ resolved
@@ -34,10 +34,7 @@
 @Suite.SuiteClasses({
         CreateProjectTest.class,
         EditPermissionsTest.class,
-<<<<<<< HEAD
-=======
         EditProjectAboutTest.class,
->>>>>>> 1e7de970
         EditProjectGeneralTest.class,
         EditProjectLanguagesTest.class,
         EditProjectValidationsTest.class })
