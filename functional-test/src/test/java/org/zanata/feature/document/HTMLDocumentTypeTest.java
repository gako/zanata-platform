/*
 * Copyright 2013, Red Hat, Inc. and individual contributors as indicated by the
 * @author tags. See the copyright.txt file in the distribution for a full
 * listing of individual contributors.
 *
 * This is free software; you can redistribute it and/or modify it under the
 * terms of the GNU Lesser General Public License as published by the Free
 * Software Foundation; either version 2.1 of the License, or (at your option)
 * any later version.
 *
 * This software is distributed in the hope that it will be useful, but WITHOUT
 * ANY WARRANTY; without even the implied warranty of MERCHANTABILITY or FITNESS
 * FOR A PARTICULAR PURPOSE. See the GNU Lesser General Public License for more
 * details.
 *
 * You should have received a copy of the GNU Lesser General Public License
 * along with this software; if not, write to the Free Software Foundation,
 * Inc., 51 Franklin St, Fifth Floor, Boston, MA 02110-1301 USA, or see the FSF
 * site: http://www.fsf.org.
 */
package org.zanata.feature.document;

import java.io.File;

import org.hamcrest.Matchers;
import org.junit.Before;
import org.junit.Rule;
import org.junit.Test;
import org.junit.experimental.categories.Category;
import org.zanata.feature.DetailedTest;
<<<<<<< HEAD
=======
import org.zanata.page.projectversion.VersionDocumentsPage;
>>>>>>> 1e7de970
import org.zanata.page.projectversion.VersionLanguagesPage;
import org.zanata.page.webtrans.EditorPage;
import org.zanata.util.CleanDocumentStorageRule;
import org.zanata.util.SampleProjectRule;
import org.zanata.util.TestFileGenerator;
import org.zanata.workflow.BasicWorkFlow;
import org.zanata.workflow.LoginWorkFlow;

import static org.hamcrest.MatcherAssert.assertThat;
import static org.zanata.util.FunctionalTestHelper.assumeFalse;

/**
 * @author Damian Jansen <a
 *         href="mailto:djansen@redhat.com">djansen@redhat.com</a>
 */
@Category(DetailedTest.class)
public class HTMLDocumentTypeTest {
    @Rule
    public SampleProjectRule sampleProjectRule = new SampleProjectRule();

    @Rule
    public CleanDocumentStorageRule documentStorageRule =
            new CleanDocumentStorageRule();

    private TestFileGenerator testFileGenerator = new TestFileGenerator();

    @Before
    public void before() {
        new BasicWorkFlow().goToHome().deleteCookiesAndRefresh();
        String documentStorageDirectory =
                CleanDocumentStorageRule.getDocumentStoragePath()
                        .concat(File.separator).concat("documents")
                        .concat(File.separator);
        assumeFalse("", new File(documentStorageDirectory).exists());
    }

    @Test
    public void uploadHTMLFile() {
        File htmlfile =
                testFileGenerator
                        .generateTestFileWithContent("testhtmlfile", ".html",
                                "<html><title>Test content</title><br>This is <b>Bold</b> text</html>");
        String testFileName = htmlfile.getName();
        String successfullyUploaded = "Document " + testFileName + " uploaded.";
        VersionLanguagesPage projectVersionPage =
                new LoginWorkFlow().signIn("admin", "admin")
                        .goToProjects()
                        .goToProject("about fedora")
                        .gotoVersion("master")
                        .gotoSettingsTab()
                        .gotoSettingsDocumentsTab()
                        .pressUploadFileButton()
                        .enterFilePath(htmlfile.getAbsolutePath())
                        .submitUpload();
        assertThat("Document uploaded notification shows",
                projectVersionPage.getNotificationMessage(),
                Matchers.equalTo(successfullyUploaded));
<<<<<<< HEAD
        assertThat("Document shows in table",
                projectVersionPage.sourceDocumentsContains(htmlfile.getName()));

=======

        VersionDocumentsPage versionDocumentsPage =
                projectVersionPage.gotoDocumentTab();

        assertThat("Document shows in table", versionDocumentsPage
                .sourceDocumentsContains(htmlfile.getName()));

>>>>>>> 1e7de970
        EditorPage editorPage =
                projectVersionPage.goToProjects().goToProject("about fedora")
                        .gotoVersion("master").translate("pl", testFileName);

        assertThat("The first translation source is correct",
                editorPage.getMessageSourceAtRowIndex(0),
                Matchers.equalTo("Test content"));
        assertThat("The second translation source is correct",
                editorPage.getMessageSourceAtRowIndex(1),
                Matchers.equalTo("This is <g2>Bold</g2> text"));

    }
}<|MERGE_RESOLUTION|>--- conflicted
+++ resolved
@@ -28,10 +28,7 @@
 import org.junit.Test;
 import org.junit.experimental.categories.Category;
 import org.zanata.feature.DetailedTest;
-<<<<<<< HEAD
-=======
 import org.zanata.page.projectversion.VersionDocumentsPage;
->>>>>>> 1e7de970
 import org.zanata.page.projectversion.VersionLanguagesPage;
 import org.zanata.page.webtrans.EditorPage;
 import org.zanata.util.CleanDocumentStorageRule;
@@ -89,11 +86,6 @@
         assertThat("Document uploaded notification shows",
                 projectVersionPage.getNotificationMessage(),
                 Matchers.equalTo(successfullyUploaded));
-<<<<<<< HEAD
-        assertThat("Document shows in table",
-                projectVersionPage.sourceDocumentsContains(htmlfile.getName()));
-
-=======
 
         VersionDocumentsPage versionDocumentsPage =
                 projectVersionPage.gotoDocumentTab();
@@ -101,7 +93,6 @@
         assertThat("Document shows in table", versionDocumentsPage
                 .sourceDocumentsContains(htmlfile.getName()));
 
->>>>>>> 1e7de970
         EditorPage editorPage =
                 projectVersionPage.goToProjects().goToProject("about fedora")
                         .gotoVersion("master").translate("pl", testFileName);
