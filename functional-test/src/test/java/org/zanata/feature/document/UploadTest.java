/*
 * Copyright 2013, Red Hat, Inc. and individual contributors as indicated by the
 * @author tags. See the copyright.txt file in the distribution for a full
 * listing of individual contributors.
 *
 * This is free software; you can redistribute it and/or modify it under the
 * terms of the GNU Lesser General Public License as published by the Free
 * Software Foundation; either version 2.1 of the License, or (at your option)
 * any later version.
 *
 * This software is distributed in the hope that it will be useful, but WITHOUT
 * ANY WARRANTY; without even the implied warranty of MERCHANTABILITY or FITNESS
 * FOR A PARTICULAR PURPOSE. See the GNU Lesser General Public License for more
 * details.
 *
 * You should have received a copy of the GNU Lesser General Public License
 * along with this software; if not, write to the Free Software Foundation,
 * Inc., 51 Franklin St, Fifth Floor, Boston, MA 02110-1301 USA, or see the FSF
 * site: http://www.fsf.org.
 */
package org.zanata.feature.document;

import java.io.File;

<<<<<<< HEAD
=======
import lombok.extern.slf4j.Slf4j;
>>>>>>> 1e7de970
import org.hamcrest.Matchers;
import org.junit.Before;
import org.junit.Ignore;
import org.junit.Rule;
import org.junit.Test;
import org.junit.experimental.categories.Category;
import org.zanata.feature.BasicAcceptanceTest;
import org.zanata.feature.DetailedTest;
<<<<<<< HEAD
=======
import org.zanata.page.projectversion.VersionDocumentsPage;
>>>>>>> 1e7de970
import org.zanata.page.projectversion.VersionLanguagesPage;
import org.zanata.page.projectversion.versionsettings.VersionDocumentsTab;
import org.zanata.util.CleanDocumentStorageRule;
import org.zanata.util.NoScreenshot;
import org.zanata.util.SampleProjectRule;
import org.zanata.util.TestFileGenerator;
import org.zanata.workflow.BasicWorkFlow;
import org.zanata.workflow.LoginWorkFlow;

import static org.hamcrest.MatcherAssert.assertThat;
import static org.zanata.util.FunctionalTestHelper.assumeFalse;
import static org.zanata.util.FunctionalTestHelper.assumeTrue;

/**
 * @author Damian Jansen <a
 *         href="mailto:djansen@redhat.com">djansen@redhat.com</a>
 */
@Category(DetailedTest.class)
@Slf4j
public class UploadTest {

    @Rule
    public SampleProjectRule sampleProjectRule = new SampleProjectRule();

    @Rule
    public CleanDocumentStorageRule documentStorageRule =
            new CleanDocumentStorageRule();

    private TestFileGenerator testFileGenerator = new TestFileGenerator();
    private String documentStorageDirectory;

    @Before
    public void before() {
        new BasicWorkFlow().goToHome().deleteCookiesAndRefresh();
        documentStorageDirectory = CleanDocumentStorageRule
                .getDocumentStoragePath()
                .concat(File.separator)
                .concat("documents")
                .concat(File.separator);

        if (new File(documentStorageDirectory).exists()) {
            log.warn("Document storage directory exists (cleanup incomplete)");
        }
    }

    @Test
    @Category(BasicAcceptanceTest.class)
    public void uploadedDocumentIsInFilesystem() {
        File originalFile =
                testFileGenerator.generateTestFileWithContent(
                        "uploadedDocumentIsInFilesystem", ".txt",
                        "This is a test file");
        String testFileName = originalFile.getName();

        VersionLanguagesPage projectVersionPage =
                new LoginWorkFlow().signIn("admin", "admin").goToProjects()
                        .goToProject("about fedora").gotoVersion("master")
                        .gotoSettingsTab().gotoSettingsDocumentsTab()
                        .pressUploadFileButton()
                        .enterFilePath(originalFile.getAbsolutePath())
                        .submitUpload();

        // We should be able to assume the new file is the only file
        assertThat("There is only one uploaded source file", new File(
                documentStorageDirectory).list().length, Matchers.equalTo(1));

        File newlyCreatedFile = new File(documentStorageDirectory,
                testFileGenerator
                        .getFirstFileNameInDirectory(documentStorageDirectory));

        assertThat("The contents of the file were also uploaded",
                testFileGenerator.getTestFileContent(newlyCreatedFile),
                Matchers.equalTo("This is a test file"));
<<<<<<< HEAD
        assertThat("Document shows in table",
                projectVersionPage.sourceDocumentsContains(testFileName));
=======

        VersionDocumentsPage versionDocumentsPage = projectVersionPage
                .gotoDocumentTab()
                .waitForSourceDocsContains(testFileName);

        assertThat("Document shows in table",
                versionDocumentsPage.sourceDocumentsContains(testFileName));
>>>>>>> 1e7de970
    }

    @Test
    public void cancelFileUpload() {
        File cancelUploadFile =
                testFileGenerator.generateTestFileWithContent(
                        "cancelFileUpload", ".txt", "Cancel File Upload Test");

        VersionDocumentsTab versionDocumentsTab = new LoginWorkFlow()
                .signIn("admin", "admin")
                .goToProjects()
                .goToProject("about fedora")
                .gotoVersion("master")
                .gotoSettingsTab()
                .gotoSettingsDocumentsTab()
                .pressUploadFileButton()
                .enterFilePath(cancelUploadFile.getAbsolutePath())
                .cancelUpload();

        assertThat("Document does not show in table",
                !versionDocumentsTab
                        .sourceDocumentsContains("cancelFileUpload.txt"));
    }

    @Test
    public void emptyFilenameUpload() {
        VersionDocumentsTab versionDocumentsTab =
                new LoginWorkFlow().signIn("admin", "admin").goToProjects()
                        .goToProject("about fedora").gotoVersion("master")
                        .gotoSettingsTab().gotoSettingsDocumentsTab()
                        .pressUploadFileButton();

        assertThat("The upload button is not available",
                !versionDocumentsTab.canSubmitDocument());
    }

    @Test
    @Ignore("RHBZ-990836")
    public void handleReallyBigFile() {
        File bigFile =
                testFileGenerator.generateTestFileWithContent("bigFile",
                        ".txt", "Big file content");
        long fileSizeInMB = (1024 * 1024) * 500;
        testFileGenerator.forceFileSize(bigFile, fileSizeInMB);

        assumeTrue("Data file " + bigFile.getName() + " is big",
                bigFile.length() == fileSizeInMB);

        VersionLanguagesPage projectVersionPage =
                new LoginWorkFlow().signIn("admin", "admin").goToProjects()
                        .goToProject("about fedora").gotoVersion("master")
                        .gotoSettingsTab().gotoSettingsDocumentsTab()
                        .pressUploadFileButton()
                        .enterFilePath(bigFile.getAbsolutePath())
                        .submitUpload();

        projectVersionPage.assertNoCriticalErrors();
        // TODO: Verify graceful handling of scenario
    }

    // RHBZ993445
    @Ignore("Fails on Chrome")
    public void failOnInvalidFileUpload() {
        File noFile =
                testFileGenerator.generateTestFileWithContent("thereIsNoSpoon",
                        ".txt", "This file will be deleted");
        String successfullyUploaded =
                "Document " + noFile.getName() + " uploaded.";

        VersionDocumentsTab versionDocumentsTab =
                new LoginWorkFlow().signIn("admin", "admin").goToProjects()
                        .goToProject("about fedora").gotoVersion("master")
                        .gotoSettingsTab().gotoSettingsDocumentsTab()
                        .pressUploadFileButton()
                        .enterFilePath(noFile.getAbsolutePath());

        assertThat("Data file " + noFile.getName() + " does not exist",
                noFile.delete() && !noFile.exists());

        VersionLanguagesPage versionLanguagesPage = versionDocumentsTab
                .submitUpload();
        versionLanguagesPage.assertNoCriticalErrors();
        assertThat("Success message is shown",
                versionLanguagesPage.getNotificationMessage(),
                Matchers.not(Matchers.equalTo(successfullyUploaded)));
    }

    @Test
    public void handleVeryLongFileNames() {
        File longFile =
                testFileGenerator.generateTestFileWithContent(
                        testFileGenerator.longFileName(), ".txt",
                        "This filename is long");
        String successfullyUploaded =
                "Document " + longFile.getName() + " uploaded.";

        VersionLanguagesPage projectVersionPage =
                new LoginWorkFlow().signIn("admin", "admin").goToProjects()
                        .goToProject("about fedora").gotoVersion("master")
                        .gotoSettingsTab().gotoSettingsDocumentsTab()
                        .pressUploadFileButton()
                        .enterFilePath(longFile.getAbsolutePath())
                        .submitUpload();

        assertThat("Document uploaded notification shows",
                projectVersionPage.getNotificationMessage(),
                Matchers.equalTo(successfullyUploaded));
<<<<<<< HEAD
        assertThat("Document shows in table",
                projectVersionPage.sourceDocumentsContains(longFile.getName()));
=======

        VersionDocumentsPage versionDocumentsPage = projectVersionPage
                .gotoDocumentTab()
                .waitForSourceDocsContains(longFile.getName());

        assertThat("Document shows in table", versionDocumentsPage
                .sourceDocumentsContains(longFile.getName()));
>>>>>>> 1e7de970
    }

    @Test
    public void emptyFile() {
        File emptyFile =
                testFileGenerator.generateTestFileWithContent("emptyFile",
                        ".txt", "");
        String successfullyUploaded =
                "Document " + emptyFile.getName() + " uploaded.";

        assumeTrue("File is empty", emptyFile.length() == 0);

        VersionLanguagesPage projectVersionPage =
                new LoginWorkFlow().signIn("admin", "admin").goToProjects()
                        .goToProject("about fedora").gotoVersion("master")
                        .gotoSettingsTab().gotoSettingsDocumentsTab()
                        .pressUploadFileButton()
                        .enterFilePath(emptyFile.getAbsolutePath())
                        .submitUpload();

        assertThat("Data file emptyFile.txt still exists", emptyFile.exists());
        assertThat("Document uploaded notification shows",
                projectVersionPage.getNotificationMessage(),
                Matchers.equalTo(successfullyUploaded));
<<<<<<< HEAD
        assertThat("Document shows in table",
                projectVersionPage.sourceDocumentsContains(emptyFile.getName()));
=======

        VersionDocumentsPage versionDocumentsPage = projectVersionPage
                .gotoDocumentTab()
                .waitForSourceDocsContains(emptyFile.getName());

        assertThat("Document shows in table", versionDocumentsPage
                .sourceDocumentsContains(emptyFile.getName()));
>>>>>>> 1e7de970
    }

    @Test
    public void rejectUnsupportedValidFiletype() {
        File unsupportedFile =
                testFileGenerator.generateTestFileWithContent("testfodt",
                        ".fodt", "<xml></xml>");
        String uploadFailed =
                "Unrecognized file extension for " + unsupportedFile.getName();

        VersionLanguagesPage projectVersionPage =
                new LoginWorkFlow().signIn("admin", "admin").goToProjects()
                        .goToProject("about fedora").gotoVersion("master")
                        .gotoSettingsTab().gotoSettingsDocumentsTab()
                        .pressUploadFileButton()
                        .enterFilePath(unsupportedFile.getAbsolutePath())
                        .submitUpload();

        assertThat("Unrecognized file extension for ",
                projectVersionPage.getNotificationMessage(),
                Matchers.equalTo(uploadFailed));
    }

}<|MERGE_RESOLUTION|>--- conflicted
+++ resolved
@@ -22,10 +22,7 @@
 
 import java.io.File;
 
-<<<<<<< HEAD
-=======
 import lombok.extern.slf4j.Slf4j;
->>>>>>> 1e7de970
 import org.hamcrest.Matchers;
 import org.junit.Before;
 import org.junit.Ignore;
@@ -34,10 +31,7 @@
 import org.junit.experimental.categories.Category;
 import org.zanata.feature.BasicAcceptanceTest;
 import org.zanata.feature.DetailedTest;
-<<<<<<< HEAD
-=======
 import org.zanata.page.projectversion.VersionDocumentsPage;
->>>>>>> 1e7de970
 import org.zanata.page.projectversion.VersionLanguagesPage;
 import org.zanata.page.projectversion.versionsettings.VersionDocumentsTab;
 import org.zanata.util.CleanDocumentStorageRule;
@@ -111,18 +105,12 @@
         assertThat("The contents of the file were also uploaded",
                 testFileGenerator.getTestFileContent(newlyCreatedFile),
                 Matchers.equalTo("This is a test file"));
-<<<<<<< HEAD
-        assertThat("Document shows in table",
-                projectVersionPage.sourceDocumentsContains(testFileName));
-=======
-
         VersionDocumentsPage versionDocumentsPage = projectVersionPage
                 .gotoDocumentTab()
                 .waitForSourceDocsContains(testFileName);
 
         assertThat("Document shows in table",
                 versionDocumentsPage.sourceDocumentsContains(testFileName));
->>>>>>> 1e7de970
     }
 
     @Test
@@ -230,10 +218,6 @@
         assertThat("Document uploaded notification shows",
                 projectVersionPage.getNotificationMessage(),
                 Matchers.equalTo(successfullyUploaded));
-<<<<<<< HEAD
-        assertThat("Document shows in table",
-                projectVersionPage.sourceDocumentsContains(longFile.getName()));
-=======
 
         VersionDocumentsPage versionDocumentsPage = projectVersionPage
                 .gotoDocumentTab()
@@ -241,7 +225,6 @@
 
         assertThat("Document shows in table", versionDocumentsPage
                 .sourceDocumentsContains(longFile.getName()));
->>>>>>> 1e7de970
     }
 
     @Test
@@ -266,10 +249,6 @@
         assertThat("Document uploaded notification shows",
                 projectVersionPage.getNotificationMessage(),
                 Matchers.equalTo(successfullyUploaded));
-<<<<<<< HEAD
-        assertThat("Document shows in table",
-                projectVersionPage.sourceDocumentsContains(emptyFile.getName()));
-=======
 
         VersionDocumentsPage versionDocumentsPage = projectVersionPage
                 .gotoDocumentTab()
@@ -277,7 +256,6 @@
 
         assertThat("Document shows in table", versionDocumentsPage
                 .sourceDocumentsContains(emptyFile.getName()));
->>>>>>> 1e7de970
     }
 
     @Test
