/*
 * Copyright 2013, Red Hat, Inc. and individual contributors as indicated by the
 * @author tags. See the copyright.txt file in the distribution for a full
 * listing of individual contributors.
 *
 * This is free software; you can redistribute it and/or modify it under the
 * terms of the GNU Lesser General Public License as published by the Free
 * Software Foundation; either version 2.1 of the License, or (at your option)
 * any later version.
 *
 * This software is distributed in the hope that it will be useful, but WITHOUT
 * ANY WARRANTY; without even the implied warranty of MERCHANTABILITY or FITNESS
 * FOR A PARTICULAR PURPOSE. See the GNU Lesser General Public License for more
 * details.
 *
 * You should have received a copy of the GNU Lesser General Public License
 * along with this software; if not, write to the Free Software Foundation,
 * Inc., 51 Franklin St, Fifth Floor, Boston, MA 02110-1301 USA, or see the FSF
 * site: http://www.fsf.org.
 */
package org.zanata.feature.document;

import java.io.File;

import lombok.extern.slf4j.Slf4j;
import org.junit.Before;
import org.junit.BeforeClass;
import org.junit.ClassRule;
import org.junit.Rule;
import org.junit.Test;
import org.junit.experimental.categories.Category;
import org.zanata.feature.testharness.ZanataTestCase;
import org.zanata.feature.testharness.TestPlan.DetailedTest;
import org.zanata.page.projectversion.VersionDocumentsPage;
import org.zanata.page.projectversion.versionsettings.VersionDocumentsTab;
import org.zanata.util.AddUsersRule;
import org.zanata.util.CleanDocumentStorageRule;
import org.zanata.util.SampleProjectRule;
import org.zanata.util.TestFileGenerator;
import org.zanata.util.ZanataRestCaller;
import org.zanata.workflow.BasicWorkFlow;
import org.zanata.workflow.LoginWorkFlow;
import org.zanata.workflow.ProjectWorkFlow;

import static org.assertj.core.api.Assertions.assertThat;

/**
 * @author Damian Jansen
 * <a href="mailto:djansen@redhat.com">djansen@redhat.com</a>
 */
@Category(DetailedTest.class)
@Slf4j
public class MultiFileUploadTest extends ZanataTestCase {

    @ClassRule
    public static AddUsersRule addUsersRule = new AddUsersRule();

    @Rule
    public SampleProjectRule sampleProjectRule = new SampleProjectRule();

    @Rule
    public CleanDocumentStorageRule documentStorageRule =
            new CleanDocumentStorageRule();

    private TestFileGenerator testFileGenerator = new TestFileGenerator();
    private String documentStorageDirectory;

    @BeforeClass
    public static void beforeClass() {
        new BasicWorkFlow().goToHome().deleteCookiesAndRefresh();
        new LoginWorkFlow().signIn("admin", "admin");
    }

    @Before
    public void before() {
        new ZanataRestCaller().createProjectAndVersion("multi-upload",
                "multi-upload", "file");
        documentStorageDirectory = CleanDocumentStorageRule
                .getDocumentStoragePath()
                .concat(File.separator)
                .concat("documents")
                .concat(File.separator);

        if (new File(documentStorageDirectory).exists()) {
            log.warn("Document storage directory exists (cleanup incomplete)");
        }
    }

    @Test(timeout = ZanataTestCase.MAX_SHORT_TEST_DURATION)
    public void removeFileFromUploadList() {
        File keptUploadFile = testFileGenerator.generateTestFileWithContent(
                "removeFileFromUploadList", ".txt", "Remove File Upload Test");

        VersionDocumentsTab versionDocumentsTab = new ProjectWorkFlow()
                .goToProjectByName("multi-upload")
                .gotoVersion("multi-upload")
                .gotoSettingsTab()
                .gotoSettingsDocumentsTab()
                .pressUploadFileButton()
                .enterFilePath(keptUploadFile.getAbsolutePath())
                .enterFilePath("/tmp/fakefile.txt");

<<<<<<< HEAD
=======
        versionDocumentsTab.waitForPageSilence();
        // TODO try to eliminate this:
>>>>>>> 2a6673e0
        versionDocumentsTab.expectSomeUploadItems();
        assertThat(versionDocumentsTab.getUploadList())
                .contains(keptUploadFile.getName())
                .contains("fakefile.txt")
                .as("The intended files are listed");

        versionDocumentsTab = versionDocumentsTab.clickRemoveOn("fakefile.txt");

        versionDocumentsTab.waitForPageSilence();
        assertThat(versionDocumentsTab.getUploadList())
                .contains(keptUploadFile.getName())
                .doesNotContain("fakefile.txt")
                .as("The fakefile has been removed");

        VersionDocumentsPage versionDocumentsPage = versionDocumentsTab
                .submitUpload()
                .clickUploadDone()
                .gotoDocumentTab();

        assertThat(versionDocumentsPage.getSourceDocumentNames())
                .contains(keptUploadFile.getName())
                .doesNotContain("fakefile.txt")
                .as("Only the intended file was uploaded");
    }

}<|MERGE_RESOLUTION|>--- conflicted
+++ resolved
@@ -100,11 +100,8 @@
                 .enterFilePath(keptUploadFile.getAbsolutePath())
                 .enterFilePath("/tmp/fakefile.txt");
 
-<<<<<<< HEAD
-=======
         versionDocumentsTab.waitForPageSilence();
         // TODO try to eliminate this:
->>>>>>> 2a6673e0
         versionDocumentsTab.expectSomeUploadItems();
         assertThat(versionDocumentsTab.getUploadList())
                 .contains(keptUploadFile.getName())
