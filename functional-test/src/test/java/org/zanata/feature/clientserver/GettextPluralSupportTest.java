package org.zanata.feature.clientserver;

import java.io.File;
import java.io.FileInputStream;
import java.io.FileNotFoundException;
import java.io.IOException;
import java.util.List;

import org.hamcrest.Matchers;
import org.junit.Before;
import org.junit.Ignore;
import org.junit.Rule;
import org.junit.Test;
import org.junit.experimental.categories.Category;
import org.xml.sax.InputSource;
import org.zanata.adapter.po.PoReader2;
import org.zanata.common.LocaleId;
import org.zanata.feature.Feature;
import org.zanata.feature.testharness.ZanataTestCase;
import org.zanata.feature.testharness.TestPlan.DetailedTest;
import org.zanata.page.webtrans.EditorPage;
import org.zanata.page.webtrans.Plurals;
import org.zanata.rest.dto.resource.TextFlow;
import org.zanata.rest.dto.resource.TextFlowTarget;
import org.zanata.util.SampleProjectRule;
import org.zanata.util.ZanataRestCaller;
import org.zanata.workflow.BasicWorkFlow;
import org.zanata.workflow.ClientWorkFlow;
import org.zanata.workflow.LoginWorkFlow;
import com.google.common.io.Files;

import static org.hamcrest.MatcherAssert.assertThat;

/**
 * This covers TCMS case <a
 * href="https://tcms.engineering.redhat.com/case/217601/">217601</a> and case
 * <a href="https://tcms.engineering.redhat.com/case/217905/">217905</a>
 *
 * @author Patrick Huang <a
 *         href="mailto:pahuang@redhat.com">pahuang@redhat.com</a>
 */
@Category(DetailedTest.class)
public class GettextPluralSupportTest extends ZanataTestCase {

    @Rule
    public SampleProjectRule sampleProjectRule = new SampleProjectRule();

    private ClientWorkFlow client = new ClientWorkFlow();
    private ZanataRestCaller restCaller;

    private File tempDir = Files.createTempDir();

    private String userConfigPath = ClientWorkFlow
            .getUserConfigPath("admin");
    private File projectRootPath;

    @Before
    public void setUp() throws IOException {
        projectRootPath = client.getProjectRootPath("plural");
        Files.copy(new File(projectRootPath, "pom.xml"), new File(tempDir,
                "pom.xml"));
        Files.copy(new File(projectRootPath, "zanata.xml"), new File(tempDir,
                "zanata.xml"));
        File potDir = new File(tempDir, "pot");
        potDir.mkdirs();
        File plDir = new File(tempDir, "pl");
        plDir.mkdirs();
        Files.copy(new File(projectRootPath + "/pot", "test.pot"), new File(
                potDir, "test.pot"));
        Files.copy(new File(projectRootPath + "/pl", "test.po"), new File(
                plDir, "test.po"));
        restCaller = new ZanataRestCaller();
    }

    @Test(timeout = ZanataTestCase.MAX_SHORT_TEST_DURATION)
<<<<<<< HEAD
=======
    @Feature(summary = "can push pull gettext plural project", tcmsTestCaseIds = {217601, 217905}, tcmsTestPlanIds = 5316)
>>>>>>> 364b8bed
    public void canPushAndPullPlural() throws IOException {
        restCaller.createProjectAndVersion("plurals", "master", "podir");
        List<String> output =
                client.callWithTimeout(tempDir,
                        "mvn -B zanata:push -Dzanata.pushType=both -Dzanata.userConfig="
                                + userConfigPath);

        assertThat(client.isPushSuccessful(output), Matchers.is(true));

        EditorPage editorPage = verifyPluralPushedToEditor();

        File pullDir = Files.createTempDir();
        String pullDirPath = pullDir.getAbsolutePath();
        String command =
                "mvn -B zanata:pull -Dzanata.pullType=both -Dzanata.srcDir="
                        + pullDirPath + " -Dzanata.transDir=" + pullDirPath
                        + " -Dzanata.userConfig=" + userConfigPath;
        output = client.callWithTimeout(tempDir, command);
        assertThat(client.isPushSuccessful(output), Matchers.is(true));

        // source round trip
        List<TextFlow> originalTextFlows =
                getTextFlows(new File(projectRootPath + "/pot/test.pot"));
        List<TextFlow> pulledTextFlows =
                getTextFlows(new File(pullDir, "test.pot"));
        assertThat(pulledTextFlows, Matchers.equalTo(originalTextFlows));

        // translation round trip
        List<TextFlowTarget> originalTargets =
                getTextFlowTargets(new File(projectRootPath + "/pl/test.po"));
        List<TextFlowTarget> pulledTargets =
                getTextFlowTargets(new File(pullDir + "/pl/test.po"));
        assertThat(pulledTargets, Matchers.equalTo(originalTargets));

        // translate on web UI and pull again
        editorPage.translateTargetAtRowIndex(0, "one aoeuaouaou")
                .saveAsFuzzyAtRow(0);


        client.callWithTimeout(tempDir, command);
        List<String> newContents =
                getTextFlowTargets(new File(pullDir + "/pl/test.po")).get(0)
                        .getContents();
        assertThat(newContents, Matchers.hasItem("one aoeuaouaou"));

    }

    private static EditorPage verifyPluralPushedToEditor() {
        // verify first message
        new LoginWorkFlow().signIn("admin", "admin");
        EditorPage editorPage = new BasicWorkFlow()
                .goToEditor("plurals", "master", "pl", "test");

        assertThat(editorPage.getMessageSourceAtRowIndex(0, Plurals.SourceSingular),
                Matchers.equalTo("One file removed"));
        assertThat(editorPage.getMessageSourceAtRowIndex(0, Plurals.SourcePlural),
                Matchers.equalTo("%d files removed"));
        // nplural for Polish is 3
<<<<<<< HEAD
        assertThat(editorPage.getBasicTranslationTargetAtRowIndex(0, Plurals.TargetSingular),
                Matchers.equalTo("1 aoeuaouaou"));
        assertThat(editorPage.getBasicTranslationTargetAtRowIndex(0, Plurals.TargetPluralOne),
                Matchers.equalTo("%d aoeuaouao"));
        assertThat(editorPage.getBasicTranslationTargetAtRowIndex(0, Plurals.TargetPluralTwo),
                Matchers.equalTo(""));
=======
        assertThat(editorPage.getMessageTargetAtRowIndex(0,
                Plurals.TargetSingular),
                Matchers.equalTo("1 aoeuaouaou"));
        assertThat(editorPage.getMessageTargetAtRowIndex(0,
                Plurals.TargetPluralOne),
                Matchers.equalTo("%d aoeuaouao"));
        assertThat(editorPage.getMessageTargetAtRowIndex(0,
                Plurals.TargetPluralTwo),
                Matchers.equalTo(" "));
>>>>>>> 364b8bed

        return editorPage;
    }

    private static List<TextFlow> getTextFlows(File file)
            throws FileNotFoundException {
        return new PoReader2().extractTemplate(
                new InputSource(new FileInputStream(file)), LocaleId.EN_US,
                file.getName()).getTextFlows();
    }

    private static List<TextFlowTarget> getTextFlowTargets(File file)
            throws FileNotFoundException {
        return new PoReader2().extractTarget(
                new InputSource(new FileInputStream(file)))
                .getTextFlowTargets();
    }
}<|MERGE_RESOLUTION|>--- conflicted
+++ resolved
@@ -73,10 +73,7 @@
     }
 
     @Test(timeout = ZanataTestCase.MAX_SHORT_TEST_DURATION)
-<<<<<<< HEAD
-=======
     @Feature(summary = "can push pull gettext plural project", tcmsTestCaseIds = {217601, 217905}, tcmsTestPlanIds = 5316)
->>>>>>> 364b8bed
     public void canPushAndPullPlural() throws IOException {
         restCaller.createProjectAndVersion("plurals", "master", "podir");
         List<String> output =
@@ -135,14 +132,6 @@
         assertThat(editorPage.getMessageSourceAtRowIndex(0, Plurals.SourcePlural),
                 Matchers.equalTo("%d files removed"));
         // nplural for Polish is 3
-<<<<<<< HEAD
-        assertThat(editorPage.getBasicTranslationTargetAtRowIndex(0, Plurals.TargetSingular),
-                Matchers.equalTo("1 aoeuaouaou"));
-        assertThat(editorPage.getBasicTranslationTargetAtRowIndex(0, Plurals.TargetPluralOne),
-                Matchers.equalTo("%d aoeuaouao"));
-        assertThat(editorPage.getBasicTranslationTargetAtRowIndex(0, Plurals.TargetPluralTwo),
-                Matchers.equalTo(""));
-=======
         assertThat(editorPage.getMessageTargetAtRowIndex(0,
                 Plurals.TargetSingular),
                 Matchers.equalTo("1 aoeuaouaou"));
@@ -152,7 +141,6 @@
         assertThat(editorPage.getMessageTargetAtRowIndex(0,
                 Plurals.TargetPluralTwo),
                 Matchers.equalTo(" "));
->>>>>>> 364b8bed
 
         return editorPage;
     }
