--- conflicted
+++ resolved
@@ -505,58 +505,10 @@
                     <!-- Postgresql port to use -->
                     <argument>${postgresql.port}</argument>
                   </arguments>
+              <clearexistingdata>false</clearexistingdata>
                 </configuration>
               </execution>
-<<<<<<< HEAD
               <!-- Stop the postgresql container after tests -->
-=======
-            </executions>
-          </plugin>
-          <plugin>
-            <groupId>com.jcabi</groupId>
-            <artifactId>jcabi-mysql-maven-plugin</artifactId>
-            <configuration>
-              <classifier>mysql.classifier</classifier>
-              <port>${mysql.port}</port>
-              <socket>${mysql.socket}</socket>
-              <clearexistingdata>false</clearexistingdata>
-            </configuration>
-            <executions>
-              <execution>
-                <id>mysql-test</id>
-                <goals>
-                  <goal>classify</goal>
-                  <goal>stop</goal>
-                </goals>
-              </execution>
-              <execution>
-                <id>start-mysql</id>
-                <goals>
-                  <goal>start</goal>
-                </goals>
-                <phase>package</phase>
-              </execution>
-            </executions>
-          </plugin>
-          <plugin>
-            <groupId>org.codehaus.mojo</groupId>
-            <artifactId>sql-maven-plugin</artifactId>
-            <version>1.5</version>
-            <dependencies>
-              <dependency>
-                <groupId>${jdbc.groupId}</groupId>
-                <artifactId>${jdbc.artifactId}</artifactId>
-                <version>${jdbc.version}</version>
-              </dependency>
-            </dependencies>
-            <configuration>
-              <url>${ds.connection.url}</url>
-              <driver>${ds.driver.class}</driver>
-              <username>${ds.username}</username>
-              <password>${ds.password}</password>
-            </configuration>
-            <executions>
->>>>>>> 9d0ee18f
               <execution>
                 <id>stop-postgresql-container</id>
                 <phase>post-integration-test</phase>
