--- conflicted
+++ resolved
@@ -817,14 +817,9 @@
                 <echo>-Dappserver=jbosseap6 -Dcargo.installation=http://example.com/jbosseap640.zip -Dcargo.basename=jbosseap640</echo>
                 <echo>or -Dappserver=wildfly8</echo>
                 <echo>NB: cargo.basename needs to match the basename of the file given in cargo.installation.</echo>
-<<<<<<< HEAD
-                <echo>For example, if cargo.installation is http://example.com/download/jboss-6.3.2.zip, cargo.basename should be jboss-6.3.2.</echo>
+                <echo>For example, if cargo.installation is http://example.com/download/jboss-6.4.0.zip, cargo.basename should be jboss-6.4.0.</echo>
                 <echo>appserver.dir.name is top-level dir inside zip.  For jbosseap6, default is jboss-eap-6.3.  Override for later versions.</echo>
                 <echo/>
-=======
-                <echo>For example, if cargo.installation is http://example.com/download/jboss-6.4.0.zip, cargo.basename should be jboss-6.4.0.</echo>
-                <echo />
->>>>>>> ea3bcc55
                 <echo>-DallFuncTests to enable all functional tests (defaults to smoke tests)</echo>
                 <echo />
                 <echo>-Dcargo.debug.jvm.args : If not set by default will listen to port 8787. Need to set to empty on jenkins</echo>
