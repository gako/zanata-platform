--- conflicted
+++ resolved
@@ -521,13 +521,10 @@
               <classifier>mysql.classifier</classifier>
               <port>${mysql.port}</port>
               <socket>${mysql.socket}</socket>
-<<<<<<< HEAD
               <clearexistingdata>false</clearexistingdata>
-=======
               <options>
                 <option>lower_case_table_names=${mysql.lower_case_table_names}</option>
               </options>
->>>>>>> f89260ca
             </configuration>
             <executions>
               <execution>
