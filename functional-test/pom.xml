<?xml version="1.0"?>
<project xmlns="http://maven.apache.org/POM/4.0.0" xmlns:xsi="http://www.w3.org/2001/XMLSchema-instance" xsi:schemaLocation="http://maven.apache.org/POM/4.0.0 http://maven.apache.org/xsd/maven-4.0.0.xsd">
  <modelVersion>4.0.0</modelVersion>
  <parent>
    <groupId>org.zanata</groupId>
    <artifactId>server</artifactId>
<<<<<<< HEAD
    <version>3.8.5-SNAPSHOT</version>
=======
    <version>3.9.0-SNAPSHOT</version>
>>>>>>> 2472fcb1
  </parent>
  <artifactId>functional-test</artifactId>
  <!--if we want to use pom packaging, we need to explicitly enable some plugins and various things-->
  <!--<packaging>pom</packaging>-->
  <name>functional-test</name>

  <properties>
    <selenium.version>2.45.0</selenium.version>

    <!--Cargo Settings -->
    <cargo.host>localhost</cargo.host>
    <!--jboss port offset -->
    <cargo.port.offset>0</cargo.port.offset>
    <!-- This may be changed by the JBOSS_HTTP_PORT profile -->
    <!-- This needs to agree with the http socket-binding in standalone.xml -->
    <cargo.servlet.port>8180</cargo.servlet.port>
    <cargo.jboss.management-http.port>10090</cargo.jboss.management-http.port>
    <cargo.jboss.management-native.port>10099</cargo.jboss.management-native.port>
    <cargo.extract.dir>${project.build.directory}/cargo/installs</cargo.extract.dir>
    <cargo.container.home>${project.build.directory}/jboss/container</cargo.container.home>
    <context.path>zanata</context.path>

    <!--mysql-maven-plugin will use these setup-->
    <ds.database>root</ds.database>
    <ds.username>root</ds.username>
    <ds.password>root</ds.password>
    <ds.connection.url>jdbc:mysql://localhost:${mysql.port}/${ds.database}?characterEncoding=UTF-8</ds.connection.url>
    <ds.driver.class>com.mysql.jdbc.Driver</ds.driver.class>
    <!-- skipAfterFailureCount=0 due to https://issues.apache.org/jira/browse/SUREFIRE-1219 -->
    <failsafe.skipAfterFailureCount>0</failsafe.skipAfterFailureCount>
    <failsafe.rerunFailingTestsCount>1</failsafe.rerunFailingTestsCount>

    <!-- mysql-dist 5.5.34 is the default version, but 5.6.14 may also work.
         mysql-dist 5.6.21 won't work due to
         https://github.com/jcabi/jcabi-mysql-maven-plugin/issues/47
     -->
    <mysql.dist.version>5.5.34</mysql.dist.version>
    <!-- 0 is the Linux default (case sensitive), but 1 (lowercase,
         case-insensitive) is recommended for InnoDB.
         See https://dev.mysql.com/doc/refman/5.1/en/server-system-variables.html#sysvar_lower_case_table_names
     -->
    <mysql.lower_case_table_names>0</mysql.lower_case_table_names>

    <!-- target zanata instance will be built by war overlay -->
    <zanata.test.war.name>zanata-test-${project.version}</zanata.test.war.name>
    <zanata.instance.url>http://${cargo.host}:${cargo.servlet.port}/${context.path}/</zanata.instance.url>
    <zanata.apikey>b6d7044e9ee3b2447c28fb7c50d86d98</zanata.apikey>
    <zanata.translatorkey>d83882201764f7d339e97c4b087f0806</zanata.translatorkey>
    <zanata.sample.projects.basedir>${project.build.testOutputDirectory}/sample-projects</zanata.sample.projects.basedir>

    <webdriver.log.file>${project.build.directory}/browser_console.log</webdriver.log.file>
    <!-- below path is specific to pahuang's machine. It needs be downloaded from http://code.google.com/p/chromedriver/downloads/list-->
    <webdriver.chrome.driver>/NotBackedUp/tools/chromedriver</webdriver.chrome.driver>
    <webdriver.chrome.bin>/opt/google/chrome/google-chrome</webdriver.chrome.bin>
    <!-- this decides what web driver type we intended to use-->
    <webdriver.type>chrome</webdriver.type>
    <webdriver.log>${project.build.directory}/webdriver.log</webdriver.log>
    <webdriver.screenshot.dir>${project.build.directory}/screenshots</webdriver.screenshot.dir>
    <webdriver.wait>20</webdriver.wait>
    <googleopenid.credentials>zanata.user.1:</googleopenid.credentials>
    <!-- on jenkins, this needs to be set to empty - so that cargo can shutdown. see http://stackoverflow.com/questions/1096642/tomcat-failed-to-shutdown -->
    <cargo.debug.jvm.args>
      -Xdebug -Xrunjdwp:transport=dt_socket,server=y,suspend=n,address=8787
      -Xnoagent -Djava.compiler=NONE
    </cargo.debug.jvm.args>
    <!-- this property can be used to control what test needs to be run by failsafe -->
    <default.test.patterns>**/BasicAcceptanceTestSuite.java</default.test.patterns>
    <include.test.patterns>${default.test.patterns}</include.test.patterns>
    <hibernate.search.default.indexBase>${project.build.directory}/zanataindex</hibernate.search.default.indexBase>
    <javamelody.storage-directory>${project.build.directory}/zanatastats</javamelody.storage-directory>
    <!-- This may be changed by the SMTP_PORT profile -->
    <smtp.port>2552</smtp.port>
    <jndi-remote-client.groupId>org.jboss.as</jndi-remote-client.groupId>
    <jndi-remote-client.artifactId>jboss-as-controller-client</jndi-remote-client.artifactId>
    <jndi-remote-client.version>7.2.0.Final</jndi-remote-client.version>
    <standalone.xml.file>standalone.xml</standalone.xml.file>
  </properties>

  <dependencyManagement>
    <dependencies>
      <dependency>
        <groupId>org.apache.httpcomponents</groupId>
        <artifactId>httpclient</artifactId>
        <version>4.3.6</version>
      </dependency>
      <dependency>
        <groupId>org.apache.httpcomponents</groupId>
        <artifactId>httpcore</artifactId>
        <version>4.3.3</version>
      </dependency>
      <dependency>
        <groupId>org.apache.httpcomponents</groupId>
        <artifactId>httpmime</artifactId>
        <version>4.3.3</version>
      </dependency>
      <dependency>
        <groupId>xerces</groupId>
        <artifactId>xercesImpl</artifactId>
        <version>2.11.0</version>
      </dependency>
    </dependencies>
  </dependencyManagement>

  <dependencies>
    <dependency>
      <groupId>net.lightbody.bmp</groupId>
      <artifactId>browsermob-core-littleproxy</artifactId>
      <version>2.1.0-beta-4</version>
      <exclusions>
        <exclusion>
          <groupId>com.google.code.findbugs</groupId>
          <artifactId>jsr305</artifactId>
        </exclusion>
        <exclusion>
          <groupId>javax.annotation</groupId>
          <artifactId>jsr250-api</artifactId>
        </exclusion>
      </exclusions>
    </dependency>
    <dependency>
      <groupId>org.assertj</groupId>
      <artifactId>assertj-core</artifactId>
      <scope>compile</scope>
    </dependency>
    <dependency>
      <groupId>com.fasterxml.jackson.core</groupId>
      <artifactId>jackson-annotations</artifactId>
      <version>2.6.3</version>
    </dependency>
    <dependency>
      <groupId>com.fasterxml.jackson.core</groupId>
      <artifactId>jackson-core</artifactId>
      <version>2.6.3</version>
    </dependency>
    <dependency>
      <groupId>com.fasterxml.jackson.core</groupId>
      <artifactId>jackson-databind</artifactId>
      <version>2.6.3</version>
    </dependency>
    <dependency>
      <groupId>org.bouncycastle</groupId>
      <artifactId>bcpkix-jdk15on</artifactId>
      <version>1.53</version>
    </dependency>
    <dependency>
      <groupId>org.bouncycastle</groupId>
      <artifactId>bcprov-jdk15on</artifactId>
      <version>1.53</version>
    </dependency>
    <dependency>
      <groupId>org.seleniumhq.selenium</groupId>
      <artifactId>selenium-api</artifactId>
      <version>${selenium.version}</version>
    </dependency>
    <dependency>
      <groupId>org.seleniumhq.selenium</groupId>
      <artifactId>selenium-chrome-driver</artifactId>
      <version>${selenium.version}</version>
    </dependency>
    <dependency>
      <groupId>org.seleniumhq.selenium</groupId>
      <artifactId>selenium-firefox-driver</artifactId>
      <version>${selenium.version}</version>
    </dependency>

    <dependency>
      <groupId>org.seleniumhq.selenium</groupId>
      <artifactId>selenium-remote-driver</artifactId>
      <version>${selenium.version}</version>
      <exclusions>
        <exclusion>
          <groupId>commons-logging</groupId>
          <artifactId>commons-logging</artifactId>
        </exclusion>
      </exclusions>
    </dependency>
    <dependency>
      <groupId>org.seleniumhq.selenium</groupId>
      <artifactId>selenium-support</artifactId>
      <version>${selenium.version}</version>
    </dependency>
    <dependency>
      <groupId>com.google.guava</groupId>
      <artifactId>guava</artifactId>
    </dependency>
    <dependency>
      <groupId>commons-lang</groupId>
      <artifactId>commons-lang</artifactId>
    </dependency>

    <dependency>
      <groupId>junit</groupId>
      <artifactId>junit</artifactId>
    </dependency>
    <dependency>
      <groupId>org.slf4j</groupId>
      <artifactId>slf4j-api</artifactId>
    </dependency>
    <dependency>
      <groupId>org.slf4j</groupId>
      <artifactId>slf4j-log4j12</artifactId>
    </dependency>

    <dependency>
      <groupId>org.subethamail</groupId>
      <artifactId>subethasmtp</artifactId>
      <version>3.1.7</version>
      <exclusions>
        <exclusion>
          <groupId>com.google.code.findbugs</groupId>
          <artifactId>jsr305</artifactId>
        </exclusion>
        <exclusion>
          <groupId>commons-logging</groupId>
          <artifactId>commons-logging</artifactId>
        </exclusion>
      </exclusions>
      <scope>test</scope>
    </dependency>
    <dependency>
      <groupId>javax.mail</groupId>
      <artifactId>mail</artifactId>
      <scope>test</scope>
    </dependency>

    <dependency>
      <groupId>org.hamcrest</groupId>
      <artifactId>hamcrest-core</artifactId>
      <scope>compile</scope>
    </dependency>
    <dependency>
      <groupId>org.hamcrest</groupId>
      <artifactId>hamcrest-library</artifactId>
      <scope>compile</scope>
    </dependency>

    <dependency>
      <groupId>org.projectlombok</groupId>
      <artifactId>lombok</artifactId>
    </dependency>

    <!-- cargo needs these-->
    <dependency>
      <groupId>${jdbc.groupId}</groupId>
      <artifactId>${jdbc.artifactId}</artifactId>
    </dependency>

    <dependency>
      <groupId>commons-io</groupId>
      <artifactId>commons-io</artifactId>
      <version>2.4</version>
    </dependency>

    <dependency>
      <groupId>org.zanata</groupId>
      <artifactId>zanata-common-api</artifactId>
      <exclusions>
        <exclusion>
          <groupId>org.jboss.resteasy</groupId>
          <artifactId>jaxrs-api</artifactId>
        </exclusion>
        <exclusion>
          <groupId>org.jboss.resteasy</groupId>
          <artifactId>resteasy-jaxrs</artifactId>
        </exclusion>
        <exclusion>
          <groupId>org.jboss.resteasy</groupId>
          <artifactId>resteasy-jaxb-provider</artifactId>
        </exclusion>
      </exclusions>
    </dependency>
    <dependency>
      <groupId>org.codehaus.jackson</groupId>
      <artifactId>jackson-core-asl</artifactId>
    </dependency>

    <!-- to use rest client in test -->
    <dependency>
      <groupId>org.zanata</groupId>
      <artifactId>zanata-rest-client</artifactId>
      <scope>compile</scope>
      <exclusions>
        <exclusion>
          <groupId>org.apache.httpcomponents</groupId>
          <artifactId>httpclient</artifactId>
        </exclusion>
      </exclusions>
    </dependency>
    <dependency>
      <groupId>javax.validation</groupId>
      <artifactId>validation-api</artifactId>
      <scope>test</scope>
    </dependency>

    <dependency>
      <groupId>org.apache.httpcomponents</groupId>
      <artifactId>httpclient</artifactId>
      <exclusions>
        <exclusion>
          <groupId>commons-logging</groupId>
          <artifactId>commons-logging</artifactId>
        </exclusion>
      </exclusions>
    </dependency>
    <dependency>
      <groupId>org.zanata</groupId>
      <artifactId>zanata-common-util</artifactId>
    </dependency>

    <dependency>
      <groupId>org.zanata</groupId>
      <artifactId>zanata-adapter-po</artifactId>
      <exclusions>
        <exclusion>
          <groupId>javax.xml.bind</groupId>
          <artifactId>jaxb-api</artifactId>
        </exclusion>
      </exclusions>
    </dependency>

    <dependency>
      <groupId>org.jboss.spec.javax.xml.bind</groupId>
      <artifactId>jboss-jaxb-api_2.2_spec</artifactId>
    </dependency>

    <dependency>
      <groupId>org.fedorahosted.openprops</groupId>
      <artifactId>openprops</artifactId>
    </dependency>

    <!-- to be able to create entities in functional test -->


    <!-- For remote JNDI lookup -->
    <dependency>
      <groupId>${jndi-remote-client.groupId}</groupId>
      <artifactId>${jndi-remote-client.artifactId}</artifactId>
      <version>${jndi-remote-client.version}</version>
      <scope>test</scope>
      <exclusions>
        <exclusion>
          <groupId>javax.xml.bind</groupId>
          <artifactId>jaxb-api</artifactId>
        </exclusion>
      </exclusions>
    </dependency>
    <dependency>
      <groupId>org.jboss</groupId>
      <artifactId>jboss-remote-naming</artifactId>
      <version>2.0.1.Final</version>
      <scope>test</scope>
      <exclusions>
        <exclusion>
          <groupId>org.jboss.remoting</groupId>
          <artifactId>jboss-remoting</artifactId>
        </exclusion>
      </exclusions>
    </dependency>

    <dependency>
      <groupId>com.google.code.findbugs</groupId>
      <artifactId>annotations</artifactId>
    </dependency>

    <dependency>
      <groupId>joda-time</groupId>
      <artifactId>joda-time</artifactId>
    </dependency>

    <dependency>
      <groupId>com.jayway.awaitility</groupId>
      <artifactId>awaitility</artifactId>
      <scope>test</scope>
    </dependency>
    <dependency>
      <groupId>cglib</groupId>
      <artifactId>cglib-nodep</artifactId>
      <scope>test</scope>
    </dependency>
    <dependency>
      <groupId>org.objenesis</groupId>
      <artifactId>objenesis</artifactId>
      <scope>test</scope>
    </dependency>

    <dependency>
      <groupId>org.codehaus.groovy</groupId>
      <artifactId>groovy-all</artifactId>
      <version>${groovy.version}</version>
      <scope>provided</scope>
    </dependency>

  </dependencies>

  <profiles>
    <profile>
      <id>jbosseap6</id>
      <activation>
        <property>
          <name>appserver</name>
          <value>jbosseap6</value>
        </property>
      </activation>
    </profile>
    <profile>
      <id>wildfly8</id>
      <activation>
        <property>
          <name>appserver</name>
          <value>wildfly8</value>
        </property>
      </activation>
      <properties>
        <standalone.xml.file>standalone_wildfly.xml</standalone.xml.file>
        <jndi-remote-client.groupId>org.wildfly</jndi-remote-client.groupId>
        <jndi-remote-client.artifactId>wildfly-controller-client</jndi-remote-client.artifactId>
        <jndi-remote-client.version>${wildfly.client.version}</jndi-remote-client.version>
      </properties>
      <build>
        <plugins>
          <plugin>
            <artifactId>maven-antrun-plugin</artifactId>
            <executions>
              <execution>
                <id>install-wildfly-modules</id>
                <phase>package</phase>
              </execution>
            </executions>
          </plugin>
        </plugins>
      </build>
      <dependencyManagement>
        <dependencies>
          <dependency>
            <groupId>org.jboss</groupId>
            <artifactId>jboss-ejb-client</artifactId>
            <version>2.0.1.Final</version>
            <scope>test</scope>
          </dependency>
          <dependency>
            <groupId>org.jboss</groupId>
            <artifactId>jboss-remote-naming</artifactId>
            <version>2.0.1.Final</version>
            <scope>test</scope>
          </dependency>
        </dependencies>
      </dependencyManagement>
    </profile>

    <profile>
      <id>skipFuncTests</id>
      <activation>
        <property>
          <name>skipFuncTests</name>
        </property>
      </activation>
      <properties>
        <skipITs>true</skipITs>
      </properties>
    </profile>

    <profile>
      <id>allFuncTests</id>
      <activation>
        <property>
          <name>allFuncTests</name>
          <value>true</value>
        </property>
      </activation>
      <properties>
        <include.test.patterns>**/DetailedTestSuite.java</include.test.patterns>
      </properties>
      <build>
        <plugins>
          <plugin>
            <artifactId>maven-antrun-plugin</artifactId>
            <executions>
              <execution>
                <id>check-tests-enabled</id>
                <phase>validate</phase>
                <goals>
                  <goal>run</goal>
                </goals>
                <configuration>
                  <target xmlns:if="ant:if">
                    <echo if:set="skipFuncTests" message="WARNING: -DskipFuncTests takes precedence over -DallFuncTests" />
                    <echo if:set="skipITs" message="WARNING: -DskipITs takes precedence over -DallFuncTests" />
                    <echo if:set="skipTests" message="WARNING: -DskipTests takes precedence over -DallFuncTests" />
                  </target>
                </configuration>
              </execution>
            </executions>
          </plugin>
        </plugins>
      </build>
    </profile>

    <profile>
      <id>run-functional-test</id>
      <activation>
        <property>
          <name>!skipFuncTests</name>
        </property>
      </activation>
      <build>
        <plugins>
          <plugin>
            <groupId>org.codehaus.mojo</groupId>
            <artifactId>build-helper-maven-plugin</artifactId>
            <executions>
              <execution>
                <goals>
                  <goal>reserve-network-port</goal>
                </goals>
                <phase>generate-test-resources</phase>
                <configuration>
                  <portNames>
                    <portName>mysql.port</portName>
                  </portNames>
                </configuration>
              </execution>
            </executions>
          </plugin>
          <plugin>
            <groupId>org.codehaus.gmavenplus</groupId>
            <artifactId>gmavenplus-plugin</artifactId>
            <executions>
              <execution>
                <id>extract-appserver</id>
                <phase>prepare-package</phase>
              </execution>
            </executions>
          </plugin>
          <plugin>
            <artifactId>maven-dependency-plugin</artifactId>
            <executions>
              <execution>
                <goals>
                  <goal>unpack</goal>
                </goals>
                <configuration>
                  <artifactItems>
                    <artifactItem>
                      <groupId>com.jcabi</groupId>
                      <artifactId>mysql-dist</artifactId>
                      <version>${mysql.dist.version}</version>
                      <classifier>${mysql.classifier}</classifier>
                      <type>zip</type>
                      <overWrite>false</overWrite>
                      <outputDirectory>${project.build.directory}/mysql-dist</outputDirectory>
                    </artifactItem>
                  </artifactItems>
                </configuration>
              </execution>
            </executions>
          </plugin>
          <plugin>
            <groupId>com.jcabi</groupId>
            <artifactId>jcabi-mysql-maven-plugin</artifactId>
            <configuration>
              <classifier>mysql.classifier</classifier>
              <port>${mysql.port}</port>
              <socket>${mysql.socket}</socket>
              <clearexistingdata>false</clearexistingdata>
              <options>
                <option>lower_case_table_names=${mysql.lower_case_table_names}</option>
              </options>
            </configuration>
            <executions>
              <execution>
                <id>mysql-test</id>
                <goals>
                  <goal>classify</goal>
                  <goal>stop</goal>
                </goals>
              </execution>
              <execution>
                <id>start-mysql</id>
                <goals>
                  <goal>start</goal>
                </goals>
                <phase>package</phase>
              </execution>
            </executions>
          </plugin>
          <plugin>
            <groupId>org.codehaus.mojo</groupId>
            <artifactId>sql-maven-plugin</artifactId>
            <version>1.5</version>
            <dependencies>
              <dependency>
                <groupId>${jdbc.groupId}</groupId>
                <artifactId>${jdbc.artifactId}</artifactId>
                <version>${jdbc.version}</version>
              </dependency>
            </dependencies>
            <configuration>
              <url>${ds.connection.url}</url>
              <driver>${ds.driver.class}</driver>
              <username>${ds.username}</username>
              <password>${ds.password}</password>
            </configuration>
            <executions>
              <execution>
                <goals>
                  <goal>execute</goal>
                </goals>
                <phase>package</phase>
                <configuration>
                  <sqlCommand>ALTER DATABASE ${ds.database} CHARACTER SET utf8 COLLATE utf8_general_ci;</sqlCommand>
                  <srcFiles>
                    <!-- we can take a snapshot of the database in previous run -->
                    <!-- see server/etc/scripts/functional-test-db-snapshot.sh -->
                    <!-- see server/etc/scripts/cargowait.sh -->
                    <srcFile>${project.build.directory}/database.sql</srcFile>
                  </srcFiles>
                  <onError>continue</onError>
                </configuration>
              </execution>
            </executions>
          </plugin>
          <plugin>
            <groupId>org.codehaus.cargo</groupId>
            <artifactId>cargo-maven2-plugin</artifactId>
            <configuration combine.self="append">
              <configuration>
                <properties>
                  <cargo.servlet.port>${cargo.servlet.port}</cargo.servlet.port>
                  <cargo.jboss.management-http.port>${cargo.jboss.management-http.port}</cargo.jboss.management-http.port>
                  <cargo.jboss.management-native.port>${cargo.jboss.management-native.port}</cargo.jboss.management-native.port>
                </properties>
              </configuration>
              <deployables>
                <deployable>
                  <type>war</type>
                  <location>${project.basedir}/../zanata-test-war/target/${zanata.test.war.name}.war</location>
                  <pingURL>http://${cargo.host}:${cargo.servlet.port}/${context.path}/</pingURL>
                  <pingTimeout>600000</pingTimeout>
                  <properties>
                    <context>${context.path}</context>
                  </properties>
                </deployable>

              </deployables>
            </configuration>
            <executions>
              <execution>
                <id>cargo-start</id>
                <phase>pre-integration-test</phase>
                <goals>
                  <goal>start</goal>
                </goals>
                <configuration>
                  <configuration>
                    <properties>
                      <cargo.jvmargs>
                        <!-- NB: JDom parser doesn't like comments starting with '-' -->
                        -XX:PermSize=512m -XX:MaxPermSize=1024
                        -XX:+UseConcMarkSweepGC -XX:+CMSClassUnloadingEnabled
                        ${cargo.debug.jvm.args}
                      </cargo.jvmargs>
                    </properties>
                  </configuration>
                </configuration>
              </execution>
              <execution>
                <id>default-cli</id>
                <configuration>
                  <configuration>
                    <properties>
                      <cargo.jvmargs>
                        <!-- NB: JDom parser doesn't like comments starting with '-' -->
                        -XX:PermSize=512m -XX:MaxPermSize=1024
                        -XX:+UseConcMarkSweepGC -XX:+CMSClassUnloadingEnabled
                        ${cargo.debug.jvm.args}
                      </cargo.jvmargs>
                    </properties>
                  </configuration>
                </configuration>
              </execution>
              <execution>
                <id>cargo-stop</id>
                <phase>post-integration-test</phase>
                <goals>
                  <goal>stop</goal>
                </goals>
              </execution>
            </executions>
          </plugin>

          <plugin>
            <artifactId>maven-failsafe-plugin</artifactId>
            <configuration>
              <redirectTestOutputToFile>false</redirectTestOutputToFile>
              <printSummary>true</printSummary>
              <runOrder>alphabetical</runOrder>
              <!--<forkMode>always</forkMode>-->
              <includes>
                <include>${include.test.patterns}</include>
              </includes>
              <properties>
                <property>
                  <name>listener</name>
                  <value>org.zanata.util.ScreenshotEnabledTestRunListener,org.zanata.util.FeatureInventoryRecorder,org.zanata.util.TestLogger</value>
                </property>
              </properties>
              <systemPropertyVariables>
                <featureInventoryLocation>${project.build.directory}/feature-inventory</featureInventoryLocation>
              </systemPropertyVariables>
            </configuration>
          </plugin>
        </plugins>
      </build>
    </profile>

    <profile>
      <id>JBOSS_HTTP_PORT</id>
      <activation>
        <property>
          <name>env.JBOSS_HTTP_PORT</name>
        </property>
      </activation>
      <properties>
        <cargo.servlet.port>${env.JBOSS_HTTP_PORT}</cargo.servlet.port>
      </properties>
    </profile>

    <profile>
      <id>JBOSS_MANAGEMENT_HTTP_PORT</id>
      <activation>
        <property>
          <name>env.JBOSS_MANAGEMENT_HTTP_PORT</name>
        </property>
      </activation>
      <properties>
        <cargo.jboss.management-http.port>${env.JBOSS_MANAGEMENT_HTTP_PORT}</cargo.jboss.management-http.port>
      </properties>
    </profile>

    <profile>
      <id>JBOSS_MANAGEMENT_NATIVE_PORT</id>
      <activation>
        <property>
          <name>env.JBOSS_MANAGEMENT_NATIVE_PORT</name>
        </property>
      </activation>
      <properties>
        <cargo.jboss.management-native.port>${env.JBOSS_MANAGEMENT_NATIVE_PORT}</cargo.jboss.management-native.port>
      </properties>
    </profile>

    <profile>
      <id>SMTP_PORT</id>
      <activation>
        <property>
          <name>env.SMTP_PORT</name>
        </property>
      </activation>
      <properties>
        <smtp.port>${env.SMTP_PORT}</smtp.port>
      </properties>
    </profile>
  </profiles>

  <build>
    <testResources>
      <testResource>
        <directory>src/test/resources</directory>
        <filtering>true</filtering>
        <includes>
          <include>**/*.properties</include>
          <include>**/*.xml</include>
        </includes>
      </testResource>
      <testResource>
        <directory>src/test/resources</directory>
        <filtering>false</filtering>
          <includes>
          <include>**/*.odt</include>
          <include>**/*.odg</include>
          <include>**/*.ods</include>
          <include>**/*.odp</include>
          <include>**/*.idml</include>
        </includes>
      </testResource>
      <testResource>
        <directory>src/test/resources/zanata-testing-extension</directory>
        <filtering>false</filtering>
        <targetPath>${project.build.testOutputDirectory}/zanata-testing-extension</targetPath>
      </testResource>
      <testResource>
        <directory>src/test/resources/zanata-user-config</directory>
        <filtering>true</filtering>
      </testResource>
      <testResource>
        <directory>sample-projects</directory>
        <targetPath>${zanata.sample.projects.basedir}</targetPath>
        <filtering>true</filtering>
        <includes>
          <include>**/zanata.xml</include>
          <include>**/pom.xml</include>
        </includes>
      </testResource>
      <testResource>
        <directory>sample-projects</directory>
        <targetPath>${zanata.sample.projects.basedir}</targetPath>
        <filtering>false</filtering>
        <excludes>
          <exclude>**/zanata.xml</exclude>
          <exclude>**/pom.xml</exclude>
        </excludes>
      </testResource>
      <testResource>
        <directory>src/test/resources/feature-inventory</directory>
        <filtering>false</filtering>
        <targetPath>${project.build.directory}/feature-inventory</targetPath>
      </testResource>
    </testResources>

    <plugins>
      <plugin>
        <groupId>org.codehaus.gmaven</groupId>
        <artifactId>gmaven-plugin</artifactId>
        <executions>
          <execution>
            <id>clean</id>
            <phase>clean</phase>
            <goals>
              <goal>execute</goal>
            </goals>
            <configuration>
              <properties>
                <delete>true</delete>
              </properties>
              <!-- Sets property mysql.socket -->
              <source>${project.basedir}/etc/mysql-socket.groovy</source>
            </configuration>
          </execution>
          <execution>
            <id>initialize</id>
            <phase>initialize</phase>
            <goals>
              <goal>execute</goal>
            </goals>
            <configuration>
              <properties>
                <delete>false</delete>
              </properties>
              <!-- Sets property mysql.socket -->
              <source>${project.basedir}/etc/mysql-socket.groovy</source>
            </configuration>
          </execution>
        </executions>
        <dependencies>
          <dependency>
            <groupId>commons-io</groupId>
            <artifactId>commons-io</artifactId>
            <version>2.4</version>
          </dependency>
        </dependencies>
      </plugin>

      <plugin>
        <groupId>org.codehaus.gmavenplus</groupId>
        <artifactId>gmavenplus-plugin</artifactId>
        <executions>
          <execution>
            <id>default</id>
            <goals>
              <goal>addSources</goal>
              <goal>addTestSources</goal>
              <goal>generateStubs</goal>
              <goal>compile</goal>
              <goal>testGenerateStubs</goal>
              <goal>testCompile</goal>
              <goal>removeStubs</goal>
              <goal>removeTestStubs</goal>
            </goals>
          </execution>
        </executions>
      </plugin>
      <plugin>
        <groupId>org.apache.maven.plugins</groupId>
        <artifactId>maven-compiler-plugin</artifactId>
      </plugin>
      <plugin>
        <!-- if including source jars, use the no-fork goals
             otherwise both the Groovy sources and Java stub sources will get included in your jar -->
        <groupId>org.apache.maven.plugins</groupId>
        <artifactId>maven-source-plugin</artifactId>
        <executions>
          <execution>
            <id>attach-sources</id>
            <goals>
              <goal>jar-no-fork</goal>
              <goal>test-jar-no-fork</goal>
            </goals>
          </execution>
        </executions>
      </plugin>

      <plugin>
        <artifactId>maven-antrun-plugin</artifactId>
        <executions>
          <execution>
            <id>init-no-appserver</id>
            <phase>initialize</phase>
          </execution>
          <execution>
            <phase>generate-resources</phase>
            <goals>
              <goal>run</goal>
            </goals>
            <configuration>
              <target>
                <echo>===== Properties that can be set for functional test =====</echo>
                <echo>-DskipFuncTests : to skip running functional tests, and/or:</echo>
                <echo>-DskipArqTests : to skip Arquillian integration tests (if building zanata-war)</echo>
                <echo />
                <echo>Unless skipping tests, you must choose an appserver:</echo>
                <echo>-Dappserver=jbosseap6 or -Dappserver=wildfly8</echo>
                <echo>For jbosseap6, env var EAP6_URL should point to an EAP zip file.</echo>
                <echo />
                <echo>-DallFuncTests to enable all functional tests (defaults to smoke tests)</echo>
                <echo />
                <echo>-Dcargo.debug.jvm.args : If not set by default will listen to port 8787. Need to set to empty on jenkins</echo>
                <echo />
                <echo>-Dzanata.target.version=version of zanata to deploy. Default is: ${project.parent.version}</echo>
                <echo>-Dzanata.instance.url=http://${cargo.host}:${cargo.servlet.port}/${context.path}</echo>
                <echo>-Dzanata.apikey=b6d7044e9ee3b2447c28fb7c50d86d98</echo>
                <!--<echo>-Dzanata.client.version=maven client version to use. Currently: ${zanata.client.version}</echo>-->
                <echo>-Dzanata.sample.projects.basedir=${project.build.testOutputDirectory}/sample-projects</echo>
                <echo>-Dinclude.test.patterns=test filter pattern. Can be used to control what test to run. Default is ${default.test.patterns}</echo>
                <echo>-Dwebdriver.type=run tests in htmlUnit, chrome or firefox. For chrome, see also webdriver.chrome.* Default is chrome.</echo>
                <echo>-Dwebdriver.chrome.bin=full path to chrome binary.</echo>
                <echo>-Dwebdriver.chrome.driver=full path to chromedriver binary. Default is chromedriver on $PATH</echo>
                <echo>-Dwebdriver.wait=global wait time in seconds for element searches. Default is 10.</echo>
                <echo>-Dwebdriver.screenshot.dir=location to store screenshots during test execution.Default is ${project.build.directory}/screenshots</echo>
                <echo>NB: set env var DISPLAY to run test browser in alternative display, for Xnest/Xvfb/Xvnc. eg: xvfb-run -e mvn verify -Dappserver=wildfly8</echo>
                <echo>==========================================================</echo>
                <echo>to ask cargo to start up then wait so that tests can be run manually: mvn clean package cargo:run -Dappserver=wildfly8 -Dmysql.port=13306</echo>
                <!-- placeholder. Actual content should be populated by running server/etc/scripts/functional-test-db-snapshot.sh -->
                <touch file="${project.build.directory}/database.sql" />
              </target>
            </configuration>
          </execution>
          <execution>
            <id>preIT-no-appserver</id>
            <phase>prepare-package</phase>
            <goals><goal>run</goal></goals>
            <configuration>
              <target unless="skipFuncTests">
                <fail message="'appserver' property must be set to run integration tests (or else use -DskipFuncTests)" unless="appserver" />
                <fail message="'cargo.installation' property is null (set env var EAP6_URL or else use -DskipFuncTests)" unless="cargo.installation" />
              </target>
            </configuration>
          </execution>
        </executions>
      </plugin>
      <plugin>
        <artifactId>maven-dependency-plugin</artifactId>
        <configuration>
          <usedDependencies combine.children="append">
            <usedDependency>mysql:mysql-connector-java</usedDependency>
            <usedDependency>org.projectlombok:lombok</usedDependency>
          </usedDependencies>
        </configuration>
      </plugin>

      <plugin>
        <artifactId>maven-enforcer-plugin</artifactId>
        <configuration>
          <rules>
            <bannedDependencies>
              <excludes combine.children="append">
                <!-- use xalan:xalan -->
                <exclude>jakarta-regexp:jakarta-regexp</exclude>
              </excludes>
              <searchTransitive>true</searchTransitive>
            </bannedDependencies>
          </rules>
        </configuration>
      </plugin>

      <!--we want to run tests in integration phase-->
      <plugin>
        <artifactId>maven-surefire-plugin</artifactId>
        <configuration>
          <skip>true</skip>
          <failIfNoTests>false</failIfNoTests>
        </configuration>
      </plugin>

      <plugin>
        <groupId>org.codehaus.cargo</groupId>
        <artifactId>cargo-maven2-plugin</artifactId>
        <version>1.4.5</version>
        <!-- this plugin configuration is shared by two profiles: functional-test and wildfly -->
        <configuration>
          <container>
            <type>installed</type>
            <home>${appserver.home}</home>

            <systemProperties>
              <ehcache.disk.store.dir>${project.build.directory}/ehcache</ehcache.disk.store.dir>
              <jboss.server.log.threshold>WARN</jboss.server.log.threshold>
              <hibernate.search.default.indexBase>${hibernate.search.default.indexBase}</hibernate.search.default.indexBase>
              <javamelody.storage-directory>${javamelody.storage-directory}</javamelody.storage-directory>
              <jboss.socket.binding.port-offset>${cargo.port.offset}</jboss.socket.binding.port-offset>
            </systemProperties>

            <timeout>120000</timeout>
          </container>

          <configuration>
            <type>standalone</type>
            <home>${cargo.container.home}</home>

            <configfiles>
              <configfile>
                <file>${project.build.testOutputDirectory}/datasource/zanata-ds.xml</file>
                <todir>deployments</todir>
              </configfile>
              <!-- see above zipUrlInstaller/extractDir-->
              <!-- cargo will force todir and tofile to be relative to container home directory -->

              <!-- security and jndi for properties -->
              <configfile>
                <file>${project.build.testOutputDirectory}/conf/${standalone.xml.file}</file>
                <tofile>configuration/standalone.xml</tofile>
              </configfile>

            </configfiles>

            <files>
              <file>
                <file>${settings.localRepository}/${jdbc.groupId}/${jdbc.artifactId}/${jdbc.version}/${jdbc.artifactId}-${jdbc.version}.jar</file>
                <tofile>deployments/${jdbc.artifactId}.jar</tofile>
              </file>
            </files>

            <properties>
              <cargo.jboss.configuration>standalone</cargo.jboss.configuration>
              <cargo.port.offset>${cargo.port.offset}</cargo.port.offset>
              <cargo.jboss.ajp.port>8109</cargo.jboss.ajp.port>
            </properties>
          </configuration>
        </configuration>
      </plugin>
    </plugins>
    <pluginManagement>
      <plugins>
        <!--This plugin's configuration is used to store Eclipse m2e settings only. It has no influence on the Maven build itself.-->
        <plugin>
          <groupId>org.eclipse.m2e</groupId>
          <artifactId>lifecycle-mapping</artifactId>
          <version>1.0.0</version>
          <configuration>
            <lifecycleMappingMetadata>
              <pluginExecutions>
                <pluginExecution>
                  <pluginExecutionFilter>
                    <groupId>
                      org.apache.maven.plugins
                    </groupId>
                    <artifactId>
                      maven-antrun-plugin
                    </artifactId>
                    <versionRange>
                      [1.7,)
                    </versionRange>
                    <goals>
                      <goal>run</goal>
                    </goals>
                  </pluginExecutionFilter>
                  <action>
                    <ignore />
                  </action>
                </pluginExecution>
              </pluginExecutions>
            </lifecycleMappingMetadata>
          </configuration>
        </plugin>

        <!--We don't want cobertura here-->
        <plugin>
          <groupId>org.codehaus.mojo</groupId>
          <artifactId>cobertura-maven-plugin</artifactId>
          <configuration>
            <instrumentation>
              <excludes>
                <exclude>**/*</exclude>
              </excludes>
            </instrumentation>
            <check>
              <totalBranchRate>0</totalBranchRate>
              <totalLineRate>0</totalLineRate>
              <haltOnFailure>false</haltOnFailure>
            </check>
          </configuration>
        </plugin>
      </plugins>
    </pluginManagement>
  </build>
</project>
<|MERGE_RESOLUTION|>--- conflicted
+++ resolved
@@ -4,11 +4,7 @@
   <parent>
     <groupId>org.zanata</groupId>
     <artifactId>server</artifactId>
-<<<<<<< HEAD
-    <version>3.8.5-SNAPSHOT</version>
-=======
     <version>3.9.0-SNAPSHOT</version>
->>>>>>> 2472fcb1
   </parent>
   <artifactId>functional-test</artifactId>
   <!--if we want to use pom packaging, we need to explicitly enable some plugins and various things-->
