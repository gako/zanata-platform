--- conflicted
+++ resolved
@@ -363,13 +363,8 @@
       <properties>
         <standalone.xml.file>standalone_wildfly.xml</standalone.xml.file>
         <jndi-remote-client.groupId>org.wildfly</jndi-remote-client.groupId>
-<<<<<<< HEAD
         <jndi-remote-client.artifactId>wildfly-controller-client</jndi-remote-client.artifactId>
-        <jndi-remote-client.version>${wildfly.version}</jndi-remote-client.version>
-=======
-        <jndi-remote-client.artifactId>wildfly-ejb-client-bom</jndi-remote-client.artifactId>
         <jndi-remote-client.version>${wildfly.client.version}</jndi-remote-client.version>
->>>>>>> fdb6e422
       </properties>
       <build>
         <plugins>
