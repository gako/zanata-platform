/*
 * Copyright 2017, Red Hat, Inc. and individual contributors as indicated by the
 * @author tags. See the copyright.txt file in the distribution for a full
 * listing of individual contributors.
 *
 * This is free software; you can redistribute it and/or modify it under the
 * terms of the GNU Lesser General Public License as published by the Free
 * Software Foundation; either version 2.1 of the License, or (at your option)
 * any later version.
 *
 * This software is distributed in the hope that it will be useful, but WITHOUT
 * ANY WARRANTY; without even the implied warranty of MERCHANTABILITY or FITNESS
 * FOR A PARTICULAR PURPOSE. See the GNU Lesser General Public License for more
 * details.
 *
 * You should have received a copy of the GNU Lesser General Public License
 * along with this software; if not, write to the Free Software Foundation,
 * Inc., 51 Franklin St, Fifth Floor, Boston, MA 02110-1301 USA, or see the FSF
 * site: http://www.fsf.org.
 */
package org.zanata.action;

import org.apache.deltaspike.core.spi.scope.window.WindowContext;
import org.jglue.cdiunit.InRequestScope;
import org.jglue.cdiunit.InSessionScope;
import org.junit.Test;
import org.junit.runner.RunWith;
import org.mockito.Mock;
import org.zanata.ApplicationConfiguration;
import org.zanata.dao.AccountDAO;
import org.zanata.model.HAccount;
import org.zanata.security.*;
import org.zanata.servlet.annotations.ContextPath;
import org.zanata.servlet.annotations.ServerPath;
import org.zanata.test.CdiUnitRunner;
import org.zanata.util.UrlUtil;

import static org.mockito.Mockito.*;
import static org.zanata.security.AuthenticationType.INTERNAL;
import static org.zanata.security.AuthenticationType.SAML2;

import javax.enterprise.inject.Produces;
import javax.inject.Inject;
import javax.inject.Named;
import java.io.Serializable;

import com.google.common.collect.Sets;

/**
 * @author Damian Jansen
 *         <a href="mailto:djansen@redhat.com">djansen@redhat.com</a>
 */
@InRequestScope
@InSessionScope
@RunWith(CdiUnitRunner.class)
public class LoginActionTest implements Serializable {
    private static final long serialVersionUID = 1L;

    @Mock
    @Produces
    private ZanataIdentity identity;
    @Mock
    @Produces
    private ZanataCredentials credentials;
    @Mock
    @Produces
    private AuthenticationManager authenticationManager;
    @Mock
    @Produces
    private ApplicationConfiguration applicationConfiguration;
    @Mock
    @Produces
    private AccountDAO accountDAO;
    @Mock
    @Produces
    private UserRedirectBean userRedirect;

    @Produces
    @Named("dswidParam")
    private String dswidParam = "";
    @Produces
    @Named("dswidQuery")
    String dswidQuery = "";
    @Produces
    @ServerPath
    private String serverPath = "/";
    @Produces @Mock
    private WindowContext windowContext;
    @Produces
    @ContextPath
    String contextPath = "";

    @Produces
    private AuthenticationType authenticationType = AuthenticationType.INTERNAL;
    @Mock
    @Produces
    private UrlUtil urlUtil;

    @Mock
    @Produces
    private UrlUtil urlUtil;

    @Inject
    private LoginAction loginAction;

    @Test
    public void usesEmailWhenEmailIsValid() throws Exception {

        HAccount account = new HAccount();
        account.setUsername("aloy");
        when(accountDAO.getByEmail("aloy@test.com")).thenReturn(account);
        when(credentials.getAuthType()).thenReturn(AuthenticationType.INTERNAL);
        doCallRealMethod().when(credentials).setUsername(anyString());
        when(credentials.getUsername()).thenCallRealMethod();
        when(authenticationManager.internalLogin()).thenReturn("loggedIn");

        loginAction.setUsername("aloy@test.com");
        loginAction.setPassword("password");
        loginAction.login();

        verify(accountDAO, times(1)).getByEmail("aloy@test.com");
        verify(credentials, times(1)).setUsername("aloy");
    }

    @Test
<<<<<<< HEAD
    public void willRedirectIfSaml2IsTheOnlyAuthType() {
        when(applicationConfiguration.getAuthTypes()).thenReturn(
                Sets.newHashSet(SAML2));
        String ssoUrl = "/account/ssologin";
        when(urlUtil.singleSignOnPage()).thenReturn(ssoUrl);

        loginAction.redirectIfOnlySSOEnabled();

        verify(urlUtil).redirectToInternal(ssoUrl);
    }

    @Test
    public void willNotRedirectIfSaml2IsNotTheOnlyAuthType() {
        when(applicationConfiguration.getAuthTypes()).thenReturn(
                Sets.newHashSet(SAML2, INTERNAL));

        loginAction.redirectIfOnlySSOEnabled();

        verifyZeroInteractions(urlUtil);
=======
    public void loginContinueToPreviousTest() {
        HAccount account = new HAccount();
        account.setUsername("aloy");
        String url = "/explore";

        when(accountDAO.getByEmail("aloy@test.com")).thenReturn(account);
        when(credentials.getAuthType()).thenReturn(AuthenticationType.INTERNAL);
        doCallRealMethod().when(credentials).setUsername(anyString());
        when(credentials.getUsername()).thenCallRealMethod();
        when(authenticationManager.internalLogin()).thenReturn("loggedIn");
        when(authenticationManager.isAuthenticated()).thenReturn(true);
        when(userRedirect.isRedirect()).thenReturn(true);
        when(userRedirect.getUrl()).thenReturn(url);

        loginAction.setUsername("aloy@test.com");
        loginAction.setPassword("password");
        loginAction.login();

        verify(urlUtil).redirectToInternalWithoutContextPath(url);
        verify(accountDAO, times(1)).getByEmail("aloy@test.com");
        verify(credentials, times(1)).setUsername("aloy");
>>>>>>> c2dd6a0f
    }
}<|MERGE_RESOLUTION|>--- conflicted
+++ resolved
@@ -92,9 +92,6 @@
 
     @Produces
     private AuthenticationType authenticationType = AuthenticationType.INTERNAL;
-    @Mock
-    @Produces
-    private UrlUtil urlUtil;
 
     @Mock
     @Produces
@@ -121,29 +118,8 @@
         verify(accountDAO, times(1)).getByEmail("aloy@test.com");
         verify(credentials, times(1)).setUsername("aloy");
     }
-
+    
     @Test
-<<<<<<< HEAD
-    public void willRedirectIfSaml2IsTheOnlyAuthType() {
-        when(applicationConfiguration.getAuthTypes()).thenReturn(
-                Sets.newHashSet(SAML2));
-        String ssoUrl = "/account/ssologin";
-        when(urlUtil.singleSignOnPage()).thenReturn(ssoUrl);
-
-        loginAction.redirectIfOnlySSOEnabled();
-
-        verify(urlUtil).redirectToInternal(ssoUrl);
-    }
-
-    @Test
-    public void willNotRedirectIfSaml2IsNotTheOnlyAuthType() {
-        when(applicationConfiguration.getAuthTypes()).thenReturn(
-                Sets.newHashSet(SAML2, INTERNAL));
-
-        loginAction.redirectIfOnlySSOEnabled();
-
-        verifyZeroInteractions(urlUtil);
-=======
     public void loginContinueToPreviousTest() {
         HAccount account = new HAccount();
         account.setUsername("aloy");
@@ -165,6 +141,27 @@
         verify(urlUtil).redirectToInternalWithoutContextPath(url);
         verify(accountDAO, times(1)).getByEmail("aloy@test.com");
         verify(credentials, times(1)).setUsername("aloy");
->>>>>>> c2dd6a0f
+    }
+
+    @Test
+    public void willRedirectIfSaml2IsTheOnlyAuthType() {
+        when(applicationConfiguration.getAuthTypes()).thenReturn(
+                Sets.newHashSet(SAML2));
+        String ssoUrl = "/account/ssologin";
+        when(urlUtil.singleSignOnPage()).thenReturn(ssoUrl);
+
+        loginAction.redirectIfOnlySSOEnabled();
+
+        verify(urlUtil).redirectToInternal(ssoUrl);
+    }
+
+    @Test
+    public void willNotRedirectIfSaml2IsNotTheOnlyAuthType() {
+        when(applicationConfiguration.getAuthTypes()).thenReturn(
+                Sets.newHashSet(SAML2, INTERNAL));
+
+        loginAction.redirectIfOnlySSOEnabled();
+
+        verifyZeroInteractions(urlUtil);
     }
 }