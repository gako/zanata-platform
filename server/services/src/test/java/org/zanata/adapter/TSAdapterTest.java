--- conflicted
+++ resolved
@@ -200,7 +200,6 @@
         // the second translation (Translated) should only have type=unfinished if approvedOnly is set
         String maybeTypeUnfinished = approvedOnly ? "type=\"unfinished\" " : "";
         assertThat(outputStream.toString()).isEqualTo(
-<<<<<<< HEAD
                 "<?xml version=\"1.0\" encoding=\"UTF-8\"?><!DOCTYPE TS []>\n" +
                         "<TS version=\"2.1\" sourcelanguage=\"en\" language=\"sv\">\n" +
                         "<message>\n" +
@@ -210,25 +209,6 @@
                         "      <source>Second source</source>\n" +
                         "<translation " + maybeTypeUnfinished + "variants=\"no\">Tba’dé metalkcta</translation>\n" +
                         "    </message>\n" +
-=======
-                "<?xml version=\"1.0\" encoding=\"UTF-8\"?>\n<!DOCTYPE TS []>\n" +
-                        // TODO ZNTA-2634 language should be sv
-                        "<TS version=\"2.1\" language=\"en_US\">\n" +
-                        "<context>\n" +
-                        "  <name>testContext1</name>\n" +
-                        "  <message>\n" +
-                        "    <source>First source</source>\n" +
-                        "<translation type=\"unfinished\" variants=\"no\">Foun’dé metalkcta</translation>\n" +
-                        "  </message>\n" +
-                        "</context>\n" +
-                        "<context>\n" +
-                        "  <name>testContext2</name>\n" +
-                        "  <message>\n" +
-                        "    <source>Second source</source>\n" +
-                        "<translation type=\"unfinished\" variants=\"no\">Tba’dé metalkcta</translation>\n" +
-                        "  </message>\n" +
-                        "</context>\n" +
->>>>>>> 86a6cade
                         "</TS>\n");
     }
 
