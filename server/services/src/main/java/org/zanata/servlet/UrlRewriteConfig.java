--- conflicted
+++ resolved
@@ -125,11 +125,8 @@
                 .addRule(Join.path("/account/sign_in").to("/account/login.xhtml"))
                 .addRule(Join.path("/account/register").to("/account/register.xhtml"))
                 .addRule(Join.path("/account/sign_out").to("/account/logout.xhtml"))
-<<<<<<< HEAD
                 .addRule(Join.path("/account/ssologin").to("/account/ssologin.xhtml"))
-=======
                 .addRule(Join.path("/account/singleopenidlogin").to("/account/singleopenidlogin.xhtml"))
->>>>>>> 09de537b
                 // open id return url
                 .addRule(Join.path("/openid").to("/account/openid.xhtml"))
                 .addRule(Join.path("/account/validate_email/{key}").to("/account/email_validation.xhtml"))
