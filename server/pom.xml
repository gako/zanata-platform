<?xml version="1.0" encoding="UTF-8"?>
<project xmlns="http://maven.apache.org/POM/4.0.0" xmlns:xsi="http://www.w3.org/2001/XMLSchema-instance" xsi:schemaLocation="http://maven.apache.org/POM/4.0.0 http://maven.apache.org/xsd/maven-4.0.0.xsd">
  <modelVersion>4.0.0</modelVersion>
  <artifactId>server</artifactId>
  <name>Zanata server modules</name>
  <packaging>pom</packaging>
  <parent>
    <groupId>org.zanata</groupId>
    <artifactId>parent</artifactId>
<<<<<<< HEAD
    <version>4.5.0-SNAPSHOT</version>
=======
    <version>4.4.0-alpha-2-SNAPSHOT</version>
>>>>>>> 64c66da1
    <relativePath>../parent</relativePath>
  </parent>

  <!-- Connection URLs repeated as workaround for https://issues.apache.org/jira/browse/MPIR-234 -->
  <scm>
    <connection>scm:git:https://github.com/zanata/zanata-platform.git</connection>
    <developerConnection>scm:git:git@github.com:zanata/zanata-platform.git</developerConnection>
    <tag>HEAD</tag>
  </scm>

  <properties>
    <byteman.version>2.1.2</byteman.version>
    <failsafe.skipAfterFailureCount>10</failsafe.skipAfterFailureCount>
    <failsafe.rerunFailingTestsCount>0</failsafe.rerunFailingTestsCount>
    <kotlin.version>1.2.0</kotlin.version>
    <kotlin.compiler.incremental>true</kotlin.compiler.incremental>
    <kotlin.compiler.jvmTarget>1.8</kotlin.compiler.jvmTarget>
<!-- We can use these if we don't want the lang/API version set by the compiler version:
    <kotlin.compiler.languageVersion>1.2</kotlin.compiler.languageVersion>
    <kotlin.compiler.apiVersion>1.2</kotlin.compiler.apiVersion>
-->
    <maven.javadoc.version>2.9.1</maven.javadoc.version>
    <surefire.version>2.19.1</surefire.version>

    <deltaspike.version>1.7.0</deltaspike.version>
    <picketlink.version>2.5.5.SP2</picketlink.version>
    <!-- This is the WildFly 10 version: -->
    <infinispan.version>8.1.0.Final</infinispan.version>
    <weld.version>2.3.2.Final</weld.version>
    <weld.se.version>${weld.version}</weld.se.version>
    <weld.spi.version>2.3.Final </weld.spi.version>
    <groovy.version>2.4.7</groovy.version>
    <icu4j.version>56.1</icu4j.version>
    <guava.version>23.5-jre</guava.version>
    <gwt.version>2.8.0</gwt.version>
    <lucene.version>5.3.1</lucene.version>
    <org.mock-server.version>3.9.17</org.mock-server.version>
    <rewrite.version>3.4.1.Final</rewrite.version>

    <!--
    Not used yet.

    When updating commonmark.js, please update the string jsf.project.about.markup in messages.properties.

    <commonmark.spec.version>18.0</commonmark.spec.version>
    -->

    <solr.version>${lucene.version}</solr.version>
    <seam.version>2.3.1.Final</seam.version>
    <slf4j.version>1.7.25</slf4j.version>
    <gwteventservice.version>1.2.1</gwteventservice.version>
    <okapi.version>0.29</okapi.version>

    <zanata.assets.version>10.4</zanata.assets.version>
    <zanata.client.version>${project.version}</zanata.client.version>

    <richfaces.version>4.5.17.Final</richfaces.version>

    <arquillian.version>1.1.13.Final</arquillian.version>
    <shrinkwrap.api.version>1.2.6</shrinkwrap.api.version>
    <shrinkwrap.resolver.version>2.2.4</shrinkwrap.resolver.version>
    <shrinkwrap.desc.version>2.0.0</shrinkwrap.desc.version>
    <maven.model.version>3.3.9</maven.model.version>

    <!-- see http://community.jboss.org/wiki/HibernateCompatibilityMatrix?decorator=print -->
    <!-- see also the jboss7 profile below -->
    <hibernate.scope>provided</hibernate.scope>
    <hibernate.version>5.0.7.Final</hibernate.version>

    <!-- TODO try provided -->
    <hibernate.search.scope>compile</hibernate.search.scope>
    <hibernate.search.version>5.5.1.Final</hibernate.search.version>
    <hibernate.entitymanager.version>${hibernate.version}</hibernate.entitymanager.version>
    <war_bundles_jsf_impl>false</war_bundles_jsf_impl>
    <hibernate.validator.version>5.2.4.Final</hibernate.validator.version>

    <!-- controls concordion output location-->
    <concordion.output.dir>${project.build.directory}/concordion</concordion.output.dir>

    <!-- JBoss version for Arquillian dependencies -->
    <!-- TODO Update to WildFly 10 versions -->
    <jboss.as.version>7.2.0.Final</jboss.as.version>

    <jdbc.groupId>mysql</jdbc.groupId>
    <jdbc.artifactId>mysql-connector-java</jdbc.artifactId>
    <jdbc.version>5.1.26</jdbc.version>

    <!-- TODO try provided -->
    <resteasy.scope>compile</resteasy.scope>
    <resteasy.version>3.0.19.Final</resteasy.version>
    <jaxrsapi.version>3.0.12.Final</jaxrsapi.version>

    <cargo.extract.dir>${project.build.directory}/cargo/installs</cargo.extract.dir>
    <!-- This URL must be set by a profile (wildfly), settings.xml or mvn command line -->
    <!-- <cargo.installation></cargo.installation> -->

    <download.dir>${user.home}/Downloads</download.dir>
    <victims.updates>daily</victims.updates>

    <!-- Version of the management api used by Cargo -->
    <wildfly.client.version>2.0.10.Final</wildfly.client.version>
    <!-- Version of the management api used by Arquillian -->
    <wildfly.arquillian.version>2.0.0.Final</wildfly.arquillian.version>
    <jackson2.version>2.8.9</jackson2.version>

    <!-- Ref: http://blog.sokolenko.me/2014/11/javavm-options-production.html -->
    <server.jvmargs>
      <!-- NB: JDom parser doesn't like comments starting with '-' -->
      -server
      -showversion
      -XX:+PrintCommandLineFlags
      -Xmx1536m
      -XX:MaxMetaspaceSize=1g
      -XX:-OmitStackTraceInFastThrow
      -XX:+PrintGCDateStamps
      -verbose:gc
      -XX:+PrintGCDetails
      -Xloggc:gc.log
      -XX:+UseGCLogFileRotation
      -XX:NumberOfGCLogFiles=10
      -XX:GCLogFileSize=100M
      -XX:+HeapDumpOnOutOfMemoryError
      -XX:HeapDumpPath=.
      -Djava.net.preferIPv4Stack=true
      -agentlib:jdwp=transport=dt_socket,server=y,suspend=n,address=0
    </server.jvmargs>
  </properties>

  <dependencyManagement>
    <dependencies>
      <dependency>
        <groupId>com.sun.mail</groupId>
        <artifactId>javax.mail</artifactId>
        <version>1.5.5</version>
      </dependency>

      <dependency>
        <groupId>org.apache.commons</groupId>
        <artifactId>commons-lang3</artifactId>
        <version>3.6</version>
      </dependency>

      <dependency>
        <groupId>org.apache.commons</groupId>
        <artifactId>commons-text</artifactId>
        <version>1.1</version>
      </dependency>

      <dependency>
        <groupId>commons-validator</groupId>
        <artifactId>commons-validator</artifactId>
        <version>1.6</version>
        <exclusions>
          <exclusion>
            <groupId>commons-logging</groupId>
            <artifactId>commons-logging</artifactId>
          </exclusion>
        </exclusions>
      </dependency>

      <!-- See https://issues.jboss.org/browse/WFK2-674
 For some warnings in the console. It happens when deltaspike-jsf
 doesn't run against jsf 2.1 (eap) -->
      <dependency>
        <groupId>org.apache.deltaspike.core</groupId>
        <artifactId>deltaspike-core-api</artifactId>
        <version>${deltaspike.version}</version>
        <scope>compile</scope>
      </dependency>
      <dependency>
        <groupId>org.apache.deltaspike.core</groupId>
        <artifactId>deltaspike-core-impl</artifactId>
        <version>${deltaspike.version}</version>
        <scope>runtime</scope>
      </dependency>
      <dependency>
        <groupId>org.apache.deltaspike.modules</groupId>
        <artifactId>deltaspike-servlet-module-api</artifactId>
        <version>${deltaspike.version}</version>
        <scope>compile</scope>
      </dependency>
      <dependency>
        <groupId>org.apache.deltaspike.modules</groupId>
        <artifactId>deltaspike-servlet-module-impl</artifactId>
        <version>${deltaspike.version}</version>
        <scope>runtime</scope>
      </dependency>
      <dependency>
        <groupId>org.apache.deltaspike.modules</groupId>
        <artifactId>deltaspike-jsf-module-api</artifactId>
        <version>${deltaspike.version}</version>
        <scope>compile</scope>
      </dependency>
      <dependency>
        <groupId>org.apache.deltaspike.modules</groupId>
        <artifactId>deltaspike-jsf-module-impl</artifactId>
        <version>${deltaspike.version}</version>
        <scope>runtime</scope>
      </dependency>
      <dependency>
        <groupId>org.apache.deltaspike.modules</groupId>
        <artifactId>deltaspike-security-module-api</artifactId>
        <version>${deltaspike.version}</version>
        <scope>compile</scope>
      </dependency>
      <dependency>
        <groupId>org.apache.deltaspike.modules</groupId>
        <artifactId>deltaspike-security-module-impl</artifactId>
        <version>${deltaspike.version}</version>
        <scope>runtime</scope>
      </dependency>
      <dependency>
        <groupId>org.apache.deltaspike.modules</groupId>
        <artifactId>deltaspike-jpa-module-api</artifactId>
        <version>${deltaspike.version}</version>
        <scope>compile</scope>
      </dependency>
      <dependency>
        <groupId>org.apache.deltaspike.modules</groupId>
        <artifactId>deltaspike-jpa-module-impl</artifactId>
        <version>${deltaspike.version}</version>
        <scope>compile</scope>
        <!--<scope>runtime</scope>-->
      </dependency>
      <dependency>
        <groupId>org.apache.deltaspike.cdictrl</groupId>
        <artifactId>deltaspike-cdictrl-api</artifactId>
        <version>${deltaspike.version}</version>
        <scope>compile</scope>
      </dependency>
      <dependency>
        <groupId>org.apache.deltaspike.cdictrl</groupId>
        <artifactId>deltaspike-cdictrl-weld</artifactId>
        <version>${deltaspike.version}</version>
        <scope>runtime</scope>
      </dependency>
      <dependency>
        <groupId>org.apache.deltaspike.modules</groupId>
        <artifactId>deltaspike-scheduler-module-api</artifactId>
        <version>${deltaspike.version}</version>
        <scope>compile</scope>
      </dependency>
      <dependency>
        <groupId>org.apache.deltaspike.modules</groupId>
        <artifactId>deltaspike-scheduler-module-impl</artifactId>
        <version>${deltaspike.version}</version>
        <scope>runtime</scope>
      </dependency>

      <dependency>
        <groupId>junit</groupId>
        <artifactId>junit</artifactId>
        <version>4.12</version>
        <scope>test</scope>
      </dependency>

      <dependency>
        <groupId>com.googlecode.junit-toolbox</groupId>
        <artifactId>junit-toolbox</artifactId>
        <version>2.3</version>
        <scope>test</scope>
      </dependency>
      <dependency>
        <groupId>org.jboss.resteasy</groupId>
        <artifactId>resteasy-jaxrs</artifactId>
        <version>${resteasy.version}</version>
        <scope>${resteasy.scope}</scope>
        <exclusions>
          <exclusion>
            <groupId>javassist</groupId>
            <artifactId>javassist</artifactId>
          </exclusion>
          <exclusion>
            <groupId>javax.annotation</groupId>
            <artifactId>jsr250-api</artifactId>
          </exclusion>
          <exclusion>
            <artifactId>jcip-annotations</artifactId>
            <groupId>net.jcip</groupId>
          </exclusion>
          <exclusion>
            <groupId>org.jboss.spec.javax.annotation</groupId>
            <artifactId>jboss-annotations-api_1.2_spec</artifactId>
          </exclusion>
          <exclusion>
            <groupId>org.jboss.spec.javax.ws.rs</groupId>
            <artifactId>jboss-jaxrs-api_2.0_spec</artifactId>
          </exclusion>
        </exclusions>
      </dependency>

      <dependency>
        <groupId>org.jboss.shrinkwrap</groupId>
        <artifactId>shrinkwrap-api</artifactId>
        <version>${shrinkwrap.api.version}</version>
      </dependency>

      <dependency>
        <groupId>org.jboss.shrinkwrap</groupId>
        <artifactId>shrinkwrap-impl-base</artifactId>
        <version>${shrinkwrap.api.version}</version>
      </dependency>

      <dependency>
        <groupId>org.jboss.shrinkwrap</groupId>
        <artifactId>shrinkwrap-spi</artifactId>
        <version>${shrinkwrap.api.version}</version>
      </dependency>

      <dependency>
        <groupId>org.jetbrains.kotlin</groupId>
        <artifactId>kotlin-reflect</artifactId>
        <version>${kotlin.version}</version>
      </dependency>
      <dependency>
        <groupId>org.jetbrains.kotlin</groupId>
        <artifactId>kotlin-stdlib</artifactId>
        <version>${kotlin.version}</version>
      </dependency>
      <dependency>
        <groupId>org.jetbrains.kotlin</groupId>
        <artifactId>kotlin-stdlib-jre7</artifactId>
        <version>${kotlin.version}</version>
      </dependency>
      <dependency>
        <groupId>org.jetbrains.kotlin</groupId>
        <artifactId>kotlin-stdlib-jre8</artifactId>
        <version>${kotlin.version}</version>
      </dependency>
      <dependency>
        <groupId>org.jetbrains.kotlin</groupId>
        <artifactId>kotlin-test-junit</artifactId>
        <version>${kotlin.version}</version>
        <scope>test</scope>
      </dependency>

      <dependency>
        <groupId>org.yaml</groupId>
        <artifactId>snakeyaml</artifactId>
        <version>1.16</version>
      </dependency>

      <dependency>
        <groupId>org.mockito</groupId>
        <artifactId>mockito-core</artifactId>
        <version>2.8.9</version>
        <scope>test</scope>
      </dependency>

      <dependency>
        <groupId>com.nhaarman</groupId>
        <artifactId>mockito-kotlin-kt1.1</artifactId>
        <version>1.5.0</version>
        <scope>test</scope>
      </dependency>

      <dependency>
        <groupId>org.objenesis</groupId>
        <artifactId>objenesis</artifactId>
        <version>2.5</version>
      </dependency>

      <dependency>
        <groupId>org.picketlink</groupId>
        <artifactId>picketlink-idm-api</artifactId>
        <version>${picketlink.version}</version>
        <scope>compile</scope>
      </dependency>

      <dependency>
        <groupId>org.ow2.asm</groupId>
        <artifactId>asm</artifactId>
        <version>5.1</version>
      </dependency>

      <dependency>
        <groupId>org.ow2.asm</groupId>
        <artifactId>asm-commons</artifactId>
        <version>5.1</version>
      </dependency>

      <dependency>
        <groupId>org.richfaces</groupId>
        <artifactId>richfaces</artifactId>
        <version>${richfaces.version}</version>
        <exclusions>
          <exclusion>
            <groupId>org.jboss.spec.javax.el</groupId>
            <artifactId>jboss-el-api_3.0_spec</artifactId>
          </exclusion>
        </exclusions>
      </dependency>

      <dependency>
        <groupId>org.slf4j</groupId>
        <artifactId>jul-to-slf4j</artifactId>
        <version>${slf4j.version}</version>
        <scope>provided</scope>
      </dependency>

      <dependency>
        <groupId>org.jboss.spec</groupId>
        <artifactId>jboss-javaee-7.0</artifactId>
        <version>1.0.3.Final</version>
        <type>pom</type>
        <scope>import</scope>
      </dependency>

      <dependency>
        <groupId>antlr</groupId>
        <artifactId>antlr</artifactId>
        <version>2.7.7</version>
      </dependency>

      <dependency>
        <groupId>commons-codec</groupId>
        <artifactId>commons-codec</artifactId>
        <version>1.10</version>
      </dependency>

      <dependency>
        <groupId>com.sun.faces</groupId>
        <artifactId>jsf-impl</artifactId>
        <version>2.2.12</version>
        <scope>provided</scope>
      </dependency>

      <dependency>
        <groupId>com.sun.xml.fastinfoset</groupId>
        <artifactId>FastInfoset</artifactId>
        <version>1.2.13</version>
      </dependency>

      <dependency>
        <groupId>org.jboss.security</groupId>
        <artifactId>jboss-negotiation-common</artifactId>
        <version>3.0.0.Final</version>
        <scope>provided</scope>
      </dependency>

      <dependency>
        <groupId>org.apache.httpcomponents</groupId>
        <artifactId>httpclient</artifactId>
        <version>4.4.1</version>
        <exclusions>
          <exclusion>
            <groupId>commons-logging</groupId>
            <artifactId>commons-logging</artifactId>
          </exclusion>
        </exclusions>
      </dependency>

      <dependency>
        <groupId>org.apache.httpcomponents</groupId>
        <artifactId>httpcore</artifactId>
        <version>4.4.1</version>
      </dependency>

      <dependency>
        <groupId>org.apache.maven</groupId>
        <artifactId>maven-aether-provider</artifactId>
        <version>${maven.model.version}</version>
      </dependency>

      <dependency>
        <groupId>org.apache.maven</groupId>
        <artifactId>maven-artifact</artifactId>
        <version>${maven.model.version}</version>
      </dependency>

      <dependency>
        <groupId>org.apache.maven</groupId>
        <artifactId>maven-model</artifactId>
        <version>${maven.model.version}</version>
      </dependency>

      <dependency>
        <groupId>org.apache.maven</groupId>
        <artifactId>maven-model-builder</artifactId>
        <version>${maven.model.version}</version>
      </dependency>

      <dependency>
        <groupId>org.apache.maven</groupId>
        <artifactId>maven-repository-metadata</artifactId>
        <version>${maven.model.version}</version>
      </dependency>

      <dependency>
        <groupId>org.apache.maven</groupId>
        <artifactId>maven-settings</artifactId>
        <version>${maven.model.version}</version>
      </dependency>

      <dependency>
        <groupId>org.apache.maven</groupId>
        <artifactId>maven-settings-builder</artifactId>
        <version>${maven.model.version}</version>
      </dependency>

      <dependency>
        <groupId>org.apache.maven.wagon</groupId>
        <artifactId>wagon-provider-api</artifactId>
        <version>2.6</version>
      </dependency>

      <dependency>
        <groupId>org.apache.maven.wagon</groupId>
        <artifactId>wagon-http-lightweight</artifactId>
        <version>2.6</version>
      </dependency>

      <dependency>
        <groupId>org.codehaus.plexus</groupId>
        <artifactId>plexus-utils</artifactId>
        <version>3.0.24</version>
      </dependency>

      <dependency>
        <groupId>org.assertj</groupId>
        <artifactId>assertj-core</artifactId>
        <version>3.8.0</version>
        <scope>test</scope>
      </dependency>

      <dependency>
        <groupId>org.jboss.byteman</groupId>
        <artifactId>byteman</artifactId>
        <version>${byteman.version}</version>
      </dependency>

      <dependency>
        <groupId>org.jboss.byteman</groupId>
        <artifactId>byteman-bmunit</artifactId>
        <version>${byteman.version}</version>
      </dependency>

      <dependency>
        <groupId>org.jboss.byteman</groupId>
        <artifactId>byteman-install</artifactId>
        <version>${byteman.version}</version>
      </dependency>

      <dependency>
        <groupId>org.jboss.byteman</groupId>
        <artifactId>byteman-submit</artifactId>
        <version>${byteman.version}</version>
      </dependency>

      <dependency>
        <groupId>org.jboss.com.sun.httpserver</groupId>
        <artifactId>httpserver</artifactId>
        <version>1.0.1.Final</version>
      </dependency>

      <dependency>
        <groupId>org.jboss.resteasy</groupId>
        <artifactId>resteasy-client</artifactId>
        <version>${resteasy.version}</version>
      </dependency>

      <dependency>
        <groupId>org.jboss.shrinkwrap.descriptors</groupId>
        <artifactId>shrinkwrap-descriptors-api-base</artifactId>
        <version>${shrinkwrap.desc.version}</version>
      </dependency>

      <dependency>
        <groupId>org.jboss.shrinkwrap.descriptors</groupId>
        <artifactId>shrinkwrap-descriptors-api-javaee</artifactId>
        <version>${shrinkwrap.desc.version}</version>
      </dependency>

      <dependency>
        <groupId>org.jboss.shrinkwrap.descriptors</groupId>
        <artifactId>shrinkwrap-descriptors-api-jboss</artifactId>
        <version>${shrinkwrap.desc.version}</version>
      </dependency>

      <dependency>
        <groupId>org.jboss.shrinkwrap.descriptors</groupId>
        <artifactId>shrinkwrap-descriptors-impl-base</artifactId>
        <version>${shrinkwrap.desc.version}</version>
      </dependency>

      <dependency>
        <groupId>org.jboss.shrinkwrap.descriptors</groupId>
        <artifactId>shrinkwrap-descriptors-impl-javaee</artifactId>
        <version>${shrinkwrap.desc.version}</version>
      </dependency>

      <dependency>
        <groupId>org.jboss.shrinkwrap.descriptors</groupId>
        <artifactId>shrinkwrap-descriptors-impl-jboss</artifactId>
        <version>${shrinkwrap.desc.version}</version>
      </dependency>

      <dependency>
        <groupId>org.jboss.shrinkwrap.descriptors</groupId>
        <artifactId>shrinkwrap-descriptors-spi</artifactId>
        <version>${shrinkwrap.desc.version}</version>
      </dependency>

      <dependency>
        <groupId>org.jboss.spec.javax.interceptor</groupId>
        <artifactId>jboss-interceptors-api_1.1_spec</artifactId>
        <version>1.0.1.Final</version>
      </dependency>
      <dependency>
        <groupId>org.jboss.spec.javax.annotation</groupId>
        <artifactId>jboss-annotations-api_1.1_spec</artifactId>
        <version>1.0.1.Final</version>
        <scope>test</scope>
      </dependency>

      <dependency>
        <groupId>org.jboss.spec.javax.transaction</groupId>
        <artifactId>jboss-transaction-api_1.2_spec</artifactId>
        <version>1.0.0.Final</version>
        <scope>provided</scope>
      </dependency>

      <dependency>
        <groupId>org.jboss.xnio</groupId>
        <artifactId>xnio-api</artifactId>
        <version>3.3.4.Final</version>
      </dependency>

      <dependency>
        <groupId>org.jboss.xnio</groupId>
        <artifactId>xnio-nio</artifactId>
        <version>3.3.4.Final</version>
      </dependency>

      <dependency>
        <groupId>org.jboss.marshalling</groupId>
        <artifactId>jboss-marshalling</artifactId>
        <version>1.4.10.Final</version>
        <scope>test</scope>
      </dependency>

      <dependency>
        <groupId>org.jboss.marshalling</groupId>
        <artifactId>jboss-marshalling-river</artifactId>
        <version>1.4.10.Final</version>
        <scope>test</scope>
      </dependency>

      <dependency>
        <groupId>org.jglue.cdi-unit</groupId>
        <artifactId>cdi-unit</artifactId>
        <version>4.0.0</version>
        <scope>test</scope>
        <exclusions>
          <exclusion>
            <groupId>org.jboss.weld.se</groupId>
            <artifactId>weld-se-core</artifactId>
          </exclusion>
        </exclusions>
      </dependency>

      <dependency>
        <groupId>org.jboss.weld.se</groupId>
        <artifactId>weld-se-core</artifactId>
        <version>${weld.se.version}</version>
        <scope>test</scope>
        <exclusions>
          <exclusion>
            <groupId>javax.annotation</groupId>
            <artifactId>jsr250-api</artifactId>
          </exclusion>
          <exclusion>
            <groupId>javax.el</groupId>
            <artifactId>el-api</artifactId>
          </exclusion>
          <exclusion>
            <artifactId>jboss-annotations-api_1.2_spec</artifactId>
            <groupId>org.jboss.spec.javax.annotation</groupId>
          </exclusion>
        </exclusions>
      </dependency>

      <dependency>
        <groupId>org.jboss.weld</groupId>
        <artifactId>weld-spi</artifactId>
        <scope>provided</scope>
        <version>${weld.spi.version}</version>
      </dependency>

      <!-- Liquibase Dependencies -->
      <!-- If the Liquibase version is being updated, please refer to
      any changelog files that run 'on change' and make sure that they still run
      after upgrading the version. -->
      <dependency>
        <groupId>org.liquibase</groupId>
        <artifactId>liquibase-core</artifactId>
        <version>3.4.2</version>
      </dependency>

      <dependency>
        <groupId>org.quartz-scheduler</groupId>
        <artifactId>quartz</artifactId>
        <version>2.2.1</version>
      </dependency>

      <dependency>
        <groupId>org.zanata</groupId>
        <artifactId>services</artifactId>
        <version>${project.version}</version>
      </dependency>

      <dependency>
        <groupId>org.zanata</groupId>
        <artifactId>zanata-frontend</artifactId>
        <version>${project.version}</version>
      </dependency>

      <dependency>
        <groupId>org.zanata</groupId>
        <artifactId>gwt-editor</artifactId>
        <classifier>classes</classifier>
        <version>${project.version}</version>
      </dependency>

      <!-- zanata api -->
      <dependency>
        <groupId>org.zanata</groupId>
        <artifactId>zanata-common-api</artifactId>
        <version>${project.version}</version>
        <exclusions>
          <exclusion>
            <groupId>com.sun.jersey</groupId>
            <artifactId>jersey-core</artifactId>
          </exclusion>
          <exclusion>
            <groupId>javax.annotation</groupId>
            <artifactId>jsr250-api</artifactId>
          </exclusion>
          <exclusion>
            <groupId>javax.servlet</groupId>
            <artifactId>servlet-api</artifactId>
          </exclusion>
          <exclusion>
            <groupId>javax.xml.bind</groupId>
            <artifactId>jaxb-api</artifactId>
          </exclusion>
          <exclusion>
            <groupId>org.jboss.resteasy</groupId>
            <artifactId>resteasy-jaxb-provider</artifactId>
          </exclusion>
          <exclusion>
            <groupId>org.jboss.resteasy</groupId>
            <artifactId>resteasy-jaxrs</artifactId>
          </exclusion>
          <exclusion>
            <groupId>org.jboss.resteasy</groupId>
            <artifactId>resteasy-multipart-provider</artifactId>
          </exclusion>
          <exclusion>
            <groupId>org.jboss.spec.javax.ws.rs</groupId>
            <artifactId>jboss-jaxrs-api_2.0_spec</artifactId>
          </exclusion>
          <exclusion>
            <groupId>javax.validation</groupId>
            <artifactId>validation-api</artifactId>
          </exclusion>
        </exclusions>
      </dependency>
      <dependency>
        <groupId>org.zanata</groupId>
        <artifactId>zanata-common-api</artifactId>
        <classifier>sources</classifier>
        <version>${project.version}</version>
        <exclusions>
          <exclusion>
            <groupId>*</groupId>
            <artifactId>*</artifactId>
          </exclusion>
        </exclusions>
      </dependency>

      <dependency>
        <groupId>org.zanata</groupId>
        <artifactId>zanata-common-api</artifactId>
        <!-- This should always be the previous version of the used api version above (but only 3.0.1 or later will work) -->
        <version>3.9.1</version>
        <classifier>compat</classifier>
        <scope>test</scope>
        <exclusions>
          <exclusion>
            <groupId>javax.annotation</groupId>
            <artifactId>jsr250-api</artifactId>
          </exclusion>
          <exclusion>
            <groupId>javax.servlet</groupId>
            <artifactId>servlet-api</artifactId>
          </exclusion>
          <exclusion>
            <groupId>javax.xml.bind</groupId>
            <artifactId>jaxb-api</artifactId>
          </exclusion>
          <exclusion>
            <groupId>org.jboss.spec.javax.ws.rs</groupId>
            <artifactId>jboss-jaxrs-api_2.0_spec</artifactId>
          </exclusion>
        </exclusions>
      </dependency>

      <!-- zanata common -->
      <dependency>
        <groupId>org.zanata</groupId>
        <artifactId>zanata-common-util</artifactId>
        <version>${project.version}</version>
        <exclusions>
          <exclusion>
            <groupId>xom</groupId>
            <artifactId>xom</artifactId>
          </exclusion>
        </exclusions>
      </dependency>
      <dependency>
        <groupId>org.zanata</groupId>
        <artifactId>zanata-adapter-po</artifactId>
        <version>${project.version}</version>
      </dependency>
      <dependency>
        <groupId>org.zanata</groupId>
        <artifactId>zanata-adapter-glossary</artifactId>
        <version>${project.version}</version>
      </dependency>
      <dependency>
        <groupId>org.zanata</groupId>
        <artifactId>zanata-adapter-properties</artifactId>
        <version>${project.version}</version>
        <exclusions>
          <exclusion>
            <groupId>javax.xml.bind</groupId>
            <artifactId>jaxb-api</artifactId>
          </exclusion>
        </exclusions>
      </dependency>
      <dependency>
        <groupId>org.zanata</groupId>
        <artifactId>zanata-adapter-xliff</artifactId>
        <version>${project.version}</version>
        <exclusions>
          <exclusion>
            <groupId>javax.xml.bind</groupId>
            <artifactId>jsr173_api</artifactId>
          </exclusion>
          <exclusion>
            <groupId>com.sun.xml.bind</groupId>
            <artifactId>jaxb-impl</artifactId>
          </exclusion>
        </exclusions>
      </dependency>
      <dependency>
        <groupId>org.zanata</groupId>
        <artifactId>security-common</artifactId>
        <version>${project.version}</version>
      </dependency>

      <!-- zanata client -->
      <dependency>
        <groupId>org.zanata</groupId>
        <artifactId>zanata-rest-client</artifactId>
        <version>${project.version}</version>
        <scope>test</scope>
        <!-- The client uses a newer version of resteasy -->
        <exclusions>
          <exclusion>
            <groupId>org.jboss.resteasy</groupId>
            <artifactId>resteasy-jaxrs</artifactId>
          </exclusion>
          <exclusion>
            <groupId>org.jboss.resteasy</groupId>
            <artifactId>jaxrs-api</artifactId>
          </exclusion>
        </exclusions>
      </dependency>
      <dependency>
        <groupId>org.zanata</groupId>
        <artifactId>zanata-rest-client</artifactId>
        <version>${project.version}</version>
        <type>test-jar</type>
        <scope>test</scope>
      </dependency>

      <!-- zanata server -->
      <dependency>
        <groupId>org.zanata</groupId>
        <artifactId>zanata-model</artifactId>
        <version>${project.version}</version>
      </dependency>

      <dependency>
        <groupId>org.zanata</groupId>
        <artifactId>zanata-model-test</artifactId>
        <version>${project.version}</version>
        <scope>test</scope>
      </dependency>

      <dependency>
        <groupId>org.zanata</groupId>
        <artifactId>gwt-shared</artifactId>
        <version>${project.version}</version>
      </dependency>

      <dependency>
        <groupId>org.zanata</groupId>
        <artifactId>gwt-shared</artifactId>
        <version>${project.version}</version>
        <classifier>sources</classifier>
        <scope>provided</scope>
      </dependency>

      <dependency>
        <groupId>org.zanata</groupId>
        <artifactId>gwt-test</artifactId>
        <version>${project.version}</version>
        <scope>test</scope>
      </dependency>

      <dependency>
        <groupId>org.zanata</groupId>
        <artifactId>zanata-liquibase</artifactId>
        <version>${project.version}</version>
      </dependency>

      <dependency>
        <groupId>com.github.huangp</groupId>
        <artifactId>entityunit</artifactId>
        <version>0.4</version>
        <exclusions>
          <exclusion>
            <groupId>javax.validation</groupId>
            <artifactId>validation-api</artifactId>
          </exclusion>
          <exclusion>
            <groupId>commons-beanutils</groupId>
            <artifactId>commons-beanutils</artifactId>
          </exclusion>
          <exclusion>
            <groupId>org.hibernate</groupId>
            <artifactId>hibernate-core</artifactId>
          </exclusion>
          <exclusion>
            <groupId>org.hibernate.javax.persistence</groupId>
            <artifactId>hibernate-jpa-2.0-api</artifactId>
          </exclusion>
        </exclusions>
      </dependency>

      <dependency>
        <groupId>io.javaslang</groupId>
        <artifactId>javaslang</artifactId>
        <version>2.0.6</version>
      </dependency>

      <dependency>
        <groupId>io.undertow</groupId>
        <artifactId>undertow-core</artifactId>
        <version>1.3.15.Final</version>
        <scope>provided</scope>
      </dependency>

      <dependency>
        <groupId>io.undertow</groupId>
        <artifactId>undertow-servlet</artifactId>
        <version>1.3.15.Final</version>
        <scope>provided</scope>
        <exclusions>
          <exclusion>
            <groupId>org.jboss.spec.javax.servlet</groupId>
            <artifactId>jboss-servlet-api_3.1_spec</artifactId>
          </exclusion>
          <exclusion>
            <groupId>org.jboss.spec.javax.annotation</groupId>
            <artifactId>jboss-annotations-api_1.2_spec</artifactId>
          </exclusion>
        </exclusions>
      </dependency>

      <dependency>
        <groupId>com.google.gwt</groupId>
        <artifactId>gwt-dev</artifactId>
        <version>${gwt.version}</version>
        <scope>provided</scope>
      </dependency>
      <dependency>
        <groupId>com.google.gwt</groupId>
        <artifactId>gwt-servlet</artifactId>
        <version>${gwt.version}</version>
        <scope>runtime</scope>
      </dependency>
      <dependency>
        <groupId>org.fusesource.restygwt</groupId>
        <artifactId>restygwt</artifactId>
        <version>2.2.0</version>
      </dependency>
      <dependency>
        <groupId>com.fasterxml.jackson.core</groupId>
        <artifactId>jackson-databind</artifactId>
        <version>${jackson2.version}</version>
      </dependency>
      <dependency>
        <groupId>com.fasterxml.jackson.core</groupId>
        <artifactId>jackson-annotations</artifactId>
        <version>${jackson2.version}</version>
      </dependency>
      <dependency>
        <groupId>com.fasterxml.jackson.core</groupId>
        <artifactId>jackson-core</artifactId>
        <version>${jackson2.version}</version>
      </dependency>

      <dependency>
        <groupId>com.google.errorprone</groupId>
        <artifactId>error_prone_annotations</artifactId>
        <version>2.0.18</version>
        <scope>provided</scope>
      </dependency>

      <dependency>
        <groupId>com.google.gwt</groupId>
        <artifactId>gwt-user</artifactId>
        <version>${gwt.version}</version>
        <scope>provided</scope>
        <exclusions>
          <exclusion>
            <groupId>javax.validation</groupId>
            <artifactId>validation-api</artifactId>
          </exclusion>
          <exclusion>
            <groupId>javax.servlet</groupId>
            <artifactId>javax.servlet-api</artifactId>
          </exclusion>
        </exclusions>
      </dependency>
      <dependency>
        <groupId>com.google.gwt.inject</groupId>
        <artifactId>gin</artifactId>
        <version>1.5.0</version>
        <scope>provided</scope>
      </dependency>
      <dependency>
        <groupId>com.google.inject</groupId>
        <artifactId>guice</artifactId>
        <version>3.0</version>
      </dependency>

      <dependency>
          <groupId>com.google.protobuf</groupId>
          <artifactId>protobuf-java</artifactId>
          <version>2.5.0</version>
      </dependency>
      <dependency>
        <groupId>com.h2database</groupId>
        <artifactId>h2</artifactId>
        <version>1.4.180</version>
      </dependency>
      <dependency>
        <groupId>com.ibm.icu</groupId>
        <artifactId>icu4j</artifactId>
        <version>${icu4j.version}</version>
      </dependency>
      <dependency>
        <groupId>com.ibm.icu</groupId>
        <artifactId>icu4j</artifactId>
        <classifier>sources</classifier>
        <version>${icu4j.version}</version>
      </dependency>

      <dependency>
        <groupId>${jdbc.groupId}</groupId>
        <artifactId>${jdbc.artifactId}</artifactId>
        <version>${jdbc.version}</version>
        <scope>test</scope>
      </dependency>

      <dependency>
        <groupId>org.dbunit</groupId>
        <artifactId>dbunit</artifactId>
        <version>2.4.9</version>
      </dependency>

      <dependency>
        <groupId>de.novanic.gwteventservice</groupId>
        <artifactId>gwteventservice</artifactId>
        <version>${gwteventservice.version}</version>
        <scope>provided</scope>
      </dependency>
      <dependency>
        <groupId>de.novanic.gwteventservice</groupId>
        <artifactId>eventservice-rpc</artifactId>
        <version>${gwteventservice.version}</version>
      </dependency>
      <dependency>
        <groupId>de.novanic.gwteventservice</groupId>
        <artifactId>eventservice</artifactId>
        <version>${gwteventservice.version}</version>
      </dependency>

      <dependency>
        <groupId>net.sf.okapi.filters</groupId>
        <artifactId>okapi-filter-dtd</artifactId>
        <version>${okapi.version}</version>
        <exclusions>
          <exclusion>
            <groupId>net.sf.okapi.logbind</groupId>
            <artifactId>build-log4j</artifactId>
          </exclusion>
          <exclusion>
            <groupId>org.slf4j</groupId>
            <artifactId>slf4j-simple</artifactId>
          </exclusion>
        </exclusions>
      </dependency>

      <dependency>
        <groupId>net.sf.okapi.filters</groupId>
        <artifactId>okapi-filter-html</artifactId>
        <version>${okapi.version}</version>
        <exclusions>
          <exclusion>
            <groupId>net.sf.okapi.logbind</groupId>
            <artifactId>build-log4j</artifactId>
          </exclusion>
          <exclusion>
            <groupId>org.slf4j</groupId>
            <artifactId>slf4j-simple</artifactId>
          </exclusion>
        </exclusions>
      </dependency>

      <dependency>
        <groupId>net.sf.okapi.filters</groupId>
        <artifactId>okapi-filter-idml</artifactId>
        <version>${okapi.version}</version>
        <exclusions>
          <exclusion>
            <groupId>net.sf.okapi.logbind</groupId>
            <artifactId>build-log4j</artifactId>
          </exclusion>
          <exclusion>
            <groupId>org.slf4j</groupId>
            <artifactId>slf4j-simple</artifactId>
          </exclusion>
        </exclusions>
      </dependency>

      <dependency>
        <groupId>net.sf.okapi.filters</groupId>
        <artifactId>okapi-filter-json</artifactId>
        <version>${okapi.version}</version>
        <exclusions>
          <exclusion>
            <groupId>net.sf.okapi.logbind</groupId>
            <artifactId>build-log4j</artifactId>
          </exclusion>
          <exclusion>
            <groupId>org.slf4j</groupId>
            <artifactId>slf4j-simple</artifactId>
          </exclusion>
        </exclusions>
      </dependency>

      <dependency>
        <groupId>net.sf.okapi.filters</groupId>
        <artifactId>okapi-filter-openoffice</artifactId>
        <version>${okapi.version}</version>
        <exclusions>
          <exclusion>
            <groupId>net.sf.okapi.logbind</groupId>
            <artifactId>build-log4j</artifactId>
          </exclusion>
          <exclusion>
            <groupId>org.slf4j</groupId>
            <artifactId>slf4j-simple</artifactId>
          </exclusion>
        </exclusions>
      </dependency>

      <dependency>
        <groupId>net.sf.okapi.filters</groupId>
        <artifactId>okapi-filter-tmx</artifactId>
        <version>${okapi.version}</version>
        <exclusions>
          <exclusion>
            <groupId>net.sf.okapi.logbind</groupId>
            <artifactId>build-log4j</artifactId>
          </exclusion>
          <exclusion>
            <groupId>org.slf4j</groupId>
            <artifactId>slf4j-simple</artifactId>
          </exclusion>
        </exclusions>
      </dependency>

      <dependency>
        <groupId>net.sf.okapi.filters</groupId>
        <artifactId>okapi-filter-plaintext</artifactId>
        <version>${okapi.version}</version>
        <exclusions>
          <exclusion>
            <groupId>net.sf.okapi.logbind</groupId>
            <artifactId>build-log4j</artifactId>
          </exclusion>
          <exclusion>
            <groupId>org.slf4j</groupId>
            <artifactId>slf4j-simple</artifactId>
          </exclusion>
        </exclusions>
      </dependency>

      <dependency>
        <groupId>net.sf.okapi.filters</groupId>
        <artifactId>okapi-filter-regex</artifactId>
        <version>${okapi.version}</version>
        <exclusions>
          <exclusion>
            <groupId>net.sf.okapi.logbind</groupId>
            <artifactId>build-log4j</artifactId>
          </exclusion>
          <exclusion>
            <groupId>org.slf4j</groupId>
            <artifactId>slf4j-simple</artifactId>
          </exclusion>
        </exclusions>
      </dependency>

      <dependency>
        <groupId>net.sf.okapi.filters</groupId>
        <artifactId>okapi-filter-ts</artifactId>
        <version>${okapi.version}</version>
        <exclusions>
          <exclusion>
            <groupId>net.sf.okapi.logbind</groupId>
            <artifactId>build-log4j</artifactId>
          </exclusion>
          <exclusion>
            <groupId>org.slf4j</groupId>
            <artifactId>slf4j-simple</artifactId>
          </exclusion>
        </exclusions>
      </dependency>

      <dependency>
        <groupId>net.sf.okapi.steps</groupId>
        <artifactId>okapi-step-tokenization</artifactId>
        <version>${okapi.version}</version>
        <exclusions>
          <exclusion>
            <groupId>net.sf.okapi.logbind</groupId>
            <artifactId>build-log4j</artifactId>
          </exclusion>
        </exclusions>
      </dependency>

      <dependency>
        <groupId>net.sf.okapi.steps</groupId>
        <artifactId>okapi-step-wordcount</artifactId>
        <version>${okapi.version}</version>
        <exclusions>
          <exclusion>
            <groupId>net.sf.okapi.logbind</groupId>
            <artifactId>build-log4j</artifactId>
          </exclusion>
        </exclusions>
      </dependency>

      <dependency>
        <groupId>net.sf.okapi</groupId>
        <artifactId>okapi-core</artifactId>
        <version>${okapi.version}</version>
        <exclusions>
          <exclusion>
            <groupId>net.sf.okapi.logbind</groupId>
            <artifactId>build-log4j</artifactId>
          </exclusion>
        </exclusions>
      </dependency>

      <dependency>
        <groupId>net.sourceforge.cssparser</groupId>
        <artifactId>cssparser</artifactId>
        <version>0.9.18</version>
      </dependency>
      <dependency>
        <groupId>org.codehaus.jackson</groupId>
        <artifactId>jackson-jaxrs</artifactId>
        <version>1.9.13</version>
      </dependency>
      <dependency>
        <groupId>org.richfaces</groupId>
        <artifactId>richfaces-a4j</artifactId>
        <version>${richfaces.version}</version>
      </dependency>
      <dependency>
        <groupId>org.hibernate</groupId>
        <artifactId>hibernate-search-orm</artifactId>
        <version>${hibernate.search.version}</version>
        <scope>${hibernate.search.scope}</scope>
        <exclusions>
          <exclusion>
            <groupId>xml-apis</groupId>
            <artifactId>xml-apis</artifactId>
          </exclusion>
        </exclusions>
      </dependency>

      <dependency>
        <groupId>org.hibernate</groupId>
        <artifactId>hibernate-search-engine</artifactId>
        <version>${hibernate.search.version}</version>
        <scope>${hibernate.search.scope}</scope>
        <exclusions>
          <exclusion>
            <groupId>org.jboss.logging</groupId>
            <artifactId>jboss-logging</artifactId>
          </exclusion>
        </exclusions>
      </dependency>

      <dependency>
        <groupId>org.infinispan</groupId>
        <artifactId>infinispan-directory-provider</artifactId>
        <version>${infinispan.version}</version>
        <scope>provided</scope>
      </dependency>

      <dependency>
        <groupId>org.hibernate.common</groupId>
        <artifactId>hibernate-commons-annotations</artifactId>
        <version>5.0.1.Final</version>
        <exclusions>
          <exclusion>
            <groupId>org.jboss.logging</groupId>
            <artifactId>jboss-logging</artifactId>
          </exclusion>
        </exclusions>
      </dependency>

      <dependency>
        <groupId>org.hibernate</groupId>
        <artifactId>hibernate-core</artifactId>
        <version>${hibernate.version}</version>
        <exclusions>
          <exclusion>
            <groupId>org.apache.geronimo.specs</groupId>
            <artifactId>geronimo-jta_1.1_spec</artifactId>
          </exclusion>
          <exclusion>
            <groupId>org.jboss.logging</groupId>
            <artifactId>jboss-logging</artifactId>
          </exclusion>
          <exclusion>
            <groupId>xml-apis</groupId>
            <artifactId>xml-apis</artifactId>
          </exclusion>
        </exclusions>
        <!--<version>${hibernate.version}</version>-->
      </dependency>

      <dependency>
        <groupId>org.hibernate</groupId>
        <artifactId>hibernate-entitymanager</artifactId>
        <version>${hibernate.entitymanager.version}</version>
        <exclusions>
          <exclusion>
            <groupId>javassist</groupId>
            <artifactId>javassist</artifactId>
          </exclusion>
          <exclusion>
            <groupId>org.apache.geronimo.specs</groupId>
            <artifactId>geronimo-jta_1.1_spec</artifactId>
          </exclusion>
        </exclusions>
      </dependency>

      <dependency>
        <groupId>org.hibernate.javax.persistence</groupId>
        <artifactId>hibernate-jpa-2.1-api</artifactId>
        <version>1.0.0.Final</version>
      </dependency>

      <dependency>
        <groupId>org.hibernate</groupId>
        <artifactId>hibernate-validator</artifactId>
        <version>${hibernate.validator.version}</version>
        <exclusions>
          <exclusion>
            <groupId>org.jboss.logging</groupId>
            <artifactId>jboss-logging</artifactId>
          </exclusion>
          <exclusion>
            <groupId>javax.validation</groupId>
            <artifactId>validation-api</artifactId>
          </exclusion>
        </exclusions>
      </dependency>

      <dependency>
        <groupId>org.hibernate</groupId>
        <artifactId>hibernate-validator-cdi</artifactId>
        <version>${hibernate.validator.version}</version>
      </dependency>

      <dependency>
        <groupId>org.hibernate</groupId>
        <artifactId>hibernate-testing</artifactId>
        <version>${hibernate.version}</version>
        <exclusions>
          <exclusion>
            <artifactId>tools</artifactId>
            <groupId>com.sun</groupId>
          </exclusion>
          <exclusion>
            <groupId>org.apache.geronimo.specs</groupId>
            <artifactId>geronimo-jta_1.1_spec</artifactId>
          </exclusion>
        </exclusions>
      </dependency>

      <dependency>
        <groupId>org.javassist</groupId>
        <artifactId>javassist</artifactId>
        <version>3.21.0-GA</version>
      </dependency>

      <dependency>
        <groupId>org.jboss.logging</groupId>
        <artifactId>jboss-logging-annotations</artifactId>
        <version>1.2.0.Final</version>
      </dependency>

      <dependency>
        <groupId>org.jboss.logging</groupId>
        <artifactId>jboss-logging-processor</artifactId>
        <version>1.2.0.Final</version>
      </dependency>

      <dependency>
        <groupId>org.jboss.resteasy</groupId>
        <artifactId>jaxrs-api</artifactId>
        <version>${jaxrsapi.version}</version>
        <scope>${resteasy.scope}</scope>
      </dependency>

      <dependency>
        <groupId>org.jboss.resteasy</groupId>
        <artifactId>resteasy-cdi</artifactId>
        <version>${resteasy.version}</version>
        <scope>${resteasy.scope}</scope>
        <exclusions>
          <exclusion>
            <groupId>org.jboss.spec.javax.ws.rs</groupId>
            <artifactId>jboss-jaxrs-api_2.0_spec</artifactId>
          </exclusion>
          <exclusion>
            <groupId>javax.validation</groupId>
            <artifactId>validation-api</artifactId>
          </exclusion>
        </exclusions>
      </dependency>
      <dependency>
        <groupId>org.jboss.resteasy</groupId>
        <artifactId>resteasy-jaxb-provider</artifactId>
        <version>${resteasy.version}</version>
        <scope>${resteasy.scope}</scope>
        <exclusions>
          <exclusion>
            <groupId>javax.xml.bind</groupId>
            <artifactId>jaxb-api</artifactId>
          </exclusion>
          <exclusion>
            <groupId>com.sun.xml.bind</groupId>
            <artifactId>jaxb-impl</artifactId>
          </exclusion>
        </exclusions>
      </dependency>
      <dependency>
        <groupId>org.jboss.resteasy</groupId>
        <artifactId>resteasy-jackson-provider</artifactId>
        <version>${resteasy.version}</version>
        <scope>${resteasy.scope}</scope>
      </dependency>

      <dependency>
        <groupId>org.jboss.resteasy</groupId>
        <artifactId>resteasy-multipart-provider</artifactId>
        <version>${resteasy.version}</version>
        <scope>${resteasy.scope}</scope>
        <exclusions>
          <exclusion>
            <groupId>commons-logging</groupId>
            <artifactId>commons-logging</artifactId>
          </exclusion>
          <exclusion>
            <groupId>javax.servlet</groupId>
            <artifactId>servlet-api</artifactId>
          </exclusion>
          <exclusion>
            <groupId>org.jboss.logging</groupId>
            <artifactId>jboss-logging</artifactId>
          </exclusion>
          <exclusion>
            <groupId>org.jboss.resteasy</groupId>
            <artifactId>resteasy-jaxrs</artifactId>
          </exclusion>
        </exclusions>
      </dependency>

      <dependency>
        <groupId>org.jboss.resteasy</groupId>
        <artifactId>resteasy-servlet-initializer</artifactId>
        <version>${resteasy.version}</version>
        <scope>${resteasy.scope}</scope>
        <exclusions>
          <exclusion>
            <groupId>org.jboss.spec.javax.ws.rs</groupId>
            <artifactId>jboss-jaxrs-api_2.0_spec</artifactId>
          </exclusion>
        </exclusions>
      </dependency>

      <dependency>
        <groupId>org.jsoup</groupId>
        <artifactId>jsoup</artifactId>
        <version>1.7.2</version>
        <scope>test</scope>
      </dependency>

      <dependency>
        <groupId>org.apache.lucene</groupId>
        <artifactId>lucene-core</artifactId>
        <version>${lucene.version}</version>
      </dependency>

      <dependency>
        <groupId>org.apache.lucene</groupId>
        <artifactId>lucene-facet</artifactId>
        <version>${lucene.version}</version>
      </dependency>

      <dependency>
        <groupId>org.apache.lucene</groupId>
        <artifactId>lucene-phonetic</artifactId>
        <version>${lucene.version}</version>
      </dependency>

      <dependency>
        <groupId>org.apache.lucene</groupId>
        <artifactId>lucene-smartcn</artifactId>
        <version>${lucene.version}</version>
      </dependency>

      <dependency>
        <groupId>org.apache.lucene</groupId>
        <artifactId>lucene-stempel</artifactId>
        <version>${lucene.version}</version>
      </dependency>

      <!-- Solr dependencies -->
      <dependency>
        <groupId>org.apache.solr</groupId>
        <artifactId>solr-core</artifactId>
        <version>${solr.version}</version>
        <exclusions>
          <exclusion>
            <groupId>org.eclipse.jetty</groupId>
            <artifactId>*</artifactId>
          </exclusion>
          <exclusion>
            <groupId>org.restlet.jee</groupId>
            <artifactId>*</artifactId>
          </exclusion>
          <exclusion>
            <groupId>org.restlet.jee</groupId>
            <artifactId>org.restlet</artifactId>
          </exclusion>
          <exclusion>
            <groupId>org.restlet.jee</groupId>
            <artifactId>org.restlet.ext.servlet</artifactId>
          </exclusion>
          <exclusion>
            <groupId>commons-httpclient</groupId>
            <artifactId>commons-httpclient</artifactId>
          </exclusion>
          <exclusion>
            <groupId>commons-logging</groupId>
            <artifactId>commons-logging</artifactId>
          </exclusion>
          <exclusion>
            <groupId>javax.servlet</groupId>
            <artifactId>javax.servlet-api</artifactId>
          </exclusion>
          <exclusion>
            <groupId>javax.servlet</groupId>
            <artifactId>servlet-api</artifactId>
          </exclusion>
          <exclusion>
            <groupId>net.java.dev.stax-utils</groupId>
            <artifactId>stax-utils</artifactId>
          </exclusion>
          <exclusion>
            <groupId>org.apache.commons</groupId>
            <artifactId>commons-io</artifactId>
          </exclusion>
          <exclusion>
            <groupId>org.apache.geronimo.specs</groupId>
            <artifactId>geronimo-stax-api_1.0_spec</artifactId>
          </exclusion>
          <exclusion>
            <groupId>org.apache.hadoop</groupId>
            <artifactId>*</artifactId>
          </exclusion>

          <exclusion>
            <groupId>org.apache.solr</groupId>
            <artifactId>solr-lucene-analyzers</artifactId>
          </exclusion>
          <!-- NB: https://hibernate.atlassian.net/browse/HSEARCH-380 -->
          <exclusion>
            <groupId>org.apache.solr</groupId>
            <artifactId>solr-lucene-core</artifactId>
          </exclusion>
          <exclusion>
            <groupId>org.apache.solr</groupId>
            <artifactId>solr-solrj</artifactId>
          </exclusion>
          <exclusion>
            <artifactId>servlet-api</artifactId>
            <groupId>javax.servlet</groupId>
          </exclusion>
          <exclusion>
            <groupId>woodstox</groupId>
            <artifactId>wstx-asl</artifactId>
          </exclusion>
        </exclusions>
      </dependency>
      <dependency>
        <groupId>org.apache.solr</groupId>
        <artifactId>solr-solrj</artifactId>
        <version>${solr.version}</version>
        <exclusions>
          <exclusion>
            <groupId>commons-httpclient</groupId>
            <artifactId>commons-httpclient</artifactId>
          </exclusion>
          <exclusion>
            <groupId>woodstox</groupId>
            <artifactId>wstx-asl</artifactId>
          </exclusion>
        </exclusions>
      </dependency>
      <dependency>
        <groupId>org.apache.solr</groupId>
        <artifactId>solr-analysis-extras</artifactId>
        <version>${solr.version}</version>
      </dependency>
      <dependency>
        <groupId>net.customware.gwt.presenter</groupId>
        <artifactId>gwt-presenter</artifactId>
        <version>1.1.1</version>
        <scope>provided</scope>
      </dependency>

      <dependency>
        <groupId>javax.activation</groupId>
        <artifactId>activation</artifactId>
        <version>1.1.1</version>
        <scope>provided</scope>
        <exclusions>
          <exclusion>
            <groupId>com.google.code.findbugs</groupId>
            <artifactId>jsr305</artifactId>
          </exclusion>
        </exclusions>
      </dependency>

      <dependency>
        <groupId>javax.xml.stream</groupId>
        <artifactId>stax-api</artifactId>
        <version>1.0-2</version>
      </dependency>

      <dependency>
        <groupId>org.concordion</groupId>
        <artifactId>concordion</artifactId>
        <version>1.4.2</version>
        <exclusions>
          <exclusion>
            <artifactId>
              junit-dep
            </artifactId>
            <groupId>junit</groupId>
          </exclusion>
          <exclusion>
            <artifactId>xml-apis</artifactId>
            <groupId>xml-apis</groupId>
          </exclusion>
          <exclusion>
            <groupId>xom</groupId>
            <artifactId>xom</artifactId>
          </exclusion>
        </exclusions>
        <scope>test</scope>
      </dependency>
      <dependency>
        <groupId>org.concordion</groupId>
        <artifactId>concordion-extensions</artifactId>
        <version>1.1.0</version>
        <scope>test</scope>
      </dependency>
      <dependency>
        <groupId>joda-time</groupId>
        <artifactId>joda-time</artifactId>
        <version>2.8.1</version>
      </dependency>
      <dependency>
        <groupId>org.fedorahosted.tennera</groupId>
        <artifactId>jgettext</artifactId>
        <version>0.15</version>
      </dependency>
      <dependency>
        <groupId>org.functionaljava</groupId>
        <artifactId>functionaljava</artifactId>
        <version>3.1</version>
      </dependency>
      <dependency>
        <!-- New group Id -->
        <groupId>com.io7m.xom</groupId>
        <artifactId>xom</artifactId>
        <version>1.2.10</version>
        <exclusions>
          <exclusion>
            <groupId>xml-apis</groupId>
            <artifactId>xml-apis</artifactId>
          </exclusion>
        </exclusions>
      </dependency>

      <dependency>
        <groupId>com.jayway.awaitility</groupId>
        <artifactId>awaitility</artifactId>
        <version>1.6.3</version>
        <exclusions>
          <exclusion>
            <groupId>cglib</groupId>
            <artifactId>cglib-nodep</artifactId>
          </exclusion>
          <exclusion>
            <groupId>org.objenesis</groupId>
            <artifactId>objenesis</artifactId>
          </exclusion>
        </exclusions>
        <scope>test</scope>
      </dependency>

      <dependency>
        <groupId>javax.enterprise</groupId>
        <artifactId>cdi-api</artifactId>
        <version>1.2</version>
        <scope>provided</scope>
        <exclusions>
          <exclusion>
            <groupId>javax.annotation</groupId>
            <artifactId>jsr250-api</artifactId>
          </exclusion>
          <exclusion>
            <groupId>javax.el</groupId>
            <artifactId>el-api</artifactId>
          </exclusion>
          <exclusion>
            <groupId>javax.el</groupId>
            <artifactId>javax.el-api</artifactId>
          </exclusion>
          <exclusion>
            <groupId>javax.interceptor</groupId>
            <artifactId>javax.interceptor-api</artifactId>
          </exclusion>
        </exclusions>
      </dependency>
      <dependency>
        <groupId>org.jboss</groupId>
        <artifactId>jandex</artifactId>
        <version>2.0.1.Final</version>
        <scope>test</scope>
      </dependency>
      <dependency>
        <groupId>org.jboss.sasl</groupId>
        <artifactId>jboss-sasl</artifactId>
        <version>1.0.5.Final</version>
        <scope>test</scope>
      </dependency>
    </dependencies>
  </dependencyManagement>

  <!--
  https://community.jboss.org/wiki/MavenRepository
  https://community.jboss.org/wiki/MavenSettings
  https://community.jboss.org/wiki/MavenGettingStarted-Developers
  https://community.jboss.org/wiki/MavenGettingStarted-Users
  -->

  <repositories>
    <!-- This is needed for bootstrapping with a zanata-parent SNAPSHOT  -->
    <repository>
      <id>sonatype-snapshots</id>
      <name>Sonatype Nexus Snapshots</name>
      <url>https://oss.sonatype.org/content/repositories/snapshots</url>
      <releases>
        <enabled>false</enabled>
      </releases>
      <snapshots>
        <enabled>true</enabled>
      </snapshots>
    </repository>
    <repository>
      <id>jboss-public-repository-group</id>
      <name>JBoss Public Maven Repository Group</name>
      <url>https://repository.jboss.org/nexus/content/groups/public/</url>
      <layout>default</layout>
      <releases>
        <enabled>true</enabled>
        <updatePolicy>never</updatePolicy>
      </releases>
      <snapshots>
        <enabled>true</enabled>
        <updatePolicy>never</updatePolicy>
      </snapshots>
    </repository>
    <repository>
      <id>okapi-cloudbees-release</id>
      <name>okapi-cloudbees-release</name>
      <url>http://repository-okapi.forge.cloudbees.com/release/</url>
      <releases>
        <enabled>true</enabled>
      </releases>
      <snapshots>
        <enabled>false</enabled>
      </snapshots>
    </repository>
    <!-- Needed for GWT snapshots -->
    <repository>
      <id>google-maven-snapshot-repository</id>
      <name>Google Maven Snapshot Repository</name>
      <url>https://oss.sonatype.org/content/repositories/google-snapshots/</url>
      <releases>
        <enabled>false</enabled>
      </releases>
      <snapshots>
        <enabled>true</enabled>
      </snapshots>
    </repository>
  </repositories>

  <pluginRepositories>
    <!-- Needed for surefire/failsafe snapshots -->
    <pluginRepository>
      <id>apache.snapshots.https</id>
      <url>https://repository.apache.org/content/repositories/snapshots</url>
      <releases>
        <enabled>false</enabled>
      </releases>
      <snapshots>
        <enabled>true</enabled>
      </snapshots>
    </pluginRepository>
    <pluginRepository>
      <id>arturbosch-code-analysis</id>
      <name>arturbosch-code-analysis (for detekt, also available in jcenter)</name>
      <url>https://dl.bintray.com/arturbosch/code-analysis/</url>
      <layout>default</layout>
      <releases>
        <enabled>true</enabled>
        <updatePolicy>never</updatePolicy>
      </releases>
      <snapshots>
        <enabled>false</enabled>
        <updatePolicy>never</updatePolicy>
      </snapshots>
    </pluginRepository>
  </pluginRepositories>


  <build>
    <plugins>

      <!-- We declare the compiler plugins in this order: Kotlin, then Groovy, then Java.
           Java code can depend on either Groovy or Kotlin (because they are compiled first).
           Groovy code can depend on Kotlin because it is compiled first, and on Java because of "joint compilation"
           http://groovy-lang.org/groovyc.html#section-jointcompilation https://github.com/groovy/GMavenPlus/wiki/Examples#joint-compilation
           Kotlin code can't depend on Groovy (because Groovy is compiled later), but can depend on Java because
           the Kotlin compiler can read .java files: https://discuss.kotlinlang.org/t/compiling-mixed-java-and-kotlin-files-on-the-command-line/1553/2
      -->

      <plugin>
        <groupId>org.jetbrains.kotlin</groupId>
        <artifactId>kotlin-maven-plugin</artifactId>
        <version>${kotlin.version}</version>
        <!-- kotlin-maven-plugin gets .kt files from src/main/java and
             src/test/java, as recommended by JetBrains:
             https://youtrack.jetbrains.com/issue/KT-15889#comment=27-1866699
        -->
        <executions>
          <execution>
            <id>compile</id>
            <phase>compile</phase>
            <goals>
              <goal>compile</goal>
            </goals>
          </execution>
          <execution>
            <id>test-compile</id>
            <phase>test-compile</phase>
            <goals>
              <goal>test-compile</goal>
            </goals>
          </execution>
        </executions>
        <configuration>
          <compilerPlugins>
            <plugin>all-open</plugin>
            <plugin>no-arg</plugin>
          </compilerPlugins>
          <pluginOptions>
            <!-- Mark classes with certain annotations as non-final: -->

            <!-- CDI beans (so they can be proxied) -->
            <option>all-open:annotation=javax.enterprise.context.NormalScope</option>
            <!-- Hibernate/JPA entities -->
            <option>all-open:annotation=javax.persistence.Entity</option>
            <!-- JUnit tests (CDI-Unit or Mockito) -->
            <option>all-open:annotation=org.junit.runner.RunWith</option>

            <!-- Create synthetic no-arg constructors for JPA entities and CDI beans: -->
            <option>no-arg:annotation=javax.persistence.Entity</option>
            <option>no-arg:annotation=javax.enterprise.context.NormalScope</option>
          </pluginOptions>
        </configuration>
        <dependencies>
          <dependency>
            <groupId>org.jetbrains.kotlin</groupId>
            <artifactId>kotlin-maven-allopen</artifactId>
            <version>${kotlin.version}</version>
          </dependency>
          <dependency>
            <groupId>org.jetbrains.kotlin</groupId>
            <artifactId>kotlin-maven-noarg</artifactId>
            <version>${kotlin.version}</version>
          </dependency>
        </dependencies>
      </plugin>

      <plugin>
        <groupId>org.codehaus.gmavenplus</groupId>
        <artifactId>gmavenplus-plugin</artifactId>
        <executions>
          <!-- NB: This execution needs to be before antrun, because it
               creates the wildfly directory for the unzip tasks. -->
          <execution>
            <id>extract-appserver</id>
            <!-- submodules should use 'prepare-package' to activate this -->
            <phase>none</phase>
            <goals><goal>execute</goal></goals>
            <configuration>
              <scripts>
                <!-- Extracts app server and sets the Maven property
                appserver.home (where the appserver is installed) -->
                <script>${project.basedir}/../etc/scripts/extractAppserver.groovy</script>
              </scripts>
            </configuration>
          </execution>
          <execution>
            <id>run-jboss-cli</id>
            <!-- submodules should use 'package' to activate this -->
            <phase>none</phase>
            <goals><goal>execute</goal></goals>
            <configuration>
              <scripts>
                <!-- run jboss cli script -->
                <script>${project.basedir}/../etc/scripts/runJbossCli.groovy</script>
              </scripts>
            </configuration>
          </execution>
        </executions>
      </plugin>

      <plugin>
        <groupId>org.apache.maven.plugins</groupId>
        <artifactId>maven-compiler-plugin</artifactId>
        <executions>
          <!-- Replacing default-compile as it is treated specially by Maven.
               We need kotlin-maven-plugin to compile first. -->
          <execution>
            <id>default-compile</id>
            <phase>none</phase>
          </execution>
          <!-- Replacing default-testCompile as it is treated specially by Maven.
               We need kotlin-maven-plugin to compile first. -->
          <execution>
            <id>default-testCompile</id>
            <phase>none</phase>
          </execution>
          <execution>
            <id>java-compile</id>
            <phase>compile</phase>
            <goals>
              <goal>compile</goal>
            </goals>
          </execution>
          <execution>
            <id>java-test-compile</id>
            <phase>test-compile</phase>
            <goals>
              <goal>testCompile</goal>
            </goals>
          </execution>
        </executions>
      </plugin>

      <plugin>
        <groupId>org.zanata</groupId>
        <artifactId>zanata-maven-plugin</artifactId>
        <version>${project.version}</version>
      </plugin>

      <plugin>
        <artifactId>maven-enforcer-plugin</artifactId>
        <configuration>
          <rules>
            <bannedDependencies>
              <excludes combine.children="append">
                <!-- Use org.jboss.spec.javax.annotation:jboss-annotations-api_1.1_spec -->
                <exclude>javax.annotation:jsr250-api</exclude>

                <!-- Use org.jboss.spec.javax.el:jboss-el-api_3.0_spec -->
                <exclude>javax.el:el-api</exclude>
                <exclude>javax.el:javax.el-api</exclude>
                <exclude>org.jboss.spec.javax.el:jboss-el-api_2.2_spec</exclude>

                <!-- Use kotlin-stdlib -->
                <exclude>org.jetbrains.kotlin:kotlin-runtime</exclude>

                <!-- Use com.sun.mail:javax.mail -->
                <exclude>javax.mail:mail</exclude>
                <!-- Use org.jboss.spec.javax.interceptor:jboss-interceptors-api_1.2_spec -->
                <exclude>javax.interceptor:javax.interceptor-api</exclude>

                <!-- Use org.jboss.spec.javax.xml.bind:jboss-jaxb-api_2.2_spec -->
                <exclude>javax.xml.bind:jaxb-api</exclude>

                <!-- use jdk and javax.xml.stream:stax-api -->
                <exclude>javax.xml.bind:jsr173_api</exclude>

                <!-- use org.jboss.spec.javax.transaction:jboss-transaction-api_1.2_spec -->
                <exclude>org.apache.geronimo.specs:geronimo-jta_1.1_spec</exclude>
                <exclude>org.jboss.spec.javax.transaction:jboss-transaction-api_1.1_spec</exclude>

                <!-- Use jpa 2.1 -->
                <exclude>org.hibernate.javax.persistence:hibernate-jpa-2.0-api</exclude>

                <!-- Use org.jboss.marshalling:jboss-marshalling and -river -->
                <exclude>org.jboss.marshalling:jboss-marshalling-osgi</exclude>

                <!-- TODO use org.jboss.spec when we change resteasy to provided -->
                <!-- Use org.jboss.resteasy:jaxrs-api (since we package resteasy) -->
                <exclude>org.jboss.spec.javax.ws.rs:jboss-jaxrs-api_1.1_spec</exclude>
                <exclude>org.jboss.spec.javax.ws.rs:jboss-jaxrs-api_2.0_spec</exclude>
                <exclude>org.jboss.spec.javax.annotation:jboss-annotations-api_1.2_spec</exclude>

                <!-- use org.jboss.spec.javax.servlet:jboss-servlet-api_3.1_spec -->
                <exclude>org.jboss.spec.javax.servlet:jboss-servlet-api_3.0_spec</exclude>

                <!-- use org.jboss.spec.javax.annotation:jboss-annotations-api_1.2_spec -->
                <exclude>org.jboss.spec.javax.annotation:jboss-annotations-api_1.1_spec</exclude>

                <!-- use org.quartz-scheduler:quartz -->
                <exclude>org.opensymphony.quartz:quartz</exclude>
              </excludes>
            </bannedDependencies>
            <requireNoRepositories>
              <allowedRepositories combine.children="append">
                <allowedRepository>jboss-public-repository-group</allowedRepository>
                <allowedRepository>okapi-cloudbees-release</allowedRepository>
                <allowedRepository>google-maven-snapshot-repository</allowedRepository>
              </allowedRepositories>
              <allowedPluginRepositories combine.children="append">
                <allowedPluginRepository>apache.snapshots.https</allowedPluginRepository>
                <allowedPluginRepository>arturbosch-code-analysis</allowedPluginRepository>
                <allowedPluginRepository>jboss-public-repository-group</allowedPluginRepository>
              </allowedPluginRepositories>
            </requireNoRepositories>
          </rules>
        </configuration>
      </plugin>

      <plugin>
        <artifactId>maven-antrun-plugin</artifactId>
        <version>1.8</version>
        <executions>
          <execution>
            <id>init-no-appserver</id>
            <!-- submodules should use 'initialize' to activate this -->
            <phase>none</phase>
            <goals><goal>run</goal></goals>
            <configuration combine.self="override">
              <target xmlns:unless="ant:unless" unless="skipITs">
                <echo message="appserver=${appserver}" />
                <echo message="cargo.installation=${cargo.installation}" />
                <echo message="appserver.home=${appserver.home}" />
                <echo message="DISPLAY=${env.DISPLAY}" />
                <echo message="WARNING: 'appserver' property must be set unless skipping integration tests" unless:set="appserver" />
                <echo message="WARNING: 'cargo.installation' property is null. You might need to set the env var EAP71_URL" unless:set="cargo.installation" />
              </target>
            </configuration>
          </execution>
          <execution>
            <!-- This can be run separately with mvn antrun:run@detekt -->
            <id>detekt</id>
            <!-- Profiles should use 'test' to activate this -->
            <phase>none</phase>
            <goals><goal>run</goal></goals>
            <configuration>
              <target name="detekt">
                <java taskname="detekt" dir="${basedir}" fork="true" failonerror="true"
                    classname="io.gitlab.arturbosch.detekt.cli.Main" classpathref="maven.plugin.classpath">
                  <arg value="--config-resource"/>
                  <arg value="zanata-build-tools/detekt.yml"/>
                  <arg value="--project"/>
                  <arg value="${basedir}/src"/>
                  <arg value="--filters"/>
                  <arg value=".*test.*"/>
                </java>
              </target>
            </configuration>
          </execution>
        </executions>
        <dependencies>
          <dependency>
            <groupId>org.zanata</groupId>
            <artifactId>build-tools</artifactId>
            <version>${project.version}</version>
          </dependency>
          <dependency>
            <groupId>io.gitlab.arturbosch.detekt</groupId>
            <artifactId>detekt-cli</artifactId>
            <version>1.0.0.M11</version>
          </dependency>
          <dependency>
            <groupId>io.gitlab.arturbosch.detekt</groupId>
            <artifactId>detekt-formatting</artifactId>
            <version>1.0.0.M11</version>
          </dependency>
        </dependencies>
      </plugin>
    </plugins>

    <pluginManagement>
      <plugins>
        <!--
        This is how the Maven lifecycle phases install and configure the appserver:

        prepare-package: download and extract appserver using cargo:install
        package: download and extract modules using antrun [wildfly only]
        pre-integration-test: cargo:start [functional tests only]
        post-integration-test: cargo:stop [functional tests only]

        If 'appserver` is not set, the build will fail in phase
        'prepare-package'.
         -->
        <plugin>
          <groupId>org.codehaus.cargo</groupId>
          <artifactId>cargo-maven2-plugin</artifactId>
          <version>1.6.5</version>
          <configuration combine.self="append">
            <container>
              <containerId>${cargo.container}</containerId>
            </container>
          </configuration>
        </plugin>

      <plugin>
        <groupId>org.codehaus.mojo</groupId>
        <artifactId>animal-sniffer-maven-plugin</artifactId>
        <version>1.15</version>
        <executions>
          <execution>
            <id>animal-sniffer</id>
            <phase>test</phase>
            <goals>
              <goal>check</goal>
            </goals>
          </execution>
        </executions>
      </plugin>

        <plugin>
          <artifactId>maven-failsafe-plugin</artifactId>
          <version>${surefire.version}</version>
          <executions>
            <execution>
              <id>integration-test</id>
              <goals>
                <goal>integration-test</goal>
              </goals>
              <configuration>
                <systemPropertyVariables combine.children="append">
                  <!-- Override gc.log and heapdump dir for Arquillian tests -->
                  <server.jvmargs>${server.jvmargs} -Xloggc:target/gc.log -XX:HeapDumpPath=target</server.jvmargs>
                </systemPropertyVariables>
              </configuration>
            </execution>
            <execution>
              <id>verify</id>
              <goals>
                <goal>verify</goal>
              </goals>
            </execution>
          </executions>
        </plugin>
        <plugin>
          <groupId>org.apache.maven.plugins</groupId>
          <artifactId>maven-war-plugin</artifactId>
          <version>2.1.1</version>
        </plugin>
        <plugin>
          <groupId>org.codehaus.mojo</groupId>
          <artifactId>gwt-maven-plugin</artifactId>
          <!-- NB In some cases, we might not want to use gwt.version here -->
          <version>${gwt.version}</version>
        </plugin>
        <!-- change maven-release-plugin back to defaults (instead of oss-parent's settings)  -->
        <plugin>
          <artifactId>maven-release-plugin</artifactId>
          <configuration>
            <mavenExecutorId>invoker</mavenExecutorId>
            <useReleaseProfile>true</useReleaseProfile>
            <arguments>${arguments}</arguments>
          </configuration>
        </plugin>
        <plugin>
          <artifactId>maven-gpg-plugin</artifactId>
          <executions>
            <execution>
              <id>sign-artifacts</id>
              <phase>verify</phase>
              <goals>
                <goal>sign</goal>
              </goals>
            </execution>
          </executions>
          <configuration>
            <skip>true</skip>
          </configuration>
        </plugin>
        <plugin>
          <artifactId>maven-javadoc-plugin</artifactId>
          <version>${maven.javadoc.version}</version>
          <configuration>
            <additionalparam>${javadoc.opts}</additionalparam>
          </configuration>
        </plugin>
        <plugin>
          <groupId>org.codehaus.mojo</groupId>
          <artifactId>build-helper-maven-plugin</artifactId>
          <version>1.8</version>
        </plugin>
        <plugin>
          <groupId>com.jcabi</groupId>
          <artifactId>jcabi-mysql-maven-plugin</artifactId>
          <version>0.9</version>
        </plugin>
        <plugin>
          <groupId>org.codehaus.gmaven</groupId>
          <artifactId>gmaven-plugin</artifactId>
          <version>1.5</version>
          <configuration>
            <providerSelection>2.0</providerSelection>
          </configuration>
        </plugin>
        <plugin>
          <groupId>org.codehaus.gmavenplus</groupId>
          <artifactId>gmavenplus-plugin</artifactId>
          <version>1.6</version>
        </plugin>
      </plugins>
    </pluginManagement>
  </build>

  <profiles>
    <profile>
      <id>doclint-java8-disable</id>
      <activation>
        <jdk>[1.8,)</jdk>
      </activation>
      <properties>
        <javadoc.opts>-Xdoclint:none</javadoc.opts>
      </properties>
    </profile>

    <profile>
      <!-- This profile runs a single integration test with
        -Dit.test=<integration-test-name>, skipping unit tests. -->
      <id>it.test</id>
      <activation>
        <property>
          <name>it.test</name>
        </property>
      </activation>
      <build>
        <plugins>
          <plugin>
            <artifactId>maven-failsafe-plugin</artifactId>
            <configuration>
              <failIfNoSpecifiedTests>false</failIfNoSpecifiedTests>
            </configuration>
          </plugin>
        </plugins>
      </build>
    </profile>

    <profile>
      <id>jbosseap6</id>
      <activation>
        <property>
          <name>appserver</name>
          <value>jbosseap6</value>
        </property>
      </activation>
      <properties>
        <cargo.container>wildfly10x</cargo.container>
        <cargo.installation>${env.EAP71_URL}</cargo.installation>
      </properties>
    </profile>

    <profile>
      <id>wildfly8</id>
      <activation>
        <activeByDefault>true</activeByDefault>
        <property>
          <name>appserver</name>
          <value>wildfly8</value>
        </property>
      </activation>
      <properties>
        <cargo.container>wildfly10x</cargo.container>
        <!-- used in the wildfly8 profile in zanata-war -->
        <!-- This is the server version -->
        <wildfly.version>10.1.0.Final</wildfly.version>
        <!-- In case this profile was activated by default: -->
        <appserver>wildfly8</appserver>
        <!-- https leads to errors like
             javax.net.ssl.SSLProtocolException: Server returned wrong cipher suite for session -->
        <cargo.installation>http://repository.jboss.org/nexus/content/groups/developer/org/wildfly/wildfly-dist/${wildfly.version}/wildfly-dist-${wildfly.version}.zip</cargo.installation>
      </properties>
    </profile>

    <profile>
      <id>build zanata-frontend module</id>
      <activation>
        <property>
          <name>!excludeFrontend</name>
        </property>
      </activation>
      <properties>
        <required.maven>3.1.0</required.maven>
      </properties>
      <modules>
        <module>zanata-frontend</module>
      </modules>
    </profile>

    <profile>
      <id>staticAnalysis</id>
      <activation>
        <property>
          <name>staticAnalysis</name>
          <value>true</value>
        </property>
      </activation>
      <!-- With kotlin-maven-plugin 1.2, we should be able to use <args>-Werror</args> -->
      <build>
        <plugins>
          <plugin>
            <artifactId>maven-antrun-plugin</artifactId>
            <executions>
              <execution>
                <id>detekt</id>
                <phase>test</phase>
              </execution>
            </executions>
          </plugin>
        </plugins>
      </build>
    </profile>

    <profile>
      <id>staticAnalysisCI</id>
      <activation>
        <property>
          <name>staticAnalysisCI</name>
          <value>true</value>
        </property>
      </activation>
      <build>
        <plugins>
          <plugin>
            <artifactId>maven-antrun-plugin</artifactId>
            <executions>
              <execution>
                <id>detekt</id>
                <phase>test</phase>
              </execution>
            </executions>
          </plugin>
        </plugins>
      </build>
    </profile>

    <profile>
      <id>victims</id>
      <activation>
        <property>
          <name>victims</name>
        </property>
      </activation>
      <properties>
        <enforcer.skip>false</enforcer.skip>
      </properties>
      <build>
        <plugins>
          <plugin>
            <artifactId>maven-enforcer-plugin</artifactId>
            <configuration>
              <rules>
                <rule implementation="com.redhat.victims.VictimsRule">
                  <!--
                    Check the project's dependencies against the database using
                    name and version. The default mode for this is 'warning'.

                    Valid options are:

                    disabled: Rule is still run but only INFO level messages and no errors.
                    warning : Rule will spit out a warning message but doesn't result in a failure.
                    fatal   : Rule will spit out an error message and fail the build.
                  -->
                  <metadata>warning</metadata>

                  <!--
                    Check the project's dependencies against the database using
                    the SHA-512 checksum of the artifact. The default is fatal.

                    Valid options are:

                    disabled: Rule is still run but only INFO level messages and no errors.
                    warning : Rule will spit out a warning message but doesn't result in a failure.
                    fatal   : Rule will spit out an error message and fail the build.
                  -->
                  <!-- TODO change to fatal -->
                  <fingerprint>warning</fingerprint>

                  <!--
                    Disables the synchronization mechansim. By default the rule will
                    attempt to update the database for each build.

                    Valid options are:

                    auto  : Automatically update the database entries on each build.
                    daily : Update the database entries once per day.
                    off   : Disable the synchronization mechanism.
                  -->
                  <updates>${victims.updates}</updates>
                </rule>
              </rules>
            </configuration>
            <dependencies>
              <dependency>
                <groupId>com.redhat.victims</groupId>
                <artifactId>enforce-victims-rule</artifactId>
                <version>1.3.4</version>
                <type>jar</type>
              </dependency>
            </dependencies>
          </plugin>
        </plugins>
      </build>
    </profile>

  </profiles>

  <distributionManagement>
    <repository>
      <uniqueVersion>false</uniqueVersion>
      <id>cloudbees-private-release-repository</id>
      <name>cloudbees-private-release-repository</name>
      <url>dav:https://repository-zanata.forge.cloudbees.com/release/</url>
      <layout>default</layout>
    </repository>
    <snapshotRepository>
      <uniqueVersion>false</uniqueVersion>
      <id>cloudbees-private-snapshot-repository</id>
      <name>cloudbees-private-snapshot-repository</name>
      <url>dav:https://repository-zanata.forge.cloudbees.com/snapshot/</url>
      <layout>default</layout>
    </snapshotRepository>
  </distributionManagement>

  <modules>
    <module>zanata-liquibase</module>
    <module>zanata-model</module>
    <module>zanata-model-test</module>
    <module>zanata-war</module>
    <module>zanata-test-war</module>
    <module>functional-test</module>
    <!-- <module>zanata-dist</module> -->
    <module>gwt-shared</module>
    <module>gwt-test</module>
    <module>gwt-editor</module>
    <module>security-common</module>
    <module>services</module>
  </modules>
</project><|MERGE_RESOLUTION|>--- conflicted
+++ resolved
@@ -7,11 +7,7 @@
   <parent>
     <groupId>org.zanata</groupId>
     <artifactId>parent</artifactId>
-<<<<<<< HEAD
     <version>4.5.0-SNAPSHOT</version>
-=======
-    <version>4.4.0-alpha-2-SNAPSHOT</version>
->>>>>>> 64c66da1
     <relativePath>../parent</relativePath>
   </parent>
 
@@ -158,18 +154,6 @@
         <groupId>org.apache.commons</groupId>
         <artifactId>commons-text</artifactId>
         <version>1.1</version>
-      </dependency>
-
-      <dependency>
-        <groupId>commons-validator</groupId>
-        <artifactId>commons-validator</artifactId>
-        <version>1.6</version>
-        <exclusions>
-          <exclusion>
-            <groupId>commons-logging</groupId>
-            <artifactId>commons-logging</artifactId>
-          </exclusion>
-        </exclusions>
       </dependency>
 
       <!-- See https://issues.jboss.org/browse/WFK2-674
@@ -1880,6 +1864,20 @@
       </releases>
       <snapshots>
         <enabled>true</enabled>
+      </snapshots>
+    </pluginRepository>
+    <pluginRepository>
+      <id>jboss-public-repository-group</id>
+      <name>JBoss Public Maven Repository Group</name>
+      <url>https://repository.jboss.org/nexus/content/groups/public/</url>
+      <layout>default</layout>
+      <releases>
+        <enabled>true</enabled>
+        <updatePolicy>never</updatePolicy>
+      </releases>
+      <snapshots>
+        <enabled>true</enabled>
+        <updatePolicy>never</updatePolicy>
       </snapshots>
     </pluginRepository>
     <pluginRepository>
