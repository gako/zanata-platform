<?xml version="1.0" encoding="UTF-8"?>
<project xmlns="http://maven.apache.org/POM/4.0.0" xmlns:xsi="http://www.w3.org/2001/XMLSchema-instance" xsi:schemaLocation="http://maven.apache.org/POM/4.0.0 http://maven.apache.org/xsd/maven-4.0.0.xsd">
  <modelVersion>4.0.0</modelVersion>
  <artifactId>server</artifactId>
  <name>Zanata server modules</name>
  <packaging>pom</packaging>
  <parent>
    <groupId>org.zanata</groupId>
    <artifactId>parent</artifactId>
    <version>4.0.0-SNAPSHOT</version>
    <relativePath>../parent</relativePath>
  </parent>

  <scm>
    <connection>scm:git:git://github.com/zanata/zanata-server.git</connection>
    <developerConnection>scm:git:git@github.com:zanata/zanata-server.git</developerConnection>
    <url>https://github.com/zanata/zanata-server</url>
    <tag>HEAD</tag>
  </scm>

  <properties>
    <byteman.version>2.1.2</byteman.version>
    <cobertura.total-line-rate>50</cobertura.total-line-rate>
    <cobertura.total-branch-rate>30</cobertura.total-branch-rate>
    <cobertura.halt.failure>false</cobertura.halt.failure>
    <delombok.dir>${project.build.directory}/delombok/org/zanata</delombok.dir>
    <failsafe.skipAfterFailureCount>10</failsafe.skipAfterFailureCount>
    <failsafe.rerunFailingTestsCount>0</failsafe.rerunFailingTestsCount>
    <maven.javadoc.version>2.9.1</maven.javadoc.version>
    <surefire.version>2.19.1</surefire.version>

    <deltaspike.version>1.7.0</deltaspike.version>
    <picketlink.version>2.5.5.SP1</picketlink.version>
    <!-- This is the WildFly 10 version: -->
    <infinispan.version>8.1.0.Final</infinispan.version>
    <lombok.version>1.16.6</lombok.version>
    <weld.version>2.3.2.Final</weld.version>
    <weld.se.version>${weld.version}</weld.se.version>
    <groovy.version>2.4.7</groovy.version>
    <icu4j.version>56.1</icu4j.version>
    <!-- Only Guava 20+ supports GWT 2.8.
         See https://github.com/google/guava/issues/1999 -->
    <guava.version>20.0</guava.version>
    <gwt.version>2.8.0</gwt.version>
    <lombok.source.dir>${project.build.sourceDirectory}/org/zanata</lombok.source.dir>
    <lucene.version>5.3.1</lucene.version>
    <org.mock-server.version>3.9.17</org.mock-server.version>
    <rewrite.version>3.0.0.Alpha10</rewrite.version>

    <!--
    Not used yet.

    When updating commonmark.js, please update the string jsf.project.about.markup in messages.properties.

    <commonmark.spec.version>18.0</commonmark.spec.version>
    -->

    <solr.version>${lucene.version}</solr.version>
    <slf4j.version>1.7.18</slf4j.version>
    <gwteventservice.version>1.2.1</gwteventservice.version>
    <okapi.version>0.29</okapi.version>

    <zanata.assets.version>10.0-SNAPSHOT</zanata.assets.version>
<<<<<<< HEAD
    <zanata.api.version>4.0.0-SNAPSHOT</zanata.api.version>
    <!-- This should always be the previous version of the used api version above (but only 3.0.1 or later will work) -->
    <zanata.api.compat.version>3.9.1</zanata.api.compat.version>
    <zanata.client.version>4.0.0-SNAPSHOT</zanata.client.version>
    <zanata.common.version>4.0.0-SNAPSHOT</zanata.common.version>
=======
    <zanata.client.version>${project.version}</zanata.client.version>
>>>>>>> 8e651cdd

    <richfaces.version>4.5.17.Final</richfaces.version>

    <arquillian.version>1.1.11.Final</arquillian.version>
    <shrinkwrap.api.version>1.2.6</shrinkwrap.api.version>
    <shrinkwrap.resolver.version>2.2.4</shrinkwrap.resolver.version>
    <shrinkwrap.desc.version>2.0.0-alpha-10</shrinkwrap.desc.version>
    <maven.model.version>3.3.9</maven.model.version>

    <!-- see http://community.jboss.org/wiki/HibernateCompatibilityMatrix?decorator=print -->
    <!-- see also the jboss7 profile below -->
    <hibernate.scope>provided</hibernate.scope>
    <hibernate.version>5.0.7.Final</hibernate.version>

    <!-- TODO try provided -->
    <hibernate.search.scope>compile</hibernate.search.scope>
    <hibernate.search.version>5.5.1.Final</hibernate.search.version>
    <hibernate.entitymanager.version>${hibernate.version}</hibernate.entitymanager.version>
    <war_bundles_jsf_impl>false</war_bundles_jsf_impl>
    <hibernate.validator.version>5.2.3.Final</hibernate.validator.version>

    <!-- controls concordion output location-->
    <concordion.output.dir>${project.build.directory}/concordion</concordion.output.dir>

    <!-- JBoss version for Arquillian dependencies -->
    <!-- TODO Update to WildFly 10 versions -->
    <jboss.as.version>7.2.0.Final</jboss.as.version>

    <jdbc.groupId>mysql</jdbc.groupId>
    <jdbc.artifactId>mysql-connector-java</jdbc.artifactId>
    <jdbc.version>5.1.26</jdbc.version>

    <!-- TODO try provided -->
    <resteasy.scope>compile</resteasy.scope>
    <resteasy.version>3.0.19.Final</resteasy.version>
    <jaxrsapi.version>3.0.12.Final</jaxrsapi.version>

    <cargo.extract.dir>${project.build.directory}/cargo/installs</cargo.extract.dir>
    <!-- This URL must be set by a profile (wildfly), settings.xml or mvn command line -->
    <!-- <cargo.installation></cargo.installation> -->

    <download.dir>${user.home}/Downloads</download.dir>
    <victims.updates>daily</victims.updates>

    <!-- Version of the management api used by Cargo -->
    <wildfly.client.version>2.0.10.Final</wildfly.client.version>
    <!-- Version of the management api used by Arquillian -->
    <wildfly.arquillian.version>2.0.0.Final</wildfly.arquillian.version>
  </properties>

  <dependencyManagement>
    <dependencies>
      <dependency>
        <groupId>com.sun.mail</groupId>
        <artifactId>javax.mail</artifactId>
        <version>1.5.5</version>
      </dependency>

      <dependency>
        <groupId>org.apache.commons</groupId>
        <artifactId>commons-lang3</artifactId>
        <version>3.4</version>
      </dependency>

      <!-- See https://issues.jboss.org/browse/WFK2-674
 For some warnings in the console. It happens when deltaspike-jsf
 doesn't run against jsf 2.1 (eap) -->
      <dependency>
        <groupId>org.apache.deltaspike.core</groupId>
        <artifactId>deltaspike-core-api</artifactId>
        <version>${deltaspike.version}</version>
        <scope>compile</scope>
      </dependency>
      <dependency>
        <groupId>org.apache.deltaspike.core</groupId>
        <artifactId>deltaspike-core-impl</artifactId>
        <version>${deltaspike.version}</version>
        <scope>runtime</scope>
      </dependency>
      <dependency>
        <groupId>org.apache.deltaspike.modules</groupId>
        <artifactId>deltaspike-servlet-module-api</artifactId>
        <version>${deltaspike.version}</version>
        <scope>compile</scope>
      </dependency>
      <dependency>
        <groupId>org.apache.deltaspike.modules</groupId>
        <artifactId>deltaspike-servlet-module-impl</artifactId>
        <version>${deltaspike.version}</version>
        <scope>runtime</scope>
      </dependency>
      <dependency>
        <groupId>org.apache.deltaspike.modules</groupId>
        <artifactId>deltaspike-jsf-module-api</artifactId>
        <version>${deltaspike.version}</version>
        <scope>compile</scope>
      </dependency>
      <dependency>
        <groupId>org.apache.deltaspike.modules</groupId>
        <artifactId>deltaspike-jsf-module-impl</artifactId>
        <version>${deltaspike.version}</version>
        <scope>runtime</scope>
      </dependency>
      <dependency>
        <groupId>org.apache.deltaspike.modules</groupId>
        <artifactId>deltaspike-security-module-api</artifactId>
        <version>${deltaspike.version}</version>
        <scope>compile</scope>
      </dependency>
      <dependency>
        <groupId>org.apache.deltaspike.modules</groupId>
        <artifactId>deltaspike-security-module-impl</artifactId>
        <version>${deltaspike.version}</version>
        <scope>runtime</scope>
      </dependency>
      <dependency>
        <groupId>org.apache.deltaspike.modules</groupId>
        <artifactId>deltaspike-jpa-module-api</artifactId>
        <version>${deltaspike.version}</version>
        <scope>compile</scope>
      </dependency>
      <dependency>
        <groupId>org.apache.deltaspike.modules</groupId>
        <artifactId>deltaspike-jpa-module-impl</artifactId>
        <version>${deltaspike.version}</version>
        <scope>compile</scope>
        <!--<scope>runtime</scope>-->
      </dependency>
      <dependency>
        <groupId>org.apache.deltaspike.cdictrl</groupId>
        <artifactId>deltaspike-cdictrl-api</artifactId>
        <version>${deltaspike.version}</version>
        <scope>compile</scope>
      </dependency>
      <dependency>
        <groupId>org.apache.deltaspike.cdictrl</groupId>
        <artifactId>deltaspike-cdictrl-weld</artifactId>
        <version>${deltaspike.version}</version>
        <scope>runtime</scope>
      </dependency>
      <dependency>
        <groupId>org.apache.deltaspike.modules</groupId>
        <artifactId>deltaspike-scheduler-module-api</artifactId>
        <version>${deltaspike.version}</version>
        <scope>compile</scope>
      </dependency>
      <dependency>
        <groupId>org.apache.deltaspike.modules</groupId>
        <artifactId>deltaspike-scheduler-module-impl</artifactId>
        <version>${deltaspike.version}</version>
        <scope>runtime</scope>
      </dependency>

      <dependency>
        <groupId>junit</groupId>
        <artifactId>junit</artifactId>
        <version>4.12</version>
        <scope>test</scope>
      </dependency>

      <dependency>
        <groupId>org.jboss.resteasy</groupId>
        <artifactId>resteasy-jaxrs</artifactId>
        <version>${resteasy.version}</version>
        <scope>${resteasy.scope}</scope>
        <exclusions>
          <exclusion>
            <groupId>javassist</groupId>
            <artifactId>javassist</artifactId>
          </exclusion>
          <exclusion>
            <groupId>javax.annotation</groupId>
            <artifactId>jsr250-api</artifactId>
          </exclusion>
          <exclusion>
            <artifactId>jcip-annotations</artifactId>
            <groupId>net.jcip</groupId>
          </exclusion>
          <exclusion>
            <groupId>org.jboss.spec.javax.annotation</groupId>
            <artifactId>jboss-annotations-api_1.2_spec</artifactId>
          </exclusion>
          <exclusion>
            <groupId>org.jboss.spec.javax.ws.rs</groupId>
            <artifactId>jboss-jaxrs-api_2.0_spec</artifactId>
          </exclusion>
        </exclusions>
      </dependency>

      <dependency>
        <groupId>org.jboss.shrinkwrap</groupId>
        <artifactId>shrinkwrap-api</artifactId>
        <version>${shrinkwrap.api.version}</version>
      </dependency>

      <dependency>
        <groupId>org.jboss.shrinkwrap</groupId>
        <artifactId>shrinkwrap-impl-base</artifactId>
        <version>${shrinkwrap.api.version}</version>
      </dependency>

      <dependency>
        <groupId>org.jboss.shrinkwrap</groupId>
        <artifactId>shrinkwrap-spi</artifactId>
        <version>${shrinkwrap.api.version}</version>
      </dependency>

      <dependency>
        <groupId>org.yaml</groupId>
        <artifactId>snakeyaml</artifactId>
        <version>1.16</version>
      </dependency>

      <dependency>
        <groupId>org.objenesis</groupId>
        <artifactId>objenesis</artifactId>
        <version>2.1</version>
      </dependency>

      <dependency>
        <groupId>org.picketlink</groupId>
        <artifactId>picketlink-idm-api</artifactId>
        <version>${picketlink.version}</version>
        <scope>compile</scope>
      </dependency>

      <dependency>
        <groupId>org.projectlombok</groupId>
        <artifactId>lombok</artifactId>
        <version>${lombok.version}</version>
        <scope>provided</scope>
      </dependency>

      <dependency>
        <groupId>org.ow2.asm</groupId>
        <artifactId>asm</artifactId>
        <version>5.1</version>
      </dependency>

      <dependency>
        <groupId>org.ow2.asm</groupId>
        <artifactId>asm-commons</artifactId>
        <version>5.1</version>
      </dependency>

      <dependency>
        <groupId>org.richfaces</groupId>
        <artifactId>richfaces</artifactId>
        <version>${richfaces.version}</version>
        <exclusions>
          <exclusion>
            <groupId>org.jboss.spec.javax.el</groupId>
            <artifactId>jboss-el-api_3.0_spec</artifactId>
          </exclusion>
        </exclusions>
      </dependency>

      <dependency>
        <groupId>org.slf4j</groupId>
        <artifactId>jul-to-slf4j</artifactId>
        <version>${slf4j.version}</version>
        <scope>provided</scope>
      </dependency>

      <dependency>
        <groupId>org.jboss.spec</groupId>
        <artifactId>jboss-javaee-7.0</artifactId>
        <version>1.0.3.Final</version>
        <type>pom</type>
        <scope>import</scope>
      </dependency>

      <dependency>
        <groupId>antlr</groupId>
        <artifactId>antlr</artifactId>
        <version>2.7.7</version>
      </dependency>

      <dependency>
        <groupId>commons-codec</groupId>
        <artifactId>commons-codec</artifactId>
        <version>1.10</version>
      </dependency>

      <dependency>
        <groupId>com.sun.faces</groupId>
        <artifactId>jsf-impl</artifactId>
        <version>2.2.12</version>
        <scope>provided</scope>
      </dependency>

      <dependency>
        <groupId>com.sun.xml.fastinfoset</groupId>
        <artifactId>FastInfoset</artifactId>
        <version>1.2.13</version>
      </dependency>

      <dependency>
        <groupId>org.jboss.security</groupId>
        <artifactId>jboss-negotiation-common</artifactId>
        <version>3.0.0.Final</version>
        <scope>provided</scope>
      </dependency>

      <dependency>
        <groupId>org.apache.httpcomponents</groupId>
        <artifactId>httpclient</artifactId>
        <version>4.4.1</version>
        <exclusions>
          <exclusion>
            <groupId>commons-logging</groupId>
            <artifactId>commons-logging</artifactId>
          </exclusion>
        </exclusions>
      </dependency>

      <dependency>
        <groupId>org.apache.httpcomponents</groupId>
        <artifactId>httpcore</artifactId>
        <version>4.4.1</version>
      </dependency>

      <dependency>
        <groupId>org.apache.maven</groupId>
        <artifactId>maven-aether-provider</artifactId>
        <version>${maven.model.version}</version>
      </dependency>

      <dependency>
        <groupId>org.apache.maven</groupId>
        <artifactId>maven-artifact</artifactId>
        <version>${maven.model.version}</version>
      </dependency>

      <dependency>
        <groupId>org.apache.maven</groupId>
        <artifactId>maven-model</artifactId>
        <version>${maven.model.version}</version>
      </dependency>

      <dependency>
        <groupId>org.apache.maven</groupId>
        <artifactId>maven-model-builder</artifactId>
        <version>${maven.model.version}</version>
      </dependency>

      <dependency>
        <groupId>org.apache.maven</groupId>
        <artifactId>maven-repository-metadata</artifactId>
        <version>${maven.model.version}</version>
      </dependency>

      <dependency>
        <groupId>org.apache.maven</groupId>
        <artifactId>maven-settings</artifactId>
        <version>${maven.model.version}</version>
      </dependency>

      <dependency>
        <groupId>org.apache.maven</groupId>
        <artifactId>maven-settings-builder</artifactId>
        <version>${maven.model.version}</version>
      </dependency>

      <dependency>
        <groupId>org.apache.maven.wagon</groupId>
        <artifactId>wagon-provider-api</artifactId>
        <version>2.6</version>
      </dependency>

      <dependency>
        <groupId>org.apache.maven.wagon</groupId>
        <artifactId>wagon-http-lightweight</artifactId>
        <version>2.6</version>
      </dependency>

      <dependency>
        <groupId>org.codehaus.plexus</groupId>
        <artifactId>plexus-utils</artifactId>
        <version>3.0.24</version>
      </dependency>

      <dependency>
        <groupId>org.assertj</groupId>
        <artifactId>assertj-core</artifactId>
        <version>3.5.2</version>
        <scope>test</scope>
      </dependency>

      <dependency>
        <groupId>org.atteo.classindex</groupId>
        <artifactId>classindex</artifactId>
        <version>3.3</version>
      </dependency>

      <dependency>
        <groupId>org.jboss.byteman</groupId>
        <artifactId>byteman</artifactId>
        <version>${byteman.version}</version>
      </dependency>

      <dependency>
        <groupId>org.jboss.byteman</groupId>
        <artifactId>byteman-bmunit</artifactId>
        <version>${byteman.version}</version>
      </dependency>

      <dependency>
        <groupId>org.jboss.byteman</groupId>
        <artifactId>byteman-install</artifactId>
        <version>${byteman.version}</version>
      </dependency>

      <dependency>
        <groupId>org.jboss.byteman</groupId>
        <artifactId>byteman-submit</artifactId>
        <version>${byteman.version}</version>
      </dependency>

      <dependency>
        <groupId>org.jboss.com.sun.httpserver</groupId>
        <artifactId>httpserver</artifactId>
        <version>1.0.1.Final</version>
      </dependency>

      <dependency>
        <groupId>org.jboss.resteasy</groupId>
        <artifactId>resteasy-client</artifactId>
        <version>${resteasy.version}</version>
      </dependency>

      <dependency>
        <groupId>org.jboss.shrinkwrap.descriptors</groupId>
        <artifactId>shrinkwrap-descriptors-api-base</artifactId>
        <version>${shrinkwrap.desc.version}</version>
      </dependency>

      <dependency>
        <groupId>org.jboss.shrinkwrap.descriptors</groupId>
        <artifactId>shrinkwrap-descriptors-api-javaee</artifactId>
        <version>${shrinkwrap.desc.version}</version>
      </dependency>

      <dependency>
        <groupId>org.jboss.shrinkwrap.descriptors</groupId>
        <artifactId>shrinkwrap-descriptors-api-jboss</artifactId>
        <version>${shrinkwrap.desc.version}</version>
      </dependency>

      <dependency>
        <groupId>org.jboss.shrinkwrap.descriptors</groupId>
        <artifactId>shrinkwrap-descriptors-impl-base</artifactId>
        <version>${shrinkwrap.desc.version}</version>
      </dependency>

      <dependency>
        <groupId>org.jboss.shrinkwrap.descriptors</groupId>
        <artifactId>shrinkwrap-descriptors-impl-javaee</artifactId>
        <version>${shrinkwrap.desc.version}</version>
      </dependency>

      <dependency>
        <groupId>org.jboss.shrinkwrap.descriptors</groupId>
        <artifactId>shrinkwrap-descriptors-impl-jboss</artifactId>
        <version>${shrinkwrap.desc.version}</version>
      </dependency>

      <dependency>
        <groupId>org.jboss.shrinkwrap.descriptors</groupId>
        <artifactId>shrinkwrap-descriptors-spi</artifactId>
        <version>${shrinkwrap.desc.version}</version>
      </dependency>

      <dependency>
        <groupId>org.jboss.spec.javax.interceptor</groupId>
        <artifactId>jboss-interceptors-api_1.1_spec</artifactId>
        <version>1.0.1.Final</version>
      </dependency>
      <dependency>
        <groupId>org.jboss.spec.javax.annotation</groupId>
        <artifactId>jboss-annotations-api_1.1_spec</artifactId>
        <version>1.0.1.Final</version>
        <scope>test</scope>
      </dependency>

      <dependency>
        <groupId>org.jboss.spec.javax.transaction</groupId>
        <artifactId>jboss-transaction-api_1.2_spec</artifactId>
        <version>1.0.0.Final</version>
        <scope>provided</scope>
      </dependency>

      <dependency>
        <groupId>org.jboss.xnio</groupId>
        <artifactId>xnio-api</artifactId>
        <version>3.3.4.Final</version>
      </dependency>

      <dependency>
        <groupId>org.jboss.xnio</groupId>
        <artifactId>xnio-nio</artifactId>
        <version>3.3.4.Final</version>
      </dependency>

      <dependency>
        <groupId>org.jboss.marshalling</groupId>
        <artifactId>jboss-marshalling</artifactId>
        <version>1.4.10.Final</version>
        <scope>test</scope>
      </dependency>

      <dependency>
        <groupId>org.jboss.marshalling</groupId>
        <artifactId>jboss-marshalling-river</artifactId>
        <version>1.4.10.Final</version>
        <scope>test</scope>
      </dependency>

      <dependency>
        <groupId>org.jglue.cdi-unit</groupId>
        <artifactId>cdi-unit</artifactId>
        <version>3.1.4</version>
        <scope>test</scope>
        <exclusions>
          <exclusion>
            <groupId>org.jboss.weld.se</groupId>
            <artifactId>weld-se-core</artifactId>
          </exclusion>
        </exclusions>
      </dependency>

      <dependency>
        <groupId>org.jboss.weld.se</groupId>
        <artifactId>weld-se-core</artifactId>
        <version>${weld.se.version}</version>
        <scope>test</scope>
        <exclusions>
          <exclusion>
            <groupId>javax.annotation</groupId>
            <artifactId>jsr250-api</artifactId>
          </exclusion>
          <exclusion>
            <groupId>javax.el</groupId>
            <artifactId>el-api</artifactId>
          </exclusion>
          <exclusion>
            <artifactId>jboss-annotations-api_1.2_spec</artifactId>
            <groupId>org.jboss.spec.javax.annotation</groupId>
          </exclusion>
        </exclusions>
      </dependency>

      <!-- Liquibase Dependencies -->
      <!-- If the Liquibase version is being updated, please refer to
      any changelog files that run 'on change' and make sure that they still run
      after upgrading the version. -->
      <dependency>
        <groupId>org.liquibase</groupId>
        <artifactId>liquibase-core</artifactId>
        <version>3.4.2</version>
      </dependency>

      <dependency>
        <groupId>org.quartz-scheduler</groupId>
        <artifactId>quartz</artifactId>
        <version>2.2.1</version>
      </dependency>

      <!-- zanata assets -->
      <dependency>
        <groupId>org.zanata</groupId>
        <artifactId>zanata-assets</artifactId>
        <version>${zanata.assets.version}</version>
      </dependency>

      <dependency>
        <groupId>org.zanata</groupId>
        <artifactId>zanata-frontend</artifactId>
        <version>${project.version}</version>
      </dependency>

      <dependency>
        <groupId>org.zanata</groupId>
        <artifactId>gwt-editor</artifactId>
        <classifier>classes</classifier>
        <version>${project.version}</version>
      </dependency>

      <!-- zanata api -->
      <dependency>
        <groupId>org.zanata</groupId>
        <artifactId>zanata-common-api</artifactId>
        <version>${project.version}</version>
        <exclusions>
          <exclusion>
            <groupId>com.sun.jersey</groupId>
            <artifactId>jersey-core</artifactId>
          </exclusion>
          <exclusion>
            <groupId>javax.annotation</groupId>
            <artifactId>jsr250-api</artifactId>
          </exclusion>
          <exclusion>
            <groupId>javax.servlet</groupId>
            <artifactId>servlet-api</artifactId>
          </exclusion>
          <exclusion>
            <groupId>javax.xml.bind</groupId>
            <artifactId>jaxb-api</artifactId>
          </exclusion>
          <exclusion>
            <groupId>org.jboss.resteasy</groupId>
            <artifactId>resteasy-jaxb-provider</artifactId>
          </exclusion>
          <exclusion>
            <groupId>org.jboss.resteasy</groupId>
            <artifactId>resteasy-jaxrs</artifactId>
          </exclusion>
          <exclusion>
            <groupId>org.jboss.resteasy</groupId>
            <artifactId>resteasy-multipart-provider</artifactId>
          </exclusion>
          <exclusion>
            <groupId>org.jboss.spec.javax.ws.rs</groupId>
            <artifactId>jboss-jaxrs-api_2.0_spec</artifactId>
          </exclusion>
          <exclusion>
            <groupId>javax.validation</groupId>
            <artifactId>validation-api</artifactId>
          </exclusion>
        </exclusions>
      </dependency>
      <dependency>
        <groupId>org.zanata</groupId>
        <artifactId>zanata-common-api</artifactId>
        <classifier>sources</classifier>
        <version>${project.version}</version>
        <exclusions>
          <exclusion>
            <groupId>*</groupId>
            <artifactId>*</artifactId>
          </exclusion>
        </exclusions>
      </dependency>

      <dependency>
        <groupId>org.zanata</groupId>
        <artifactId>zanata-common-api</artifactId>
        <!-- This should always be the previous version of the used api version above (but only 3.0.1 or later will work) -->
        <version>3.9.1</version>
        <classifier>compat</classifier>
        <scope>test</scope>
        <exclusions>
          <exclusion>
            <groupId>javax.annotation</groupId>
            <artifactId>jsr250-api</artifactId>
          </exclusion>
          <exclusion>
            <groupId>javax.servlet</groupId>
            <artifactId>servlet-api</artifactId>
          </exclusion>
          <exclusion>
            <groupId>javax.xml.bind</groupId>
            <artifactId>jaxb-api</artifactId>
          </exclusion>
          <exclusion>
            <groupId>org.jboss.spec.javax.ws.rs</groupId>
            <artifactId>jboss-jaxrs-api_2.0_spec</artifactId>
          </exclusion>
        </exclusions>
      </dependency>

      <!-- zanata common -->
      <dependency>
        <groupId>org.zanata</groupId>
        <artifactId>zanata-common-util</artifactId>
        <version>${project.version}</version>
        <exclusions>
          <exclusion>
            <groupId>xom</groupId>
            <artifactId>xom</artifactId>
          </exclusion>
        </exclusions>
      </dependency>
      <dependency>
        <groupId>org.zanata</groupId>
        <artifactId>zanata-adapter-po</artifactId>
        <version>${project.version}</version>
      </dependency>
      <dependency>
        <groupId>org.zanata</groupId>
        <artifactId>zanata-adapter-glossary</artifactId>
        <version>${project.version}</version>
      </dependency>
      <dependency>
        <groupId>org.zanata</groupId>
        <artifactId>zanata-adapter-properties</artifactId>
        <version>${project.version}</version>
        <exclusions>
          <exclusion>
            <groupId>javax.xml.bind</groupId>
            <artifactId>jaxb-api</artifactId>
          </exclusion>
        </exclusions>
      </dependency>
      <dependency>
        <groupId>org.zanata</groupId>
        <artifactId>zanata-adapter-xliff</artifactId>
        <version>${project.version}</version>
        <exclusions>
          <exclusion>
            <groupId>javax.xml.bind</groupId>
            <artifactId>jsr173_api</artifactId>
          </exclusion>
          <exclusion>
            <groupId>com.sun.xml.bind</groupId>
            <artifactId>jaxb-impl</artifactId>
          </exclusion>
        </exclusions>
      </dependency>

      <!-- zanata client -->
      <dependency>
        <groupId>org.zanata</groupId>
        <artifactId>zanata-rest-client</artifactId>
        <version>${project.version}</version>
        <scope>test</scope>
        <!-- The client uses a newer version of resteasy -->
        <exclusions>
          <exclusion>
            <groupId>org.jboss.resteasy</groupId>
            <artifactId>resteasy-jaxrs</artifactId>
          </exclusion>
          <exclusion>
            <groupId>org.jboss.resteasy</groupId>
            <artifactId>jaxrs-api</artifactId>
          </exclusion>
        </exclusions>
      </dependency>
      <dependency>
        <groupId>org.zanata</groupId>
        <artifactId>zanata-rest-client</artifactId>
        <version>${project.version}</version>
        <type>test-jar</type>
        <scope>test</scope>
      </dependency>

      <!-- zanata server -->
      <dependency>
        <groupId>org.zanata</groupId>
        <artifactId>zanata-model</artifactId>
        <version>${project.version}</version>
      </dependency>

      <dependency>
        <groupId>org.zanata</groupId>
        <artifactId>zanata-liquibase</artifactId>
        <version>${project.version}</version>
      </dependency>

      <dependency>
        <groupId>com.github.huangp</groupId>
        <artifactId>entityunit</artifactId>
        <version>0.3</version>
        <exclusions>
          <exclusion>
            <groupId>javax.validation</groupId>
            <artifactId>validation-api</artifactId>
          </exclusion>
          <exclusion>
            <groupId>commons-beanutils</groupId>
            <artifactId>commons-beanutils</artifactId>
          </exclusion>
          <exclusion>
            <groupId>org.hibernate</groupId>
            <artifactId>hibernate-core</artifactId>
          </exclusion>
          <exclusion>
            <groupId>org.hibernate.javax.persistence</groupId>
            <artifactId>hibernate-jpa-2.0-api</artifactId>
          </exclusion>
        </exclusions>
      </dependency>

      <dependency>
        <groupId>com.google.gwt</groupId>
        <artifactId>gwt-dev</artifactId>
        <version>${gwt.version}</version>
        <scope>provided</scope>
      </dependency>
      <dependency>
        <groupId>com.google.gwt</groupId>
        <artifactId>gwt-servlet</artifactId>
        <version>${gwt.version}</version>
        <scope>runtime</scope>
      </dependency>
      <dependency>
        <groupId>com.google.gwt</groupId>
        <artifactId>gwt-user</artifactId>
        <version>${gwt.version}</version>
        <scope>provided</scope>
        <exclusions>
          <exclusion>
            <groupId>javax.validation</groupId>
            <artifactId>validation-api</artifactId>
          </exclusion>
          <exclusion>
            <groupId>javax.servlet</groupId>
            <artifactId>javax.servlet-api</artifactId>
          </exclusion>
        </exclusions>
      </dependency>
      <dependency>
        <groupId>com.google.gwt.inject</groupId>
        <artifactId>gin</artifactId>
        <version>1.5.0</version>
        <scope>provided</scope>
      </dependency>
      <dependency>
        <groupId>com.google.inject</groupId>
        <artifactId>guice</artifactId>
        <version>3.0</version>
      </dependency>

      <dependency>
          <groupId>com.google.protobuf</groupId>
          <artifactId>protobuf-java</artifactId>
          <version>2.5.0</version>
      </dependency>
      <dependency>
        <groupId>com.h2database</groupId>
        <artifactId>h2</artifactId>
        <version>1.4.180</version>
      </dependency>
      <dependency>
        <groupId>com.ibm.icu</groupId>
        <artifactId>icu4j</artifactId>
        <version>${icu4j.version}</version>
      </dependency>
      <dependency>
        <groupId>com.ibm.icu</groupId>
        <artifactId>icu4j</artifactId>
        <classifier>sources</classifier>
        <version>${icu4j.version}</version>
      </dependency>

      <dependency>
        <groupId>${jdbc.groupId}</groupId>
        <artifactId>${jdbc.artifactId}</artifactId>
        <version>${jdbc.version}</version>
        <scope>test</scope>
      </dependency>

      <dependency>
        <groupId>org.dbunit</groupId>
        <artifactId>dbunit</artifactId>
        <version>2.4.9</version>
      </dependency>

      <dependency>
        <groupId>de.novanic.gwteventservice</groupId>
        <artifactId>gwteventservice</artifactId>
        <version>${gwteventservice.version}</version>
        <scope>provided</scope>
      </dependency>
      <dependency>
        <groupId>de.novanic.gwteventservice</groupId>
        <artifactId>eventservice-rpc</artifactId>
        <version>${gwteventservice.version}</version>
      </dependency>
      <dependency>
        <groupId>de.novanic.gwteventservice</groupId>
        <artifactId>eventservice</artifactId>
        <version>${gwteventservice.version}</version>
      </dependency>

      <dependency>
        <groupId>net.sf.okapi.filters</groupId>
        <artifactId>okapi-filter-dtd</artifactId>
        <version>${okapi.version}</version>
        <exclusions>
          <exclusion>
            <groupId>net.sf.okapi.logbind</groupId>
            <artifactId>build-log4j</artifactId>
          </exclusion>
          <exclusion>
            <groupId>org.slf4j</groupId>
            <artifactId>slf4j-simple</artifactId>
          </exclusion>
        </exclusions>
      </dependency>

      <dependency>
        <groupId>net.sf.okapi.filters</groupId>
        <artifactId>okapi-filter-html</artifactId>
        <version>${okapi.version}</version>
        <exclusions>
          <exclusion>
            <groupId>net.sf.okapi.logbind</groupId>
            <artifactId>build-log4j</artifactId>
          </exclusion>
          <exclusion>
            <groupId>org.slf4j</groupId>
            <artifactId>slf4j-simple</artifactId>
          </exclusion>
        </exclusions>
      </dependency>

      <dependency>
        <groupId>net.sf.okapi.filters</groupId>
        <artifactId>okapi-filter-idml</artifactId>
        <version>${okapi.version}</version>
        <exclusions>
          <exclusion>
            <groupId>net.sf.okapi.logbind</groupId>
            <artifactId>build-log4j</artifactId>
          </exclusion>
          <exclusion>
            <groupId>org.slf4j</groupId>
            <artifactId>slf4j-simple</artifactId>
          </exclusion>
        </exclusions>
      </dependency>

      <dependency>
        <groupId>net.sf.okapi.filters</groupId>
        <artifactId>okapi-filter-json</artifactId>
        <version>${okapi.version}</version>
        <exclusions>
          <exclusion>
            <groupId>net.sf.okapi.logbind</groupId>
            <artifactId>build-log4j</artifactId>
          </exclusion>
          <exclusion>
            <groupId>org.slf4j</groupId>
            <artifactId>slf4j-simple</artifactId>
          </exclusion>
        </exclusions>
      </dependency>

      <dependency>
        <groupId>net.sf.okapi.filters</groupId>
        <artifactId>okapi-filter-openoffice</artifactId>
        <version>${okapi.version}</version>
        <exclusions>
          <exclusion>
            <groupId>net.sf.okapi.logbind</groupId>
            <artifactId>build-log4j</artifactId>
          </exclusion>
          <exclusion>
            <groupId>org.slf4j</groupId>
            <artifactId>slf4j-simple</artifactId>
          </exclusion>
        </exclusions>
      </dependency>

      <dependency>
        <groupId>net.sf.okapi.filters</groupId>
        <artifactId>okapi-filter-tmx</artifactId>
        <version>${okapi.version}</version>
        <exclusions>
          <exclusion>
            <groupId>net.sf.okapi.logbind</groupId>
            <artifactId>build-log4j</artifactId>
          </exclusion>
          <exclusion>
            <groupId>org.slf4j</groupId>
            <artifactId>slf4j-simple</artifactId>
          </exclusion>
        </exclusions>
      </dependency>

      <dependency>
        <groupId>net.sf.okapi.filters</groupId>
        <artifactId>okapi-filter-plaintext</artifactId>
        <version>${okapi.version}</version>
        <exclusions>
          <exclusion>
            <groupId>net.sf.okapi.logbind</groupId>
            <artifactId>build-log4j</artifactId>
          </exclusion>
          <exclusion>
            <groupId>org.slf4j</groupId>
            <artifactId>slf4j-simple</artifactId>
          </exclusion>
        </exclusions>
      </dependency>

      <dependency>
        <groupId>net.sf.okapi.filters</groupId>
        <artifactId>okapi-filter-regex</artifactId>
        <version>${okapi.version}</version>
        <exclusions>
          <exclusion>
            <groupId>net.sf.okapi.logbind</groupId>
            <artifactId>build-log4j</artifactId>
          </exclusion>
          <exclusion>
            <groupId>org.slf4j</groupId>
            <artifactId>slf4j-simple</artifactId>
          </exclusion>
        </exclusions>
      </dependency>

      <dependency>
        <groupId>net.sf.okapi.filters</groupId>
        <artifactId>okapi-filter-ts</artifactId>
        <version>${okapi.version}</version>
        <exclusions>
          <exclusion>
            <groupId>net.sf.okapi.logbind</groupId>
            <artifactId>build-log4j</artifactId>
          </exclusion>
          <exclusion>
            <groupId>org.slf4j</groupId>
            <artifactId>slf4j-simple</artifactId>
          </exclusion>
        </exclusions>
      </dependency>

      <dependency>
        <groupId>net.sf.okapi.steps</groupId>
        <artifactId>okapi-step-tokenization</artifactId>
        <version>${okapi.version}</version>
        <exclusions>
          <exclusion>
            <groupId>net.sf.okapi.logbind</groupId>
            <artifactId>build-log4j</artifactId>
          </exclusion>
        </exclusions>
      </dependency>

      <dependency>
        <groupId>net.sf.okapi.steps</groupId>
        <artifactId>okapi-step-wordcount</artifactId>
        <version>${okapi.version}</version>
        <exclusions>
          <exclusion>
            <groupId>net.sf.okapi.logbind</groupId>
            <artifactId>build-log4j</artifactId>
          </exclusion>
        </exclusions>
      </dependency>

      <dependency>
        <groupId>net.sf.okapi</groupId>
        <artifactId>okapi-core</artifactId>
        <version>${okapi.version}</version>
        <exclusions>
          <exclusion>
            <groupId>net.sf.okapi.logbind</groupId>
            <artifactId>build-log4j</artifactId>
          </exclusion>
        </exclusions>
      </dependency>

      <dependency>
        <groupId>net.sourceforge.cssparser</groupId>
        <artifactId>cssparser</artifactId>
        <version>0.9.18</version>
      </dependency>
      <dependency>
        <groupId>org.codehaus.jackson</groupId>
        <artifactId>jackson-jaxrs</artifactId>
        <version>1.9.13</version>
      </dependency>
      <dependency>
        <groupId>org.richfaces</groupId>
        <artifactId>richfaces-a4j</artifactId>
        <version>${richfaces.version}</version>
      </dependency>
      <dependency>
        <groupId>org.hibernate</groupId>
        <artifactId>hibernate-search-orm</artifactId>
        <version>${hibernate.search.version}</version>
        <scope>${hibernate.search.scope}</scope>
        <exclusions>
          <exclusion>
            <groupId>xml-apis</groupId>
            <artifactId>xml-apis</artifactId>
          </exclusion>
        </exclusions>
      </dependency>

      <dependency>
        <groupId>org.hibernate</groupId>
        <artifactId>hibernate-search-engine</artifactId>
        <version>${hibernate.search.version}</version>
        <scope>${hibernate.search.scope}</scope>
        <exclusions>
          <exclusion>
            <groupId>org.jboss.logging</groupId>
            <artifactId>jboss-logging</artifactId>
          </exclusion>
        </exclusions>
      </dependency>

      <dependency>
        <groupId>org.infinispan</groupId>
        <artifactId>infinispan-directory-provider</artifactId>
        <version>${infinispan.version}</version>
        <scope>provided</scope>
      </dependency>

      <dependency>
        <groupId>org.hibernate.common</groupId>
        <artifactId>hibernate-commons-annotations</artifactId>
        <version>5.0.1.Final</version>
        <exclusions>
          <exclusion>
            <groupId>org.jboss.logging</groupId>
            <artifactId>jboss-logging</artifactId>
          </exclusion>
        </exclusions>
      </dependency>

      <dependency>
        <groupId>org.hibernate</groupId>
        <artifactId>hibernate-core</artifactId>
        <version>${hibernate.version}</version>
        <exclusions>
          <exclusion>
            <groupId>org.apache.geronimo.specs</groupId>
            <artifactId>geronimo-jta_1.1_spec</artifactId>
          </exclusion>
          <exclusion>
            <groupId>org.jboss.logging</groupId>
            <artifactId>jboss-logging</artifactId>
          </exclusion>
          <exclusion>
            <groupId>xml-apis</groupId>
            <artifactId>xml-apis</artifactId>
          </exclusion>
        </exclusions>
        <!--<version>${hibernate.version}</version>-->
      </dependency>

      <dependency>
        <groupId>org.hibernate</groupId>
        <artifactId>hibernate-entitymanager</artifactId>
        <version>${hibernate.entitymanager.version}</version>
        <exclusions>
          <exclusion>
            <groupId>javassist</groupId>
            <artifactId>javassist</artifactId>
          </exclusion>
          <exclusion>
            <groupId>org.apache.geronimo.specs</groupId>
            <artifactId>geronimo-jta_1.1_spec</artifactId>
          </exclusion>
        </exclusions>
      </dependency>

      <dependency>
        <groupId>org.hibernate.javax.persistence</groupId>
        <artifactId>hibernate-jpa-2.1-api</artifactId>
        <version>1.0.0.Final</version>
      </dependency>

      <dependency>
        <groupId>org.hibernate</groupId>
        <artifactId>hibernate-validator</artifactId>
        <version>${hibernate.validator.version}</version>
        <exclusions>
          <exclusion>
            <groupId>org.jboss.logging</groupId>
            <artifactId>jboss-logging</artifactId>
          </exclusion>
          <exclusion>
            <groupId>javax.validation</groupId>
            <artifactId>validation-api</artifactId>
          </exclusion>
        </exclusions>
      </dependency>

      <dependency>
        <groupId>org.hibernate</groupId>
        <artifactId>hibernate-validator-cdi</artifactId>
        <version>${hibernate.validator.version}</version>
      </dependency>

      <dependency>
        <groupId>org.hibernate</groupId>
        <artifactId>hibernate-testing</artifactId>
        <version>${hibernate.version}</version>
        <exclusions>
          <exclusion>
            <groupId>org.apache.geronimo.specs</groupId>
            <artifactId>geronimo-jta_1.1_spec</artifactId>
          </exclusion>
        </exclusions>
      </dependency>

      <dependency>
        <groupId>org.javassist</groupId>
        <artifactId>javassist</artifactId>
        <version>3.19.0-GA</version>
      </dependency>

      <dependency>
        <exclusions>
          <exclusion>
            <groupId>javax.el</groupId>
            <artifactId>el-api</artifactId>
          </exclusion>
        </exclusions>
        <groupId>org.jboss.logging</groupId>
        <artifactId>jboss-logging</artifactId>
        <version>3.3.0.Final</version>
      </dependency>

      <dependency>
        <groupId>org.jboss.logging</groupId>
        <artifactId>jboss-logging-annotations</artifactId>
        <version>1.2.0.Final</version>
      </dependency>

      <dependency>
        <groupId>org.jboss.logging</groupId>
        <artifactId>jboss-logging-processor</artifactId>
        <version>1.2.0.Final</version>
      </dependency>

      <dependency>
        <groupId>org.jboss.resteasy</groupId>
        <artifactId>jaxrs-api</artifactId>
        <version>${jaxrsapi.version}</version>
        <scope>${resteasy.scope}</scope>
      </dependency>

      <dependency>
        <groupId>org.jboss.resteasy</groupId>
        <artifactId>resteasy-cdi</artifactId>
        <version>${resteasy.version}</version>
        <scope>${resteasy.scope}</scope>
        <exclusions>
          <exclusion>
            <groupId>org.jboss.spec.javax.ws.rs</groupId>
            <artifactId>jboss-jaxrs-api_2.0_spec</artifactId>
          </exclusion>
          <exclusion>
            <groupId>javax.validation</groupId>
            <artifactId>validation-api</artifactId>
          </exclusion>
        </exclusions>
      </dependency>
      <dependency>
        <groupId>org.jboss.resteasy</groupId>
        <artifactId>resteasy-jaxb-provider</artifactId>
        <version>${resteasy.version}</version>
        <scope>${resteasy.scope}</scope>
        <exclusions>
          <exclusion>
            <groupId>javax.xml.bind</groupId>
            <artifactId>jaxb-api</artifactId>
          </exclusion>
          <exclusion>
            <groupId>com.sun.xml.bind</groupId>
            <artifactId>jaxb-impl</artifactId>
          </exclusion>
        </exclusions>
      </dependency>
      <dependency>
        <groupId>org.jboss.resteasy</groupId>
        <artifactId>resteasy-jackson-provider</artifactId>
        <version>${resteasy.version}</version>
        <scope>${resteasy.scope}</scope>
      </dependency>

      <dependency>
        <groupId>org.jboss.resteasy</groupId>
        <artifactId>resteasy-multipart-provider</artifactId>
        <version>${resteasy.version}</version>
        <scope>${resteasy.scope}</scope>
        <exclusions>
          <exclusion>
            <groupId>commons-logging</groupId>
            <artifactId>commons-logging</artifactId>
          </exclusion>
          <exclusion>
            <groupId>javax.servlet</groupId>
            <artifactId>servlet-api</artifactId>
          </exclusion>
          <exclusion>
            <groupId>org.jboss.logging</groupId>
            <artifactId>jboss-logging</artifactId>
          </exclusion>
          <exclusion>
            <groupId>org.jboss.resteasy</groupId>
            <artifactId>resteasy-jaxrs</artifactId>
          </exclusion>
        </exclusions>
      </dependency>

      <dependency>
        <groupId>org.jboss.resteasy</groupId>
        <artifactId>resteasy-servlet-initializer</artifactId>
        <version>${resteasy.version}</version>
        <scope>${resteasy.scope}</scope>
        <exclusions>
          <exclusion>
            <groupId>org.jboss.spec.javax.ws.rs</groupId>
            <artifactId>jboss-jaxrs-api_2.0_spec</artifactId>
          </exclusion>
        </exclusions>
      </dependency>

      <dependency>
        <groupId>org.jsoup</groupId>
        <artifactId>jsoup</artifactId>
        <version>1.7.2</version>
        <scope>test</scope>
      </dependency>

      <dependency>
        <groupId>org.apache.lucene</groupId>
        <artifactId>lucene-core</artifactId>
        <version>${lucene.version}</version>
      </dependency>

      <dependency>
        <groupId>org.apache.lucene</groupId>
        <artifactId>lucene-facet</artifactId>
        <version>${lucene.version}</version>
      </dependency>

      <dependency>
        <groupId>org.apache.lucene</groupId>
        <artifactId>lucene-phonetic</artifactId>
        <version>${lucene.version}</version>
      </dependency>

      <dependency>
        <groupId>org.apache.lucene</groupId>
        <artifactId>lucene-smartcn</artifactId>
        <version>${lucene.version}</version>
      </dependency>

      <dependency>
        <groupId>org.apache.lucene</groupId>
        <artifactId>lucene-stempel</artifactId>
        <version>${lucene.version}</version>
      </dependency>

      <!-- Solr dependencies -->
      <dependency>
        <groupId>org.apache.solr</groupId>
        <artifactId>solr-core</artifactId>
        <version>${solr.version}</version>
        <exclusions>
          <exclusion>
            <groupId>org.eclipse.jetty</groupId>
            <artifactId>*</artifactId>
          </exclusion>
          <exclusion>
            <groupId>org.restlet.jee</groupId>
            <artifactId>*</artifactId>
          </exclusion>
          <exclusion>
            <groupId>org.restlet.jee</groupId>
            <artifactId>org.restlet</artifactId>
          </exclusion>
          <exclusion>
            <groupId>org.restlet.jee</groupId>
            <artifactId>org.restlet.ext.servlet</artifactId>
          </exclusion>
          <exclusion>
            <groupId>commons-httpclient</groupId>
            <artifactId>commons-httpclient</artifactId>
          </exclusion>
          <exclusion>
            <groupId>commons-logging</groupId>
            <artifactId>commons-logging</artifactId>
          </exclusion>
          <exclusion>
            <groupId>javax.servlet</groupId>
            <artifactId>javax.servlet-api</artifactId>
          </exclusion>
          <exclusion>
            <groupId>javax.servlet</groupId>
            <artifactId>servlet-api</artifactId>
          </exclusion>
          <exclusion>
            <groupId>net.java.dev.stax-utils</groupId>
            <artifactId>stax-utils</artifactId>
          </exclusion>
          <exclusion>
            <groupId>org.apache.commons</groupId>
            <artifactId>commons-io</artifactId>
          </exclusion>
          <exclusion>
            <groupId>org.apache.geronimo.specs</groupId>
            <artifactId>geronimo-stax-api_1.0_spec</artifactId>
          </exclusion>
          <exclusion>
            <groupId>org.apache.hadoop</groupId>
            <artifactId>*</artifactId>
          </exclusion>

          <exclusion>
            <groupId>org.apache.solr</groupId>
            <artifactId>solr-lucene-analyzers</artifactId>
          </exclusion>
          <!-- NB: https://hibernate.atlassian.net/browse/HSEARCH-380 -->
          <exclusion>
            <groupId>org.apache.solr</groupId>
            <artifactId>solr-lucene-core</artifactId>
          </exclusion>
          <exclusion>
            <groupId>org.apache.solr</groupId>
            <artifactId>solr-solrj</artifactId>
          </exclusion>
          <exclusion>
            <artifactId>servlet-api</artifactId>
            <groupId>javax.servlet</groupId>
          </exclusion>
          <exclusion>
            <groupId>woodstox</groupId>
            <artifactId>wstx-asl</artifactId>
          </exclusion>
        </exclusions>
      </dependency>
      <dependency>
        <groupId>org.apache.solr</groupId>
        <artifactId>solr-solrj</artifactId>
        <version>${solr.version}</version>
        <exclusions>
          <exclusion>
            <groupId>commons-httpclient</groupId>
            <artifactId>commons-httpclient</artifactId>
          </exclusion>
          <exclusion>
            <groupId>woodstox</groupId>
            <artifactId>wstx-asl</artifactId>
          </exclusion>
        </exclusions>
      </dependency>
      <dependency>
        <groupId>org.apache.solr</groupId>
        <artifactId>solr-analysis-extras</artifactId>
        <version>${solr.version}</version>
      </dependency>
      <dependency>
        <groupId>net.customware.gwt.presenter</groupId>
        <artifactId>gwt-presenter</artifactId>
        <version>1.1.1</version>
        <scope>provided</scope>
      </dependency>

      <dependency>
        <groupId>javax.activation</groupId>
        <artifactId>activation</artifactId>
        <version>1.1.1</version>
        <scope>provided</scope>
        <exclusions>
          <exclusion>
            <groupId>com.google.code.findbugs</groupId>
            <artifactId>jsr305</artifactId>
          </exclusion>
        </exclusions>
      </dependency>

      <dependency>
        <groupId>javax.xml.stream</groupId>
        <artifactId>stax-api</artifactId>
        <version>1.0-2</version>
      </dependency>

      <dependency>
        <groupId>org.concordion</groupId>
        <artifactId>concordion</artifactId>
        <version>1.4.2</version>
        <exclusions>
          <exclusion>
            <artifactId>
              junit-dep
            </artifactId>
            <groupId>junit</groupId>
          </exclusion>
          <exclusion>
            <artifactId>xml-apis</artifactId>
            <groupId>xml-apis</groupId>
          </exclusion>
          <exclusion>
            <groupId>xom</groupId>
            <artifactId>xom</artifactId>
          </exclusion>
        </exclusions>
        <scope>test</scope>
      </dependency>
      <dependency>
        <groupId>org.concordion</groupId>
        <artifactId>concordion-extensions</artifactId>
        <version>1.1.0</version>
        <scope>test</scope>
      </dependency>
      <dependency>
        <groupId>joda-time</groupId>
        <artifactId>joda-time</artifactId>
        <version>2.8.1</version>
      </dependency>
      <dependency>
        <groupId>org.fedorahosted.tennera</groupId>
        <artifactId>jgettext</artifactId>
        <version>0.14</version>
      </dependency>
      <dependency>
        <groupId>org.functionaljava</groupId>
        <artifactId>functionaljava</artifactId>
        <version>3.1</version>
      </dependency>
      <dependency>
        <!-- New group Id -->
        <groupId>com.io7m.xom</groupId>
        <artifactId>xom</artifactId>
        <version>1.2.10</version>
        <exclusions>
          <exclusion>
            <groupId>xml-apis</groupId>
            <artifactId>xml-apis</artifactId>
          </exclusion>
        </exclusions>
      </dependency>

      <dependency>
        <groupId>com.jayway.awaitility</groupId>
        <artifactId>awaitility</artifactId>
        <version>1.6.3</version>
        <exclusions>
          <exclusion>
            <groupId>cglib</groupId>
            <artifactId>cglib-nodep</artifactId>
          </exclusion>
          <exclusion>
            <groupId>org.objenesis</groupId>
            <artifactId>objenesis</artifactId>
          </exclusion>
        </exclusions>
        <scope>test</scope>
      </dependency>

      <dependency>
        <groupId>javax.enterprise</groupId>
        <artifactId>cdi-api</artifactId>
        <version>1.2</version>
        <scope>provided</scope>
        <exclusions>
          <exclusion>
            <groupId>javax.annotation</groupId>
            <artifactId>jsr250-api</artifactId>
          </exclusion>
          <exclusion>
            <groupId>javax.el</groupId>
            <artifactId>el-api</artifactId>
          </exclusion>
          <exclusion>
            <groupId>javax.el</groupId>
            <artifactId>javax.el-api</artifactId>
          </exclusion>
          <exclusion>
            <groupId>javax.interceptor</groupId>
            <artifactId>javax.interceptor-api</artifactId>
          </exclusion>
        </exclusions>
      </dependency>
      <dependency>
        <groupId>org.jboss</groupId>
        <artifactId>jandex</artifactId>
        <version>2.0.1.Final</version>
        <scope>test</scope>
      </dependency>
      <dependency>
        <groupId>org.jboss.sasl</groupId>
        <artifactId>jboss-sasl</artifactId>
        <version>1.0.5.Final</version>
        <scope>test</scope>
      </dependency>
    </dependencies>
  </dependencyManagement>

  <!--
  https://community.jboss.org/wiki/MavenRepository
  https://community.jboss.org/wiki/MavenSettings
  https://community.jboss.org/wiki/MavenGettingStarted-Developers
  https://community.jboss.org/wiki/MavenGettingStarted-Users
  -->

  <repositories>
    <!-- This is needed for bootstrapping with a zanata-parent SNAPSHOT  -->
    <repository>
      <id>sonatype-nexus-snapshots</id>
      <name>Sonatype Nexus Snapshots</name>
      <url>https://oss.sonatype.org/content/repositories/snapshots</url>
      <releases>
        <enabled>false</enabled>
      </releases>
      <snapshots>
        <enabled>true</enabled>
      </snapshots>
    </repository>
    <repository>
      <id>jboss-public-repository-group</id>
      <name>JBoss Public Maven Repository Group</name>
      <url>https://repository.jboss.org/nexus/content/groups/public/</url>
      <layout>default</layout>
      <releases>
        <enabled>true</enabled>
        <updatePolicy>never</updatePolicy>
      </releases>
      <snapshots>
        <enabled>true</enabled>
        <updatePolicy>never</updatePolicy>
      </snapshots>
    </repository>
    <repository>
      <id>okapi-cloudbees-release</id>
      <name>okapi-cloudbees-release</name>
      <url>http://repository-okapi.forge.cloudbees.com/release/</url>
      <releases>
        <enabled>true</enabled>
      </releases>
      <snapshots>
        <enabled>false</enabled>
      </snapshots>
    </repository>
    <!-- Needed for totallylazy -->
    <repository>
      <id>repo.bodar.com</id>
      <url>http://repo.bodar.com</url>
      <releases>
        <enabled>true</enabled>
      </releases>
      <snapshots>
        <enabled>false</enabled>
      </snapshots>
    </repository>
    <!-- Needed for GWT snapshots -->
    <repository>
      <id>google-maven-snapshot-repository</id>
      <name>Google Maven Snapshot Repository</name>
      <url>https://oss.sonatype.org/content/repositories/google-snapshots/</url>
      <releases>
        <enabled>false</enabled>
      </releases>
      <snapshots>
        <enabled>true</enabled>
      </snapshots>
    </repository>
  </repositories>

  <pluginRepositories>
    <!-- Needed for surefire/failsafe snapshots -->
    <pluginRepository>
      <id>apache.snapshots.https</id>
      <url>https://repository.apache.org/content/repositories/snapshots</url>
      <releases>
        <enabled>false</enabled>
      </releases>
      <snapshots>
        <enabled>true</enabled>
      </snapshots>
    </pluginRepository>
    <pluginRepository>
      <id>jboss-public-repository-group</id>
      <name>JBoss Public Maven Repository Group</name>
      <url>https://repository.jboss.org/nexus/content/groups/public/</url>
      <layout>default</layout>
      <releases>
        <enabled>true</enabled>
        <updatePolicy>never</updatePolicy>
      </releases>
      <snapshots>
        <enabled>true</enabled>
        <updatePolicy>never</updatePolicy>
      </snapshots>
    </pluginRepository>

    <pluginRepository>
      <id>cobertura-it-maven-plugin-maven2-release</id>
      <url>http://cobertura-it-maven-plugin.googlecode.com/svn/maven2/releases</url>
      <snapshots>
        <enabled>false</enabled>
      </snapshots>
      <releases>
        <enabled>true</enabled>
      </releases>
    </pluginRepository>
  </pluginRepositories>


  <build>
    <plugins>
      <plugin>
        <groupId>org.codehaus.gmavenplus</groupId>
        <artifactId>gmavenplus-plugin</artifactId>
        <executions>
          <!-- NB: This execution needs to be before antrun, because it
               creates the wildfly directory for the unzip tasks. -->
          <execution>
            <id>extract-appserver</id>
            <!-- submodules should use 'prepare-package' to activate this -->
            <phase>none</phase>
            <goals><goal>execute</goal></goals>
            <configuration>
              <scripts>
                <!-- Extracts app server and sets the Maven property
                appserver.home (where the appserver is installed) -->
                <script>file:///${project.basedir}/../etc/scripts/extractAppserver.groovy</script>
              </scripts>
            </configuration>
          </execution>
        </executions>
        <dependencies>
          <dependency>
            <groupId>org.apache.ant</groupId>
            <artifactId>ant-nodeps</artifactId>
            <version>1.8.1</version>
          </dependency>
        </dependencies>
      </plugin>
      <plugin>
        <groupId>org.zanata</groupId>
        <artifactId>zanata-maven-plugin</artifactId>
        <version>${project.version}</version>
        <configuration>
          <srcDir>.</srcDir>
          <transDir>.</transDir>
          <!-- only one translation file has been prepared so far -->
          <includes>zanata-war/src/main/resources/messages.properties</includes>
        </configuration>
      </plugin>

      <plugin>
        <artifactId>maven-enforcer-plugin</artifactId>
        <configuration>
          <rules>
            <bannedDependencies>
              <excludes combine.children="append">
                <!-- Use org.jboss.spec.javax.annotation:jboss-annotations-api_1.1_spec -->
                <exclude>javax.annotation:jsr250-api</exclude>

                <!-- Use org.jboss.spec.javax.el:jboss-el-api_3.0_spec -->
                <exclude>javax.el:el-api</exclude>
                <exclude>javax.el:javax.el-api</exclude>
                <exclude>org.jboss.spec.javax.el:jboss-el-api_2.2_spec</exclude>


                <!-- Use com.sun.mail:javax.mail -->
                <exclude>javax.mail:mail</exclude>
                <!-- Use org.jboss.spec.javax.interceptor:jboss-interceptors-api_1.2_spec -->
                <exclude>javax.interceptor:javax.interceptor-api</exclude>

                <!-- Use org.jboss.spec.javax.xml.bind:jboss-jaxb-api_2.2_spec -->
                <exclude>javax.xml.bind:jaxb-api</exclude>

                <!-- use jdk and javax.xml.stream:stax-api -->
                <exclude>javax.xml.bind:jsr173_api</exclude>

                <!-- use org.jboss.spec.javax.transaction:jboss-transaction-api_1.2_spec -->
                <exclude>org.apache.geronimo.specs:geronimo-jta_1.1_spec</exclude>
                <exclude>org.jboss.spec.javax.transaction:jboss-transaction-api_1.1_spec</exclude>

                <!-- Use jpa 2.1 -->
                <exclude>org.hibernate.javax.persistence:hibernate-jpa-2.0-api</exclude>

                <!-- Use org.jboss.marshalling:jboss-marshalling and -river -->
                <exclude>org.jboss.marshalling:jboss-marshalling-osgi</exclude>

                <!-- TODO use org.jboss.spec when we change resteasy to provided -->
                <!-- Use org.jboss.resteasy:jaxrs-api (since we package resteasy) -->
                <exclude>org.jboss.spec.javax.ws.rs:jboss-jaxrs-api_1.1_spec</exclude>
                <exclude>org.jboss.spec.javax.ws.rs:jboss-jaxrs-api_2.0_spec</exclude>
                <exclude>org.jboss.spec.javax.annotation:jboss-annotations-api_1.2_spec</exclude>

                <!-- use org.jboss.spec.javax.servlet:jboss-servlet-api_3.1_spec -->
                <exclude>org.jboss.spec.javax.servlet:jboss-servlet-api_3.0_spec</exclude>

                <!-- use org.jboss.spec.javax.annotation:jboss-annotations-api_1.2_spec -->
                <exclude>org.jboss.spec.javax.annotation:jboss-annotations-api_1.1_spec</exclude>

                <!-- use org.quartz-scheduler:quartz -->
                <exclude>org.opensymphony.quartz:quartz</exclude>
              </excludes>
            </bannedDependencies>
            <requireNoRepositories>
              <allowedRepositories combine.children="append">
                <allowedRepository>jboss-public-repository-group</allowedRepository>
                <allowedRepository>okapi-cloudbees-release</allowedRepository>
                <allowedRepository>repo.bodar.com</allowedRepository>
                <allowedRepository>google-maven-snapshot-repository</allowedRepository>
              </allowedRepositories>
              <allowedPluginRepositories combine.children="append">
                <allowedPluginRepository>apache.snapshots.https</allowedPluginRepository>
                <allowedPluginRepository>cobertura-it-maven-plugin-maven2-release</allowedPluginRepository>
                <allowedPluginRepository>jboss-public-repository-group</allowedPluginRepository>
              </allowedPluginRepositories>
            </requireNoRepositories>
          </rules>
        </configuration>
      </plugin>

      <plugin>
        <artifactId>maven-antrun-plugin</artifactId>
        <version>1.8</version>
        <executions>
          <execution>
            <id>init-no-appserver</id>
            <!-- submodules should use 'initialize' to activate this -->
            <phase>none</phase>
            <goals><goal>run</goal></goals>
            <configuration combine.self="override">
              <target xmlns:unless="ant:unless" unless="skipITs">
                <echo message="appserver=${appserver}" />
                <echo message="cargo.installation=${cargo.installation}" />
                <echo message="appserver.home=${appserver.home}" />
                <echo message="DISPLAY=${env.DISPLAY}" />
                <echo message="WARNING: 'appserver' property must be set unless skipping integration tests" unless:set="appserver" />
                <echo message="WARNING: 'cargo.installation' property is null. You might need to set the env var EAP7_URL" unless:set="cargo.installation" />
              </target>
            </configuration>
          </execution>
        </executions>
      </plugin>
    </plugins>

    <pluginManagement>
      <plugins>
        <!--
        This is how the Maven lifecycle phases install and configure the appserver:

        prepare-package: download and extract appserver using cargo:install
        package: download and extract modules using antrun [wildfly only]
        pre-integration-test: cargo:start [functional tests only]
        post-integration-test: cargo:stop [functional tests only]

        If 'appserver` is not set, the build will fail in phase
        'prepare-package'.
         -->
        <plugin>
          <groupId>org.codehaus.cargo</groupId>
          <artifactId>cargo-maven2-plugin</artifactId>
          <version>1.5.0</version>
          <configuration combine.self="append">
            <container>
              <containerId>${cargo.container}</containerId>
            </container>
          </configuration>
        </plugin>

      <plugin>
        <groupId>org.codehaus.mojo</groupId>
        <artifactId>animal-sniffer-maven-plugin</artifactId>
        <version>1.15</version>
        <executions>
          <execution>
            <id>animal-sniffer</id>
            <phase>test</phase>
            <goals>
              <goal>check</goal>
            </goals>
          </execution>
        </executions>
        <configuration>
          <ignores>
            <!-- not part of java18 sig, but seems to be public API -->
            <ignore>jdk.nashorn.api.*</ignore>
          </ignores>
        </configuration>
      </plugin>

        <plugin>
          <artifactId>maven-failsafe-plugin</artifactId>
          <version>${surefire.version}</version>
          <executions>
            <execution>
              <id>integration-test</id>
              <goals>
                <goal>integration-test</goal>
              </goals>
            </execution>
            <execution>
              <id>verify</id>
              <goals>
                <goal>verify</goal>
              </goals>
            </execution>
          </executions>
        </plugin>
        <plugin>
          <groupId>org.apache.maven.plugins</groupId>
          <artifactId>maven-war-plugin</artifactId>
          <version>2.1.1</version>
        </plugin>
        <plugin>
          <groupId>org.codehaus.mojo</groupId>
          <artifactId>gwt-maven-plugin</artifactId>
          <!-- NB In some cases, we might not want to use gwt.version here -->
          <version>${gwt.version}</version>
        </plugin>
        <plugin>
          <groupId>org.codehaus.mojo</groupId>
          <artifactId>cobertura-maven-plugin</artifactId>
          <version>2.7</version>
          <configuration>
            <formats>
              <format>xml</format>
            </formats>
            <instrumentation>
              <ignoreMethodAnnotations>
                <ignoreMethodAnnotation>org.zanata.util.CoverageIgnore</ignoreMethodAnnotation>
              </ignoreMethodAnnotations>
              <ignoreTrivial>true</ignoreTrivial>
            </instrumentation>
          </configuration>
        </plugin>
        <!-- change maven-release-plugin back to defaults (instead of oss-parent's settings)  -->
        <plugin>
          <artifactId>maven-release-plugin</artifactId>
          <configuration>
            <mavenExecutorId>invoker</mavenExecutorId>
            <useReleaseProfile>true</useReleaseProfile>
            <arguments>${arguments}</arguments>
          </configuration>
        </plugin>
        <plugin>
          <artifactId>maven-gpg-plugin</artifactId>
          <executions>
            <execution>
              <id>sign-artifacts</id>
              <phase>verify</phase>
              <goals>
                <goal>sign</goal>
              </goals>
            </execution>
          </executions>
          <configuration>
            <skip>true</skip>
          </configuration>
        </plugin>
        <plugin>
          <artifactId>maven-javadoc-plugin</artifactId>
          <version>${maven.javadoc.version}</version>
          <configuration>
            <additionalparam>${javadoc.opts}</additionalparam>
          </configuration>
        </plugin>
        <plugin>
          <groupId>org.codehaus.mojo</groupId>
          <artifactId>build-helper-maven-plugin</artifactId>
          <version>1.8</version>
        </plugin>
        <plugin>
          <groupId>com.jcabi</groupId>
          <artifactId>jcabi-mysql-maven-plugin</artifactId>
          <version>0.9</version>
        </plugin>
        <plugin>
          <groupId>org.codehaus.gmaven</groupId>
          <artifactId>gmaven-plugin</artifactId>
          <version>1.5</version>
          <configuration>
            <providerSelection>2.0</providerSelection>
          </configuration>
        </plugin>
        <plugin>
          <groupId>org.codehaus.gmavenplus</groupId>
          <artifactId>gmavenplus-plugin</artifactId>
          <version>1.1</version>
        </plugin>
      </plugins>
    </pluginManagement>
  </build>

  <profiles>
    <profile>
      <id>doclint-java8-disable</id>
      <activation>
        <jdk>[1.8,)</jdk>
      </activation>
      <properties>
        <javadoc.opts>-Xdoclint:none</javadoc.opts>
      </properties>
    </profile>

    <profile>
      <!-- This profile runs a single integration test with
        -Dit.test=<integration-test-name>, skipping unit tests. -->
      <id>it.test</id>
      <activation>
        <property>
          <name>it.test</name>
        </property>
      </activation>
      <build>
        <plugins>
          <plugin>
            <artifactId>maven-failsafe-plugin</artifactId>
            <configuration>
              <failIfNoSpecifiedTests>false</failIfNoSpecifiedTests>
            </configuration>
          </plugin>
        </plugins>
      </build>
    </profile>

    <profile>
      <!--this is used to run GWT in dev mode. Adjust your IDE to include the delombok -->
      <id>delombok</id>
      <properties>
        <zanata.gwt.module>org.zanata.webtrans.ApplicationSafari</zanata.gwt.module>
      </properties>
      <build>
        <plugins>
          <plugin>
            <artifactId>maven-antrun-plugin</artifactId>
            <executions>
              <execution>
                <phase>generate-sources</phase>
                <configuration>
                  <target>
                    <echo>include following as source in your IDE</echo>
                    <echo>${delombok.dir}</echo>
                    <echo>exclude following as source in your IDE</echo>
                    <echo>${lombok.source.dir}</echo>
                  </target>
                </configuration>
                <goals>
                  <goal>run</goal>
                </goals>
              </execution>
            </executions>
          </plugin>
          <plugin>
            <groupId>org.projectlombok</groupId>
            <artifactId>lombok-maven-plugin</artifactId>
            <version>1.16.6.1</version>
            <executions>
              <execution>
                <phase>generate-sources</phase>
                <goals>
                  <goal>delombok</goal>
                </goals>
                <configuration>
                  <sourceDirectory>${lombok.source.dir}</sourceDirectory>
                  <outputDirectory>${delombok.dir}</outputDirectory>
                  <verbose>true</verbose>
                </configuration>
              </execution>
            </executions>
            <dependencies>
              <dependency>
                <groupId>sun.jdk</groupId>
                <artifactId>tools</artifactId>
                <version>${required.jvm}</version>
                <scope>system</scope>
                <systemPath>${java.home}/../lib/tools.jar</systemPath>
              </dependency>
            </dependencies>
          </plugin>
        </plugins>
      </build>
    </profile>

    <profile>
      <id>jbosseap6</id>
      <activation>
        <property>
          <name>appserver</name>
          <value>jbosseap6</value>
        </property>
      </activation>
      <properties>
        <cargo.container>wildfly10x</cargo.container>
        <cargo.installation>${env.EAP7_URL}</cargo.installation>
      </properties>
    </profile>

    <profile>
      <id>wildfly8</id>
      <activation>
        <activeByDefault>true</activeByDefault>
        <property>
          <name>appserver</name>
          <value>wildfly8</value>
        </property>
      </activation>
      <properties>
        <cargo.container>wildfly10x</cargo.container>
        <!-- used in the wildfly8 profile in zanata-war -->
        <!-- This is the server version -->
        <wildfly.version>10.1.0.Final</wildfly.version>
        <!-- In case this profile was activated by default: -->
        <appserver>wildfly8</appserver>
        <cargo.installation>https://repository.jboss.org/nexus/content/groups/developer/org/wildfly/wildfly-dist/${wildfly.version}/wildfly-dist-${wildfly.version}.zip</cargo.installation>
      </properties>
    </profile>

    <profile>
      <id>build zanata-frontend module</id>
      <activation>
        <property>
          <name>!excludeFrontend</name>
        </property>
      </activation>
      <properties>
        <required.maven>3.1.0</required.maven>
      </properties>
      <modules>
        <module>zanata-frontend</module>
      </modules>
    </profile>

    <profile>
      <id>victims</id>
      <activation>
        <property>
          <name>victims</name>
        </property>
      </activation>
      <properties>
        <enforcer.skip>false</enforcer.skip>
      </properties>
      <build>
        <plugins>
          <plugin>
            <artifactId>maven-enforcer-plugin</artifactId>
            <configuration>
              <rules>
                <rule implementation="com.redhat.victims.VictimsRule">
                  <!--
                    Check the project's dependencies against the database using
                    name and version. The default mode for this is 'warning'.

                    Valid options are:

                    disabled: Rule is still run but only INFO level messages and no errors.
                    warning : Rule will spit out a warning message but doesn't result in a failure.
                    fatal   : Rule will spit out an error message and fail the build.
                  -->
                  <metadata>warning</metadata>

                  <!--
                    Check the project's dependencies against the database using
                    the SHA-512 checksum of the artifact. The default is fatal.

                    Valid options are:

                    disabled: Rule is still run but only INFO level messages and no errors.
                    warning : Rule will spit out a warning message but doesn't result in a failure.
                    fatal   : Rule will spit out an error message and fail the build.
                  -->
                  <!-- TODO change to fatal -->
                  <fingerprint>warning</fingerprint>

                  <!--
                    Disables the synchronization mechansim. By default the rule will
                    attempt to update the database for each build.

                    Valid options are:

                    auto  : Automatically update the database entries on each build.
                    daily : Update the database entries once per day.
                    off   : Disable the synchronization mechanism.
                  -->
                  <updates>${victims.updates}</updates>
                </rule>
              </rules>
            </configuration>
            <dependencies>
              <dependency>
                <groupId>com.redhat.victims</groupId>
                <artifactId>enforce-victims-rule</artifactId>
                <version>1.3.4</version>
                <type>jar</type>
              </dependency>
            </dependencies>
          </plugin>
        </plugins>
      </build>
    </profile>

  </profiles>

  <distributionManagement>
    <repository>
      <uniqueVersion>false</uniqueVersion>
      <id>cloudbees-private-release-repository</id>
      <name>cloudbees-private-release-repository</name>
      <url>dav:https://repository-zanata.forge.cloudbees.com/release/</url>
      <layout>default</layout>
    </repository>
    <snapshotRepository>
      <uniqueVersion>false</uniqueVersion>
      <id>cloudbees-private-snapshot-repository</id>
      <name>cloudbees-private-snapshot-repository</name>
      <url>dav:https://repository-zanata.forge.cloudbees.com/snapshot/</url>
      <layout>default</layout>
    </snapshotRepository>
  </distributionManagement>

  <modules>
    <module>zanata-liquibase</module>
    <module>zanata-model</module>
    <module>zanata-war</module>
    <module>zanata-test-war</module>
    <module>functional-test</module>
    <!-- <module>zanata-dist</module> -->
    <module>gwt-editor</module>
  </modules>
</project><|MERGE_RESOLUTION|>--- conflicted
+++ resolved
@@ -61,15 +61,7 @@
     <okapi.version>0.29</okapi.version>
 
     <zanata.assets.version>10.0-SNAPSHOT</zanata.assets.version>
-<<<<<<< HEAD
-    <zanata.api.version>4.0.0-SNAPSHOT</zanata.api.version>
-    <!-- This should always be the previous version of the used api version above (but only 3.0.1 or later will work) -->
-    <zanata.api.compat.version>3.9.1</zanata.api.compat.version>
-    <zanata.client.version>4.0.0-SNAPSHOT</zanata.client.version>
-    <zanata.common.version>4.0.0-SNAPSHOT</zanata.common.version>
-=======
     <zanata.client.version>${project.version}</zanata.client.version>
->>>>>>> 8e651cdd
 
     <richfaces.version>4.5.17.Final</richfaces.version>
 
