--- conflicted
+++ resolved
@@ -15,10 +15,6 @@
 VOLUME_DIR=$HOME/docker-volumes/zanata-mariadb
 
 mkdir -p $VOLUME_DIR
-<<<<<<< HEAD
-sudo chcon -Rt svirt_sandbox_file_t $VOLUME_DIR
-=======
->>>>>>> f70cd5c4
 
 while getopts ":n:h" opt; do
   case ${opt} in
