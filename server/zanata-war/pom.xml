<?xml version="1.0" encoding="UTF-8"?>
<project xmlns="http://maven.apache.org/POM/4.0.0" xmlns:xsi="http://www.w3.org/2001/XMLSchema-instance" xsi:schemaLocation="http://maven.apache.org/POM/4.0.0 http://maven.apache.org/xsd/maven-4.0.0.xsd">
	<modelVersion>4.0.0</modelVersion>
	<parent>
		<groupId>org.zanata</groupId>
		<artifactId>zanata-parent</artifactId>
		<version>1.5-SNAPSHOT</version>
		<relativePath>../../zanata-parent/pom.xml</relativePath>
	</parent>
	<artifactId>zanata-war</artifactId>
	<packaging>war</packaging>
	<name>Zanata web application</name>

	<!-- Should be the same as zanata-parent/pom.xml -->
	<scm>
		<connection>scm:git:git://github.com/zanata/zanata.git</connection>
		<developerConnection>scm:git:git@github.com:zanata/zanata.git</developerConnection>
		<url>https://github.com/zanata/zanata</url>
	</scm>

	<properties>
		<jboss.embedded.version>beta3.SP12</jboss.embedded.version>
		<war.config.dir>${basedir}/src/etc</war.config.dir>
		<!-- application properties -->

		<env.debug>false</env.debug>
		<env.import.testdata>false</env.import.testdata>
		<ds.jndi.name>zanataDatasource</ds.jndi.name>
		<war.name>zanata</war.name>
		<!-- Default database settings -->
		<!-- <env.dbunit.type>MYSQL</env.dbunit.type> -->
		<zanata.gwt.module>org.zanata.webtrans.Application</zanata.gwt.module>
		<extra.servlets />
		<!-- Persistence and Datasource settings -->
		<!-- <env.hibernate.hbm2ddl.auto />
		<env.hibernate.show_sql>false</env.hibernate.show_sql>
		<env.hibernate.format_sql>false</env.hibernate.format_sql>
		<env.hibernate.indexBase>zanatasearchindex</env.hibernate.indexBase>

		<ds.jndi.name>zanataDatasource</ds.jndi.name>
		<ds.hibernate.dialect>org.zanata.ZanataMySQL5InnoDBDialect</ds.hibernate.dialect>
		<ds.driver.class>com.mysql.jdbc.Driver</ds.driver.class>
		<ds.connection.url>jdbc:h2:mem:zanata;DB_CLOSE_DELAY=-1</ds.connection.url> *-ds.xml
		<ds.user.name>sa</ds.user.name> *-ds.xml
		<ds.password /> *-ds.xml
		-->
		<!-- Default MySql login -->
		<mysql.user>root</mysql.user>
		<mysql.password />
	</properties>

	<build>
		<finalName>zanata</finalName>
		
		<resources>
			<resource>
				<directory>src/main/resources</directory>
				<filtering>true</filtering>
			</resource>
		</resources>

		<plugins>
			
			<plugin>
				<artifactId>maven-war-plugin</artifactId>
				<configuration>
					<warName>${war.name}</warName>
					<webResources>
						<resource>
							<directory>src/main/webapp-jboss</directory>
							<filtering>true</filtering>
						</resource>
						<resource>
                            <directory>src/main/resources/org/zanata/webtrans/images</directory>
                            <includes>
                                <include>public-img/**</include>
                            </includes>
                        </resource>
					</webResources>
					<archive>
						<manifest>
							<addClasspath>true</addClasspath>
							<addDefaultImplementationEntries>true</addDefaultImplementationEntries>
							<addDefaultSpecificationEntries>true</addDefaultSpecificationEntries>
						</manifest>
						<manifestEntries>
							<Implementation-Build>${maven.build.timestamp}</Implementation-Build>
							<SCM-Changeset>${changeSet}</SCM-Changeset>
						</manifestEntries>
					</archive>
				</configuration>
				<executions>
					<!-- Disable default execution -->
					<execution>
						<id>default-war</id>
						<phase>none</phase>
					</execution>
				</executions>
			</plugin>

			<plugin>
				<groupId>org.codehaus.mojo</groupId>
				<artifactId>gwt-maven-plugin</artifactId>
				<executions>
					<execution>
						<id>compile</id>
						<goals>
							<goal>compile</goal>
							<!-- compile, generateAsync, test -->
						</goals>
						<configuration>
							<module>${zanata.gwt.module}</module>
						</configuration>
					</execution>
					<execution>
						<id>clean</id>
						<phase>clean</phase>
						<goals>
							<goal>clean</goal>
						</goals>
					</execution>
				</executions>
			</plugin>

			<plugin>
				<artifactId>maven-surefire-plugin</artifactId>
				<configuration>
					<suiteXmlFiles>
						<suiteXmlFile>src/test/resources/AllUnitTests.tng.xml</suiteXmlFile>
					</suiteXmlFiles>
				</configuration>
			</plugin>

			<plugin>
				<groupId>org.codehaus.mojo</groupId>
				<artifactId>l10n-maven-plugin</artifactId>
				<version>1.0-alpha-2</version>
				<executions>
					<execution>
						<phase>generate-resources</phase>
						<goals>
							<goal>pseudo</goal>
						</goals>
					</execution>
				</executions>
				<configuration>
					<pseudoLocale>qc</pseudoLocale>
					<includes>
						<include>**/*.properties</include>
					</includes>
					<excludes>
						<exclude>**/*_*.properties</exclude>
						<exclude>**/components.properties</exclude>
						<exclude>**/seam.properties</exclude>
						<exclude>**/seam-deployment.properties</exclude>
						<exclude>**/eventservice.properties</exclude>
					</excludes>
					<outputDirectory>src/main/resources</outputDirectory>
				</configuration>
			</plugin>

		</plugins>

		<pluginManagement>
			<plugins>
				<!--This plugin's configuration is used to store Eclipse m2e settings only. It has no influence on the Maven build itself.-->
				<plugin>
					<groupId>org.eclipse.m2e</groupId>
					<artifactId>lifecycle-mapping</artifactId>
					<version>1.0.0</version>
					<configuration>
						<lifecycleMappingMetadata>
							<pluginExecutions>
								<pluginExecution>
									<pluginExecutionFilter>
										<groupId>
											org.codehaus.mojo
										</groupId>
										<artifactId>
											l10n-maven-plugin
										</artifactId>
										<versionRange>
											[1.0-alpha-2,)
										</versionRange>
										<goals>
											<goal>pseudo</goal>
										</goals>
									</pluginExecutionFilter>
									<action>
										<ignore></ignore>
									</action>
								</pluginExecution>
							</pluginExecutions>
						</lifecycleMappingMetadata>
					</configuration>
				</plugin>
			</plugins>
		</pluginManagement>
	</build>

	<profiles>
		<profile>
			<id>mysql</id>
			<activation>
				<activeByDefault>true</activeByDefault>
			</activation>
			<properties>
				<ds.jndi.name>zanataDatasource</ds.jndi.name>
			</properties>
		</profile>

		<profile>
			<id>jboss4</id>
			<activation>
				<property>
					<name>env</name>
					<value>dev</value>
				</property>
			</activation>
			<properties>
				<env.JBOSS_HOME>/opt/jboss-4.2.3.GA-jdk6</env.JBOSS_HOME>
				<!-- jboss config for the Cargo plugin -->
				<containerId>jboss42x</containerId>
				<downloadUrl>http://downloads.sourceforge.net/jboss/jboss-4.2.3.GA-jdk6.zip?big_mirror=1</downloadUrl>
			</properties>

			<build>

				<resources>
				</resources>
				<plugins>
<<<<<<< HEAD
					<plugin>
						<groupId>org.apache.maven.plugins</groupId>
						<artifactId>maven-war-plugin</artifactId>
						<configuration>
							<webResources>
								<resource>
									<directory>src/main/webapp-jboss</directory>
									<filtering>true</filtering>
								</resource>
								<resource>
                                    <directory>src/main/resources/org/zanata/webtrans/images</directory>
                                    <includes>
                                        <include>public-img/**</include>
                                    </includes>
                                </resource>
							</webResources>
						</configuration>
					</plugin>
=======
>>>>>>> 71aff748

					<plugin>
						<groupId>org.codehaus.mojo</groupId>
						<artifactId>jboss-maven-plugin</artifactId>
						<version>1.4</version>
						<configuration>
							<serverName>default</serverName>
							<fileNames>
								<fileName>${project.build.directory}/classes/zanata-ds.xml</fileName>
								<fileName>${project.build.directory}/${war.name}.war</fileName>
							</fileNames>
						</configuration>
					</plugin>

					<!-- Configure Surefire to run in integration-test phase -->
					<plugin>
						<artifactId>maven-failsafe-plugin</artifactId>
						<version>2.7.2</version>
						<executions>
							<execution>
								<id>integration-test</id>
								<goals>
									<goal>integration-test</goal>
								</goals>
							</execution>
							<execution>
								<id>verify</id>
								<goals>
									<goal>verify</goal>
								</goals>
							</execution>
						</executions>
						<configuration>
							<argLine>-Xmx1024m -XX:MaxPermSize=512m -XX:+UseConcMarkSweepGC
								-XX:+CMSClassUnloadingEnabled -XX:+HeapDumpOnOutOfMemoryError
								-XX:HeapDumpPath=${project.build.directory}</argLine>
							<redirectTestOutputToFile>false</redirectTestOutputToFile>
							<printSummary>true</printSummary>
							<forkMode>always</forkMode>
							<suiteXmlFiles>
								<suiteXmlFile>src/test/resources/AllIntegrationTests.tng.xml</suiteXmlFile>
							</suiteXmlFiles>
							<additionalClasspathElements>
								<additionalClasspathElement>${project.basedir}/src/test/jboss-embedded-bootstrap</additionalClasspathElement>
								<additionalClasspathElement>${project.build.directory}/zanata</additionalClasspathElement>
							</additionalClasspathElements>
							<childDelegation>true</childDelegation>
							<useSystemClassLoader>true</useSystemClassLoader>
							<argLine xml:space="preserve">-Dsun.lang.ClassLoader.allowArraySyntax=true</argLine>
							<classpathDependencyExcludes>
								<classpathDependencyExclude>
									<!-- collides with XMLLoginConfigImpl in jboss-embedded-all -->
									org.jboss.security:jbosssx
								</classpathDependencyExclude>
							</classpathDependencyExcludes>
						</configuration>
					</plugin>

				</plugins>
			</build>

			<dependencies>

				<dependency>
					<groupId>commons-codec</groupId>
					<artifactId>commons-codec</artifactId>
					<scope>provided</scope>
				</dependency>

				<dependency>
					<groupId>commons-collections</groupId>
					<artifactId>commons-collections</artifactId>
					<scope>provided</scope>
				</dependency>

				<dependency>
					<groupId>commons-logging</groupId>
					<artifactId>commons-logging</artifactId>
					<scope>provided</scope>
				</dependency>

				<dependency>
					<groupId>commons-httpclient</groupId>
					<artifactId>commons-httpclient</artifactId>
					<scope>provided</scope>
				</dependency>

				<dependency>
					<groupId>javax.el</groupId>
					<artifactId>el-api</artifactId>
					<scope>provided</scope>
				</dependency>

				<dependency>
					<groupId>javax.servlet</groupId>
					<artifactId>servlet-api</artifactId>
					<scope>provided</scope>
				</dependency>

				<dependency>
					<groupId>javax.persistence</groupId>
					<artifactId>persistence-api</artifactId>
					<scope>provided</scope>
				</dependency>

				<dependency>
					<groupId>javax.ejb</groupId>
					<artifactId>ejb-api</artifactId>
					<scope>provided</scope>
				</dependency>

				<dependency>
					<groupId>log4j</groupId>
					<artifactId>log4j</artifactId>
					<scope>provided</scope>
				</dependency>

				<dependency>
					<groupId>javassist</groupId>
					<artifactId>javassist</artifactId>
					<scope>provided</scope>
				</dependency>

				<dependency>
					<groupId>javax.faces</groupId>
					<artifactId>jsf-api</artifactId>
					<scope>provided</scope>
				</dependency>

				<dependency>
					<groupId>javax.faces</groupId>
					<artifactId>jsf-impl</artifactId>
					<scope>provided</scope>
				</dependency>

				<dependency>
					<groupId>javax.annotation</groupId>
					<artifactId>jsr250-api</artifactId>
					<scope>provided</scope>
				</dependency>

				<dependency>
					<groupId>javax.xml.stream</groupId>
					<artifactId>stax-api</artifactId>
					<scope>provided</scope>
				</dependency>

				<dependency>
					<groupId>xpp3</groupId>
					<artifactId>xpp3_min</artifactId>
					<scope>provided</scope>
				</dependency>

			</dependencies>

		</profile>

		<profile>
			<id>explode</id>
			<activation>
				<property>
					<name>env</name>
					<value>dev</value>
				</property>
			</activation>
			<properties>
				<!-- common config for Cargo -->
				<port>8080</port>
				<installDir>${java.io.tmpdir}/cargo/installs</installDir>
			</properties>
			<build>
				<plugins>
					<plugin>
						<groupId>org.codehaus.cargo</groupId>
						<artifactId>cargo-maven2-plugin</artifactId>
						<version>1.0.3</version>
						<executions>
							<execution>
								<phase>package</phase>
								<goals>
									<goal>redeploy</goal>
								</goals>
							</execution>
						</executions>
						<configuration>
							<wait>false</wait>
							<container>
								<containerId>${containerId}</containerId>
							</container>
							<configuration>
								<type>existing</type>
								<home>${jboss.home}/server/default</home>
							</configuration>
							<deployer>
								<deployables>
									<deployable>
										<pingURL>http://localhost:${port}/${war.name}/</pingURL>
										<location>${project.build.directory}/zanata</location>
									</deployable>
								</deployables>
							</deployer>
						</configuration>
					</plugin>
					<plugin>
						<groupId>org.apache.maven.plugins</groupId>
						<artifactId>maven-resources-plugin</artifactId>
						<executions>
							<execution>
								<id>copy-ds-context</id>
								<goals>
									<goal>copy-resources</goal>
								</goals>
								<phase>package</phase>
								<configuration>
									<outputDirectory>${as.deploy}</outputDirectory>
									<resources>
										<resource>
											<directory>${basedir}/etc</directory>
											<filtering>true</filtering>
											<includes>
												<include>zanata-ds.xml</include>
											</includes>
										</resource>
									</resources>
								</configuration>
							</execution>
						</executions>
					</plugin>
					<!-- <plugin> <groupId>org.codehaus.mojo</groupId> <artifactId>jboss-maven-plugin</artifactId> 
						<version>1.4</version> <configuration> <serverName>default</serverName> </configuration> 
						<executions> <execution> <id>deploy-ds</id> <phase>package</phase> <goals><goal>hard-deploy</goal></goals> 
						<configuration> <fileName>${project.build.directory}/classes/zanata-ds.xml</fileName> 
						</configuration> </execution> <execution> <id>deploy-war-unpacked</id> <phase>package</phase> 
						<goals><goal>hard-deploy</goal></goals> <configuration> <fileName>${project.build.directory}/zanata.war</fileName> 
						<unpack>true</unpack> </configuration> </execution> </executions> </plugin> -->
				</plugins>
			</build>
		</profile>

		<profile>
			<id>jboss5</id>
			<properties>
				<containerId>jboss5x</containerId>
			</properties>
			<activation>
				<activeByDefault>true</activeByDefault>
			</activation>

			<build>

				<resources>
				</resources>

<<<<<<< HEAD
				<plugins>
					<plugin>
						<groupId>org.apache.maven.plugins</groupId>
						<artifactId>maven-war-plugin</artifactId>
						<configuration>
							<webResources>
								<resource>
									<directory>src/main/webapp-jboss</directory>
									<filtering>true</filtering>
								</resource>
								<resource>
                                    <directory>src/main/resources/org/zanata/webtrans/images</directory>
                                    <includes>
                                        <include>public-img/**</include>
                                    </includes>
                                </resource>
							</webResources>
						</configuration>
					</plugin>
				</plugins>
=======
>>>>>>> 71aff748
			</build>

			<dependencies>

				<dependency>
					<groupId>org.hibernate</groupId>
					<artifactId>hibernate-search</artifactId>
					<exclusions>
						<exclusion>
							<groupId>org.hibernate</groupId>
							<artifactId>hibernate-commons-annotations</artifactId>
						</exclusion>
						<exclusion>
							<groupId>org.hibernate</groupId>
							<artifactId>ejb3-persistence</artifactId>
						</exclusion>
					</exclusions>
				</dependency>

				<dependency>
					<groupId>org.hibernate</groupId>
					<artifactId>hibernate-core</artifactId>
					<scope>provided</scope>
				</dependency>

				<dependency>
					<groupId>org.hibernate</groupId>
					<artifactId>hibernate-validator</artifactId>
					<scope>provided</scope>
				</dependency>

				<dependency>
					<groupId>org.hibernate</groupId>
					<artifactId>hibernate-annotations</artifactId>
					<scope>provided</scope>
				</dependency>

				<dependency>
					<groupId>org.hibernate</groupId>
					<artifactId>ejb3-persistence</artifactId>
					<version>1.0.2.GA</version>
					<scope>provided</scope>
				</dependency>

				<dependency>
					<groupId>org.hibernate</groupId>
					<artifactId>hibernate-entitymanager</artifactId>
					<scope>provided</scope>
				</dependency>

				<dependency>
					<groupId>org.hibernate</groupId>
					<artifactId>hibernate-jmx</artifactId>
					<scope>provided</scope>
				</dependency>

				<dependency>
					<groupId>commons-collections</groupId>
					<artifactId>commons-collections</artifactId>
					<scope>provided</scope>
				</dependency>

				<dependency>
					<groupId>commons-logging</groupId>
					<artifactId>commons-logging</artifactId>
					<scope>provided</scope>
				</dependency>

				<dependency>
					<groupId>javax.el</groupId>
					<artifactId>el-api</artifactId>
					<scope>provided</scope>
				</dependency>

				<dependency>
					<groupId>javax.servlet</groupId>
					<artifactId>servlet-api</artifactId>
					<scope>provided</scope>
				</dependency>

				<dependency>
					<groupId>javax.persistence</groupId>
					<artifactId>persistence-api</artifactId>
					<scope>provided</scope>
				</dependency>

				<dependency>
					<groupId>javax.ejb</groupId>
					<artifactId>ejb-api</artifactId>
					<scope>provided</scope>
				</dependency>

				<dependency>
					<groupId>log4j</groupId>
					<artifactId>log4j</artifactId>
					<scope>provided</scope>
				</dependency>

				<dependency>
					<groupId>javassist</groupId>
					<artifactId>javassist</artifactId>
					<scope>provided</scope>
				</dependency>

				<dependency>
					<groupId>javax.faces</groupId>
					<artifactId>jsf-api</artifactId>
					<scope>provided</scope>
				</dependency>

				<dependency>
					<groupId>javax.faces</groupId>
					<artifactId>jsf-impl</artifactId>
					<scope>provided</scope>
				</dependency>

				<dependency>
					<groupId>javax.annotation</groupId>
					<artifactId>jsr250-api</artifactId>
					<scope>provided</scope>
				</dependency>

				<dependency>
					<groupId>javax.xml.stream</groupId>
					<artifactId>stax-api</artifactId>
					<scope>provided</scope>
				</dependency>

				<dependency>
					<groupId>xpp3</groupId>
					<artifactId>xpp3_min</artifactId>
					<scope>provided</scope>
				</dependency>

			</dependencies>

		</profile>

		<profile>
			<id>internalauth</id>
			<activation>
				<property>
					<name>env</name>
					<value>dev</value>
				</property>
				<activeByDefault>true</activeByDefault>
			</activation>
			<build>
				<plugins>
					<plugin>
						<artifactId>maven-war-plugin</artifactId>
						<executions>
							<execution>
								<id>generate-internal-war</id>
								<goals>
									<goal>war</goal>
								</goals>
								<phase>package</phase>
								<configuration>
									<classifier>internal</classifier>
									<webappDirectory>${project.build.directory}/${project.build.finalName}-internal</webappDirectory>
									<filters>
										<filter>${war.config.dir}/internalauth.properties</filter>
									</filters>
									<archive>
										<manifestEntries>
											<Classifier>internal</Classifier>
										</manifestEntries>
									</archive>
								</configuration>
							</execution>
						</executions>
					</plugin>
				</plugins>
			</build>
		</profile>

		<profile>
			<id>fedora</id>
			<activation>
				<activeByDefault>true</activeByDefault>
			</activation>
			<build>
				<plugins>
					<plugin>
						<artifactId>maven-war-plugin</artifactId>
						<executions>
							<execution>
								<id>generate-fedora-war</id>
								<goals>
									<goal>war</goal>
								</goals>
								<phase>package</phase>
								<configuration>
									<classifier>fedora</classifier>
									<webappDirectory>${project.build.directory}/${project.build.finalName}-fedora</webappDirectory>
									<filters>
										<filter>${war.config.dir}/fedora.properties</filter>
									</filters>
									<archive>
										<manifestEntries>
											<Classifier>fedora</Classifier>
										</manifestEntries>
									</archive>
								</configuration>
							</execution>
						</executions>
					</plugin>
				</plugins>
			</build>
		</profile>

		<profile>
			<id>kerberos</id>
			<activation>
				<activeByDefault>true</activeByDefault>
			</activation>
			<build>
				<plugins>
					<plugin>
						<artifactId>maven-war-plugin</artifactId>
						<executions>
							<execution>
								<id>generate-kerberos-war</id>
								<goals>
									<goal>war</goal>
								</goals>
								<phase>package</phase>
								<configuration>
									<classifier>kerberos</classifier>
									<webappDirectory>${project.build.directory}/${project.build.finalName}-kerberos</webappDirectory>
									<filters>
										<filter>${war.config.dir}/kerberos.properties</filter>
									</filters>
									<archive>
										<manifestEntries>
											<Classifier>kerberos</Classifier>
										</manifestEntries>
									</archive>
								</configuration>
							</execution>
						</executions>
					</plugin>
				</plugins>
			</build>
		</profile>
		
		<profile>
			<id>jaas</id>
			<activation>
				<activeByDefault>true</activeByDefault>
			</activation>
			<build>
				<plugins>
					<plugin>
						<artifactId>maven-war-plugin</artifactId>
						<executions>
							<execution>
								<id>generate-jaas-war</id>
								<goals>
									<goal>war</goal>
								</goals>
								<phase>package</phase>
								<configuration>
									<classifier>jaas</classifier>
									<webappDirectory>${project.build.directory}/${project.build.finalName}-jaas</webappDirectory>
									<filters>
										<filter>${war.config.dir}/jaas.properties</filter>
									</filters>
									<archive>
										<manifestEntries>
											<Classifier>jaas</Classifier>
										</manifestEntries>
									</archive>
								</configuration>
							</execution>
						</executions>
					</plugin>
				</plugins>
			</build>
		</profile>

		<profile>
			<id>autotest</id>
			<activation>
				<activeByDefault>true</activeByDefault>
			</activation>
			<build>
				<plugins>
					<plugin>
						<artifactId>maven-war-plugin</artifactId>
						<executions>
							<execution>
								<id>generate-autotest-war</id>
								<goals>
									<goal>war</goal>
								</goals>
								<phase>package</phase>
								<configuration>
									<classifier>autotest</classifier>
									<webappDirectory>${project.build.directory}/${project.build.finalName}-autotest</webappDirectory>
									<filters>
										<filter>${war.config.dir}/autotest.properties</filter>
									</filters>
									<archive>
										<manifestEntries>
											<Classifier>autotest</Classifier>
										</manifestEntries>
									</archive>
								</configuration>
							</execution>
						</executions>
					</plugin>
				</plugins>
			</build>
		</profile>

		<profile>
			<!-- This profile tells GWT to use an alternative GWT module which has 
				only one permutation, and to compile in draft mode -->
			<id>chrome</id>
			<properties>
				<zanata.gwt.module>org.zanata.webtrans.ApplicationSafari</zanata.gwt.module>
			</properties>
			<build>
				<plugins>
					<plugin>
						<groupId>org.codehaus.mojo</groupId>
						<artifactId>gwt-maven-plugin</artifactId>
						<configuration>
							<draftCompile>true</draftCompile>
						</configuration>
					</plugin>
				</plugins>
			</build>
		</profile>

		<profile>
			<!-- This profile tells GWT to use an alternative GWT module which has 
				only one permutation, and to compile in draft mode -->
			<id>firefox</id>
			<properties>
				<zanata.gwt.module>org.zanata.webtrans.ApplicationGecko18</zanata.gwt.module>
			</properties>
			<build>
				<plugins>
					<plugin>
						<groupId>org.codehaus.mojo</groupId>
						<artifactId>gwt-maven-plugin</artifactId>
						<configuration>
							<draftCompile>true</draftCompile>
						</configuration>
					</plugin>
				</plugins>
			</build>
		</profile>

		<profile>
			<id>eclipse</id>
			<build>
				<finalName>zanata-dev</finalName>
				<resources>
					<resource>
						<directory>src/main/resources-dev</directory>
						<filtering>false</filtering>
					</resource>
				</resources>

				<plugins>
					<plugin>
						<groupId>org.apache.maven.plugins</groupId>
						<artifactId>maven-eclipse-plugin</artifactId>
						<configuration>
							<wtpversion>2.0</wtpversion>

							<additionalBuildcommands>
								<buildCommand>
									<name>com.google.gdt.eclipse.core.webAppProjectValidator</name>
								</buildCommand>
								<buildCommand>
									<name>com.google.gwt.eclipse.core.gwtProjectValidator</name>
								</buildCommand>
							</additionalBuildcommands>

							<additionalProjectnatures>
								<projectnature>com.google.gwt.eclipse.core.gwtNature</projectnature>
								<projectnature>com.google.gdt.eclipse.core.webAppNature</projectnature>
							</additionalProjectnatures>

							<classpathContainers>
								<classpathContainer>org.eclipse.jdt.launching.JRE_CONTAINER</classpathContainer>
								<classpathContainer>com.google.gwt.eclipse.core.GWT_CONTAINER</classpathContainer>
							</classpathContainers>
							<excludes>
								<!-- These are provided by the GWT container -->
								<exclude>com.google.gwt:gwt-servlet</exclude>
								<exclude>com.google.gwt:gwt-user</exclude>
							</excludes>
						</configuration>
					</plugin>

				</plugins>

			</build>
		</profile>

		<profile>
			<id>prod</id>
			<properties>
				<env.debug>false</env.debug>
				<env.import.testdata>false</env.import.testdata>
				<env.hibernate.show_sql>false</env.hibernate.show_sql>
				<env.hibernate.format_sql>false</env.hibernate.format_sql>
			</properties>
		</profile>

		<profile>
			<id>dev</id>
			<activation>
				<property>
					<name>env</name>
					<value>dev</value>
				</property>
			</activation>
			<properties>
				<env.debug>true</env.debug>
				<env.import.testdata>true</env.import.testdata>
				<env.hibernate.show_sql>true</env.hibernate.show_sql>
				<env.hibernate.format_sql>true</env.hibernate.format_sql>
				<extra.servlets><![CDATA[-->
	<servlet>
		<servlet-name>H2Console</servlet-name>
		<servlet-class>org.h2.server.web.WebServlet</servlet-class>
		<load-on-startup>1</load-on-startup>
	</servlet>
	<servlet-mapping>
		<servlet-name>H2Console</servlet-name>
		<url-pattern>/console/*</url-pattern>
	</servlet-mapping>
				<!--]]></extra.servlets>
			</properties>
		</profile>

	</profiles>

	<dependencies>

		<!-- Zanata-specific dependencies -->

		<dependency>
			<groupId>org.zanata</groupId>
			<artifactId>zanata-common-api</artifactId>
			<version>${project.version}</version>
		</dependency>

		<dependency>
			<groupId>org.zanata</groupId>
			<artifactId>zanata-common-util</artifactId>
			<version>${project.version}</version>
		</dependency>

		<dependency>
			<groupId>org.zanata</groupId>
			<artifactId>zanata-model</artifactId>
			<version>${project.version}</version>
		</dependency>
		<!-- Seam Dependencies -->

		<dependency>
			<groupId>org.jboss.seam</groupId>
			<artifactId>jboss-seam</artifactId>
			<version>${seam.version}</version>
			<type>ejb</type>
		</dependency>

		<dependency>
			<groupId>org.jboss.seam</groupId>
			<artifactId>jboss-seam-ui</artifactId>
			<version>${seam.version}</version>
		</dependency>

		<dependency>
			<!-- TODO this should be excluded in production -->
			<groupId>org.jboss.seam</groupId>
			<artifactId>jboss-seam-debug</artifactId>
			<version>${seam.version}</version>
		</dependency>

		<dependency>
			<groupId>org.jboss.seam</groupId>
			<artifactId>jboss-seam-mail</artifactId>
			<version>${seam.version}</version>
		</dependency>

		<dependency>
			<groupId>org.jboss.seam</groupId>
			<artifactId>jboss-seam-remoting</artifactId>
			<version>${seam.version}</version>
		</dependency>

		<!-- RestEasy dependencies -->

		<dependency>
			<groupId>org.jboss.seam</groupId>
			<artifactId>jboss-seam-resteasy</artifactId>
		</dependency>
		<dependency>
			<groupId>org.jboss.resteasy</groupId>
			<artifactId>resteasy-jaxrs</artifactId>
		</dependency>
		<dependency>
			<groupId>org.jboss.resteasy</groupId>
			<artifactId>resteasy-jaxb-provider</artifactId>
		</dependency>
		<dependency>
			<groupId>org.jboss.resteasy</groupId>
			<artifactId>resteasy-jackson-provider</artifactId>
		</dependency>

		<dependency>
			<groupId>org.codehaus.jackson</groupId>
			<artifactId>jackson-core-asl</artifactId>
		</dependency>
		<dependency>
			<groupId>org.codehaus.jackson</groupId>
			<artifactId>jackson-mapper-asl</artifactId>
		</dependency>
		<dependency>
			<groupId>org.codehaus.jackson</groupId>
			<artifactId>jackson-jaxrs</artifactId>
		</dependency>
		<dependency>
			<groupId>org.codehaus.jackson</groupId>
			<artifactId>jackson-xc</artifactId>
		</dependency>


		<!-- Drools -->

		<dependency>
			<groupId>org.drools</groupId>
			<artifactId>drools-core</artifactId>
		</dependency>

		<dependency>
			<groupId>org.drools</groupId>
			<artifactId>drools-compiler</artifactId>
		</dependency>

		<!-- Richfaces -->

		<dependency>
			<groupId>org.richfaces.framework</groupId>
			<artifactId>richfaces-api</artifactId>
		</dependency>

		<dependency>
			<groupId>org.richfaces.framework</groupId>
			<artifactId>richfaces-impl</artifactId>
		</dependency>

		<dependency>
			<groupId>org.richfaces.ui</groupId>
			<artifactId>richfaces-ui</artifactId>
		</dependency>

		<!-- Hibernate / JPA -->

		<dependency>
			<groupId>org.hibernate</groupId>
			<artifactId>hibernate-search</artifactId>
		</dependency>

		<dependency>
			<groupId>org.hibernate</groupId>
			<artifactId>hibernate-core</artifactId>
		</dependency>

		<dependency>
			<groupId>org.hibernate</groupId>
			<artifactId>hibernate-validator</artifactId>
		</dependency>

		<dependency>
			<groupId>org.hibernate</groupId>
			<artifactId>hibernate-annotations</artifactId>
		</dependency>

		<dependency>
			<groupId>org.hibernate</groupId>
			<artifactId>hibernate-entitymanager</artifactId>
		</dependency>

		<dependency>
			<groupId>org.hibernate</groupId>
			<artifactId>hibernate-jmx</artifactId>
		</dependency>

		<dependency>
			<groupId>javax.transaction</groupId>
			<artifactId>jta</artifactId>
			<scope>provided</scope>
		</dependency>

		<!-- Other -->

		<dependency>
			<groupId>org.dbunit</groupId>
			<artifactId>dbunit</artifactId>
		</dependency>

		<dependency>
			<groupId>org.tuckey</groupId>
			<artifactId>urlrewritefilter</artifactId>
		</dependency>

		<dependency>
			<groupId>com.ibm.icu</groupId>
			<artifactId>icu4j</artifactId>
		</dependency>

		<dependency>
			<groupId>commons-lang</groupId>
			<artifactId>commons-lang</artifactId>
		</dependency>

		<dependency>
			<groupId>org.slf4j</groupId>
			<artifactId>slf4j-api</artifactId>
		</dependency>

		<dependency>
			<groupId>org.slf4j</groupId>
			<artifactId>slf4j-log4j12</artifactId>
		</dependency>

		<dependency>
			<groupId>com.google.guava</groupId>
			<artifactId>guava</artifactId>
		</dependency>

		<dependency>
			<groupId>org.fedorahosted.openprops</groupId>
			<artifactId>openprops</artifactId>
		</dependency>

		<!-- okapi-lib-search would otherwise use lucene 3.0.0 -->
		<dependency>
			<groupId>org.apache.lucene</groupId>
			<artifactId>lucene-core</artifactId>
			<version>2.9.2</version>
		</dependency>

		<!-- Container dependencies - provided by jboss -->

		<dependency>
			<groupId>commons-codec</groupId>
			<artifactId>commons-codec</artifactId>
		</dependency>

		<dependency>
			<groupId>commons-httpclient</groupId>
			<artifactId>commons-httpclient</artifactId>
		</dependency>


		<dependency>
			<groupId>javax.servlet</groupId>
			<artifactId>servlet-api</artifactId>
			<scope>provided</scope>
		</dependency>

		<dependency>
			<groupId>javax.persistence</groupId>
			<artifactId>persistence-api</artifactId>
		</dependency>

		<dependency>
			<groupId>javax.ejb</groupId>
			<artifactId>ejb-api</artifactId>
		</dependency>

		<dependency>
			<groupId>log4j</groupId>
			<artifactId>log4j</artifactId>
		</dependency>

		<dependency>
			<groupId>javassist</groupId>
			<artifactId>javassist</artifactId>
		</dependency>

		<dependency>
			<groupId>com.h2database</groupId>
			<artifactId>h2</artifactId>
			<!-- we should probably use scope test -->
		</dependency>

		<dependency>
			<groupId>javax.faces</groupId>
			<artifactId>jsf-api</artifactId>
		</dependency>

		<dependency>
			<groupId>javax.faces</groupId>
			<artifactId>jsf-impl</artifactId>
		</dependency>

		<dependency>
			<groupId>javax.annotation</groupId>
			<artifactId>jsr250-api</artifactId>
		</dependency>

		<dependency>
			<groupId>javax.xml.stream</groupId>
			<artifactId>stax-api</artifactId>
		</dependency>

		<dependency>
			<groupId>xpp3</groupId>
			<artifactId>xpp3_min</artifactId>
		</dependency>

		<!-- Testing dependencies -->

		<dependency>
			<groupId>org.zanata</groupId>
			<artifactId>zanata-rest-client</artifactId>
			<version>${project.version}</version>
			<scope>test</scope>
		</dependency>

		<dependency>
			<groupId>org.jboss.embedded</groupId>
			<artifactId>jboss-embedded-all</artifactId>
			<version>${jboss.embedded.version}</version>
			<exclusions>
				<exclusion>
					<groupId>org.jboss.microcontainer</groupId>
					<artifactId>jboss-deployers-client-spi</artifactId>
				</exclusion>
				<exclusion>
					<groupId>org.jboss.embedded</groupId>
					<artifactId>jboss-embedded</artifactId>
				</exclusion>
			</exclusions>
			<scope>test</scope>
		</dependency>

		<dependency>
			<groupId>org.jboss.embedded</groupId>
			<artifactId>thirdparty-all</artifactId>
			<version>${jboss.embedded.version}</version>
			<scope>test</scope>
		</dependency>

		<dependency>
			<groupId>org.jboss.seam.embedded</groupId>
			<artifactId>jboss-embedded-api</artifactId>
			<version>${jboss.embedded.version}</version>
			<exclusions>
				<exclusion>
					<groupId>org.jboss.microcontainer</groupId>
					<artifactId>jboss-deployers-client-spi</artifactId>
				</exclusion>
			</exclusions>
			<scope>test</scope>
		</dependency>

        <dependency>
            <groupId>mysql</groupId>
            <artifactId>mysql-connector-java</artifactId>
            <version>5.1.9</version>
            <scope>test</scope>
        </dependency>

		<dependency>
			<groupId>junit</groupId>
			<artifactId>junit</artifactId>
			<scope>test</scope>
		</dependency>

		<dependency>
			<groupId>org.easytesting</groupId>
			<artifactId>fest-assert</artifactId>
			<version>1.3</version>
			<scope>test</scope>
		</dependency>

		<dependency>
			<groupId>org.easymock</groupId>
			<artifactId>easymock</artifactId>
		</dependency>

		<dependency>
			<groupId>org.testng</groupId>
			<artifactId>testng</artifactId>
			<!-- We use testng in DBUnitImporter so can't use test scope here -->
		</dependency>

		<!-- GWT related dependencies -->

		<dependency>
			<groupId>commons-fileupload</groupId>
			<artifactId>commons-fileupload</artifactId>
			<version>1.2.1</version>
		</dependency>

		<dependency>
			<groupId>com.google.gwt</groupId>
			<artifactId>gwt-servlet</artifactId>
			<scope>runtime</scope>
		</dependency>

		<dependency>
			<groupId>com.google.gwt</groupId>
			<artifactId>gwt-user</artifactId>
			<scope>provided</scope>
		</dependency>

		<dependency>
			<!-- needed for GWT compilation of JAXB annotated classes -->
			<groupId>javax.xml.bind</groupId>
			<artifactId>jaxb-api</artifactId>
			<version>2.2</version>
			<classifier>sources</classifier>
			<scope>provided</scope>
		</dependency>

		<dependency>
			<groupId>com.google.gwt.inject</groupId>
			<artifactId>gin</artifactId>
		</dependency>

		<dependency>
			<groupId>com.google.inject</groupId>
			<artifactId>guice</artifactId>
		</dependency>

		<dependency>
			<groupId>com.google.gwt</groupId>
			<artifactId>gwt-incubator</artifactId>
			<scope>provided</scope>
		</dependency>

		<dependency>
			<groupId>net.customware.gwt.dispatch</groupId>
			<artifactId>gwt-dispatch</artifactId>
			<version>1.0.0</version>
		</dependency>

		<dependency>
			<groupId>net.customware.gwt.presenter</groupId>
			<artifactId>gwt-presenter</artifactId>
			<version>1.1.1</version>
			<scope>provided</scope>
		</dependency>

		<dependency>
			<groupId>com.google.code.gwt-log</groupId>
			<artifactId>gwt-log</artifactId>
			<version>3.1.2</version>
		</dependency>

		<dependency>
			<groupId>com.google.code.gwteventservice</groupId>
			<artifactId>gwteventservice</artifactId>
		</dependency>

		<!-- end of GWT related dependencies -->

		<dependency>
			<groupId>org.liquibase</groupId>
			<artifactId>liquibase-core</artifactId>
		</dependency>

		<!-- openid4java -->
		<dependency>
			<groupId>org.htmlparser</groupId>
			<artifactId>htmlparser</artifactId>
			<version>1.6</version>
		</dependency>

		<dependency>
			<groupId>org.openid4java</groupId>
			<artifactId>openid4java</artifactId>
			<version>0.9.5</version>
		</dependency>

		<dependency>
			<groupId>org.openxri</groupId>
			<artifactId>openxri-client</artifactId>
			<version>1.2.0</version>
			<exclusions>
				<exclusion>
					<groupId>xalan</groupId>
					<artifactId>xalan</artifactId>
				</exclusion>
				<exclusion>
					<groupId>xerces</groupId>
					<artifactId>xercesImpl</artifactId>
				</exclusion>
				<exclusion>
					<groupId>org.slf4j</groupId>
					<artifactId>slf4j-jcl</artifactId>
				</exclusion>
			</exclusions>
		</dependency>

		<dependency>
			<groupId>org.openxri</groupId>
			<artifactId>openxri-syntax</artifactId>
			<version>1.2.0</version>
			<exclusions>
				<exclusion>
					<groupId>org.slf4j</groupId>
					<artifactId>slf4j-jcl</artifactId>
				</exclusion>
			</exclusions>
		</dependency>

		<dependency>
			<groupId>jboss</groupId>
			<artifactId>jbosssx</artifactId>
			<version>4.2.2.GA</version>
			<scope>provided</scope>
		</dependency>
		<dependency>
			<groupId>jboss</groupId>
			<artifactId>jboss-jmx</artifactId>
			<version>4.2.2.GA</version>
			<scope>provided</scope>
		</dependency>
		<dependency>
			<groupId>jboss</groupId>
			<artifactId>jboss-system</artifactId>
			<version>4.2.2.GA</version>
			<scope>provided</scope>
		</dependency>
	</dependencies>

</project><|MERGE_RESOLUTION|>--- conflicted
+++ resolved
@@ -229,27 +229,6 @@
 				<resources>
 				</resources>
 				<plugins>
-<<<<<<< HEAD
-					<plugin>
-						<groupId>org.apache.maven.plugins</groupId>
-						<artifactId>maven-war-plugin</artifactId>
-						<configuration>
-							<webResources>
-								<resource>
-									<directory>src/main/webapp-jboss</directory>
-									<filtering>true</filtering>
-								</resource>
-								<resource>
-                                    <directory>src/main/resources/org/zanata/webtrans/images</directory>
-                                    <includes>
-                                        <include>public-img/**</include>
-                                    </includes>
-                                </resource>
-							</webResources>
-						</configuration>
-					</plugin>
-=======
->>>>>>> 71aff748
 
 					<plugin>
 						<groupId>org.codehaus.mojo</groupId>
@@ -503,29 +482,6 @@
 				<resources>
 				</resources>
 
-<<<<<<< HEAD
-				<plugins>
-					<plugin>
-						<groupId>org.apache.maven.plugins</groupId>
-						<artifactId>maven-war-plugin</artifactId>
-						<configuration>
-							<webResources>
-								<resource>
-									<directory>src/main/webapp-jboss</directory>
-									<filtering>true</filtering>
-								</resource>
-								<resource>
-                                    <directory>src/main/resources/org/zanata/webtrans/images</directory>
-                                    <includes>
-                                        <include>public-img/**</include>
-                                    </includes>
-                                </resource>
-							</webResources>
-						</configuration>
-					</plugin>
-				</plugins>
-=======
->>>>>>> 71aff748
 			</build>
 
 			<dependencies>
