<?xml version="1.0" encoding="UTF-8"?>
<project xmlns="http://maven.apache.org/POM/4.0.0" xmlns:xsi="http://www.w3.org/2001/XMLSchema-instance" xsi:schemaLocation="http://maven.apache.org/POM/4.0.0 http://maven.apache.org/xsd/maven-4.0.0.xsd">
  <modelVersion>4.0.0</modelVersion>
  <parent>
    <groupId>org.zanata</groupId>
    <artifactId>server</artifactId>
<<<<<<< HEAD
    <version>4.4.0-SNAPSHOT</version>
=======
    <version>4.3.0-SNAPSHOT</version>
>>>>>>> d1aad60c
  </parent>
  <artifactId>zanata-war</artifactId>
  <packaging>war</packaging>
  <name>Zanata web application</name>
  <description>Zanata translation platform</description>

  <!-- Should be the same as zanata-server/pom.xml -->
  <scm>
    <connection>scm:git:git://github.com/zanata/zanata.git</connection>
    <developerConnection>scm:git:git@github.com:zanata/zanata.git</developerConnection>
    <url>https://github.com/zanata/zanata</url>
    <tag>HEAD</tag>
  </scm>

  <properties>
    <war.config.dir>${basedir}/src/etc</war.config.dir>
    <allow.deploy.skip>true</allow.deploy.skip>

    <!-- application properties -->
    <env.debug>false</env.debug>
    <war.name>zanata</war.name>
    <extra.servlets />

    <!-- Default MySql login -->
    <mysql.user>root</mysql.user>
    <mysql.password />

    <jboss.as.standalone.version>7.5.0</jboss.as.standalone.version>
    <rpm.name>${project.build.finalName}</rpm.name>

    <as7.skip.deploy.marker>${jboss.home}/standalone/deployments/zanata.war.skipdeploy</as7.skip.deploy.marker>
    <as7.dodeploy.marker>${jboss.home}/standalone/deployments/zanata.war.dodeploy</as7.dodeploy.marker>

    <!-- jacoco:prepare-agent will add more to this (surefire) property. -->
    <argLine>-Dconcordion.output.dir=${concordion.output.dir}</argLine>
  </properties>

  <build>
    <finalName>zanata</finalName>

    <resources>
      <resource>
        <directory>src/main/resources</directory>
        <filtering>true</filtering>
      </resource>
    </resources>
    <testResources>
      <testResource>
        <directory>src/test/resources</directory>
        <filtering>true</filtering>
        <includes>
          <include>testProp.properties</include>
        </includes>
      </testResource>
      <testResource>
        <directory>src/test/resources</directory>
        <filtering>false</filtering>
        <excludes>
          <exclude>testProp.properties</exclude>
        </excludes>
      </testResource>
    </testResources>

    <plugins>
      <plugin>
        <!-- if including source jars, use the no-fork goals
             otherwise both the Groovy sources and Java stub sources will get included in your jar -->
        <groupId>org.apache.maven.plugins</groupId>
        <artifactId>maven-source-plugin</artifactId>
        <executions>
          <execution>
            <id>attach-sources</id>
            <goals>
              <goal>jar-no-fork</goal>
              <goal>test-jar-no-fork</goal>
            </goals>
          </execution>
        </executions>
      </plugin>

      <plugin>
        <!-- we will package test resource into test-jar. It will include the test persistence.xml -->
        <groupId>org.apache.maven.plugins</groupId>
        <artifactId>maven-jar-plugin</artifactId>
        <executions>
          <execution>
            <goals>
              <goal>test-jar</goal>
            </goals>
            <configuration>
              <includes>
                <include>META-INF/persistence.xml</include>
              </includes>
            </configuration>
          </execution>
        </executions>
      </plugin>

      <plugin>
        <artifactId>maven-dependency-plugin</artifactId>
        <configuration>
          <usedDependencies combine.children="append">
            <!-- runtime dep for liquibase logging -->
            <usedDependency>com.mattbertolini:liquibase-slf4j</usedDependency>
            <!-- Used indirectly by org.zanata.arquillian.Deployments -->
            <usedDependency>org.jboss.shrinkwrap.resolver:shrinkwrap-resolver-api</usedDependency>
            <!-- Used by javamelody for email/pdf support -->
            <usedDependency>com.lowagie:itext</usedDependency>
            <!--used to log sql and parameters when debugging Hibernate -->
            <usedDependency>com.googlecode.log4jdbc:log4jdbc</usedDependency>
            <!-- Used for StringUtils lib -->
            <!-- Needed by ui rendering at runtime -->
            <usedDependency>javax.servlet.jsp:jsp-api</usedDependency>
            <!-- Used for different content analyzers based on langugage for search. -->
            <usedDependency>org.apache.solr:solr-core</usedDependency>
            <usedDependency>org.apache.solr:solr-solrj</usedDependency>
            <!-- Used for unit tests via persistence.xml
                 (org.hibernate.testing.cache.CachingRegionFactory) -->
            <usedDependency>org.hibernate:hibernate-testing</usedDependency>
            <usedDependency>org.jboss.arquillian.junit:arquillian-junit-container</usedDependency>
            <usedDependency>org.jboss.arquillian.protocol:arquillian-protocol-servlet</usedDependency>
            <usedDependency>org.codehaus.jackson:jackson-xc</usedDependency>
            <!-- Used for email unit tests -->
            <usedDependency>org.jvnet.mock-javamail:mock-javamail</usedDependency>
            <!-- Need for test scope -->
            <usedDependency>${jdbc.groupId}:${jdbc.artifactId}</usedDependency>
            <!-- used for arquillian tests -->
            <usedDependency>org.wildfly.arquillian:wildfly-arquillian-container-managed</usedDependency>
            <!-- NB: Don't add anything without a comment explaining how the
                 dependency is used -->
          </usedDependencies>
        </configuration>
      </plugin>

      <plugin>
        <groupId>org.basepom.maven</groupId>
        <artifactId>duplicate-finder-maven-plugin</artifactId>
        <configuration>
          <ignoredClassPatterns>
            <!-- part of richfaces cdk annotations(!) -->
            <ignoredClassPattern>javax.annotation.Nullable</ignoredClassPattern>
          </ignoredClassPatterns>
          <ignoredDependencies>
            <dependency>
              <groupId>com.google.gwt</groupId>
              <artifactId>gwt-user</artifactId>
            </dependency>
          </ignoredDependencies>
          <ignoredResourcePatterns>
            <!-- many, many jars -->
            <ignoredResourcePattern>META-INF/.*</ignoredResourcePattern>
            <ignoredResourcePattern>VERSION\.properties</ignoredResourcePattern>
            <!-- iText and JavaMelody -->
            <ignoredResourcePattern>com/lowagie/text/pdf/fonts/cmap_info\.txt</ignoredResourcePattern>
            <!-- drools and quartz -->
            <ignoredResourcePattern>build\.properties</ignoredResourcePattern>
            <!-- jboss-metadata-common and zanata-adapter-xliff -->
            <ignoredResourcePattern>schema/xml\.xsd</ignoredResourcePattern>
            <!-- infinispan-core/common -->
            <ignoredResourcePattern>features\.xml</ignoredResourcePattern>
          </ignoredResourcePatterns>
        </configuration>
      </plugin>

      <plugin>
        <artifactId>maven-antrun-plugin</artifactId>
        <executions>
          <execution>
            <phase>prepare-package</phase>
            <configuration>
              <tasks>
                <mkdir dir="${project.build.directory}/zanata" />
              </tasks>
            </configuration>
            <goals>
              <goal>run</goal>
            </goals>
          </execution>
        </executions>
      </plugin>
      <plugin>
        <artifactId>maven-clean-plugin</artifactId>
        <configuration>
          <!-- Remove extra directories created by GWT DevMode -->
          <filesets>
            <fileset>
              <directory>src/main/webapp/WEB-INF/deploy</directory>
            </fileset>
            <fileset>
              <directory>src/main/webapp/webtrans</directory>
            </fileset>
          </filesets>
          <followSymLinks>false</followSymLinks>
        </configuration>
      </plugin>
      <plugin>
        <artifactId>maven-war-plugin</artifactId>
        <configuration>
          <warName>${war.name}-${project.version}</warName>
          <overlays>
            <overlay>
              <groupId>${project.groupId}</groupId>
              <artifactId>gwt-editor</artifactId>
            </overlay>
            <overlay>
              <!-- empty groupId/artifactId represents the current build -->
            </overlay>
          </overlays>
          <webResources>
            <resource>
              <directory>src/main/webapp-jboss</directory>
              <filtering>true</filtering>

            </resource>
            <resource>
              <directory>src/main/resources</directory>
              <includes>
                <include>images/**</include>
              </includes>
            </resource>

          </webResources>
          <archive>
            <manifest>
              <addClasspath>false</addClasspath>
              <addDefaultImplementationEntries>true</addDefaultImplementationEntries>
              <addDefaultSpecificationEntries>true</addDefaultSpecificationEntries>
            </manifest>
            <manifestEntries>
              <Implementation-Build>${maven.build.timestamp}</Implementation-Build>
              <SCM-Describe>${gitDescribe}</SCM-Describe>
            </manifestEntries>
          </archive>
          <packagingExcludes>account/README</packagingExcludes>
        </configuration>
        <executions>
          <!-- Internal auth war -->
          <execution>
            <id>default-war</id>
            <configuration>
              <webappDirectory>${project.build.directory}/${project.build.finalName}</webappDirectory>
              <filters>
                <filter>${war.config.dir}/mysql.properties</filter>
              </filters>
            </configuration>
          </execution>
        </executions>
      </plugin>

      <plugin>
        <artifactId>maven-surefire-plugin</artifactId>
        <configuration>
          <testNGArtifactName>none:none</testNGArtifactName>
          <!-- TODO ensure that stateful tests (eg using Hibernate Search)
               are isolated, or rename them to ITCase (Arquillian), and
               increase the forkCount.
               <forkCount>1.5C</forkCount>
           -->
          <forkCount>1</forkCount>
          <reuseForks>true</reuseForks>
          <includes>
            <include>**/*Test.groovy</include>
            <include>**/*Test.java</include>
            <include>**/*Tests.groovy</include>
            <include>**/*Tests.java</include>
          </includes>
          <runOrder>alphabetical</runOrder>
        </configuration>
      </plugin>

      <plugin>
        <groupId>org.codehaus.mojo</groupId>
        <artifactId>l10n-maven-plugin</artifactId>
        <version>1.0-alpha-2</version>
        <executions>
          <execution>
            <phase>generate-resources</phase>
            <goals>
              <goal>pseudo</goal>
            </goals>
          </execution>
        </executions>
        <configuration>
          <pseudoLocale>qc</pseudoLocale>
          <includes>
            <include>**/*.properties</include>
          </includes>
          <excludes>
            <exclude>**/*_*.properties</exclude>
          </excludes>
          <inputDirectory>src/main/resources</inputDirectory>
          <outputDirectory>${project.build.outputDirectory}</outputDirectory>
        </configuration>
      </plugin>
      <plugin>
        <artifactId>maven-deploy-plugin</artifactId>
        <!-- zanata war is too big to deploy to Maven repos -->
        <configuration>
          <!-- MEAD builds must deploy all artifacts, so we run them with -Dallow.deploy.skip=false -->
          <skip>${allow.deploy.skip}</skip>
        </configuration>
      </plugin>
    </plugins>

    <pluginManagement>
      <plugins>
        <!--This plugin's configuration is used to store Eclipse m2e settings only. It has no influence on the Maven build itself.-->
        <plugin>
          <groupId>org.eclipse.m2e</groupId>
          <artifactId>lifecycle-mapping</artifactId>
          <version>1.0.0</version>
          <configuration>
            <lifecycleMappingMetadata>
              <pluginExecutions>
                <pluginExecution>
                  <pluginExecutionFilter>
                    <groupId>
                      org.codehaus.mojo
                    </groupId>
                    <artifactId>
                      l10n-maven-plugin
                    </artifactId>
                    <versionRange>
                      [1.0-alpha-2,)
                    </versionRange>
                    <goals>
                      <goal>pseudo</goal>
                    </goals>
                  </pluginExecutionFilter>
                  <action>
                    <ignore />
                  </action>
                </pluginExecution>
                <pluginExecution>
                  <pluginExecutionFilter>
                    <groupId>
                      org.codehaus.mojo
                    </groupId>
                    <artifactId>
                      hibernate3-maven-plugin
                    </artifactId>
                    <versionRange>
                      [2.2,)
                    </versionRange>
                    <goals>
                      <goal>hbm2ddl</goal>
                    </goals>
                  </pluginExecutionFilter>
                  <action>
                    <ignore />
                  </action>
                </pluginExecution>
                <pluginExecution>
                  <pluginExecutionFilter>
                    <groupId>
                      org.apache.maven.plugins
                    </groupId>
                    <artifactId>
                      maven-antrun-plugin
                    </artifactId>
                    <versionRange>
                      [1.7,)
                    </versionRange>
                    <goals>
                      <goal>run</goal>
                    </goals>
                  </pluginExecutionFilter>
                  <action>
                    <ignore />
                  </action>
                </pluginExecution>
                <pluginExecution>
                  <pluginExecutionFilter>
                    <groupId>
                      org.apache.maven.plugins
                    </groupId>
                    <artifactId>
                      maven-dependency-plugin
                    </artifactId>
                    <versionRange>
                      [2.4,)
                    </versionRange>
                    <goals>
                      <goal>properties</goal>
                    </goals>
                  </pluginExecutionFilter>
                  <action>
                    <ignore />
                  </action>
                </pluginExecution>
                <pluginExecution>
                  <pluginExecutionFilter>
                    <groupId>
                      org.codehaus.gmaven
                    </groupId>
                    <artifactId>
                      gmaven-plugin
                    </artifactId>
                    <versionRange>
                      [1.4,)
                    </versionRange>
                    <goals>
                      <goal>testCompile</goal>
                      <goal>
                        generateTestStubs
                      </goal>
                    </goals>
                  </pluginExecutionFilter>
                  <action>
                    <execute>
                      <runOnIncremental>false</runOnIncremental>
                    </execute>
                  </action>
                </pluginExecution>
              </pluginExecutions>
            </lifecycleMappingMetadata>
          </configuration>
        </plugin>

      </plugins>
    </pluginManagement>
  </build>

  <profiles>
    <profile>
      <!-- This profile will copy the exploded war to AS7 and trigger a re-deployment. -->
      <id>explode</id>
      <activation>
        <property>
          <name>env</name>
          <value>dev</value>
        </property>
      </activation>
      <properties>
        <as7.skip.deploy.marker>${jboss.home}/standalone/deployments/ROOT.war.skipdeploy</as7.skip.deploy.marker>
        <as7.dodeploy.marker>${jboss.home}/standalone/deployments/ROOT.war.dodeploy</as7.dodeploy.marker>
      </properties>
      <build>
        <plugins>
          <plugin>
            <artifactId>maven-antrun-plugin</artifactId>
            <executions>
              <execution>
                <phase>package</phase>
                <configuration>
                  <tasks>
                    <touch file="${as7.skip.deploy.marker}" />
                    <delete dir="${jboss.home}/standalone/deployments/ROOT.war" />
                    <copy todir="${jboss.home}/standalone/deployments/ROOT.war">
                      <fileset dir="${project.build.directory}/zanata" />
                    </copy>
                    <delete file="${as7.skip.deploy.marker}" />
                    <touch file="${as7.dodeploy.marker}" />
                  </tasks>
                </configuration>
                <goals>
                  <goal>run</goal>
                </goals>
              </execution>
            </executions>
          </plugin>
        </plugins>
      </build>
    </profile>
    <profile>
      <id>replace-static</id>
      <!-- This profile will replace exploded war in AS7 WITHOUT triggering a re-deployment.
      If you change xhtml or similar which does not require a redeployment, you can use this profile. -->
      <activation>
        <property>
          <name>env</name>
          <value>dev</value>
        </property>
      </activation>
      <properties>
        <as7.skip.deploy.marker>${jboss.home}/standalone/deployments/zanata.war.skipdeploy</as7.skip.deploy.marker>
      </properties>
      <build>
        <plugins>
          <plugin>
            <artifactId>maven-antrun-plugin</artifactId>
            <executions>
              <execution>
                <phase>package</phase>
                <configuration>
                  <tasks>
                    <touch file="${as7.skip.deploy.marker}" />
                    <delete dir="${jboss.home}/standalone/deployments/zanata.war" />
                    <copy todir="${jboss.home}/standalone/deployments/zanata.war">
                      <fileset dir="${project.build.directory}/zanata" />
                    </copy>
                    <delete file="${as7.skip.deploy.marker}" />
                  </tasks>
                </configuration>
                <goals>
                  <goal>run</goal>
                </goals>
              </execution>
            </executions>
          </plugin>
        </plugins>
      </build>
    </profile>

    <profile>
      <id>skipArqTests</id>
      <activation>
        <property>
          <name>skipArqTests</name>
        </property>
      </activation>
      <properties>
        <skipITs>true</skipITs>
      </properties>
    </profile>

    <profile>
      <id>run-arq-tests</id>
      <activation>
        <property>
          <name>!skipArqTests</name>
        </property>
      </activation>
      <build>
        <plugins>
          <plugin>
            <artifactId>maven-antrun-plugin</artifactId>
            <executions>
              <execution>
                <id>init-no-appserver</id>
                <phase>initialize</phase>
              </execution>
              <execution>
                <id>preIT-no-appserver</id>
                <phase>prepare-package</phase>
                <goals><goal>run</goal></goals>
                <configuration>
                  <target unless="skipArqTests">
                    <fail message="'appserver' property must be set to run integration tests (or else use -DskipArqTests)" unless="appserver" />
                    <fail message="'cargo.installation' property is null (set env var EAP7_URL or else use -DskipArqTests)" unless="cargo.installation" />
                  </target>
                </configuration>
              </execution>
            </executions>
          </plugin>
          <plugin>
            <groupId>org.codehaus.gmavenplus</groupId>
            <artifactId>gmavenplus-plugin</artifactId>
            <executions>
              <execution>
                <id>extract-appserver</id>
                <phase>prepare-package</phase>
              </execution>
              <execution>
                <!-- run jboss cli script against cargo installed server -->
                <id>run-jboss-cli</id>
                <phase>package</phase>
              </execution>
            </executions>
          </plugin>

          <plugin>
            <artifactId>maven-failsafe-plugin</artifactId>
            <configuration>
              <includes>
                <include>**/*ITCase.groovy</include>
                <include>**/*ITCase.java</include>
              </includes>
              <forkCount>1</forkCount>
              <reuseForks>true</reuseForks>
              <runOrder>alphabetical</runOrder>
              <systemPropertyVariables>
                <java.util.logging.manager>org.jboss.logmanager.LogManager</java.util.logging.manager>
                <jboss.home>${appserver.home}</jboss.home>
              </systemPropertyVariables>
              <testNGArtifactName>none:none</testNGArtifactName>
            </configuration>
          </plugin>
        </plugins>
      </build>
    </profile>

    <profile>
      <id>jbosseap6</id>
      <activation>
        <property>
          <name>appserver</name>
          <value>jbosseap6</value>
        </property>
      </activation>
      <build>
        <plugins>
          <plugin>
            <artifactId>maven-failsafe-plugin</artifactId>
            <configuration>
              <systemPropertyVariables>
                <!-- NB this is a container qualifier in arquillian.xml -->
                <arquillian.launch>jbossas-managed</arquillian.launch>
              </systemPropertyVariables>
            </configuration>
          </plugin>

        </plugins>
      </build>
    </profile>

    <profile>
      <id>wildfly8</id>
      <activation>
        <property>
          <name>appserver</name>
          <value>wildfly8</value>
        </property>
      </activation>
      <build>
        <plugins>
          <plugin>
            <artifactId>maven-failsafe-plugin</artifactId>
            <configuration>
              <systemPropertyVariables>
                <!-- NB this is a container qualifier in arquillian.xml -->
                <arquillian.launch>wildfly</arquillian.launch>
              </systemPropertyVariables>
            </configuration>
          </plugin>
        </plugins>
      </build>
    </profile>

    <profile>
      <id>rpm</id>
      <activation>
        <property>
          <name>rpm</name>
        </property>
      </activation>
      <build>
        <plugins>
          <plugin>
            <groupId>org.codehaus.mojo</groupId>
            <artifactId>rpm-maven-plugin</artifactId>
            <version>2.1.3</version>
            <executions>
              <execution>
                <id>attach-rpm</id>
                <goals>
                  <goal>attached-rpm</goal>
                </goals>
              </execution>
            </executions>
            <configuration>
              <name>${rpm.name}</name>
              <group>Applications/Text</group>
              <license>GNU Lesser General Public License v2.1</license>

              <!-- Make the rpm compatible with RHEL 5 -->
              <defineStatements>
                <defineStatement>_source_filedigest_algorithm md5</defineStatement>
                <defineStatement>_binary_filedigest_algorithm md5</defineStatement>
                <defineStatement>_source_payload w9.gzdio</defineStatement>
                <defineStatement>_binary_payload w9.gzdio</defineStatement>
              </defineStatements>

              <defaultUsername>jboss</defaultUsername>
              <defaultGroupname>jboss</defaultGroupname>
              <defaultDirmode>755</defaultDirmode>
              <defaultFilemode>644</defaultFilemode>
              <mappings>
                <mapping>
                  <directory>/usr/share/webapps/${rpm.name}/${rpm.name}-${project.version}.war/</directory>
                  <sources>
                    <source>
                      <location>target/${project.build.finalName}</location>
                    </source>
                  </sources>
                </mapping>
                <mapping>
                  <directory>/usr/share/webapps/${rpm.name}/</directory>
                  <sources>
                    <softlinkSource>
                      <location>${rpm.name}-${project.version}.war</location>
                      <destination>${rpm.name}.war</destination>
                    </softlinkSource>
                  </sources>
                </mapping>
                <mapping>
                  <directory>/var/lib/${rpm.name}/</directory>
                </mapping>
                <mapping>
                  <directory>/var/lib/${rpm.name}/index/</directory>
                </mapping>
                <mapping>
                  <directory>/var/lib/${rpm.name}/stats/</directory>
                </mapping>
              </mappings>
              <autoProvides>false</autoProvides>
              <autoRequires>false</autoRequires>
              <requires>
                <require>java &gt;= 1:${required.java}</require>
                <require>jbossas-standalone &gt;= ${jboss.as.standalone.version}</require>
              </requires>
            </configuration>
          </plugin>
        </plugins>
      </build>
    </profile>
  </profiles>

  <dependencies>
    <dependency>
      <groupId>io.javaslang</groupId>
      <artifactId>javaslang</artifactId>
    </dependency>

    <dependency>
      <groupId>com.tngtech.java</groupId>
      <artifactId>junit-dataprovider</artifactId>
      <version>1.10.2</version>
      <scope>test</scope>
    </dependency>

    <dependency>
      <groupId>commons-beanutils</groupId>
      <artifactId>commons-beanutils</artifactId>
      <exclusions>
        <exclusion>
          <groupId>commons-logging</groupId>
          <artifactId>commons-logging</artifactId>
        </exclusion>
      </exclusions>
    </dependency>

    <dependency>
      <groupId>com.jayway.awaitility</groupId>
      <artifactId>awaitility</artifactId>
      <scope>test</scope>
    </dependency>

    <dependency>
      <groupId>org.apache.velocity</groupId>
      <artifactId>velocity</artifactId>
      <version>1.7</version>
    </dependency>

    <dependency>
      <groupId>net.jodah</groupId>
      <artifactId>concurrentunit</artifactId>
      <version>0.4.1</version>
      <scope>test</scope>
    </dependency>

    <dependency>
      <groupId>net.wuerl.kotlin</groupId>
      <artifactId>assertj-core-kotlin</artifactId>
      <version>0.2.1</version>
      <scope>test</scope>
    </dependency>

    <dependency>
      <groupId>org.jetbrains.kotlin</groupId>
      <artifactId>kotlin-stdlib</artifactId>
    </dependency>
    <dependency>
      <groupId>org.jetbrains.kotlin</groupId>
      <artifactId>kotlin-test-junit</artifactId>
      <scope>test</scope>
    </dependency>

    <dependency>
      <groupId>org.jglue.cdi-unit</groupId>
      <artifactId>cdi-unit</artifactId>
      <exclusions>
        <exclusion>
          <groupId>org.jboss.weld.se</groupId>
          <artifactId>weld-se-core</artifactId>
        </exclusion>
        <exclusion>
          <artifactId>annotations</artifactId>
          <groupId>com.google.code.findbugs</groupId>
        </exclusion>
      </exclusions>
      <scope>test</scope>
    </dependency>

    <dependency>
      <groupId>org.assertj</groupId>
      <artifactId>assertj-core</artifactId>
      <scope>test</scope>
    </dependency>

    <!-- Zanata-specific dependencies -->

    <dependency>
      <groupId>org.zanata</groupId>
      <artifactId>zanata-common-api</artifactId>
      <exclusions>
        <exclusion>
          <groupId>javax.servlet</groupId>
          <artifactId>servlet-api</artifactId>
        </exclusion>
      </exclusions>
    </dependency>

    <dependency>
      <groupId>org.zanata</groupId>
      <artifactId>zanata-frontend</artifactId>
    </dependency>

    <dependency>
      <groupId>org.zanata</groupId>
      <artifactId>zanata-common-util</artifactId>
    </dependency>

    <dependency>
      <groupId>org.zanata</groupId>
      <artifactId>zanata-liquibase</artifactId>
    </dependency>

    <dependency>
      <groupId>org.zanata</groupId>
      <artifactId>zanata-model</artifactId>
    </dependency>

    <dependency>
      <groupId>org.zanata</groupId>
      <artifactId>zanata-model-test</artifactId>
      <scope>test</scope>
    </dependency>

    <dependency>
      <groupId>org.zanata</groupId>
      <artifactId>zanata-adapter-po</artifactId>
      <exclusions>
        <exclusion>
          <groupId>javax.xml.bind</groupId>
          <artifactId>jaxb-api</artifactId>
        </exclusion>
      </exclusions>
    </dependency>

    <dependency>
      <groupId>org.zanata</groupId>
      <artifactId>zanata-adapter-glossary</artifactId>
    </dependency>

    <dependency>
      <groupId>org.zanata</groupId>
      <artifactId>zanata-adapter-properties</artifactId>
    </dependency>

    <dependency>
      <groupId>org.zanata</groupId>
      <artifactId>zanata-adapter-xliff</artifactId>
    </dependency>

    <dependency>
      <groupId>org.zanata</groupId>
      <artifactId>security-common</artifactId>
    </dependency>

    <dependency>
      <groupId>org.zanata</groupId>
      <artifactId>services</artifactId>
    </dependency>

    <dependency>
      <groupId>org.zanata</groupId>
      <artifactId>gwt-shared</artifactId>
    </dependency>

    <!-- Compatibility Dependencies -->

    <dependency>
      <groupId>org.zanata</groupId>
      <artifactId>zanata-common-api</artifactId>
      <classifier>compat</classifier>
      <scope>test</scope>
    </dependency>

    <dependency>
      <groupId>org.jboss.weld.se</groupId>
      <artifactId>weld-se-core</artifactId>
      <scope>provided</scope>
    </dependency>

    <dependency>
      <groupId>org.jboss.weld</groupId>
      <artifactId>weld-spi</artifactId>
      <scope>provided</scope>
    </dependency>

    <dependency>
      <groupId>org.wildfly.arquillian</groupId>
      <artifactId>wildfly-arquillian-container-managed</artifactId>
      <version>${wildfly.arquillian.version}</version>
      <scope>test</scope>
    </dependency>

    <!-- Useful for debugging with WildFly -->
    <!--<dependency>-->
      <!--<groupId>org.wildfly</groupId>-->
      <!--<artifactId>wildfly-jpa</artifactId>-->
      <!--<version>10.1.0.Final</version>-->
      <!--<scope>test</scope>-->
      <!--<exclusions>-->
        <!--<exclusion>-->
          <!--<artifactId>jboss-annotations-api_1.2_spec</artifactId>-->
          <!--<groupId>org.jboss.spec.javax.annotation</groupId>-->
        <!--</exclusion>-->
      <!--</exclusions>-->
    <!--</dependency>-->

    <dependency>
      <groupId>org.json</groupId>
      <artifactId>json</artifactId>
      <version>20140107</version>
    </dependency>

    <dependency>
      <groupId>commons-collections</groupId>
      <artifactId>commons-collections</artifactId>
    </dependency>

    <!-- RestEasy dependencies -->

    <dependency>
      <groupId>org.jboss.resteasy</groupId>
      <artifactId>resteasy-cdi</artifactId>
    </dependency>
    <dependency>
      <groupId>org.jboss.resteasy</groupId>
      <artifactId>resteasy-jaxrs</artifactId>
    </dependency>

    <dependency>
      <groupId>org.jboss.resteasy</groupId>
      <artifactId>resteasy-jaxb-provider</artifactId>
    </dependency>
    <dependency>
      <groupId>org.jboss.resteasy</groupId>
      <artifactId>resteasy-jackson-provider</artifactId>
    </dependency>

    <dependency>
      <groupId>org.jboss.resteasy</groupId>
      <artifactId>resteasy-multipart-provider</artifactId>
    </dependency>

    <dependency>
      <groupId>org.jboss.resteasy</groupId>
      <artifactId>resteasy-servlet-initializer</artifactId>
    </dependency>

    <dependency>
      <groupId>org.codehaus.jackson</groupId>
      <artifactId>jackson-core-asl</artifactId>
    </dependency>
    <dependency>
      <groupId>org.codehaus.jackson</groupId>
      <artifactId>jackson-mapper-asl</artifactId>
    </dependency>
    <dependency>
      <groupId>org.codehaus.jackson</groupId>
      <artifactId>jackson-xc</artifactId>
    </dependency>

    <dependency>
      <groupId>org.jboss.spec.javax.faces</groupId>
      <artifactId>jboss-jsf-api_2.2_spec</artifactId>
      <scope>provided</scope>
    </dependency>
    <dependency>
      <groupId>org.jboss.spec.javax.transaction</groupId>
      <artifactId>jboss-transaction-api_1.2_spec</artifactId>
      <scope>provided</scope>
    </dependency>

    <!-- used for Seam Text converter -->
    <dependency>
      <groupId>antlr</groupId>
      <artifactId>antlr</artifactId>
    </dependency>

    <dependency>
      <groupId>com.googlecode.owasp-java-html-sanitizer</groupId>
      <artifactId>owasp-java-html-sanitizer</artifactId>
      <version>r239</version>
    </dependency>

    <dependency>
      <groupId>org.jvnet.mock-javamail</groupId>
      <artifactId>mock-javamail</artifactId>
      <version>1.9</version>
      <scope>test</scope>
      <exclusions>
        <exclusion>
          <groupId>javax.mail</groupId>
          <artifactId>mail</artifactId>
        </exclusion>
      </exclusions>
    </dependency>

    <!-- Richfaces -->
    <dependency>
      <groupId>org.richfaces</groupId>
      <artifactId>richfaces</artifactId>
    </dependency>

    <dependency>
      <groupId>com.sun.faces</groupId>
      <artifactId>jsf-impl</artifactId>
    </dependency>

    <!-- Hibernate / JPA -->

    <dependency>
      <groupId>org.hibernate</groupId>
      <artifactId>hibernate-core</artifactId>
      <scope>${hibernate.scope}</scope>
    </dependency>

    <dependency>
      <groupId>org.hibernate</groupId>
      <artifactId>hibernate-validator</artifactId>
      <scope>provided</scope>
    </dependency>

    <dependency>
      <groupId>org.hibernate</groupId>
      <artifactId>hibernate-validator-cdi</artifactId>
      <scope>provided</scope>
    </dependency>

    <dependency>
      <groupId>org.apache.deltaspike.modules</groupId>
      <artifactId>deltaspike-bean-validation-module-impl</artifactId>
      <version>${deltaspike.version}</version>
      <scope>runtime</scope>
    </dependency>

    <dependency>
      <groupId>org.hibernate</groupId>
      <artifactId>hibernate-entitymanager</artifactId>
      <scope>${hibernate.scope}</scope>
      <exclusions>
        <!-- we use javax.persistence:persistence-api -->
        <exclusion>
          <artifactId>ejb3-persistence</artifactId>
          <groupId>org.hibernate</groupId>
        </exclusion>
        <exclusion>
          <groupId>org.jboss.logging</groupId>
          <artifactId>jboss-logging</artifactId>
        </exclusion>
      </exclusions>
    </dependency>

    <dependency>
      <groupId>org.hibernate</groupId>
      <artifactId>hibernate-testing</artifactId>
      <scope>test</scope>
    </dependency>

    <dependency>
      <groupId>com.github.huangp</groupId>
      <artifactId>entityunit</artifactId>
      <version>0.3</version>
      <scope>test</scope>
    </dependency>
    <dependency>
      <groupId>com.googlecode.log4jdbc</groupId>
      <artifactId>log4jdbc</artifactId>
      <version>1.2</version>
      <scope>test</scope>
    </dependency>

    <dependency>
      <groupId>net.htmlparser.jericho</groupId>
      <artifactId>jericho-html</artifactId>
      <version>3.4</version>
    </dependency>

    <!-- Okapi Filters -->

    <dependency>
      <groupId>net.sf.okapi.filters</groupId>
      <artifactId>okapi-filter-dtd</artifactId>
    </dependency>
    <dependency>
      <groupId>net.sf.okapi.filters</groupId>
      <artifactId>okapi-filter-html</artifactId>
    </dependency>
    <dependency>
      <groupId>net.sf.okapi.filters</groupId>
      <artifactId>okapi-filter-json</artifactId>
    </dependency>
    <dependency>
      <groupId>net.sf.okapi.filters</groupId>
      <artifactId>okapi-filter-idml</artifactId>
    </dependency>
    <dependency>
      <groupId>net.sf.okapi.filters</groupId>
      <artifactId>okapi-filter-openoffice</artifactId>
    </dependency>
    <dependency>
      <groupId>net.sf.okapi.filters</groupId>
      <artifactId>okapi-filter-plaintext</artifactId>
    </dependency>
    <dependency>
      <groupId>net.sf.okapi.filters</groupId>
      <artifactId>okapi-filter-regex</artifactId>
    </dependency>
      <dependency>
        <groupId>net.sf.okapi.filters</groupId>
        <artifactId>okapi-filter-ts</artifactId>
        <exclusions>
          <exclusion>
            <groupId>org.codehaus.woodstox</groupId>
            <artifactId>woodstox-core-lgpl</artifactId>
          </exclusion>
        </exclusions>
      </dependency>
    <dependency>
      <groupId>net.sf.okapi</groupId>
      <artifactId>okapi-core</artifactId>
      <exclusions>
        <exclusion>
          <groupId>org.slf4j</groupId>
          <artifactId>slf4j-simple</artifactId>
        </exclusion>
      </exclusions>
    </dependency>


    <!-- Other -->

    <dependency>
      <groupId>com.google.code.findbugs</groupId>
      <artifactId>findbugs-annotations</artifactId>
    </dependency>

    <dependency>
      <groupId>com.google.code.findbugs</groupId>
      <artifactId>jsr305</artifactId>
    </dependency>

    <dependency>
      <groupId>net.jcip</groupId>
      <artifactId>jcip-annotations</artifactId>
    </dependency>

    <dependency>
      <groupId>org.dbunit</groupId>
      <artifactId>dbunit</artifactId>
      <scope>test</scope>
    </dependency>

    <dependency>
      <groupId>org.ocpsoft.rewrite</groupId>
      <artifactId>rewrite-servlet</artifactId>
      <version>${rewrite.version}</version>
    </dependency>

    <dependency>
      <groupId>org.ocpsoft.logging</groupId>
      <artifactId>logging-adapter-jboss</artifactId>
      <version>1.0.3.Final</version>
    </dependency>

    <dependency>
      <groupId>com.ibm.icu</groupId>
      <artifactId>icu4j</artifactId>
    </dependency>

    <dependency>
      <groupId>commons-lang</groupId>
      <artifactId>commons-lang</artifactId>
    </dependency>

    <dependency>
      <groupId>org.slf4j</groupId>
      <artifactId>slf4j-api</artifactId>
      <scope>provided</scope>
    </dependency>

    <dependency>
      <groupId>org.slf4j</groupId>
      <artifactId>jul-to-slf4j</artifactId>
      <scope>provided</scope>
    </dependency>

    <dependency>
      <groupId>net.sourceforge.openutils</groupId>
      <artifactId>openutils-log4j</artifactId>
      <version>2.0.5</version>
    </dependency>

    <dependency>
      <groupId>com.google.guava</groupId>
      <artifactId>guava</artifactId>
    </dependency>

    <!-- workaround for https://github.com/google/guava/issues/2721 -->
    <dependency>
      <groupId>com.google.errorprone</groupId>
      <artifactId>error_prone_annotations</artifactId>
    </dependency>

    <dependency>
      <groupId>net.bull.javamelody</groupId>
      <artifactId>javamelody-core</artifactId>
      <version>1.62.0</version>
    </dependency>

    <dependency>
      <groupId>com.lowagie</groupId>
      <artifactId>itext</artifactId>
      <version>2.1.7</version>
      <scope>runtime</scope>
      <exclusions>
        <exclusion>
          <groupId>org.bouncycastle</groupId>
          <artifactId>bctsp-jdk14</artifactId>
        </exclusion>
      </exclusions>
    </dependency>

    <dependency>
      <groupId>org.fedorahosted.openprops</groupId>
      <artifactId>openprops</artifactId>
    </dependency>

    <dependency>
      <groupId>org.apache.lucene</groupId>
      <artifactId>lucene-core</artifactId>
      <!-- okapi-lib-search would otherwise use lucene 3.0.0 -->
      <version>${lucene.version}</version>
    </dependency>

    <dependency>
      <groupId>org.apache.lucene</groupId>
      <artifactId>lucene-queryparser</artifactId>
      <version>${lucene.version}</version>
    </dependency>

    <dependency>
      <groupId>org.apache.maven</groupId>
      <artifactId>maven-artifact</artifactId>
      <!-- We only need the class DefaultArtifactVersion -->
      <exclusions>
        <exclusion>
          <groupId>org.codehaus.plexus</groupId>
          <artifactId>plexus-utils</artifactId>
        </exclusion>
      </exclusions>
    </dependency>

    <!-- Solr dependencies -->
    <dependency>
      <groupId>org.apache.solr</groupId>
      <artifactId>solr-core</artifactId>
    </dependency>
    <dependency>
      <groupId>org.apache.solr</groupId>
      <artifactId>solr-solrj</artifactId>
    </dependency>

    <dependency>
      <groupId>org.hibernate</groupId>
      <artifactId>hibernate-search-orm</artifactId>
      <exclusions>
        <exclusion>
          <groupId>org.hibernate</groupId>
          <artifactId>hibernate-commons-annotations</artifactId>
        </exclusion>
        <!-- we use javax.persistence:persistence-api -->
        <exclusion>
          <groupId>org.hibernate</groupId>
          <artifactId>ejb3-persistence</artifactId>
        </exclusion>
      </exclusions>
    </dependency>
    <dependency>
      <groupId>org.hibernate.common</groupId>
      <artifactId>hibernate-commons-annotations</artifactId>
      <scope>provided</scope>
    </dependency>

    <dependency>
      <groupId>org.hibernate.javax.persistence</groupId>
      <artifactId>hibernate-jpa-2.1-api</artifactId>
      <scope>provided</scope>
    </dependency>
    <dependency>
      <groupId>org.hibernate</groupId>
      <artifactId>hibernate-search-engine</artifactId>
    </dependency>
    <dependency>
      <groupId>org.infinispan</groupId>
      <artifactId>infinispan-directory-provider</artifactId>
    </dependency>

    <dependency>
      <groupId>org.infinispan</groupId>
      <artifactId>infinispan-core</artifactId>
      <version>${infinispan.version}</version>
      <scope>provided</scope>
      <exclusions>
        <exclusion>
          <groupId>org.jboss.marshalling</groupId>
          <artifactId>jboss-marshalling-osgi</artifactId>
        </exclusion>
        <exclusion>
          <groupId>org.jboss.spec.javax.transaction</groupId>
          <artifactId>jboss-transaction-api_1.1_spec</artifactId>
        </exclusion>
      </exclusions>
    </dependency>

    <!-- These two are being explicitly added as jboss-as-parent
      excludes them -->
    <dependency>
      <groupId>org.jboss.marshalling</groupId>
      <artifactId>jboss-marshalling</artifactId>
    </dependency>
    <dependency>
      <groupId>org.jboss.marshalling</groupId>
      <artifactId>jboss-marshalling-river</artifactId>
    </dependency>

    <dependency>
      <groupId>org.jboss.spec.javax.el</groupId>
      <artifactId>jboss-el-api_3.0_spec</artifactId>
      <scope>provided</scope>
    </dependency>

    <dependency>
      <groupId>org.jboss.spec.javax.servlet</groupId>
      <artifactId>jboss-servlet-api_3.1_spec</artifactId>
      <scope>provided</scope>
    </dependency>

    <dependency>
      <groupId>javax.servlet.jsp</groupId>
      <artifactId>jsp-api</artifactId>
      <version>2.2</version>
      <scope>provided</scope>
    </dependency>

    <dependency>
      <groupId>log4j</groupId>
      <artifactId>log4j</artifactId>
      <scope>provided</scope>
    </dependency>

    <dependency>
      <groupId>com.sun.mail</groupId>
      <artifactId>javax.mail</artifactId>
      <scope>provided</scope>
    </dependency>

    <dependency>
      <groupId>javax.activation</groupId>
      <artifactId>activation</artifactId>
      <scope>provided</scope>
    </dependency>

    <dependency>
      <groupId>javax.enterprise</groupId>
      <artifactId>cdi-api</artifactId>
      <scope>provided</scope>
    </dependency>

    <dependency>
      <groupId>javax.xml.stream</groupId>
      <artifactId>stax-api</artifactId>
      <scope>provided</scope>
    </dependency>

    <!-- Container dependencies - provided by jboss -->

    <dependency>
      <groupId>commons-codec</groupId>
      <artifactId>commons-codec</artifactId>
    </dependency>

    <dependency>
      <groupId>org.jboss.security</groupId>
      <artifactId>jboss-negotiation-common</artifactId>
    </dependency>

    <dependency>
      <groupId>org.jboss.spec.javax.jms</groupId>
      <artifactId>jboss-jms-api_2.0_spec</artifactId>
      <scope>provided</scope>
    </dependency>
    <dependency>
      <groupId>org.jboss.spec.javax.ejb</groupId>
      <artifactId>jboss-ejb-api_3.2_spec</artifactId>
      <scope>provided</scope>
    </dependency>

    <!-- needed by H2 triggers -->
    <dependency>
      <groupId>com.h2database</groupId>
      <artifactId>h2</artifactId>
      <version>1.4.192</version>
      <scope>provided</scope>
    </dependency>

    <dependency>
      <groupId>org.javassist</groupId>
      <artifactId>javassist</artifactId>
      <scope>${hibernate.scope}</scope>
    </dependency>

    <dependency>
      <groupId>org.jboss.shrinkwrap</groupId>
      <artifactId>shrinkwrap-api</artifactId>
      <scope>test</scope>
    </dependency>

    <dependency>
      <groupId>org.jboss.shrinkwrap.resolver</groupId>
      <artifactId>shrinkwrap-resolver-api-maven</artifactId>
      <version>${shrinkwrap.resolver.version}</version>
      <scope>test</scope>
    </dependency>
    <dependency>
      <groupId>org.jboss.shrinkwrap.resolver</groupId>
      <artifactId>shrinkwrap-resolver-api</artifactId>
      <version>${shrinkwrap.resolver.version}</version>
      <scope>test</scope>
    </dependency>

    <dependency>
      <groupId>org.jboss.arquillian.config</groupId>
      <artifactId>arquillian-config-api</artifactId>
      <version>${arquillian.version}</version>
      <scope>test</scope>
    </dependency>
    <dependency>
      <groupId>org.jboss.arquillian.container</groupId>
      <artifactId>arquillian-container-test-api</artifactId>
      <version>${arquillian.version}</version>
      <scope>test</scope>
    </dependency>
    <dependency>
      <groupId>org.jboss.arquillian.container</groupId>
      <artifactId>arquillian-container-test-impl-base</artifactId>
      <version>${arquillian.version}</version>
      <scope>test</scope>
    </dependency>
    <dependency>
      <groupId>org.jboss.arquillian.container</groupId>
      <artifactId>arquillian-container-spi</artifactId>
      <version>${arquillian.version}</version>
      <scope>test</scope>
    </dependency>
    <dependency>
      <groupId>org.jboss.arquillian.core</groupId>
      <artifactId>arquillian-core-spi</artifactId>
      <version>${arquillian.version}</version>
      <scope>test</scope>
    </dependency>
    <dependency>
      <groupId>org.jboss.arquillian.core</groupId>
      <artifactId>arquillian-core-api</artifactId>
      <version>${arquillian.version}</version>
      <scope>test</scope>
    </dependency>
    <dependency>
      <groupId>org.jboss.arquillian.junit</groupId>
      <artifactId>arquillian-junit-container</artifactId>
      <version>${arquillian.version}</version>
      <scope>test</scope>
    </dependency>
    <dependency>
      <groupId>org.jboss.arquillian.junit</groupId>
      <artifactId>arquillian-junit-core</artifactId>
      <version>${arquillian.version}</version>
      <scope>test</scope>
    </dependency>
    <dependency>
      <groupId>org.jboss.arquillian.test</groupId>
      <artifactId>arquillian-test-api</artifactId>
      <version>${arquillian.version}</version>
      <scope>test</scope>
    </dependency>
    <dependency>
      <groupId>org.jboss.arquillian.test</groupId>
      <artifactId>arquillian-test-spi</artifactId>
      <version>${arquillian.version}</version>
      <scope>test</scope>
    </dependency>

    <!-- Currently only needed for our override of Arquillian's
    ManagementClient -->
    <dependency>
      <groupId>org.jboss.logging</groupId>
      <artifactId>jboss-logging</artifactId>
      <version>3.3.0.Final</version>
      <scope>provided</scope>
    </dependency>

    <dependency>
      <groupId>org.jboss.shrinkwrap.resolver</groupId>
      <artifactId>shrinkwrap-resolver-impl-maven</artifactId>
      <version>${shrinkwrap.resolver.version}</version>
      <scope>test</scope>
    </dependency>

    <dependency>
      <groupId>org.jboss.arquillian.protocol</groupId>
      <artifactId>arquillian-protocol-servlet</artifactId>
      <version>${arquillian.version}</version>
      <scope>test</scope>
    </dependency>

    <dependency>
      <groupId>${jdbc.groupId}</groupId>
      <artifactId>${jdbc.artifactId}</artifactId>
      <scope>test</scope>
    </dependency>

    <dependency>
      <groupId>junit</groupId>
      <artifactId>junit</artifactId>
      <scope>test</scope>
    </dependency>

    <dependency>
      <groupId>com.googlecode.junit-toolbox</groupId>
      <artifactId>junit-toolbox</artifactId>
      <scope>test</scope>
    </dependency>

    <dependency>
      <groupId>org.concordion</groupId>
      <artifactId>concordion</artifactId>
      <scope>test</scope>
    </dependency>

    <dependency>
      <groupId>org.mockito</groupId>
      <artifactId>mockito-core</artifactId>
    </dependency>

    <dependency>
      <groupId>com.nhaarman</groupId>
      <artifactId>mockito-kotlin-kt1.1</artifactId>
    </dependency>

    <dependency>
      <groupId>org.codehaus.groovy</groupId>
      <artifactId>groovy-all</artifactId>
    </dependency>

    <dependency>
      <groupId>commons-fileupload</groupId>
      <artifactId>commons-fileupload</artifactId>
      <version>1.3.2</version>
    </dependency>

    <dependency>
      <groupId>com.google.inject</groupId>
      <artifactId>guice</artifactId>
    </dependency>

    <dependency>
      <groupId>org.liquibase</groupId>
      <artifactId>liquibase-core</artifactId>
    </dependency>

    <dependency>
      <groupId>com.mattbertolini</groupId>
      <artifactId>liquibase-slf4j</artifactId>
      <version>2.0.0</version>
    </dependency>

    <dependency>
      <groupId>org.apache.commons</groupId>
      <artifactId>commons-exec</artifactId>
      <version>1.3</version>
    </dependency>

    <!-- See https://issues.jboss.org/browse/WFK2-674
 For some warnings in the console. It happens when deltaspike-jsf
 doesn't run against jsf 2.1 (eap) -->
    <dependency>
      <groupId>org.apache.deltaspike.core</groupId>
      <artifactId>deltaspike-core-api</artifactId>
    </dependency>
    <dependency>
      <groupId>org.apache.deltaspike.core</groupId>
      <artifactId>deltaspike-core-impl</artifactId>
    </dependency>
    <dependency>
      <groupId>org.apache.deltaspike.modules</groupId>
      <artifactId>deltaspike-servlet-module-api</artifactId>
    </dependency>
    <dependency>
      <groupId>org.apache.deltaspike.modules</groupId>
      <artifactId>deltaspike-servlet-module-impl</artifactId>
    </dependency>
    <dependency>
      <groupId>org.apache.deltaspike.modules</groupId>
      <artifactId>deltaspike-jsf-module-api</artifactId>
    </dependency>
    <dependency>
      <groupId>org.apache.deltaspike.modules</groupId>
      <artifactId>deltaspike-jsf-module-impl</artifactId>
    </dependency>
    <dependency>
      <groupId>org.apache.deltaspike.modules</groupId>
      <artifactId>deltaspike-security-module-api</artifactId>
    </dependency>
    <dependency>
      <groupId>org.apache.deltaspike.modules</groupId>
      <artifactId>deltaspike-security-module-impl</artifactId>
    </dependency>
    <dependency>
      <groupId>org.apache.deltaspike.modules</groupId>
      <artifactId>deltaspike-jpa-module-api</artifactId>
    </dependency>
    <dependency>
      <groupId>org.apache.deltaspike.modules</groupId>
      <artifactId>deltaspike-jpa-module-impl</artifactId>
    </dependency>
    <dependency>
      <groupId>org.apache.deltaspike.cdictrl</groupId>
      <artifactId>deltaspike-cdictrl-api</artifactId>
      <scope>compile</scope>
    </dependency>
    <dependency>
      <groupId>org.apache.deltaspike.cdictrl</groupId>
      <artifactId>deltaspike-cdictrl-weld</artifactId>
      <scope>runtime</scope>
    </dependency>
    <dependency>
      <groupId>org.apache.deltaspike.modules</groupId>
      <artifactId>deltaspike-scheduler-module-api</artifactId>
      <scope>compile</scope>
    </dependency>
    <dependency>
      <groupId>org.apache.deltaspike.modules</groupId>
      <artifactId>deltaspike-scheduler-module-impl</artifactId>
      <scope>runtime</scope>
    </dependency>

    <dependency>
      <groupId>org.apache.oltu.oauth2</groupId>
      <artifactId>org.apache.oltu.oauth2.authzserver</artifactId>
      <version>1.0.1</version>
    </dependency>
    <dependency>
      <groupId>org.apache.oltu.oauth2</groupId>
      <artifactId>org.apache.oltu.oauth2.resourceserver</artifactId>
      <version>1.0.1</version>
    </dependency>

    <dependency>
      <groupId>org.quartz-scheduler</groupId>
      <artifactId>quartz</artifactId>
    </dependency>

    <dependency>
      <groupId>org.ocpsoft.prettytime</groupId>
      <artifactId>prettytime</artifactId>
      <version>3.0.2.Final</version>
    </dependency>

    <dependency>
      <groupId>org.apache.httpcomponents</groupId>
      <artifactId>httpcore</artifactId>
    </dependency>
    <dependency>
      <groupId>org.apache.httpcomponents</groupId>
      <artifactId>httpclient</artifactId>
    </dependency>

    <!-- openid4java -->
    <dependency>
      <groupId>org.openid4java</groupId>
      <artifactId>openid4java</artifactId>
      <version>1.0.0</version>
      <exclusions>
        <exclusion>
          <groupId>xml-apis</groupId>
          <artifactId>xml-apis</artifactId>
        </exclusion>
        <exclusion>
          <artifactId>commons-logging</artifactId>
          <groupId>commons-logging</groupId>
        </exclusion>
      </exclusions>
    </dependency>

    <dependency>
      <groupId>org.picketbox</groupId>
      <artifactId>picketbox</artifactId>
      <version>4.9.4.Final</version>
      <scope>provided</scope>
    </dependency>

    <dependency>
      <groupId>org.webjars.bower</groupId>
      <artifactId>commonmark</artifactId>
      <version>0.20.0</version>
    </dependency>

    <dependency>
      <groupId>org.webjars.bower</groupId>
      <artifactId>google-caja</artifactId>
      <version>5669.0.0</version>
    </dependency>

    <dependency>
      <groupId>javax.validation</groupId>
      <artifactId>validation-api</artifactId>
      <scope>provided</scope>
    </dependency>

    <dependency>
      <groupId>se.jiderhamn</groupId>
      <artifactId>classloader-leak-prevention</artifactId>
      <version>1.15.1</version>
      <exclusions>
        <exclusion>
          <groupId>javax.servlet</groupId>
          <artifactId>servlet-api</artifactId>
        </exclusion>
        <exclusion>
          <groupId>org.apache.cxf</groupId>
          <artifactId>cxf-rt-transports-http</artifactId>
        </exclusion>
      </exclusions>
    </dependency>

    <dependency>
      <groupId>com.jamonapi</groupId>
      <artifactId>jamon</artifactId>
      <version>2.75</version>
      <scope>test</scope>
    </dependency>

    <!--  missing dependencies identified by mvn dependency:analyze: -->

    <dependency>
      <groupId>org.fedorahosted.tennera</groupId>
      <artifactId>jgettext</artifactId>
    </dependency>
    <dependency>
      <groupId>joda-time</groupId>
      <artifactId>joda-time</artifactId>
    </dependency>
    <dependency>
      <groupId>com.beust</groupId>
      <artifactId>jcommander</artifactId>
      <version>1.27</version>
      <scope>provided</scope>
    </dependency>

    <dependency>
      <groupId>commons-io</groupId>
      <artifactId>commons-io</artifactId>
    </dependency>
    <dependency>
      <groupId>javax.inject</groupId>
      <artifactId>javax.inject</artifactId>
      <scope>provided</scope>
    </dependency>
    <dependency>
      <groupId>org.jboss.resteasy</groupId>
      <artifactId>jaxrs-api</artifactId>
    </dependency>
    <dependency>
      <groupId>org.jboss.spec.javax.xml.bind</groupId>
      <artifactId>jboss-jaxb-api_2.2_spec</artifactId>
      <scope>provided</scope>
    </dependency>
    <dependency>
      <groupId>xmlunit</groupId>
      <artifactId>xmlunit</artifactId>
      <version>1.4</version>
    </dependency>
    <dependency>
      <!-- New group Id -->
      <groupId>com.io7m.xom</groupId>
      <artifactId>xom</artifactId>
      <exclusions>
        <exclusion>
          <artifactId>xalan</artifactId>
          <groupId>xalan</groupId>
        </exclusion>
      </exclusions>
    </dependency>

    <dependency>
      <groupId>org.scannotation</groupId>
      <artifactId>scannotation</artifactId>
      <version>1.0.3</version>
      <scope>test</scope>
      <exclusions>
        <exclusion>
          <groupId>javassist</groupId>
          <artifactId>javassist</artifactId>
        </exclusion>
      </exclusions>
    </dependency>


    <!-- for the war overlay -->
    <dependency>
      <groupId>${project.groupId}</groupId>
      <artifactId>gwt-editor</artifactId>
      <version>${project.version}</version>
      <type>war</type>
      <scope>provided</scope>
    </dependency>

    <!-- GWT Dependencies -->
    <!-- NB: GWT and anything which depends on it should go last, to
         avoid overriding Java APIs (especially javax.servlet) -->
    <dependency>
      <groupId>org.zanata</groupId>
      <artifactId>gwt-editor</artifactId>
      <classifier>classes</classifier>
    </dependency>

    <dependency>
      <groupId>org.fusesource.restygwt</groupId>
      <artifactId>restygwt</artifactId>
    </dependency>

    <!-- because we want to get gwt-editor from maven reactor when running
      arquillian test, the transitive dependencies of gwt-editor will not be
      brought in automatically -->
    <dependency>
      <groupId>net.customware.gwt.dispatch</groupId>
      <artifactId>gwt-dispatch</artifactId>
      <version>1.0.0</version>
    </dependency>

    <dependency>
      <groupId>net.customware.gwt.presenter</groupId>
      <artifactId>gwt-presenter</artifactId>
    </dependency>
    <dependency>
      <groupId>de.novanic.gwteventservice</groupId>
      <artifactId>gwteventservice</artifactId>
    </dependency>
    <dependency>
      <groupId>com.google.gwt.gwtmockito</groupId>
      <artifactId>gwtmockito</artifactId>
      <version>1.1.2</version>
      <scope>test</scope>
      <exclusions>
        <exclusion>
          <groupId>com.google.gwt</groupId>
          <artifactId>gwt-dev</artifactId>
        </exclusion>
        <exclusion>
          <groupId>org.mockito</groupId>
          <artifactId>mockito-all</artifactId>
        </exclusion>
      </exclusions>
    </dependency>
    <dependency>
      <groupId>io.github.microutils</groupId>
      <artifactId>kotlin-logging</artifactId>
      <version>1.4.1</version>
    </dependency>

    <!-- Make sure this dependency is at the end. It has a bad version of
     javax.annotation.Nullable. Needed to avoid compiler warnings, eg
     Cannot find annotation method 'description()' in type
     'org.richfaces.cdk.annotations.Attribute': class file for
     org.richfaces.cdk.annotations.Attribute not found -->
    <dependency>
      <groupId>org.richfaces.cdk</groupId>
      <artifactId>annotations</artifactId>
      <version>4.5.0.Final</version>
      <scope>provided</scope>
    </dependency>
    <dependency>
      <groupId>org.zanata</groupId>
      <artifactId>gwt-test</artifactId>
<<<<<<< HEAD
      <version>4.4.0-SNAPSHOT</version>
=======
      <version>4.3.0-SNAPSHOT</version>
>>>>>>> d1aad60c
    </dependency>


  </dependencies>


</project><|MERGE_RESOLUTION|>--- conflicted
+++ resolved
@@ -4,11 +4,7 @@
   <parent>
     <groupId>org.zanata</groupId>
     <artifactId>server</artifactId>
-<<<<<<< HEAD
     <version>4.4.0-SNAPSHOT</version>
-=======
-    <version>4.3.0-SNAPSHOT</version>
->>>>>>> d1aad60c
   </parent>
   <artifactId>zanata-war</artifactId>
   <packaging>war</packaging>
@@ -1897,11 +1893,7 @@
     <dependency>
       <groupId>org.zanata</groupId>
       <artifactId>gwt-test</artifactId>
-<<<<<<< HEAD
-      <version>4.4.0-SNAPSHOT</version>
-=======
-      <version>4.3.0-SNAPSHOT</version>
->>>>>>> d1aad60c
+      <version>4.3.0-alpha-2-SNAPSHOT</version>
     </dependency>
 
 
