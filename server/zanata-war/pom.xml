--- conflicted
+++ resolved
@@ -1,96 +1,95 @@
 <?xml version="1.0" encoding="UTF-8"?>
-<project xmlns="http://maven.apache.org/POM/4.0.0" xmlns:xsi="http://www.w3.org/2001/XMLSchema-instance"
-         xsi:schemaLocation="http://maven.apache.org/POM/4.0.0 http://maven.apache.org/xsd/maven-4.0.0.xsd">
-    <modelVersion>4.0.0</modelVersion>
-    <parent>
-        <groupId>org.zanata</groupId>
-        <artifactId>zanata-parent</artifactId>
-        <version>1.6-SNAPSHOT</version>
-        <relativePath>../../zanata-parent/pom.xml</relativePath>
-    </parent>
-    <artifactId>zanata-war</artifactId>
-    <packaging>war</packaging>
-    <name>Zanata web application</name>
-
-    <!-- Should be the same as zanata-parent/pom.xml -->
-    <scm>
-        <connection>scm:git:git://github.com/zanata/zanata.git</connection>
-        <developerConnection>scm:git:git@github.com:zanata/zanata.git</developerConnection>
-        <url>https://github.com/zanata/zanata</url>
-    </scm>
-
-    <properties>
-        <jboss.embedded.version>beta3.SP12</jboss.embedded.version>
-        <war.config.dir>${basedir}/src/etc</war.config.dir>
-        <containerId>jboss5x</containerId>
-        <allow.deploy.skip>true</allow.deploy.skip>
-
-        <!-- application properties -->
-        <env.debug>false</env.debug>
-        <env.hibernate.indexBase>zanatasearchindex</env.hibernate.indexBase>
-        <war.name>zanata</war.name>
-        <zanata.gwt.module>org.zanata.webtrans.Application</zanata.gwt.module>
-        <extra.servlets/>
-
-        <!-- Default MySql login -->
-        <mysql.user>root</mysql.user>
-        <mysql.password/>
-    </properties>
-
-    <build>
-        <finalName>zanata</finalName>
-
-        <resources>
-            <resource>
-                <directory>src/main/resources</directory>
-                <filtering>true</filtering>
-            </resource>
-        </resources>
-
-        <plugins>
-            <plugin>
-                <artifactId>maven-antrun-plugin</artifactId>
-                <version>1.6</version>
-                <executions>
-                    <execution>
-                        <phase>prepare-package</phase>
-                        <configuration>
-                            <tasks>
-                                <mkdir dir="${project.build.directory}/zanata"/>
-                            </tasks>
-                        </configuration>
-                        <goals>
-                            <goal>run</goal>
-                        </goals>
-                    </execution>
-                </executions>
-            </plugin>
-            <plugin>
-                <artifactId>maven-clean-plugin</artifactId>
-                <version>2.4.1</version>
-                <configuration>
-                    <!-- Remove extra directories created by GWT DevMode -->
-                    <filesets>
-                        <fileset>
-                            <directory>src/main/webapp/WEB-INF/deploy</directory>
-                        </fileset>
-                        <fileset>
-                            <directory>src/main/webapp/webtrans</directory>
-                        </fileset>
-                    </filesets>
-                    <followSymlinks>false</followSymlinks>
-                </configuration>
-            </plugin>
-            <plugin>
-                <artifactId>maven-war-plugin</artifactId>
-                <configuration>
-                    <warName>${war.name}-${project.version}</warName>
-                    <webResources>
-                        <resource>
-                            <directory>src/main/webapp-jboss</directory>
-                            <filtering>true</filtering>
-                        </resource>
-                        <resource>
+<project xmlns="http://maven.apache.org/POM/4.0.0" xmlns:xsi="http://www.w3.org/2001/XMLSchema-instance" xsi:schemaLocation="http://maven.apache.org/POM/4.0.0 http://maven.apache.org/xsd/maven-4.0.0.xsd">
+	<modelVersion>4.0.0</modelVersion>
+	<parent>
+		<groupId>org.zanata</groupId>
+		<artifactId>zanata-parent</artifactId>
+		<version>1.6-SNAPSHOT</version>
+		<relativePath>../../zanata-parent/pom.xml</relativePath>
+	</parent>
+	<artifactId>zanata-war</artifactId>
+	<packaging>war</packaging>
+	<name>Zanata web application</name>
+
+	<!-- Should be the same as zanata-parent/pom.xml -->
+	<scm>
+		<connection>scm:git:git://github.com/zanata/zanata.git</connection>
+		<developerConnection>scm:git:git@github.com:zanata/zanata.git</developerConnection>
+		<url>https://github.com/zanata/zanata</url>
+	</scm>
+
+	<properties>
+		<jboss.embedded.version>beta3.SP12</jboss.embedded.version>
+		<war.config.dir>${basedir}/src/etc</war.config.dir>
+		<containerId>jboss5x</containerId>
+      <allow.deploy.skip>true</allow.deploy.skip>
+		
+		<!-- application properties -->
+		<env.debug>false</env.debug>
+		<env.hibernate.indexBase>zanatasearchindex</env.hibernate.indexBase>
+		<war.name>zanata</war.name>
+		<zanata.gwt.module>org.zanata.webtrans.Application</zanata.gwt.module>
+		<extra.servlets />
+
+		<!-- Default MySql login -->
+		<mysql.user>root</mysql.user>
+		<mysql.password />
+	</properties>
+
+	<build>
+		<finalName>zanata</finalName>
+		
+		<resources>
+			<resource>
+				<directory>src/main/resources</directory>
+				<filtering>true</filtering>
+			</resource>
+		</resources>
+
+		<plugins>
+		<plugin>
+			<artifactId>maven-antrun-plugin</artifactId>
+			<version>1.6</version>
+			<executions>
+			 <execution>
+				<phase>prepare-package</phase>
+				<configuration>
+					<tasks>
+						<mkdir dir="${project.build.directory}/zanata" />
+					</tasks>
+				</configuration>
+				<goals>
+					<goal>run</goal>
+				</goals>
+			 </execution>
+			</executions>
+		</plugin>
+			<plugin>
+			    <artifactId>maven-clean-plugin</artifactId>
+			    <version>2.4.1</version>
+			    <configuration>
+			      <!-- Remove extra directories created by GWT DevMode -->
+			      <filesets>
+			        <fileset>
+			          <directory>src/main/webapp/WEB-INF/deploy</directory>
+			        </fileset>
+			        <fileset>
+			          <directory>src/main/webapp/webtrans</directory>
+			        </fileset>
+			      </filesets>
+		          <followSymlinks>false</followSymlinks>
+			    </configuration>
+			</plugin>
+			<plugin>
+				<artifactId>maven-war-plugin</artifactId>
+				<configuration>
+					<warName>${war.name}-${project.version}</warName>
+					<webResources>
+						<resource>
+							<directory>src/main/webapp-jboss</directory>
+							<filtering>true</filtering>
+						</resource>
+						<resource>
                             <directory>src/main/resources/org/zanata/webtrans/images</directory>
                             <includes>
                                 <include>public-img/**</include>
@@ -98,882 +97,832 @@
                         </resource>
                         <!-- Include the GWT generated resources -->
                         <resource>
-                            <directory>${project.build.directory}/zanata</directory>
+                        	<directory>${project.build.directory}/zanata</directory>
                         </resource>
-                    </webResources>
-                    <archive>
-                        <manifest>
-                            <addClasspath>true</addClasspath>
-                            <addDefaultImplementationEntries>true</addDefaultImplementationEntries>
-                            <addDefaultSpecificationEntries>true</addDefaultSpecificationEntries>
-                        </manifest>
-                        <manifestEntries>
-                            <Implementation-Build>${maven.build.timestamp}</Implementation-Build>
-                            <SCM-Changeset>${changeSet}</SCM-Changeset>
-                        </manifestEntries>
-                    </archive>
-                </configuration>
-                <executions>
-                    <!-- Internal auth war -->
-                    <execution>
-                        <id>default-war</id>
-                        <configuration>
-                            <classifier>internal</classifier>
-                            <webappDirectory>${project.build.directory}/${project.build.finalName}-internal
-                            </webappDirectory>
-                            <filters>
-                                <filter>${war.config.dir}/internalauth.properties</filter>
-                                <filter>${war.config.dir}/mysql.properties</filter>
-                            </filters>
-                            <archive>
-                                <manifestEntries>
-                                    <Classifier>internal</Classifier>
-                                </manifestEntries>
-                            </archive>
-                        </configuration>
-                    </execution>
-                    <!-- Default Seam tests exploded war -->
-                    <execution>
-                        <id>generate-seamtests-war</id>
-                        <goals>
-                            <goal>exploded</goal>
-                        </goals>
-                        <phase>pre-integration-test</phase>
-                        <configuration>
-                            <webappDirectory>${project.build.directory}/${project.build.finalName}-seamtests
-                            </webappDirectory>
-                            <filters>
-                                <filter>${war.config.dir}/seamtests.properties</filter>
-                                <filter>${war.config.dir}/h2.properties</filter>
-                            </filters>
-                        </configuration>
-                    </execution>
-                </executions>
-            </plugin>
-
-            <plugin>
-                <groupId>org.codehaus.mojo</groupId>
-                <artifactId>gwt-maven-plugin</artifactId>
-                <executions>
-                    <execution>
-                        <id>compile</id>
-                        <goals>
-                            <goal>compile</goal>
-                            <!-- compile, generateAsync, test -->
-                        </goals>
-                        <configuration>
-                            <module>${zanata.gwt.module}</module>
-                        </configuration>
-                    </execution>
-                    <execution>
-                        <id>clean</id>
-                        <phase>clean</phase>
-                        <goals>
-                            <goal>clean</goal>
-                        </goals>
-                    </execution>
-                    <execution>
-                        <id>debug</id>
-                        <goals>
-                            <goal>debug</goal>
-                        </goals>
-                        <configuration>
-                            <module>${zanata.gwt.module}</module>
-                            <gen>${project.build.directory}/gwt-gen</gen>
-                            <webappDirectory>
-                                /NotBackedUp/tools/jboss-ewp-5.1/jboss-as-web/server/default/deploy/zanata.war
-                            </webappDirectory>
-                            <hostedWebapp>
-                                /NotBackedUp/tools/jboss-ewp-5.1/jboss-as-web/server/default/deploy/zanata.war
-                            </hostedWebapp>
-                            <buildOutputDirectory>${project.build.directory}/gwt-gen</buildOutputDirectory>
-                            <port>8080</port>
-                        </configuration>
-                    </execution>
-                    <!--<execution>-->
-                        <!--<id>debug</id>-->
-                        <!--<goals>-->
-                            <!--<goal>debug</goal>-->
-                        <!--</goals>-->
-                        <!--<phase>test</phase>-->
-                        <!--<configuration>-->
-                            <!--<module>org.zanata.webtrans.ApplicationDummy</module>-->
-                            <!--<gen>${project.build.directory}/gwt-gen</gen>-->
-                            <!--&lt;!&ndash;<webappDirectory>&ndash;&gt;-->
-                                <!--&lt;!&ndash;/NotBackedUp/tools/jboss-ewp-5.1/jboss-as-web/server/default/deploy/zanata.war&ndash;&gt;-->
-                            <!--&lt;!&ndash;</webappDirectory>&ndash;&gt;-->
-                            <!--<hostedWebapp>-->
-                                <!--${project.build.directory}/zanata-internal-->
-                            <!--</hostedWebapp>-->
-                            <!--<buildOutputDirectory>${project.build.directory}/gwt-gen</buildOutputDirectory>-->
-                            <!--<port>48881</port>-->
-                        <!--</configuration>-->
-                    <!--</execution>-->
-                </executions>
-                <configuration>
-                    <runTarget>zanata/webtrans/Application.html</runTarget>
-                    <noServer>true</noServer>
-                </configuration>
-            </plugin>
-
-            <plugin>
-                <artifactId>maven-surefire-plugin</artifactId>
-                <configuration>
-                    <suiteXmlFiles>
-                        <suiteXmlFile>src/test/resources/AllNonContainerTests.tng.xml</suiteXmlFile>
-                    </suiteXmlFiles>
-                </configuration>
-            </plugin>
-
-            <!-- Configure Failsafe to run in integration-test phase -->
-            <plugin>
-                <artifactId>maven-failsafe-plugin</artifactId>
-                <version>2.7.2</version>
-                <executions>
-                    <execution>
-                        <id>integration-test</id>
-                        <goals>
-                            <goal>integration-test</goal>
-                        </goals>
-                    </execution>
-                    <execution>
-                        <id>verify</id>
-                        <goals>
-                            <goal>verify</goal>
-                        </goals>
-                    </execution>
-                </executions>
-                <configuration>
-                    <redirectTestOutputToFile>false</redirectTestOutputToFile>
-                    <printSummary>true</printSummary>
-                    <forkMode>always</forkMode>
-                    <suiteXmlFiles>
-                        <suiteXmlFile>src/test/resources/AllIntegrationTests.tng.xml</suiteXmlFile>
-                    </suiteXmlFiles>
-                    <additionalClasspathElements>
-                        <additionalClasspathElement>${project.basedir}/src/test/jboss-embedded-bootstrap
-                        </additionalClasspathElement>
-                        <additionalClasspathElement>${project.build.directory}/zanata-seamtests/WEB-INF/classes
-                        </additionalClasspathElement>
-                        <additionalClasspathElement>${project.build.directory}/zanata-seamtests
-                        </additionalClasspathElement>
-                    </additionalClasspathElements>
-                    <childDelegation>true</childDelegation>
-                    <useSystemClassLoader>true</useSystemClassLoader>
-                    <argLine xml:space="preserve">-Xmx1024m -XX:MaxPermSize=512m -XX:+UseConcMarkSweepGC
+					</webResources>
+					<archive>
+						<manifest>
+							<addClasspath>true</addClasspath>
+							<addDefaultImplementationEntries>true</addDefaultImplementationEntries>
+							<addDefaultSpecificationEntries>true</addDefaultSpecificationEntries>
+						</manifest>
+						<manifestEntries>
+							<Implementation-Build>${maven.build.timestamp}</Implementation-Build>
+							<SCM-Changeset>${changeSet}</SCM-Changeset>
+						</manifestEntries>
+					</archive>
+				</configuration>
+				<executions>
+					<!-- Internal auth war -->
+					<execution>
+						<id>default-war</id>
+						<configuration>
+							<classifier>internal</classifier>
+							<webappDirectory>${project.build.directory}/${project.build.finalName}-internal</webappDirectory>
+							<filters>
+								<filter>${war.config.dir}/internalauth.properties</filter>
+								<filter>${war.config.dir}/mysql.properties</filter>
+							</filters>
+							<archive>
+								<manifestEntries>
+									<Classifier>internal</Classifier>
+								</manifestEntries>
+							</archive>
+						</configuration>
+					</execution>
+					<!-- Default Seam tests exploded war -->
+					<execution>
+						<id>generate-seamtests-war</id>
+						<goals>
+							<goal>exploded</goal>
+						</goals>
+						<phase>pre-integration-test</phase>
+						<configuration>
+							<webappDirectory>${project.build.directory}/${project.build.finalName}-seamtests</webappDirectory>
+							<filters>
+								<filter>${war.config.dir}/seamtests.properties</filter>
+								<filter>${war.config.dir}/h2.properties</filter>
+							</filters>
+						</configuration>
+					</execution>
+				</executions>
+			</plugin>
+
+			<plugin>
+				<groupId>org.codehaus.mojo</groupId>
+				<artifactId>gwt-maven-plugin</artifactId>
+				<executions>
+					<execution>
+						<id>compile</id>
+						<goals>
+							<goal>compile</goal>
+							<!-- compile, generateAsync, test -->
+						</goals>
+						<configuration>
+							<module>${zanata.gwt.module}</module>
+						</configuration>
+					</execution>
+					<execution>
+						<id>clean</id>
+						<phase>clean</phase>
+						<goals>
+							<goal>clean</goal>
+						</goals>
+					</execution>
+				</executions>
+			</plugin>
+
+			<plugin>
+				<artifactId>maven-surefire-plugin</artifactId>
+				<configuration>
+					<suiteXmlFiles>
+						<suiteXmlFile>src/test/resources/AllNonContainerTests.tng.xml</suiteXmlFile>
+					</suiteXmlFiles>
+				</configuration>
+			</plugin>
+			
+			<!-- Configure Failsafe to run in integration-test phase -->
+			<plugin>
+				<artifactId>maven-failsafe-plugin</artifactId>
+				<version>2.7.2</version>
+				<executions>
+					<execution>
+						<id>integration-test</id>
+						<goals>
+							<goal>integration-test</goal>
+						</goals>
+					</execution>
+					<execution>
+						<id>verify</id>
+						<goals>
+							<goal>verify</goal>
+						</goals>
+					</execution>
+				</executions>
+				<configuration>
+					<redirectTestOutputToFile>false</redirectTestOutputToFile>
+					<printSummary>true</printSummary>
+					<forkMode>always</forkMode>
+					<suiteXmlFiles>
+						<suiteXmlFile>src/test/resources/AllIntegrationTests.tng.xml</suiteXmlFile>
+					</suiteXmlFiles>
+					<additionalClasspathElements>
+						<additionalClasspathElement>${project.basedir}/src/test/jboss-embedded-bootstrap</additionalClasspathElement>
+						<additionalClasspathElement>${project.build.directory}/zanata-seamtests/WEB-INF/classes</additionalClasspathElement>
+						<additionalClasspathElement>${project.build.directory}/zanata-seamtests</additionalClasspathElement>
+					</additionalClasspathElements>
+					<childDelegation>true</childDelegation>
+					<useSystemClassLoader>true</useSystemClassLoader>
+					<argLine xml:space="preserve">-Xmx1024m -XX:MaxPermSize=512m -XX:+UseConcMarkSweepGC
 						-XX:+CMSClassUnloadingEnabled -XX:+HeapDumpOnOutOfMemoryError
 						-XX:HeapDumpPath=${project.build.directory} -Dsun.lang.ClassLoader.allowArraySyntax=true</argLine>
-                    <classpathDependencyExcludes>
-                        <classpathDependencyExclude>
-                            <!-- collides with XMLLoginConfigImpl in jboss-embedded-all -->
-                            org.jboss.security:jbosssx
-                        </classpathDependencyExclude>
-                    </classpathDependencyExcludes>
-                </configuration>
-            </plugin>
-
-            <plugin>
-                <groupId>org.codehaus.mojo</groupId>
-                <artifactId>l10n-maven-plugin</artifactId>
-                <version>1.0-alpha-2</version>
-                <executions>
-                    <execution>
-                        <phase>generate-resources</phase>
-                        <goals>
-                            <goal>pseudo</goal>
-                        </goals>
-                    </execution>
-                </executions>
-                <configuration>
-                    <pseudoLocale>qc</pseudoLocale>
-                    <includes>
-                        <include>**/*.properties</include>
-                    </includes>
-                    <excludes>
-                        <exclude>**/*_*.properties</exclude>
-                        <exclude>**/components.properties</exclude>
-                        <exclude>**/seam.properties</exclude>
-                        <exclude>**/seam-deployment.properties</exclude>
-                        <exclude>**/eventservice.properties</exclude>
-                        <exclude>**/pluralforms.properties</exclude>
-                    </excludes>
-                    <inputDirectory>src/main/resources</inputDirectory>
+					<classpathDependencyExcludes>
+						<classpathDependencyExclude>
+							<!-- collides with XMLLoginConfigImpl in jboss-embedded-all -->
+							org.jboss.security:jbosssx
+						</classpathDependencyExclude>
+					</classpathDependencyExcludes>
+				</configuration>
+			</plugin>
+
+			<plugin>
+				<groupId>org.codehaus.mojo</groupId>
+				<artifactId>l10n-maven-plugin</artifactId>
+				<version>1.0-alpha-2</version>
+				<executions>
+					<execution>
+						<phase>generate-resources</phase>
+						<goals>
+							<goal>pseudo</goal>
+						</goals>
+					</execution>
+				</executions>
+				<configuration>
+					<pseudoLocale>qc</pseudoLocale>
+					<includes>
+						<include>**/*.properties</include>
+					</includes>
+					<excludes>
+						<exclude>**/*_*.properties</exclude>
+						<exclude>**/components.properties</exclude>
+						<exclude>**/seam.properties</exclude>
+						<exclude>**/seam-deployment.properties</exclude>
+						<exclude>**/eventservice.properties</exclude>
+						<exclude>**/pluralforms.properties</exclude>
+					</excludes>
+					<inputDirectory>src/main/resources</inputDirectory>
                     <outputDirectory>${project.build.outputDirectory}</outputDirectory>
-                </configuration>
-            </plugin>
-            <plugin>
-                <artifactId>maven-deploy-plugin</artifactId>
-                <!-- zanata war is too big to deploy, especially with five variants -->
-                <configuration>
-                    <!-- MEAD builds must deploy all artifacts, so we run them with -Dallow.deploy.skip=false -->
-                    <skip>${allow.deploy.skip}</skip>
-                </configuration>
-            </plugin>
-
-        </plugins>
-
-        <pluginManagement>
-            <plugins>
-                <!--This plugin's configuration is used to store Eclipse m2e settings only. It has no influence on the Maven build itself.-->
-                <plugin>
-                    <groupId>org.eclipse.m2e</groupId>
-                    <artifactId>lifecycle-mapping</artifactId>
-                    <version>1.0.0</version>
-                    <configuration>
-                        <lifecycleMappingMetadata>
-                            <pluginExecutions>
-                                <pluginExecution>
-                                    <pluginExecutionFilter>
-                                        <groupId>
-                                            org.codehaus.mojo
-                                        </groupId>
-                                        <artifactId>
-                                            l10n-maven-plugin
-                                        </artifactId>
-                                        <versionRange>
-                                            [1.0-alpha-2,)
-                                        </versionRange>
-                                        <goals>
-                                            <goal>pseudo</goal>
-                                        </goals>
-                                    </pluginExecutionFilter>
-                                    <action>
-                                        <ignore/>
-                                    </action>
-                                </pluginExecution>
-                                <pluginExecution>
-                                    <pluginExecutionFilter>
-                                        <groupId>
-                                            org.codehaus.enunciate
-                                        </groupId>
-                                        <artifactId>
-                                            maven-enunciate-plugin
-                                        </artifactId>
-                                        <versionRange>[1.9-RC1,)</versionRange>
-                                        <goals>
-                                            <goal>assemble</goal>
-                                        </goals>
-                                    </pluginExecutionFilter>
-                                    <action>
-                                        <ignore/>
-                                    </action>
-                                </pluginExecution>
-                            </pluginExecutions>
-                        </lifecycleMappingMetadata>
-                    </configuration>
-                </plugin>
-            </plugins>
-        </pluginManagement>
-    </build>
-
-    <reporting>
-        <plugins>
-            <plugin>
-                <groupId>org.codehaus.enunciate</groupId>
-                <artifactId>maven-enunciate-plugin</artifactId>
-                <!-- apparently pluginManagement is ignored in reporting -->
-                <version>${enunciate.version}</version>
-                <configuration>
-                    <configFile>etc/enunciate/enunciate.xml</configFile>
-
-                    <!--
-                   These two enunciate options are undocumented, but
-                   their absence causes an error during site generation.
-                    -->
-                    <enunciateArtifactId>unused</enunciateArtifactId>
-                    <moduleName>unused</moduleName>
-
-                    <!-- The subdirectory of the site where the documentation will be put. -->
-                    <!-- Note that if this isn't set, the documentation will overwrite the site. -->
-                    <docsSubdir>apidocs</docsSubdir>
-                </configuration>
-            </plugin>
-        </plugins>
-    </reporting>
-
-    <profiles>
-        <profile>
-            <id>explode</id>
-            <activation>
-                <property>
-                    <name>env</name>
-                    <value>dev</value>
-                </property>
-            </activation>
-            <properties>
-                <!-- common config for Cargo -->
-                <port>8080</port>
-                <installDir>${java.io.tmpdir}/cargo/installs</installDir>
-            </properties>
-            <build>
-                <plugins>
-                    <plugin>
-                        <groupId>org.codehaus.cargo</groupId>
-                        <artifactId>cargo-maven2-plugin</artifactId>
-                        <version>1.1.0</version>
-                        <executions>
-                            <execution>
-                                <phase>package</phase>
-                                <goals>
-                                    <goal>redeploy</goal>
-                                </goals>
-                            </execution>
-                        </executions>
-                        <configuration>
-                            <wait>false</wait>
-                            <container>
-                                <containerId>${containerId}</containerId>
-                            </container>
-                            <configuration>
-                                <type>existing</type>
-                                <home>${jboss.home}/server/default</home>
-                            </configuration>
-                            <deployer>
-                                <deployables>
-                                    <deployable>
-                                        <pingURL>http://localhost:${port}/${war.name}-internal/</pingURL>
-                                        <location>${project.build.directory}/zanata-internal</location>
-                                        <properties>
-                                            <context>zanata</context>
-                                        </properties>
-                                    </deployable>
-                                </deployables>
-                            </deployer>
-                        </configuration>
-                    </plugin>
-                    <plugin>
-                        <groupId>org.apache.maven.plugins</groupId>
-                        <artifactId>maven-resources-plugin</artifactId>
-                        <executions>
-                            <execution>
-                                <id>copy-ds-context</id>
-                                <goals>
-                                    <goal>copy-resources</goal>
-                                </goals>
-                                <phase>package</phase>
-                                <configuration>
-                                    <outputDirectory>${as.deploy}</outputDirectory>
-                                    <resources>
-                                        <resource>
-                                            <directory>${basedir}/src/etc</directory>
-                                            <filtering>true</filtering>
-                                            <includes>
-                                                <include>zanata-ds.xml</include>
-                                            </includes>
-                                        </resource>
-                                    </resources>
-                                </configuration>
-                            </execution>
-                        </executions>
-                    </plugin>
-                    <!-- <plugin> <groupId>org.codehaus.mojo</groupId> <artifactId>jboss-maven-plugin</artifactId>
-                             <version>1.4</version> <configuration> <serverName>default</serverName> </configuration>
-                             <executions> <execution> <id>deploy-ds</id> <phase>package</phase> <goals><goal>hard-deploy</goal></goals>
-                             <configuration> <fileName>${project.build.directory}/classes/zanata-ds.xml</fileName>
-                             </configuration> </execution> <execution> <id>deploy-war-unpacked</id> <phase>package</phase>
-                             <goals><goal>hard-deploy</goal></goals> <configuration> <fileName>${project.build.directory}/zanata.war</fileName>
-                             <unpack>true</unpack> </configuration> </execution> </executions> </plugin> -->
-                </plugins>
-            </build>
-        </profile>
-
-        <profile>
-            <id>nogwt</id>
-            <properties>
-                <gwt.compiler.skip>true</gwt.compiler.skip>
-            </properties>
-        </profile>
-
-        <profile>
-            <id>fedora</id>
-            <activation>
-                <property>
-                    <name>!internalAuth</name>
-                </property>
-            </activation>
-            <build>
-                <plugins>
-                    <plugin>
-                        <artifactId>maven-war-plugin</artifactId>
-                        <executions>
-                            <execution>
-                                <id>generate-fedora-war</id>
-                                <goals>
-                                    <goal>war</goal>
-                                </goals>
-                                <phase>package</phase>
-                                <configuration>
-                                    <classifier>fedora</classifier>
-                                    <webappDirectory>${project.build.directory}/${project.build.finalName}-fedora
-                                    </webappDirectory>
-                                    <filters>
-                                        <filter>${war.config.dir}/fedora.properties</filter>
-                                        <filter>${war.config.dir}/mysql.properties</filter>
-                                    </filters>
-                                    <archive>
-                                        <manifestEntries>
-                                            <Classifier>fedora</Classifier>
-                                        </manifestEntries>
-                                    </archive>
-                                </configuration>
-                            </execution>
-                        </executions>
-                    </plugin>
-                </plugins>
-            </build>
-        </profile>
-
-        <profile>
-            <id>kerberos</id>
-            <activation>
-                <property>
-                    <name>!internalAuth</name>
-                </property>
-            </activation>
-            <build>
-                <plugins>
-                    <plugin>
-                        <artifactId>maven-war-plugin</artifactId>
-                        <executions>
-                            <execution>
-                                <id>generate-kerberos-war</id>
-                                <goals>
-                                    <goal>war</goal>
-                                </goals>
-                                <phase>package</phase>
-                                <configuration>
-                                    <classifier>kerberos</classifier>
-                                    <webappDirectory>${project.build.directory}/${project.build.finalName}-kerberos
-                                    </webappDirectory>
-                                    <filters>
-                                        <filter>${war.config.dir}/kerberos.properties</filter>
-                                        <filter>${war.config.dir}/mysql.properties</filter>
-                                    </filters>
-                                    <archive>
-                                        <manifestEntries>
-                                            <Classifier>kerberos</Classifier>
-                                        </manifestEntries>
-                                    </archive>
-                                </configuration>
-                            </execution>
-                        </executions>
-                    </plugin>
-                </plugins>
-            </build>
-        </profile>
-
-        <profile>
-            <id>jaas</id>
-            <activation>
-                <property>
-                    <name>!internalAuth</name>
-                </property>
-            </activation>
-            <build>
-                <plugins>
-                    <plugin>
-                        <artifactId>maven-war-plugin</artifactId>
-                        <executions>
-                            <execution>
-                                <id>generate-jaas-war</id>
-                                <goals>
-                                    <goal>war</goal>
-                                </goals>
-                                <phase>package</phase>
-                                <configuration>
-                                    <classifier>jaas</classifier>
-                                    <webappDirectory>${project.build.directory}/${project.build.finalName}-jaas
-                                    </webappDirectory>
-                                    <filters>
-                                        <filter>${war.config.dir}/jaas.properties</filter>
-                                        <filter>${war.config.dir}/mysql.properties</filter>
-                                    </filters>
-                                    <archive>
-                                        <manifestEntries>
-                                            <Classifier>jaas</Classifier>
-                                        </manifestEntries>
-                                    </archive>
-                                </configuration>
-                            </execution>
-                        </executions>
-                    </plugin>
-                </plugins>
-            </build>
-        </profile>
-
-        <profile>
-            <id>autotest</id>
-            <activation>
-                <property>
-                    <name>!internalAuth</name>
-                </property>
-            </activation>
-            <build>
-                <plugins>
-                    <plugin>
-                        <artifactId>maven-war-plugin</artifactId>
-                        <executions>
-                            <execution>
-                                <id>generate-autotest-war</id>
-                                <goals>
-                                    <goal>war</goal>
-                                </goals>
-                                <phase>package</phase>
-                                <configuration>
-                                    <classifier>autotest</classifier>
-                                    <webappDirectory>${project.build.directory}/${project.build.finalName}-autotest
-                                    </webappDirectory>
-                                    <filters>
-                                        <filter>${war.config.dir}/autotest.properties</filter>
-                                        <filter>${war.config.dir}/h2.properties</filter>
-                                    </filters>
-                                    <archive>
-                                        <manifestEntries>
-                                            <Classifier>autotest</Classifier>
-                                        </manifestEntries>
-                                    </archive>
-                                </configuration>
-                            </execution>
-                        </executions>
-                    </plugin>
-                </plugins>
-            </build>
-        </profile>
-
-        <profile>
-            <!-- This profile tells GWT to use an alternative GWT module which has
-                   only one permutation, and to compile in draft mode -->
-            <id>chrome</id>
-            <properties>
-                <zanata.gwt.module>org.zanata.webtrans.ApplicationSafari</zanata.gwt.module>
-            </properties>
-            <build>
-                <plugins>
-                    <plugin>
-                        <groupId>org.codehaus.mojo</groupId>
-                        <artifactId>gwt-maven-plugin</artifactId>
-                        <configuration>
-                            <draftCompile>true</draftCompile>
-                            <style>PRETTY</style>
-                        </configuration>
-                    </plugin>
-                </plugins>
-            </build>
-        </profile>
-
-        <profile>
-            <!-- This profile tells GWT to use an alternative GWT module which has
-                   only one permutation, and to compile in draft mode -->
-            <id>firefox</id>
-            <properties>
-                <zanata.gwt.module>org.zanata.webtrans.ApplicationGecko18</zanata.gwt.module>
-            </properties>
-            <build>
-                <plugins>
-                    <plugin>
-                        <groupId>org.codehaus.mojo</groupId>
-                        <artifactId>gwt-maven-plugin</artifactId>
-                        <configuration>
-                            <draftCompile>true</draftCompile>
-                            <style>PRETTY</style>
-                        </configuration>
-                    </plugin>
-                </plugins>
-            </build>
-        </profile>
-
-        <profile>
-            <id>eclipse</id>
-            <build>
-                <finalName>zanata-dev</finalName>
-                <resources>
-                    <resource>
-                        <directory>src/main/resources-dev</directory>
-                        <filtering>false</filtering>
-                    </resource>
-                </resources>
-
-                <plugins>
-                    <plugin>
-                        <groupId>org.apache.maven.plugins</groupId>
-                        <artifactId>maven-eclipse-plugin</artifactId>
-                        <configuration>
-                            <wtpversion>2.0</wtpversion>
-
-                            <additionalBuildcommands>
-                                <buildCommand>
-                                    <name>com.google.gdt.eclipse.core.webAppProjectValidator</name>
-                                </buildCommand>
-                                <buildCommand>
-                                    <name>com.google.gwt.eclipse.core.gwtProjectValidator</name>
-                                </buildCommand>
-                            </additionalBuildcommands>
-
-                            <additionalProjectnatures>
-                                <projectnature>com.google.gwt.eclipse.core.gwtNature</projectnature>
-                                <projectnature>com.google.gdt.eclipse.core.webAppNature</projectnature>
-                            </additionalProjectnatures>
-
-                            <classpathContainers>
-                                <classpathContainer>org.eclipse.jdt.launching.JRE_CONTAINER</classpathContainer>
-                                <classpathContainer>com.google.gwt.eclipse.core.GWT_CONTAINER</classpathContainer>
-                            </classpathContainers>
-                            <excludes>
-                                <!-- These are provided by the GWT container -->
-                                <exclude>com.google.gwt:gwt-servlet</exclude>
-                                <exclude>com.google.gwt:gwt-user</exclude>
-                            </excludes>
-                        </configuration>
-                    </plugin>
-
-                </plugins>
-
-            </build>
-        </profile>
-
-    </profiles>
-
-    <dependencies>
-
-        <!-- Zanata-specific dependencies -->
-
-        <dependency>
-            <groupId>org.zanata</groupId>
-            <artifactId>zanata-common-api</artifactId>
-            <version>${project.version}</version>
-        </dependency>
-
-        <dependency>
-            <groupId>org.zanata</groupId>
-            <artifactId>zanata-common-util</artifactId>
-            <version>${project.version}</version>
-        </dependency>
-
-        <dependency>
-            <groupId>org.zanata</groupId>
-            <artifactId>zanata-model</artifactId>
-            <version>${project.version}</version>
-        </dependency>
-
-        <dependency>
+				</configuration>
+			</plugin>
+			<plugin>
+				<artifactId>maven-deploy-plugin</artifactId>
+				<!-- zanata war is too big to deploy, especially with five variants -->
+				<configuration>
+               <!-- MEAD builds must deploy all artifacts, so we run them with -Dallow.deploy.skip=false -->
+					<skip>${allow.deploy.skip}</skip>
+				</configuration>
+			</plugin>
+
+		</plugins>
+
+		<pluginManagement>
+			<plugins>
+				<!--This plugin's configuration is used to store Eclipse m2e settings only. It has no influence on the Maven build itself.-->
+				<plugin>
+					<groupId>org.eclipse.m2e</groupId>
+					<artifactId>lifecycle-mapping</artifactId>
+					<version>1.0.0</version>
+					<configuration>
+						<lifecycleMappingMetadata>
+							<pluginExecutions>
+								<pluginExecution>
+									<pluginExecutionFilter>
+										<groupId>
+											org.codehaus.mojo
+										</groupId>
+										<artifactId>
+											l10n-maven-plugin
+										</artifactId>
+										<versionRange>
+											[1.0-alpha-2,)
+										</versionRange>
+										<goals>
+											<goal>pseudo</goal>
+										</goals>
+									</pluginExecutionFilter>
+									<action>
+										<ignore />
+									</action>
+								</pluginExecution>
+								<pluginExecution>
+									<pluginExecutionFilter>
+										<groupId>
+											org.codehaus.enunciate
+										</groupId>
+										<artifactId>
+											maven-enunciate-plugin
+										</artifactId>
+										<versionRange>[1.9-RC1,)</versionRange>
+										<goals>
+											<goal>assemble</goal>
+										</goals>
+									</pluginExecutionFilter>
+									<action>
+										<ignore />
+									</action>
+								</pluginExecution>
+							</pluginExecutions>
+						</lifecycleMappingMetadata>
+					</configuration>
+				</plugin>
+			</plugins>
+		</pluginManagement>
+	</build>
+
+   <reporting>
+      <plugins>
+         <plugin>
+            <groupId>org.codehaus.enunciate</groupId>
+            <artifactId>maven-enunciate-plugin</artifactId>
+            <!-- apparently pluginManagement is ignored in reporting -->
+            <version>${enunciate.version}</version>
+            <configuration>
+               <configFile>etc/enunciate/enunciate.xml</configFile>
+
+               <!--
+               These two enunciate options are undocumented, but
+               their absence causes an error during site generation.
+                -->
+               <enunciateArtifactId>unused</enunciateArtifactId>
+               <moduleName>unused</moduleName>
+
+               <!-- The subdirectory of the site where the documentation will be put. -->
+               <!-- Note that if this isn't set, the documentation will overwrite the site. -->
+               <docsSubdir>apidocs</docsSubdir>
+            </configuration>
+         </plugin>
+      </plugins>
+   </reporting>
+
+	<profiles>
+		<profile>
+			<id>explode</id>
+			<activation>
+				<property>
+					<name>env</name>
+					<value>dev</value>
+				</property>
+			</activation>
+			<properties>
+				<!-- common config for Cargo -->
+				<port>8080</port>
+				<installDir>${java.io.tmpdir}/cargo/installs</installDir>
+			</properties>
+			<build>
+				<plugins>
+					<plugin>
+						<groupId>org.codehaus.cargo</groupId>
+						<artifactId>cargo-maven2-plugin</artifactId>
+						<version>1.1.0</version>
+						<executions>
+							<execution>
+								<phase>package</phase>
+								<goals>
+									<goal>redeploy</goal>
+								</goals>
+							</execution>
+						</executions>
+						<configuration>
+							<wait>false</wait>
+							<container>
+								<containerId>${containerId}</containerId>
+							</container>
+							<configuration>
+								<type>existing</type>
+								<home>${jboss.home}/server/default</home>
+							</configuration>
+							<deployer>
+								<deployables>
+									<deployable>
+										<pingURL>http://localhost:${port}/${war.name}-internal/</pingURL>
+										<location>${project.build.directory}/zanata-internal</location>
+										<properties>
+											<context>zanata</context>
+										</properties>
+									</deployable>
+								</deployables>
+							</deployer>
+						</configuration>
+					</plugin>
+					<plugin>
+						<groupId>org.apache.maven.plugins</groupId>
+						<artifactId>maven-resources-plugin</artifactId>
+						<executions>
+							<execution>
+								<id>copy-ds-context</id>
+								<goals>
+									<goal>copy-resources</goal>
+								</goals>
+								<phase>package</phase>
+								<configuration>
+									<outputDirectory>${as.deploy}</outputDirectory>
+									<resources>
+										<resource>
+											<directory>${basedir}/src/etc</directory>
+											<filtering>true</filtering>
+											<includes>
+												<include>zanata-ds.xml</include>
+											</includes>
+										</resource>
+									</resources>
+								</configuration>
+							</execution>
+						</executions>
+					</plugin>
+					<!-- <plugin> <groupId>org.codehaus.mojo</groupId> <artifactId>jboss-maven-plugin</artifactId> 
+						<version>1.4</version> <configuration> <serverName>default</serverName> </configuration> 
+						<executions> <execution> <id>deploy-ds</id> <phase>package</phase> <goals><goal>hard-deploy</goal></goals> 
+						<configuration> <fileName>${project.build.directory}/classes/zanata-ds.xml</fileName> 
+						</configuration> </execution> <execution> <id>deploy-war-unpacked</id> <phase>package</phase> 
+						<goals><goal>hard-deploy</goal></goals> <configuration> <fileName>${project.build.directory}/zanata.war</fileName> 
+						<unpack>true</unpack> </configuration> </execution> </executions> </plugin> -->
+				</plugins>
+			</build>
+		</profile>
+		
+		<profile>
+			<id>nogwt</id>
+			<properties>
+				<gwt.compiler.skip>true</gwt.compiler.skip>
+			</properties>
+		</profile>
+
+		<profile>
+			<id>fedora</id>
+			<activation>
+				<property>
+					<name>!internalAuth</name>
+				</property>
+			</activation>
+			<build>
+				<plugins>
+					<plugin>
+						<artifactId>maven-war-plugin</artifactId>
+						<executions>
+							<execution>
+								<id>generate-fedora-war</id>
+								<goals>
+									<goal>war</goal>
+								</goals>
+								<phase>package</phase>
+								<configuration>
+									<classifier>fedora</classifier>
+									<webappDirectory>${project.build.directory}/${project.build.finalName}-fedora</webappDirectory>
+									<filters>
+										<filter>${war.config.dir}/fedora.properties</filter>
+										<filter>${war.config.dir}/mysql.properties</filter>
+									</filters>
+									<archive>
+										<manifestEntries>
+											<Classifier>fedora</Classifier>
+										</manifestEntries>
+									</archive>
+								</configuration>
+							</execution>
+						</executions>
+					</plugin>
+				</plugins>
+			</build>
+		</profile>
+
+		<profile>
+			<id>kerberos</id>
+			<activation>
+				<property>
+					<name>!internalAuth</name>
+				</property>
+			</activation>
+			<build>
+				<plugins>
+					<plugin>
+						<artifactId>maven-war-plugin</artifactId>
+						<executions>
+							<execution>
+								<id>generate-kerberos-war</id>
+								<goals>
+									<goal>war</goal>
+								</goals>
+								<phase>package</phase>
+								<configuration>
+									<classifier>kerberos</classifier>
+									<webappDirectory>${project.build.directory}/${project.build.finalName}-kerberos</webappDirectory>
+									<filters>
+										<filter>${war.config.dir}/kerberos.properties</filter>
+										<filter>${war.config.dir}/mysql.properties</filter>
+									</filters>
+									<archive>
+										<manifestEntries>
+											<Classifier>kerberos</Classifier>
+										</manifestEntries>
+									</archive>
+								</configuration>
+							</execution>
+						</executions>
+					</plugin>
+				</plugins>
+			</build>
+		</profile>
+		
+		<profile>
+			<id>jaas</id>
+			<activation>
+				<property>
+					<name>!internalAuth</name>
+				</property>
+			</activation>
+			<build>
+				<plugins>
+					<plugin>
+						<artifactId>maven-war-plugin</artifactId>
+						<executions>
+							<execution>
+								<id>generate-jaas-war</id>
+								<goals>
+									<goal>war</goal>
+								</goals>
+								<phase>package</phase>
+								<configuration>
+									<classifier>jaas</classifier>
+									<webappDirectory>${project.build.directory}/${project.build.finalName}-jaas</webappDirectory>
+									<filters>
+										<filter>${war.config.dir}/jaas.properties</filter>
+										<filter>${war.config.dir}/mysql.properties</filter>
+									</filters>
+									<archive>
+										<manifestEntries>
+											<Classifier>jaas</Classifier>
+										</manifestEntries>
+									</archive>
+								</configuration>
+							</execution>
+						</executions>
+					</plugin>
+				</plugins>
+			</build>
+		</profile>
+
+		<profile>
+			<id>autotest</id>
+			<activation>
+				<property>
+					<name>!internalAuth</name>
+				</property>
+			</activation>
+			<build>
+				<plugins>
+					<plugin>
+						<artifactId>maven-war-plugin</artifactId>
+						<executions>
+							<execution>
+								<id>generate-autotest-war</id>
+								<goals>
+									<goal>war</goal>
+								</goals>
+								<phase>package</phase>
+								<configuration>
+									<classifier>autotest</classifier>
+									<webappDirectory>${project.build.directory}/${project.build.finalName}-autotest</webappDirectory>
+									<filters>
+										<filter>${war.config.dir}/autotest.properties</filter>
+										<filter>${war.config.dir}/h2.properties</filter>
+									</filters>
+									<archive>
+										<manifestEntries>
+											<Classifier>autotest</Classifier>
+										</manifestEntries>
+									</archive>
+								</configuration>
+							</execution>
+						</executions>
+					</plugin>
+				</plugins>
+			</build>
+		</profile>
+
+		<profile>
+			<!-- This profile tells GWT to use an alternative GWT module which has 
+				only one permutation, and to compile in draft mode -->
+			<id>chrome</id>
+			<properties>
+				<zanata.gwt.module>org.zanata.webtrans.ApplicationSafari</zanata.gwt.module>
+			</properties>
+			<build>
+				<plugins>
+					<plugin>
+						<groupId>org.codehaus.mojo</groupId>
+						<artifactId>gwt-maven-plugin</artifactId>
+						<configuration>
+							<draftCompile>true</draftCompile>
+							<style>PRETTY</style>
+						</configuration>
+					</plugin>
+				</plugins>
+			</build>
+		</profile>
+
+		<profile>
+			<!-- This profile tells GWT to use an alternative GWT module which has 
+				only one permutation, and to compile in draft mode -->
+			<id>firefox</id>
+			<properties>
+				<zanata.gwt.module>org.zanata.webtrans.ApplicationGecko18</zanata.gwt.module>
+			</properties>
+			<build>
+				<plugins>
+					<plugin>
+						<groupId>org.codehaus.mojo</groupId>
+						<artifactId>gwt-maven-plugin</artifactId>
+						<configuration>
+							<draftCompile>true</draftCompile>
+							<style>PRETTY</style>
+						</configuration>
+					</plugin>
+				</plugins>
+			</build>
+		</profile>
+
+		<profile>
+			<id>eclipse</id>
+			<build>
+				<finalName>zanata-dev</finalName>
+				<resources>
+					<resource>
+						<directory>src/main/resources-dev</directory>
+						<filtering>false</filtering>
+					</resource>
+				</resources>
+
+				<plugins>
+					<plugin>
+						<groupId>org.apache.maven.plugins</groupId>
+						<artifactId>maven-eclipse-plugin</artifactId>
+						<configuration>
+							<wtpversion>2.0</wtpversion>
+
+							<additionalBuildcommands>
+								<buildCommand>
+									<name>com.google.gdt.eclipse.core.webAppProjectValidator</name>
+								</buildCommand>
+								<buildCommand>
+									<name>com.google.gwt.eclipse.core.gwtProjectValidator</name>
+								</buildCommand>
+							</additionalBuildcommands>
+
+							<additionalProjectnatures>
+								<projectnature>com.google.gwt.eclipse.core.gwtNature</projectnature>
+								<projectnature>com.google.gdt.eclipse.core.webAppNature</projectnature>
+							</additionalProjectnatures>
+
+							<classpathContainers>
+								<classpathContainer>org.eclipse.jdt.launching.JRE_CONTAINER</classpathContainer>
+								<classpathContainer>com.google.gwt.eclipse.core.GWT_CONTAINER</classpathContainer>
+							</classpathContainers>
+							<excludes>
+								<!-- These are provided by the GWT container -->
+								<exclude>com.google.gwt:gwt-servlet</exclude>
+								<exclude>com.google.gwt:gwt-user</exclude>
+							</excludes>
+						</configuration>
+					</plugin>
+
+				</plugins>
+
+			</build>
+		</profile>
+
+	</profiles>
+
+	<dependencies>
+
+		<!-- Zanata-specific dependencies -->
+
+		<dependency>
+			<groupId>org.zanata</groupId>
+			<artifactId>zanata-common-api</artifactId>
+			<version>${project.version}</version>
+		</dependency>
+
+		<dependency>
+			<groupId>org.zanata</groupId>
+			<artifactId>zanata-common-util</artifactId>
+			<version>${project.version}</version>
+		</dependency>
+
+		<dependency>
+			<groupId>org.zanata</groupId>
+			<artifactId>zanata-model</artifactId>
+			<version>${project.version}</version>
+		</dependency>
+		
+		<dependency>
             <groupId>org.zanata</groupId>
             <artifactId>zanata-adapter-po</artifactId>
             <version>${project.version}</version>
         </dependency>
-
-        <dependency>
-            <groupId>org.zanata</groupId>
-            <artifactId>zanata-rest-client</artifactId>
-            <version>${version}</version>
-            <type>test-jar</type>
-            <scope>test</scope>
-        </dependency>
-
-        <!-- Compatibility Dependencies -->
-
-        <dependency>
-            <groupId>org.zanata</groupId>
-            <artifactId>zanata-api-compat</artifactId>
-            <version>1.0.0</version>
-            <scope>test</scope>
-            <classifier>v1.4.4</classifier>
-        </dependency>
-
-        <dependency>
-            <groupId>org.zanata</groupId>
-            <artifactId>zanata-api-compat</artifactId>
-            <version>1.0.0</version>
-            <scope>test</scope>
-            <classifier>v1.3</classifier>
-        </dependency>
-
-        <!-- Seam Dependencies -->
-
-        <dependency>
-            <groupId>org.jboss.seam</groupId>
-            <artifactId>jboss-seam</artifactId>
-            <version>${seam.version}</version>
-            <type>ejb</type>
-        </dependency>
-
-        <dependency>
-            <groupId>org.jboss.seam</groupId>
-            <artifactId>jboss-seam-ui</artifactId>
-            <version>${seam.version}</version>
-        </dependency>
-
-        <dependency>
-            <!-- TODO this should be excluded in production -->
-            <groupId>org.jboss.seam</groupId>
-            <artifactId>jboss-seam-debug</artifactId>
-            <version>${seam.version}</version>
-        </dependency>
-
-        <dependency>
-            <groupId>org.jboss.seam</groupId>
-            <artifactId>jboss-seam-mail</artifactId>
-            <version>${seam.version}</version>
-        </dependency>
-
-        <dependency>
-            <groupId>org.jboss.seam</groupId>
-            <artifactId>jboss-seam-remoting</artifactId>
-            <version>${seam.version}</version>
-        </dependency>
-
-        <!-- RestEasy dependencies -->
-
-        <dependency>
-            <groupId>org.jboss.seam</groupId>
-            <artifactId>jboss-seam-resteasy</artifactId>
-        </dependency>
-        <dependency>
-            <groupId>org.jboss.resteasy</groupId>
-            <artifactId>resteasy-jaxrs</artifactId>
-        </dependency>
-        <dependency>
-            <groupId>org.jboss.resteasy</groupId>
-            <artifactId>resteasy-jaxb-provider</artifactId>
-        </dependency>
-        <dependency>
-            <groupId>org.jboss.resteasy</groupId>
-            <artifactId>resteasy-jackson-provider</artifactId>
-        </dependency>
-
-        <dependency>
-            <groupId>org.codehaus.jackson</groupId>
-            <artifactId>jackson-core-asl</artifactId>
-        </dependency>
-        <dependency>
-            <groupId>org.codehaus.jackson</groupId>
-            <artifactId>jackson-mapper-asl</artifactId>
-        </dependency>
-        <dependency>
-            <groupId>org.codehaus.jackson</groupId>
-            <artifactId>jackson-jaxrs</artifactId>
-        </dependency>
-        <dependency>
-            <groupId>org.codehaus.jackson</groupId>
-            <artifactId>jackson-xc</artifactId>
-        </dependency>
-
-
-        <!-- Drools -->
-
-        <dependency>
-            <groupId>org.drools</groupId>
-            <artifactId>drools-core</artifactId>
-        </dependency>
-
-        <dependency>
-            <groupId>org.drools</groupId>
-            <artifactId>drools-compiler</artifactId>
-        </dependency>
-
-        <!-- Richfaces -->
-
-        <dependency>
-            <groupId>org.richfaces.framework</groupId>
-            <artifactId>richfaces-api</artifactId>
-        </dependency>
-
-        <dependency>
-            <groupId>org.richfaces.framework</groupId>
-            <artifactId>richfaces-impl</artifactId>
-        </dependency>
-
-        <dependency>
-            <groupId>org.richfaces.ui</groupId>
-            <artifactId>richfaces-ui</artifactId>
-        </dependency>
-
-        <!-- Hibernate / JPA -->
-
-        <dependency>
-            <groupId>org.hibernate</groupId>
-            <artifactId>hibernate-search</artifactId>
-        </dependency>
-
-        <dependency>
-            <groupId>org.hibernate</groupId>
-            <artifactId>hibernate-core</artifactId>
-            <scope>${hibernate.scope}</scope>
-        </dependency>
-
-        <dependency>
-            <groupId>org.hibernate</groupId>
-            <artifactId>hibernate-validator</artifactId>
-            <scope>${hibernate.scope}</scope>
-        </dependency>
-
-        <dependency>
-            <groupId>org.hibernate</groupId>
-            <artifactId>hibernate-annotations</artifactId>
-            <scope>${hibernate.scope}</scope>
-        </dependency>
-
-        <dependency>
-            <groupId>org.hibernate</groupId>
-            <artifactId>hibernate-entitymanager</artifactId>
-            <scope>${hibernate.scope}</scope>
-        </dependency>
-
-        <dependency>
-            <groupId>org.hibernate</groupId>
-            <artifactId>hibernate-jmx</artifactId>
-            <scope>${hibernate.scope}</scope>
-        </dependency>
-
-        <dependency>
-            <groupId>javax.transaction</groupId>
-            <artifactId>jta</artifactId>
-            <scope>provided</scope>
-        </dependency>
-
-        <dependency>
-            <groupId>net.sf.ehcache</groupId>
-            <artifactId>ehcache-core</artifactId>
-            <version>2.5.1</version>
-        </dependency>
-
-        <!-- Other -->
-
-        <dependency>
-            <groupId>org.dbunit</groupId>
-            <artifactId>dbunit</artifactId>
-        </dependency>
-
-        <dependency>
-            <groupId>org.tuckey</groupId>
-            <artifactId>urlrewritefilter</artifactId>
-        </dependency>
-
-        <dependency>
-            <groupId>com.ibm.icu</groupId>
-            <artifactId>icu4j</artifactId>
-        </dependency>
-
-        <dependency>
-            <groupId>commons-lang</groupId>
-            <artifactId>commons-lang</artifactId>
-        </dependency>
-
-        <dependency>
-            <groupId>org.slf4j</groupId>
-            <artifactId>slf4j-api</artifactId>
-        </dependency>
-
-        <dependency>
-            <groupId>org.slf4j</groupId>
-            <artifactId>slf4j-log4j12</artifactId>
-        </dependency>
-
-        <dependency>
-            <groupId>com.google.guava</groupId>
-            <artifactId>guava</artifactId>
-        </dependency>
-
-        <!--to enable guava on gwt-->
+        
+		<dependency>
+			<groupId>org.zanata</groupId>
+			<artifactId>zanata-rest-client</artifactId>
+			<version>${version}</version>
+	        <type>test-jar</type>
+			<scope>test</scope>
+		</dependency>
+		
+		<!-- Compatibility Dependencies -->
+		
+		<dependency>
+			<groupId>org.zanata</groupId>
+			<artifactId>zanata-api-compat</artifactId>
+			<version>1.0.0</version>
+			<scope>test</scope>
+			<classifier>v1.4.4</classifier>
+		</dependency>
+		
+		<dependency>
+			<groupId>org.zanata</groupId>
+			<artifactId>zanata-api-compat</artifactId>
+			<version>1.0.0</version>
+			<scope>test</scope>
+			<classifier>v1.3</classifier>
+		</dependency>
+        
+		<!-- Seam Dependencies -->
+
+		<dependency>
+			<groupId>org.jboss.seam</groupId>
+			<artifactId>jboss-seam</artifactId>
+			<version>${seam.version}</version>
+			<type>ejb</type>
+		</dependency>
+
+		<dependency>
+			<groupId>org.jboss.seam</groupId>
+			<artifactId>jboss-seam-ui</artifactId>
+			<version>${seam.version}</version>
+		</dependency>
+
+		<dependency>
+			<!-- TODO this should be excluded in production -->
+			<groupId>org.jboss.seam</groupId>
+			<artifactId>jboss-seam-debug</artifactId>
+			<version>${seam.version}</version>
+		</dependency>
+
+		<dependency>
+			<groupId>org.jboss.seam</groupId>
+			<artifactId>jboss-seam-mail</artifactId>
+			<version>${seam.version}</version>
+		</dependency>
+
+		<dependency>
+			<groupId>org.jboss.seam</groupId>
+			<artifactId>jboss-seam-remoting</artifactId>
+			<version>${seam.version}</version>
+		</dependency>
+
+		<!-- RestEasy dependencies -->
+
+		<dependency>
+			<groupId>org.jboss.seam</groupId>
+			<artifactId>jboss-seam-resteasy</artifactId>
+		</dependency>
+		<dependency>
+			<groupId>org.jboss.resteasy</groupId>
+			<artifactId>resteasy-jaxrs</artifactId>
+		</dependency>
+		<dependency>
+			<groupId>org.jboss.resteasy</groupId>
+			<artifactId>resteasy-jaxb-provider</artifactId>
+		</dependency>
+		<dependency>
+			<groupId>org.jboss.resteasy</groupId>
+			<artifactId>resteasy-jackson-provider</artifactId>
+		</dependency>
+
+		<dependency>
+			<groupId>org.codehaus.jackson</groupId>
+			<artifactId>jackson-core-asl</artifactId>
+		</dependency>
+		<dependency>
+			<groupId>org.codehaus.jackson</groupId>
+			<artifactId>jackson-mapper-asl</artifactId>
+		</dependency>
+		<dependency>
+			<groupId>org.codehaus.jackson</groupId>
+			<artifactId>jackson-jaxrs</artifactId>
+		</dependency>
+		<dependency>
+			<groupId>org.codehaus.jackson</groupId>
+			<artifactId>jackson-xc</artifactId>
+		</dependency>
+
+
+		<!-- Drools -->
+
+		<dependency>
+			<groupId>org.drools</groupId>
+			<artifactId>drools-core</artifactId>
+		</dependency>
+
+		<dependency>
+			<groupId>org.drools</groupId>
+			<artifactId>drools-compiler</artifactId>
+		</dependency>
+
+		<!-- Richfaces -->
+
+		<dependency>
+			<groupId>org.richfaces.framework</groupId>
+			<artifactId>richfaces-api</artifactId>
+		</dependency>
+
+		<dependency>
+			<groupId>org.richfaces.framework</groupId>
+			<artifactId>richfaces-impl</artifactId>
+		</dependency>
+
+		<dependency>
+			<groupId>org.richfaces.ui</groupId>
+			<artifactId>richfaces-ui</artifactId>
+		</dependency>
+
+		<!-- Hibernate / JPA -->
+
+		<dependency>
+			<groupId>org.hibernate</groupId>
+			<artifactId>hibernate-search</artifactId>
+		</dependency>
+
+		<dependency>
+			<groupId>org.hibernate</groupId>
+			<artifactId>hibernate-core</artifactId>
+			<scope>${hibernate.scope}</scope>
+		</dependency>
+
+		<dependency>
+			<groupId>org.hibernate</groupId>
+			<artifactId>hibernate-validator</artifactId>
+			<scope>${hibernate.scope}</scope>
+		</dependency>
+
+		<dependency>
+			<groupId>org.hibernate</groupId>
+			<artifactId>hibernate-annotations</artifactId>
+			<scope>${hibernate.scope}</scope>
+		</dependency>
+
+		<dependency>
+			<groupId>org.hibernate</groupId>
+			<artifactId>hibernate-entitymanager</artifactId>
+			<scope>${hibernate.scope}</scope>
+		</dependency>
+
+		<dependency>
+			<groupId>org.hibernate</groupId>
+			<artifactId>hibernate-jmx</artifactId>
+			<scope>${hibernate.scope}</scope>
+		</dependency>
+
+		<dependency>
+			<groupId>javax.transaction</groupId>
+			<artifactId>jta</artifactId>
+			<scope>provided</scope>
+		</dependency>
+
+      <dependency>
+         <groupId>net.sf.ehcache</groupId>
+         <artifactId>ehcache-core</artifactId>
+         <version>2.5.1</version>
+      </dependency>
+
+		<!-- Other -->
+
+		<dependency>
+			<groupId>org.dbunit</groupId>
+			<artifactId>dbunit</artifactId>
+		</dependency>
+
+		<dependency>
+			<groupId>org.tuckey</groupId>
+			<artifactId>urlrewritefilter</artifactId>
+		</dependency>
+
+		<dependency>
+			<groupId>com.ibm.icu</groupId>
+			<artifactId>icu4j</artifactId>
+		</dependency>
+
+		<dependency>
+			<groupId>commons-lang</groupId>
+			<artifactId>commons-lang</artifactId>
+		</dependency>
+
+		<dependency>
+			<groupId>org.slf4j</groupId>
+			<artifactId>slf4j-api</artifactId>
+		</dependency>
+
+		<dependency>
+			<groupId>org.slf4j</groupId>
+			<artifactId>slf4j-log4j12</artifactId>
+		</dependency>
+
+		<dependency>
+			<groupId>com.google.guava</groupId>
+			<artifactId>guava</artifactId>
+		</dependency>
+
+ 		<!--to enable guava on gwt-->
         <dependency>
             <groupId>com.google.guava</groupId>
             <artifactId>guava-gwt</artifactId>
@@ -983,254 +932,254 @@
             <artifactId>jsr305</artifactId>
         </dependency>
 
-        <dependency>
-            <groupId>org.fedorahosted.openprops</groupId>
-            <artifactId>openprops</artifactId>
-        </dependency>
-
-        <dependency>
-            <groupId>org.codehaus.enunciate</groupId>
-            <artifactId>enunciate-core-annotations</artifactId>
-            <version>${enunciate.version}</version>
-        </dependency>
-
-        <!-- Quartz -->
-
-        <dependency>
+		<dependency>
+			<groupId>org.fedorahosted.openprops</groupId>
+			<artifactId>openprops</artifactId>
+		</dependency>
+		
+		<dependency>
+			<groupId>org.codehaus.enunciate</groupId>
+			<artifactId>enunciate-core-annotations</artifactId>
+			<version>${enunciate.version}</version>
+		</dependency>
+		
+		<!-- Quartz -->
+		
+		<dependency>
             <groupId>quartz</groupId>
             <artifactId>quartz</artifactId>
         </dependency>
 
-        <dependency>
-            <groupId>org.apache.lucene</groupId>
-            <artifactId>lucene-core</artifactId>
-            <!-- okapi-lib-search would otherwise use lucene 3.0.0 -->
-            <version>${lucene.version}</version>
+		<dependency>
+			<groupId>org.apache.lucene</groupId>
+			<artifactId>lucene-core</artifactId>
+			<!-- okapi-lib-search would otherwise use lucene 3.0.0 -->
+			<version>${lucene.version}</version>
+		</dependency>
+		
+		<!-- JBoss 5 Provided Dependencies -->
+		<dependency>
+			<groupId>org.hibernate</groupId>
+			<artifactId>hibernate-search</artifactId>
+			<exclusions>
+				<exclusion>
+					<groupId>org.hibernate</groupId>
+					<artifactId>hibernate-commons-annotations</artifactId>
+				</exclusion>
+				<exclusion>
+					<groupId>org.hibernate</groupId>
+					<artifactId>ejb3-persistence</artifactId>
+				</exclusion>
+			</exclusions>
+		</dependency>
+
+		<dependency>
+			<groupId>org.hibernate</groupId>
+			<artifactId>ejb3-persistence</artifactId>
+			<version>1.0.2.GA</version>
+			<scope>provided</scope>
+		</dependency>
+
+		<dependency>
+			<groupId>commons-collections</groupId>
+			<artifactId>commons-collections</artifactId>
+			<scope>provided</scope>
+		</dependency>
+
+		<dependency>
+			<groupId>commons-logging</groupId>
+			<artifactId>commons-logging</artifactId>
+			<scope>provided</scope>
+		</dependency>
+
+		<dependency>
+			<groupId>javax.el</groupId>
+			<artifactId>el-api</artifactId>
+			<scope>provided</scope>
+		</dependency>
+
+		<dependency>
+			<groupId>javax.servlet</groupId>
+			<artifactId>servlet-api</artifactId>
+			<scope>provided</scope>
+		</dependency>
+
+		<dependency>
+			<groupId>javax.persistence</groupId>
+			<artifactId>persistence-api</artifactId>
+			<!-- TODO does this need to use ${hibernate.scope} for jboss7 profile? -->
+			<scope>provided</scope>
+		</dependency>
+
+		<dependency>
+			<groupId>javax.ejb</groupId>
+			<artifactId>ejb-api</artifactId>
+			<scope>provided</scope>
+		</dependency>
+
+		<dependency>
+			<groupId>log4j</groupId>
+			<artifactId>log4j</artifactId>
+			<scope>provided</scope>
+		</dependency>
+
+		<dependency>
+			<groupId>org.hamcrest</groupId>
+			<artifactId>hamcrest-all</artifactId>
+			<scope>test</scope>
         </dependency>
 
-        <!-- JBoss 5 Provided Dependencies -->
-        <dependency>
-            <groupId>org.hibernate</groupId>
-            <artifactId>hibernate-search</artifactId>
-            <exclusions>
-                <exclusion>
-                    <groupId>org.hibernate</groupId>
-                    <artifactId>hibernate-commons-annotations</artifactId>
-                </exclusion>
-                <exclusion>
-                    <groupId>org.hibernate</groupId>
-                    <artifactId>ejb3-persistence</artifactId>
-                </exclusion>
-            </exclusions>
-        </dependency>
-
-        <dependency>
-            <groupId>org.hibernate</groupId>
-            <artifactId>ejb3-persistence</artifactId>
-            <version>1.0.2.GA</version>
-            <scope>provided</scope>
-        </dependency>
-
-        <dependency>
-            <groupId>commons-collections</groupId>
-            <artifactId>commons-collections</artifactId>
-            <scope>provided</scope>
-        </dependency>
-
-        <dependency>
-            <groupId>commons-logging</groupId>
-            <artifactId>commons-logging</artifactId>
-            <scope>provided</scope>
-        </dependency>
-
-        <dependency>
-            <groupId>javax.el</groupId>
-            <artifactId>el-api</artifactId>
-            <scope>provided</scope>
-        </dependency>
-
-        <dependency>
-            <groupId>javax.servlet</groupId>
-            <artifactId>servlet-api</artifactId>
-            <scope>provided</scope>
-        </dependency>
-
-        <dependency>
-            <groupId>javax.persistence</groupId>
-            <artifactId>persistence-api</artifactId>
-            <!-- TODO does this need to use ${hibernate.scope} for jboss7 profile? -->
-            <scope>provided</scope>
-        </dependency>
-
-        <dependency>
-            <groupId>javax.ejb</groupId>
-            <artifactId>ejb-api</artifactId>
-            <scope>provided</scope>
-        </dependency>
-
-        <dependency>
-            <groupId>log4j</groupId>
-            <artifactId>log4j</artifactId>
-            <scope>provided</scope>
-        </dependency>
-
-        <dependency>
-            <groupId>org.hamcrest</groupId>
-            <artifactId>hamcrest-all</artifactId>
-            <scope>test</scope>
-        </dependency>
-
-        <dependency>
-            <groupId>javassist</groupId>
-            <artifactId>javassist</artifactId>
-            <scope>provided</scope>
-        </dependency>
-
-        <dependency>
-            <groupId>javax.faces</groupId>
-            <artifactId>jsf-api</artifactId>
-            <scope>provided</scope>
-        </dependency>
-
-        <dependency>
-            <groupId>javax.faces</groupId>
-            <artifactId>jsf-impl</artifactId>
-            <scope>provided</scope>
-        </dependency>
-
-        <dependency>
-            <groupId>javax.annotation</groupId>
-            <artifactId>jsr250-api</artifactId>
-            <scope>provided</scope>
-        </dependency>
-
-        <dependency>
-            <groupId>javax.xml.stream</groupId>
-            <artifactId>stax-api</artifactId>
-            <scope>provided</scope>
-        </dependency>
-
-        <dependency>
-            <groupId>xpp3</groupId>
-            <artifactId>xpp3_min</artifactId>
-            <scope>provided</scope>
-        </dependency>
-
-        <!-- Container dependencies - provided by jboss -->
-
-        <dependency>
-            <groupId>commons-codec</groupId>
-            <artifactId>commons-codec</artifactId>
-        </dependency>
-
-        <dependency>
-            <groupId>commons-httpclient</groupId>
-            <artifactId>commons-httpclient</artifactId>
-        </dependency>
-
-
-        <dependency>
-            <groupId>javax.servlet</groupId>
-            <artifactId>servlet-api</artifactId>
-            <scope>provided</scope>
-        </dependency>
-
-        <!-- <dependency>
-              <groupId>javax.persistence</groupId>
-              <artifactId>persistence-api</artifactId>
-          </dependency>
-
-          <dependency>
-              <groupId>javax.ejb</groupId>
-              <artifactId>ejb-api</artifactId>
-          </dependency>
-
-          <dependency>
-              <groupId>log4j</groupId>
-              <artifactId>log4j</artifactId>
-          </dependency>
-
-          <dependency>
-              <groupId>javassist</groupId>
-              <artifactId>javassist</artifactId>
-          </dependency> -->
-
-        <dependency>
-            <groupId>com.h2database</groupId>
-            <artifactId>h2</artifactId>
-            <!-- we should probably use scope test -->
-        </dependency>
-
-        <!-- <dependency>
-              <groupId>javax.faces</groupId>
-              <artifactId>jsf-api</artifactId>
-          </dependency>
-
-          <dependency>
-              <groupId>javax.faces</groupId>
-              <artifactId>jsf-impl</artifactId>
-          </dependency>
-
-          <dependency>
-              <groupId>javax.annotation</groupId>
-              <artifactId>jsr250-api</artifactId>
-          </dependency>
-
-          <dependency>
-              <groupId>javax.xml.stream</groupId>
-              <artifactId>stax-api</artifactId>
-          </dependency>
-
-          <dependency>
-              <groupId>xpp3</groupId>
-              <artifactId>xpp3_min</artifactId>
-          </dependency> -->
-
-        <!-- Testing dependencies -->
-
-        <dependency>
-            <groupId>org.zanata</groupId>
-            <artifactId>zanata-rest-client</artifactId>
-            <version>${project.version}</version>
-            <scope>test</scope>
-        </dependency>
-
-        <dependency>
-            <groupId>org.jboss.embedded</groupId>
-            <artifactId>jboss-embedded-all</artifactId>
-            <version>${jboss.embedded.version}</version>
-            <exclusions>
-                <exclusion>
-                    <groupId>org.jboss.microcontainer</groupId>
-                    <artifactId>jboss-deployers-client-spi</artifactId>
-                </exclusion>
-                <exclusion>
-                    <groupId>org.jboss.embedded</groupId>
-                    <artifactId>jboss-embedded</artifactId>
-                </exclusion>
-            </exclusions>
-            <scope>test</scope>
-        </dependency>
-
-        <dependency>
-            <groupId>org.jboss.embedded</groupId>
-            <artifactId>thirdparty-all</artifactId>
-            <version>${jboss.embedded.version}</version>
-            <scope>test</scope>
-        </dependency>
-
-        <dependency>
-            <groupId>org.jboss.seam.embedded</groupId>
-            <artifactId>jboss-embedded-api</artifactId>
-            <version>${jboss.embedded.version}</version>
-            <exclusions>
-                <exclusion>
-                    <groupId>org.jboss.microcontainer</groupId>
-                    <artifactId>jboss-deployers-client-spi</artifactId>
-                </exclusion>
-            </exclusions>
-            <scope>test</scope>
-        </dependency>
+		<dependency>
+			<groupId>javassist</groupId>
+			<artifactId>javassist</artifactId>
+			<scope>provided</scope>
+		</dependency>
+
+		<dependency>
+			<groupId>javax.faces</groupId>
+			<artifactId>jsf-api</artifactId>
+			<scope>provided</scope>
+		</dependency>
+
+		<dependency>
+			<groupId>javax.faces</groupId>
+			<artifactId>jsf-impl</artifactId>
+			<scope>provided</scope>
+		</dependency>
+
+		<dependency>
+			<groupId>javax.annotation</groupId>
+			<artifactId>jsr250-api</artifactId>
+			<scope>provided</scope>
+		</dependency>
+
+		<dependency>
+			<groupId>javax.xml.stream</groupId>
+			<artifactId>stax-api</artifactId>
+			<scope>provided</scope>
+		</dependency>
+
+		<dependency>
+			<groupId>xpp3</groupId>
+			<artifactId>xpp3_min</artifactId>
+			<scope>provided</scope>
+		</dependency>
+
+		<!-- Container dependencies - provided by jboss -->
+
+		<dependency>
+			<groupId>commons-codec</groupId>
+			<artifactId>commons-codec</artifactId>
+		</dependency>
+
+		<dependency>
+			<groupId>commons-httpclient</groupId>
+			<artifactId>commons-httpclient</artifactId>
+		</dependency>
+
+
+		<dependency>
+			<groupId>javax.servlet</groupId>
+			<artifactId>servlet-api</artifactId>
+			<scope>provided</scope>
+		</dependency>
+
+		<!-- <dependency>
+			<groupId>javax.persistence</groupId>
+			<artifactId>persistence-api</artifactId>
+		</dependency>
+
+		<dependency>
+			<groupId>javax.ejb</groupId>
+			<artifactId>ejb-api</artifactId>
+		</dependency>
+
+		<dependency>
+			<groupId>log4j</groupId>
+			<artifactId>log4j</artifactId>
+		</dependency>
+
+		<dependency>
+			<groupId>javassist</groupId>
+			<artifactId>javassist</artifactId>
+		</dependency> -->
+
+		<dependency>
+			<groupId>com.h2database</groupId>
+			<artifactId>h2</artifactId>
+			<!-- we should probably use scope test -->
+		</dependency>
+
+		<!-- <dependency>
+			<groupId>javax.faces</groupId>
+			<artifactId>jsf-api</artifactId>
+		</dependency>
+
+		<dependency>
+			<groupId>javax.faces</groupId>
+			<artifactId>jsf-impl</artifactId>
+		</dependency>
+
+		<dependency>
+			<groupId>javax.annotation</groupId>
+			<artifactId>jsr250-api</artifactId>
+		</dependency>
+
+		<dependency>
+			<groupId>javax.xml.stream</groupId>
+			<artifactId>stax-api</artifactId>
+		</dependency>
+
+		<dependency>
+			<groupId>xpp3</groupId>
+			<artifactId>xpp3_min</artifactId>
+		</dependency> -->
+
+		<!-- Testing dependencies -->
+
+		<dependency>
+			<groupId>org.zanata</groupId>
+			<artifactId>zanata-rest-client</artifactId>
+			<version>${project.version}</version>
+			<scope>test</scope>
+		</dependency>
+
+		<dependency>
+			<groupId>org.jboss.embedded</groupId>
+			<artifactId>jboss-embedded-all</artifactId>
+			<version>${jboss.embedded.version}</version>
+			<exclusions>
+				<exclusion>
+					<groupId>org.jboss.microcontainer</groupId>
+					<artifactId>jboss-deployers-client-spi</artifactId>
+				</exclusion>
+				<exclusion>
+					<groupId>org.jboss.embedded</groupId>
+					<artifactId>jboss-embedded</artifactId>
+				</exclusion>
+			</exclusions>
+			<scope>test</scope>
+		</dependency>
+
+		<dependency>
+			<groupId>org.jboss.embedded</groupId>
+			<artifactId>thirdparty-all</artifactId>
+			<version>${jboss.embedded.version}</version>
+			<scope>test</scope>
+		</dependency>
+
+		<dependency>
+			<groupId>org.jboss.seam.embedded</groupId>
+			<artifactId>jboss-embedded-api</artifactId>
+			<version>${jboss.embedded.version}</version>
+			<exclusions>
+				<exclusion>
+					<groupId>org.jboss.microcontainer</groupId>
+					<artifactId>jboss-deployers-client-spi</artifactId>
+				</exclusion>
+			</exclusions>
+			<scope>test</scope>
+		</dependency>
 
         <dependency>
             <groupId>mysql</groupId>
@@ -1239,179 +1188,6 @@
             <scope>test</scope>
         </dependency>
 
-<<<<<<< HEAD
-        <dependency>
-            <groupId>junit</groupId>
-            <artifactId>junit</artifactId>
-            <scope>test</scope>
-        </dependency>
-
-        <dependency>
-            <groupId>org.easytesting</groupId>
-            <artifactId>fest-assert</artifactId>
-            <version>1.3</version>
-            <scope>test</scope>
-        </dependency>
-
-        <dependency>
-            <groupId>org.easymock</groupId>
-            <artifactId>easymock</artifactId>
-        </dependency>
-
-        <dependency>
-            <groupId>org.testng</groupId>
-            <artifactId>testng</artifactId>
-            <!-- We use testng in DBUnitImporter so can't use test scope here -->
-        </dependency>
-
-        <!-- GWT related dependencies -->
-
-        <dependency>
-            <groupId>commons-fileupload</groupId>
-            <artifactId>commons-fileupload</artifactId>
-            <version>1.2.1</version>
-        </dependency>
-
-        <dependency>
-            <groupId>com.google.gwt</groupId>
-            <artifactId>gwt-servlet</artifactId>
-            <scope>runtime</scope>
-        </dependency>
-
-        <dependency>
-            <groupId>com.google.gwt</groupId>
-            <artifactId>gwt-user</artifactId>
-            <scope>provided</scope>
-        </dependency>
-
-        <dependency>
-            <!-- needed for GWT compilation of JAXB annotated classes -->
-            <groupId>javax.xml.bind</groupId>
-            <artifactId>jaxb-api</artifactId>
-            <version>2.2</version>
-            <classifier>sources</classifier>
-            <scope>provided</scope>
-        </dependency>
-
-        <dependency>
-            <groupId>com.google.gwt.inject</groupId>
-            <artifactId>gin</artifactId>
-        </dependency>
-
-        <dependency>
-            <groupId>com.google.inject</groupId>
-            <artifactId>guice</artifactId>
-        </dependency>
-
-        <dependency>
-            <groupId>com.google.gwt</groupId>
-            <artifactId>gwt-incubator</artifactId>
-            <scope>provided</scope>
-        </dependency>
-
-        <dependency>
-            <groupId>net.customware.gwt.dispatch</groupId>
-            <artifactId>gwt-dispatch</artifactId>
-            <version>1.0.0</version>
-        </dependency>
-
-        <dependency>
-            <groupId>net.customware.gwt.presenter</groupId>
-            <artifactId>gwt-presenter</artifactId>
-            <version>1.1.1</version>
-            <scope>provided</scope>
-        </dependency>
-
-        <dependency>
-            <groupId>com.allen-sauer.gwt.log</groupId>
-            <artifactId>gwt-log</artifactId>
-            <version>3.1.7</version>
-        </dependency>
-
-        <dependency>
-            <groupId>de.novanic.gwteventservice</groupId>
-            <artifactId>gwteventservice</artifactId>
-        </dependency>
-
-        <!-- end of GWT related dependencies -->
-
-        <dependency>
-            <groupId>org.liquibase</groupId>
-            <artifactId>liquibase-core</artifactId>
-        </dependency>
-
-        <!-- openid4java -->
-        <dependency>
-            <groupId>org.htmlparser</groupId>
-            <artifactId>htmlparser</artifactId>
-            <version>1.6</version>
-            <exclusions>
-                <!--  htmlparser tries to bring in java.home/lib/tools.jar -->
-                <exclusion>
-                    <artifactId>tools</artifactId>
-                    <groupId>com.sun</groupId>
-                </exclusion>
-            </exclusions>
-        </dependency>
-
-        <dependency>
-            <groupId>org.openid4java</groupId>
-            <artifactId>openid4java</artifactId>
-            <version>0.9.5</version>
-        </dependency>
-
-        <dependency>
-            <groupId>org.openxri</groupId>
-            <artifactId>openxri-client</artifactId>
-            <version>1.2.0</version>
-            <exclusions>
-                <exclusion>
-                    <groupId>xalan</groupId>
-                    <artifactId>xalan</artifactId>
-                </exclusion>
-                <exclusion>
-                    <groupId>xerces</groupId>
-                    <artifactId>xercesImpl</artifactId>
-                </exclusion>
-                <exclusion>
-                    <groupId>org.slf4j</groupId>
-                    <artifactId>slf4j-jcl</artifactId>
-                </exclusion>
-            </exclusions>
-        </dependency>
-
-        <dependency>
-            <groupId>org.openxri</groupId>
-            <artifactId>openxri-syntax</artifactId>
-            <version>1.2.0</version>
-            <exclusions>
-                <exclusion>
-                    <groupId>org.slf4j</groupId>
-                    <artifactId>slf4j-jcl</artifactId>
-                </exclusion>
-            </exclusions>
-        </dependency>
-
-        <dependency>
-            <groupId>jboss</groupId>
-            <artifactId>jbosssx</artifactId>
-            <version>4.2.2.GA</version>
-            <scope>provided</scope>
-        </dependency>
-        <dependency>
-            <groupId>jboss</groupId>
-            <artifactId>jboss-jmx</artifactId>
-            <version>4.2.2.GA</version>
-            <scope>provided</scope>
-        </dependency>
-        <dependency>
-            <groupId>jboss</groupId>
-            <artifactId>jboss-system</artifactId>
-            <version>4.2.2.GA</version>
-            <scope>provided</scope>
-        </dependency>
-    </dependencies>
-=======
 		<dependency>
 			<groupId>junit</groupId>
 			<artifactId>junit</artifactId>
@@ -1588,6 +1364,5 @@
 			<scope>provided</scope>
 		</dependency>
 	</dependencies>
->>>>>>> 12a61317
 
 </project>