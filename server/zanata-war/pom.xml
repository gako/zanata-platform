--- conflicted
+++ resolved
@@ -21,18 +21,11 @@
 	<properties>
 		<jboss.embedded.version>beta3.SP12</jboss.embedded.version>
 		<war.config.dir>${basedir}/src/etc</war.config.dir>
-<<<<<<< HEAD
-=======
 		<containerId>jboss5x</containerId>
 		
->>>>>>> 9cf2f2c6
 		<!-- application properties -->
 		<env.debug>false</env.debug>
-<<<<<<< HEAD
-		<env.import.testdata>false</env.import.testdata>
-=======
 		<env.hibernate.indexBase>zanatasearchindex</env.hibernate.indexBase>
->>>>>>> 9cf2f2c6
 		<war.name>zanata</war.name>
 		<zanata.gwt.module>org.zanata.webtrans.Application</zanata.gwt.module>
 		<extra.servlets />
@@ -69,13 +62,10 @@
                                 <include>public-img/**</include>
                             </includes>
                         </resource>
-<<<<<<< HEAD
-=======
                         <!-- Include the GWT generated resources -->
                         <resource>
                         	<directory>${project.build.directory}/zanata</directory>
                         </resource>
->>>>>>> 9cf2f2c6
 					</webResources>
 					<archive>
 						<manifest>
@@ -311,12 +301,9 @@
 									<deployable>
 										<pingURL>http://localhost:${port}/${war.name}-internal/</pingURL>
 										<location>${project.build.directory}/zanata-internal</location>
-<<<<<<< HEAD
-=======
 										<properties>
 											<context>zanata</context>
 										</properties>
->>>>>>> 9cf2f2c6
 									</deployable>
 								</deployables>
 							</deployer>
@@ -363,13 +350,7 @@
 			<properties>
 				<gwt.compiler.skip>true</gwt.compiler.skip>
 			</properties>
-<<<<<<< HEAD
-			<activation>
-				<activeByDefault>true</activeByDefault>
-			</activation>
-=======
 		</profile>
->>>>>>> 9cf2f2c6
 
 		<profile>
 			<id>fedora</id>
@@ -379,12 +360,6 @@
 				</property>
 			</activation>
 			<build>
-<<<<<<< HEAD
-
-				<resources>
-				</resources>
-
-=======
 				<plugins>
 					<plugin>
 						<artifactId>maven-war-plugin</artifactId>
@@ -412,50 +387,6 @@
 						</executions>
 					</plugin>
 				</plugins>
->>>>>>> 9cf2f2c6
-			</build>
-		</profile>
-
-		<profile>
-<<<<<<< HEAD
-			<id>fedora</id>
-=======
-			<id>kerberos</id>
->>>>>>> 9cf2f2c6
-			<activation>
-				<property>
-					<name>!internalAuth</name>
-				</property>
-			</activation>
-			<build>
-				<plugins>
-					<plugin>
-						<artifactId>maven-war-plugin</artifactId>
-						<executions>
-							<execution>
-<<<<<<< HEAD
-								<id>generate-fedora-war</id>
-								<goals>
-									<goal>war</goal>
-								</goals>
-								<phase>package</phase>
-								<configuration>
-									<classifier>fedora</classifier>
-									<webappDirectory>${project.build.directory}/${project.build.finalName}-fedora</webappDirectory>
-									<filters>
-										<filter>${war.config.dir}/fedora.properties</filter>
-										<filter>${war.config.dir}/mysql.properties</filter>
-									</filters>
-									<archive>
-										<manifestEntries>
-											<Classifier>fedora</Classifier>
-										</manifestEntries>
-									</archive>
-								</configuration>
-							</execution>
-						</executions>
-					</plugin>
-				</plugins>
 			</build>
 		</profile>
 
@@ -472,8 +403,6 @@
 						<artifactId>maven-war-plugin</artifactId>
 						<executions>
 							<execution>
-=======
->>>>>>> 9cf2f2c6
 								<id>generate-kerberos-war</id>
 								<goals>
 									<goal>war</goal>
