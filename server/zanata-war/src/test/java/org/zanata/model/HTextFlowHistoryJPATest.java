--- conflicted
+++ resolved
@@ -56,11 +56,7 @@
 
       d.incrementRevision();
       tf.setContents("hello world again");
-<<<<<<< HEAD
-      tf.setRevision( d.getRevision() );
-=======
       tf.setRevision(d.getRevision());
->>>>>>> cc5277f2
       session.flush();
 
       historyElems = getHistory(tf);
