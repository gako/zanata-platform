package org.zanata.rest.service;

import static org.hamcrest.MatcherAssert.assertThat;
import static org.hamcrest.Matchers.is;

import org.slf4j.Logger;
import org.slf4j.LoggerFactory;
import org.testng.annotations.BeforeMethod;
import org.testng.annotations.Test;
import org.zanata.ZanataDBUnitSeamTest;
<<<<<<< HEAD
import org.zanata.rest.client.IVersionResource;
=======
import org.zanata.rest.client.IVersion;
import org.zanata.rest.client.TestProxyFactory;
>>>>>>> 3747352b
import org.zanata.rest.dto.VersionInfo;


public class VersionSeamTest extends ZanataDBUnitSeamTest
{
<<<<<<< HEAD
   private static final String AUTH_KEY = "b6d7044e9ee3b2447c28fb7c50d86d98";
   private static final String USERNAME = "admin";
   private IVersionResource version;
=======
   private IVersion version;
>>>>>>> 3747352b
   private final Logger log = LoggerFactory.getLogger(VersionSeamTest.class);

   @Override
   protected void prepareDBUnitOperations()
   {
   }

   @BeforeMethod
   public void setup() throws Exception
   {
      log.debug("setup test version service");
<<<<<<< HEAD
      TestProxyFactory clientRequestFactory = new TestProxyFactory(new URI("http://example.com/"), USERNAME, AUTH_KEY, new SeamMockClientExecutor(this), new VersionInfo("SNAPSHOT", ""));
      version = clientRequestFactory.createIVersionResource();
=======
      TestProxyFactory clientRequestFactory = new TestProxyFactory(new SeamMockClientExecutor(this));
      version = clientRequestFactory.createIVersion();
>>>>>>> 3747352b
   }

   @Test
   public void test()
   {
      log.debug("test version service");
      VersionInfo v = version.get().getEntity();
      String ver = v.getVersionNo();
      log.debug("expected versoin:" + ver);
      assertThat(v.getVersionNo(), is(ver));
   }

}<|MERGE_RESOLUTION|>--- conflicted
+++ resolved
@@ -8,24 +8,14 @@
 import org.testng.annotations.BeforeMethod;
 import org.testng.annotations.Test;
 import org.zanata.ZanataDBUnitSeamTest;
-<<<<<<< HEAD
 import org.zanata.rest.client.IVersionResource;
-=======
-import org.zanata.rest.client.IVersion;
 import org.zanata.rest.client.TestProxyFactory;
->>>>>>> 3747352b
 import org.zanata.rest.dto.VersionInfo;
 
 
 public class VersionSeamTest extends ZanataDBUnitSeamTest
 {
-<<<<<<< HEAD
-   private static final String AUTH_KEY = "b6d7044e9ee3b2447c28fb7c50d86d98";
-   private static final String USERNAME = "admin";
    private IVersionResource version;
-=======
-   private IVersion version;
->>>>>>> 3747352b
    private final Logger log = LoggerFactory.getLogger(VersionSeamTest.class);
 
    @Override
@@ -37,13 +27,8 @@
    public void setup() throws Exception
    {
       log.debug("setup test version service");
-<<<<<<< HEAD
-      TestProxyFactory clientRequestFactory = new TestProxyFactory(new URI("http://example.com/"), USERNAME, AUTH_KEY, new SeamMockClientExecutor(this), new VersionInfo("SNAPSHOT", ""));
+      TestProxyFactory clientRequestFactory = new TestProxyFactory(new SeamMockClientExecutor(this));
       version = clientRequestFactory.createIVersionResource();
-=======
-      TestProxyFactory clientRequestFactory = new TestProxyFactory(new SeamMockClientExecutor(this));
-      version = clientRequestFactory.createIVersion();
->>>>>>> 3747352b
    }
 
    @Test
