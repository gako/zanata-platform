--- conflicted
+++ resolved
@@ -31,6 +31,7 @@
 import org.jboss.resteasy.client.jaxrs.internal.ClientResponse;
 import org.junit.Test;
 import org.zanata.apicompat.rest.service.AccountResource;
+import org.zanata.rest.ResourceRequest;
 import org.zanata.apicompat.rest.MediaTypes;
 import org.zanata.apicompat.rest.dto.Account;
 import org.zanata.rest.ResourceRequest;
@@ -78,44 +79,6 @@
                 String entityString = response.readEntity(String.class);
                 assertJsonUnmarshal(entityString, Account.class);
                 Account account = jsonUnmarshal(entityString, Account.class);
-
-                // Assert correct parsing of all properties
-                assertThat(account.getUsername(), is("demo"));
-                assertThat(account.getApiKey(),
-                        is("23456789012345678901234567890123"));
-                assertThat(account.getEmail(), is("user1@localhost"));
-                assertThat(account.getName(), is("Sample User"));
-                assertThat(account.getPasswordHash(),
-                        is("/9Se/pfHeUH8FJ4asBD6jQ=="));
-                assertThat(account.getRoles().size(), is(1));
-<<<<<<< HEAD
-//                assertThat(account.getTribes().size(), is(1));
-                 // Language teams are not being returned
-=======
-                // assertThat(account.getLanguages().size(), is(1)); // Language
-                // teams are not being returned
->>>>>>> 2c47dec6
-            }
-        }.run();
-    }
-
-    @Test
-    @RunAsClient
-    public void getAccountXml() throws Exception {
-        new ResourceRequest(getRestEndpointUrl("/accounts/u/demo"), "GET",
-                getAuthorizedEnvironment()) {
-            @Override
-            protected Invocation.Builder prepareRequest(ResteasyWebTarget webTarget) {
-                return webTarget.request().header(HttpHeaders.ACCEPT,
-                        MediaTypes.APPLICATION_ZANATA_ACCOUNT_XML);
-            }
-
-            @Override
-            protected void onResponse(ClientResponse response) {
-                assertThat(response.getStatus(), is(200)); // Ok
-                String entityString = response.readEntity(String.class);
-                assertJaxbUnmarshal(entityString, Account.class);
-                Account account = jaxbUnmarshal(entityString, Account.class);
 
                 // Assert correct parsing of all properties
                 assertThat(account.getUsername(), is("demo"));
@@ -134,6 +97,39 @@
 
     @Test
     @RunAsClient
+    public void getAccountXml() throws Exception {
+        new ResourceRequest(getRestEndpointUrl("/accounts/u/demo"), "GET",
+                getAuthorizedEnvironment()) {
+            @Override
+            protected Invocation.Builder prepareRequest(ResteasyWebTarget webTarget) {
+                return webTarget.request().header(HttpHeaders.ACCEPT,
+                        MediaTypes.APPLICATION_ZANATA_ACCOUNT_XML);
+            }
+
+            @Override
+            protected void onResponse(ClientResponse response) {
+                assertThat(response.getStatus(), is(200)); // Ok
+                String entityString = response.readEntity(String.class);
+                assertJaxbUnmarshal(entityString, Account.class);
+                Account account = jaxbUnmarshal(entityString, Account.class);
+
+                // Assert correct parsing of all properties
+                assertThat(account.getUsername(), is("demo"));
+                assertThat(account.getApiKey(),
+                        is("23456789012345678901234567890123"));
+                assertThat(account.getEmail(), is("user1@localhost"));
+                assertThat(account.getName(), is("Sample User"));
+                assertThat(account.getPasswordHash(),
+                        is("/9Se/pfHeUH8FJ4asBD6jQ=="));
+                assertThat(account.getRoles().size(), is(1));
+                // assertThat(account.getLanguages().size(), is(1)); // Language
+                // teams are not being returned
+            }
+        }.run();
+    }
+
+    @Test
+    @RunAsClient
     public void getAccountJsonUnauthorized() throws Exception {
         new ResourceRequest(getRestEndpointUrl("/accounts/u/demo"), "GET") {
             @Override
