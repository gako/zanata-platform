/*
 * Copyright 2010 Google Inc.
 * 
 * Licensed under the Apache License, Version 2.0 (the "License"); you may not
 * use this file except in compliance with the License. You may obtain a copy of
 * the License at
 * 
 * http://www.apache.org/licenses/LICENSE-2.0
 * 
 * Unless required by applicable law or agreed to in writing, software
 * distributed under the License is distributed on an "AS IS" BASIS, WITHOUT
 * WARRANTIES OR CONDITIONS OF ANY KIND, either express or implied. See the
 * License for the specific language governing permissions and limitations under
 * the License.
 */
package org.zanata.webtrans.client.presenter;

import java.lang.reflect.InvocationTargetException;
import java.util.Map;
import java.util.Random;

import org.apache.commons.beanutils.BeanUtils;
import org.hamcrest.MatcherAssert;
import org.hamcrest.Matchers;
import org.testng.annotations.BeforeMethod;
import org.testng.annotations.Test;

<<<<<<< HEAD
import java.lang.reflect.InvocationTargetException;
import java.util.Map;
import java.util.Random;

@Test(groups = { "unit-tests" })
=======
@Test(groups = {"unit-tests"})
>>>>>>> a5e0ff74
public class UserConfigHolderTest
{

   private UserConfigHolder configHolder;

   @BeforeMethod(alwaysRun = true)
   protected void setUp() throws Exception
   {
      configHolder = new UserConfigHolder();
   }

   @Test
   public void testDefaultValues() throws Exception
   {

      Map<String, String> propertiesMap = getPropertiesMap();

      MatcherAssert.assertThat(propertiesMap, Matchers.hasEntry("buttonEnter", "false"));
      MatcherAssert.assertThat(propertiesMap, Matchers.hasEntry("buttonEsc", "false"));
      MatcherAssert.assertThat(propertiesMap, Matchers.hasEntry("buttonFuzzy", "true"));
      MatcherAssert.assertThat(propertiesMap, Matchers.hasEntry("buttonUntranslated", "true"));
      MatcherAssert.assertThat(propertiesMap, Matchers.hasEntry("displayButtons", "true"));
      MatcherAssert.assertThat(propertiesMap, Matchers.hasEntry("fuzzyAndUntranslated", "true"));
   }

   @SuppressWarnings("unchecked")
   private Map<String, String> getPropertiesMap() throws IllegalAccessException, InvocationTargetException, NoSuchMethodException
   {
      return BeanUtils.describe(configHolder);
   }

   @Test
   public void randomSetterAndGetter() throws Exception
   {
      Random random = new Random(System.nanoTime());
      boolean value = random.nextBoolean();

      configHolder.setButtonEnter(value);
      configHolder.setButtonEsc(value);
      configHolder.setButtonFuzzy(value);
      configHolder.setButtonUntranslated(value);
      configHolder.setDisplayButtons(value);

      MatcherAssert.assertThat(configHolder.isButtonEnter(), Matchers.equalTo(value));
      MatcherAssert.assertThat(configHolder.isButtonEsc(), Matchers.equalTo(value));
      MatcherAssert.assertThat(configHolder.isButtonFuzzy(), Matchers.equalTo(value));
      MatcherAssert.assertThat(configHolder.isButtonUntranslated(), Matchers.equalTo(value));
      MatcherAssert.assertThat(configHolder.isDisplayButtons(), Matchers.equalTo(value));
   }
}<|MERGE_RESOLUTION|>--- conflicted
+++ resolved
@@ -25,21 +25,13 @@
 import org.testng.annotations.BeforeMethod;
 import org.testng.annotations.Test;
 
-<<<<<<< HEAD
-import java.lang.reflect.InvocationTargetException;
-import java.util.Map;
-import java.util.Random;
-
-@Test(groups = { "unit-tests" })
-=======
 @Test(groups = {"unit-tests"})
->>>>>>> a5e0ff74
 public class UserConfigHolderTest
 {
 
    private UserConfigHolder configHolder;
 
-   @BeforeMethod(alwaysRun = true)
+   @BeforeMethod
    protected void setUp() throws Exception
    {
       configHolder = new UserConfigHolder();
