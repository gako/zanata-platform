package ZanataPermissions;

import java.security.Principal;
import org.zanata.model.HAccount;
import org.zanata.model.HLocale;
import org.zanata.model.HLocaleMember;
import org.zanata.model.HPerson;
import org.zanata.model.HProject;
import org.zanata.model.HProjectIteration;
import org.jboss.seam.security.Identity;
import org.jboss.seam.security.Role;
import org.jboss.seam.security.permission.PermissionCheck;
import org.jboss.seam.security.permission.RoleCheck;

/* admin can do anything */
rule AdminAnything
  no-loop
  activation-group "permissions"
when
  check: PermissionCheck(granted == false)
  Role(name == "admin")
then
  check.grant();
end

rule CreateAccount
  no-loop
  activation-group "permissions"
when
  check: PermissionCheck(target == "seam.account", action == "create", granted == false)
  Role(name == "admin")
then
  check.grant();
end

/*****************************************************************************************

  The Following Rules are for Identity Management
  
******************************************************************************************/

rule ManageUsers
  no-loop
  activation-group "permissions"
when
  check: PermissionCheck(target == "seam.user", granted == false)
  Role(name == "admin")
then
  check.grant();
end

rule ManageRoles
  no-loop
  activation-group "permissions"
when
  check: PermissionCheck(target == "seam.role", granted == false)
  Role(name == "admin")
then
  check.grant();
end


/*****************************************************************************************

  Project ownership rules
  
******************************************************************************************/

/* admin can create/delete projects (see rule AdminAnything above) */

/* anyone can read a project */
rule ReadProject
  no-loop
  activation-group "permissions"
when
  $project: HProject()
  check: PermissionCheck(target == $project, action == "read", granted == false)
then
  check.grant();
end


/* anyone can read a project iteration */
rule ReadProjectIteration
  no-loop
  activation-group "permissions"
when
  $iter: HProjectIteration()
  check: PermissionCheck(target == $iter, action == "read", granted == false)
then
  check.grant();
end


/* 
  Project maintainers may edit (but not delete) a project, or add an iteration.
  Note that 'add-iteration' (on a project) should be granted in the same 
  circumstances that 'insert' is granted (on an iteration).  In other words,
  make sure the rules agree with each other.  (NB: 'add-iteration' is used in the
  UI to enable buttons etc, without requiring the construction of
  HProjectIteration just to do a permission check.)   
 */
rule UpdateProjectOrAddIteration
  no-loop
  activation-group "permissions"
when
  authenticatedPerson: HPerson() 
  eval(authenticatedPerson != null)
  $project: HProject(
    eval(authenticatedPerson.isMaintainer($project))
  )
  check: PermissionCheck(
    target == $project, action == "update" || action == "add-iteration", granted == false)
then
  check.grant();
end


/* 
  Project maintainers may create or edit (but not delete) a project iteration 
 */
rule InsertOrUpdateProjectIteration
  no-loop
  activation-group "permissions"
when
  authenticatedPerson: HPerson() 
  eval(authenticatedPerson != null)
  $iter: HProjectIteration(
    $project: project -> 
    (authenticatedPerson.isMaintainer($project))
  )
  check: PermissionCheck(
    target == $iter, 
    action == "insert" || action == "update" || action == "import-template" || action == "import-translation",
    granted == false)
then
  check.grant();
end


/*
  This rule grants 'insert' on iteration if 'add-iteration' is granted
  on the project.  It works, but it seems like a bad idea to re-invoke
  the rules framework recursively like this.  Instead, just make sure the rules
  above agree with each other!
 */
/*
rule GrantInsertIfAddIterationGranted
  no-loop
  activation-group "permissions"
when
  $iter: HProjectIteration()
  check: PermissionCheck(target == $iter, action == "insert", granted == false)
  eval(Identity.instance().hasPermission($iter.getProject(), "add-iteration"))
then
  check.grant();
end
*/


/*****************************************************************************************

  Translation rules
  
******************************************************************************************/

/* Language Team members can add a translation */

rule LangTeamMemberAddTranslation
  no-loop
  activation-group "permissions"
when
  check: PermissionCheck(action == "add-translation" || action == "modify-translation", granted == false)
  authenticatedPerson: HPerson() 
  eval(authenticatedPerson != null)
  $locale: HLocale(
    eval(authenticatedPerson.isMember($locale))
  )
then
  check.grant();
end

/* Project Maintainers can add a translation
   Currently INACTIVE */

/*
rule ProjectCoordinatorAddTranslation
  no-loop
  activation-group "permissions"
when
  check: PermissionCheck(action == "add-translation" || action == "modify-translation", granted == false)
  authenticatedPerson: HPerson() 
  eval(authenticatedPerson != null)
  $project: HProject(
    eval(authenticatedPerson.isMaintainer($project))
  )
then
  check.grant();
end
*/


/*****************************************************************************************

<<<<<<< HEAD
  Glossary rules
  
******************************************************************************************/

/* 'glossarist' can push */
rule GlossaristPushGlossary
  no-loop
  activation-group "permissions"
when
  check: PermissionCheck(action == "glossary-insert" || action == "glossary-update", granted == false)
  Role(name == "glossarist")
=======
  Language Team Coordinator rules
  
******************************************************************************************/

/* 'team coordinator' can manage language teams */

rule TeamCoordinatorManageLanguageTeam
  no-loop
  activation-group "permissions"
when
  authenticatedPerson: HPerson() 
  eval(authenticatedPerson != null)
  $locale: HLocale(
    eval(authenticatedPerson.isCoordinator($locale))
  )
  check: PermissionCheck(action == "manage-language-team", granted == false)
>>>>>>> 4addcdad
then
  check.grant();
end

<<<<<<< HEAD
/* 'glossarist-admin' can delete */
rule GlossaristDeleteGlossary
  no-loop
  activation-group "permissions"
when
  check: PermissionCheck(action == "glossary-delete" || action == "glossary-update", granted == false)
  Role(name == "glossarist-admin")
then
  check.grant();
end

=======


/* 'team coordinator' can insert/update/delete language team members */

rule TeamCoordinatorModifyLanguageTeamMembers
  no-loop
  activation-group "permissions"
when
  authenticatedPerson: HPerson() 
  eval(authenticatedPerson != null)
  $member: HLocaleMember(
    $locale: supportedLanguage -> (authenticatedPerson.isCoordinator($locale))
  )
  check: PermissionCheck(
    target == $member, 
    action == "insert" || action == "update" || action == "delete", 
    granted == false)
then
  check.grant();
end
>>>>>>> 4addcdad
<|MERGE_RESOLUTION|>--- conflicted
+++ resolved
@@ -202,7 +202,6 @@
 
 /*****************************************************************************************
 
-<<<<<<< HEAD
   Glossary rules
   
 ******************************************************************************************/
@@ -214,7 +213,24 @@
 when
   check: PermissionCheck(action == "glossary-insert" || action == "glossary-update", granted == false)
   Role(name == "glossarist")
-=======
+then
+  check.grant();
+end
+
+/* 'glossarist-admin' can delete */
+rule GlossaristDeleteGlossary
+  no-loop
+  activation-group "permissions"
+when
+  check: PermissionCheck(action == "glossary-delete" || action == "glossary-update", granted == false)
+  Role(name == "glossarist-admin")
+then
+  check.grant();
+end
+
+
+/*****************************************************************************************
+
   Language Team Coordinator rules
   
 ******************************************************************************************/
@@ -231,24 +247,10 @@
     eval(authenticatedPerson.isCoordinator($locale))
   )
   check: PermissionCheck(action == "manage-language-team", granted == false)
->>>>>>> 4addcdad
-then
-  check.grant();
-end
-
-<<<<<<< HEAD
-/* 'glossarist-admin' can delete */
-rule GlossaristDeleteGlossary
-  no-loop
-  activation-group "permissions"
-when
-  check: PermissionCheck(action == "glossary-delete" || action == "glossary-update", granted == false)
-  Role(name == "glossarist-admin")
-then
-  check.grant();
-end
-
-=======
+then
+  check.grant();
+end
+
 
 
 /* 'team coordinator' can insert/update/delete language team members */
@@ -268,5 +270,4 @@
     granted == false)
 then
   check.grant();
-end
->>>>>>> 4addcdad
+end