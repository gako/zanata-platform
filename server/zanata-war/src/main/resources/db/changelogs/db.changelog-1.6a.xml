--- conflicted
+++ resolved
@@ -9,113 +9,8 @@
     <!--
     This changelog file is the real changelog for Zanata 1.6.
      -->
-<<<<<<< HEAD
-
-    <changeSet author="sflaniga@redhat.com" id="1-h2" dbms="h2">
-        <comment>rename HTextFlow.content to content0, add HTextFlow.content1-5</comment> 
-        <renameColumn tableName="HTextFlow"
-            oldColumnName="content"
-            newColumnName="content0"
-            columnDataType="longtext" />
-        <addColumn tableName="HTextFlow">
-            <column name="content1" type="longtext"/>
-            <column name="content2" type="longtext"/>
-            <column name="content3" type="longtext"/>
-            <column name="content4" type="longtext"/>
-            <column name="content5" type="longtext"/>
-        </addColumn>
-    </changeSet>
-    <changeSet author="sflaniga@redhat.com" id="1" dbms="mysql">
-        <comment>rename HTextFlow.content to content0, add HTextFlow.content1-5</comment>
-        <sql>
-            ALTER TABLE HTextFlow
-            CHANGE COLUMN content content0 longtext,
-            ADD COLUMN content1 longtext,
-            ADD COLUMN content2 longtext,
-            ADD COLUMN content3 longtext,
-            ADD COLUMN content4 longtext,
-            ADD COLUMN content5 longtext
-        </sql> 
-    </changeSet>
-    <changeSet author="sflaniga@redhat.com" id="2-h2" dbms="h2">
-        <comment>rename HTextFlowHistory.content to content0, add HTextFlowHistory.content[1-5]</comment> 
-        <renameColumn tableName="HTextFlowHistory"
-            oldColumnName="content"
-            newColumnName="content0"
-            columnDataType="longtext" />
-        <addColumn tableName="HTextFlowHistory">
-            <column name="content1" type="longtext" />
-            <column name="content2" type="longtext" />
-            <column name="content3" type="longtext" />
-            <column name="content4" type="longtext" />
-            <column name="content5" type="longtext" />
-        </addColumn>
-    </changeSet>
-    <changeSet author="sflaniga@redhat.com" id="2" dbms="mysql">
-        <comment>rename HTextFlowHistory.content to content0, add HTextFlowHistory.content[1-5]</comment> 
-        <sql>
-            ALTER TABLE HTextFlowHistory
-            CHANGE COLUMN content content0 longtext,
-            ADD COLUMN content1 longtext,
-            ADD COLUMN content2 longtext,
-            ADD COLUMN content3 longtext,
-            ADD COLUMN content4 longtext,
-            ADD COLUMN content5 longtext
-        </sql> 
-    </changeSet>
-    <changeSet author="sflaniga@redhat.com" id="3-h2" dbms="h2">
-        <comment>rename HTextFlowTarget.content to content0, add HTextFlowTarget.content[1-5]</comment> 
-        <renameColumn tableName="HTextFlowTarget"
-            oldColumnName="content"
-            newColumnName="content0"
-            columnDataType="longtext" />
-        <addColumn tableName="HTextFlowTarget">
-            <column name="content1" type="longtext" />
-            <column name="content2" type="longtext" />
-            <column name="content3" type="longtext" />
-            <column name="content4" type="longtext" />
-            <column name="content5" type="longtext" />
-        </addColumn>
-    </changeSet>
-    <changeSet author="sflaniga@redhat.com" id="3" dbms="mysql">
-        <comment>rename HTextFlowTarget.content to content0, add HTextFlowTarget.content[1-5]</comment> 
-        <sql>
-            ALTER TABLE HTextFlowTarget
-            CHANGE COLUMN content content0 longtext,
-            ADD COLUMN content1 longtext,
-            ADD COLUMN content2 longtext,
-            ADD COLUMN content3 longtext,
-            ADD COLUMN content4 longtext,
-            ADD COLUMN content5 longtext
-        </sql> 
-    </changeSet>
-    <changeSet author="sflaniga@redhat.com" id="4-h2" dbms="h2">
-        <comment>rename HTextFlowTargetHistory.content to content0, add HTextFlowTargetHistory.content[1-5]</comment> 
-        <renameColumn tableName="HTextFlowTargetHistory"
-            oldColumnName="content"
-            newColumnName="content0"
-            columnDataType="longtext" />
-        <addColumn tableName="HTextFlowTargetHistory">
-            <column name="content1" type="longtext" />
-            <column name="content2" type="longtext" />
-            <column name="content3" type="longtext" />
-            <column name="content4" type="longtext" />
-            <column name="content5" type="longtext" />
-        </addColumn>
-    </changeSet>
-    <changeSet author="sflaniga@redhat.com" id="4" dbms="mysql">
-        <comment>rename HTextFlowTargetHistory.content to content0, add HTextFlowTargetHistory.content[1-5]</comment> 
-        <sql>
-            ALTER TABLE HTextFlowTargetHistory
-            CHANGE COLUMN content content0 longtext,
-            ADD COLUMN content1 longtext,
-            ADD COLUMN content2 longtext,
-            ADD COLUMN content3 longtext,
-            ADD COLUMN content4 longtext,
-            ADD COLUMN content5 longtext
-        </sql>
-    </changeSet> 
-	<changeSet author="aeng@redhat.com" id="5" dbms="h2">
+ 
+	<changeSet author="aeng@redhat.com" id="1" dbms="h2">
         <comment>Alter glossary tables - add auto increment</comment>
         <dropUniqueConstraint tableName="HGlossaryTerm" constraintName="UKglossaryterm_glossary_entry_id"/>
         <dropPrimaryKey tableName="HGlossaryEntry"/>
@@ -126,16 +21,7 @@
         <addAutoIncrement tableName="HGlossaryTerm" columnName="id" columnDataType="bigint"/>
         <addAutoIncrement tableName="HTermComment" columnName="id" columnDataType="bigint"/>
     </changeSet>
-    
-    <!--
-    TODO when merging this into the list-based plural implementation, we
-    should add the plural field as part of the same ALTER TABLE which
-    removes the old content field.
-    -->
-    <changeSet author="sflaniga@redhat.com" id="5">
-        <comment>add plural boolean</comment>
-        <addColumn tableName="HTextFlow">
-=======
+
 	<changeSet author="camunoz@redhat.com" id="1">
 		<comment>Add HTextFlowContent table to support plural forms.</comment>
 		<createTable tableName="HTextFlowContent">
@@ -251,7 +137,6 @@
 		<dropColumn tableName="HTextFlowTarget" columnName="content"/>
 		<dropColumn tableName="HTextFlowTargetHistory" columnName="content"/>
 		<addColumn tableName="HTextFlow">
->>>>>>> a139961d
             <column name="plural" type="boolean" valueBoolean="false"/>
         </addColumn>
 	</changeSet>
