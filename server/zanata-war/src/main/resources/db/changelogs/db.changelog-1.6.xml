--- conflicted
+++ resolved
@@ -59,6 +59,14 @@
         <sql>UPDATE HProjectIteration SET status='OBSOLETE' where status='Obsolete'</sql>
     </changeSet>
 
+	<changeSet author="aeng@redhat.com" id="7">
+        <comment>Alter HProjectIteration - change status to char(1)</comment>
+        <sql>UPDATE HProjectIteration SET status=SUBSTRING(status,1,1);</sql>
+        <modifyColumn tableName="HProjectIteration">
+            <column name="status" type="char(1)"/>
+        </modifyColumn>
+    </changeSet>
+
     <changeSet author="sflaniga@redhat.com" id="1">
         <comment>Alter HProjectIteration/HProject - change status to char(1)</comment>
         <sql>UPDATE HProject SET status=SUBSTRING(status,1,1);</sql>
@@ -67,37 +75,22 @@
         </modifyColumn>
     </changeSet>
     
-<<<<<<< HEAD
-    <changeSet author="camunoz@redhat.com" id="7">
+    <changeSet author="camunoz@redhat.com" id="1">
     	<comment>Add and populate Content Hash column for the HTextFlow table.</comment>
-    	
     	<addColumn tableName="HTextFlow">
     		<column name="contentHash" type="varchar(255)">
     			<constraints nullable="false"/>
     		</column>
     	</addColumn>
-    	
     	<createIndex tableName="HTextFlow" indexName="Idx_ContentHash">
     		<column name="contentHash"/>
     	</createIndex>
-    	
-    	<sql>UPDATE HTextFlow SET contentHash = MD5(content)</sql>
-    	
+    	<sql>UPDATE HTextFlow SET contentHash = MD5(content)</sql>	
     </changeSet>
-    
-  
-    <!--
+
+	<!--
     This changelog file (despite the filename) is actually part 2 of the changes for Zanata 1.5.
     Please start a new file (eg db.changelog-1.6a.xml) for the 1.6 dev cycle.
-     -->    
-=======
-    <changeSet author="aeng@redhat.com" id="7">
-        <comment>Alter HProjectIteration - change status to char(1)</comment>
-        <sql>UPDATE HProjectIteration SET status=SUBSTRING(status,1,1);</sql>
-        <modifyColumn tableName="HProjectIteration">
-            <column name="status" type="char(1)"/>
-        </modifyColumn>
-    </changeSet>
->>>>>>> 52dbf7a5
+     -->   
 
 </databaseChangeLog>