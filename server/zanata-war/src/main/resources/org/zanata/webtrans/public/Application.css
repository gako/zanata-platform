/** Add css rules here for your application. */
body {
	background-color: #f8f9fa;
}


/*
Styling for errors when webtrans fails to load
*/
.AppLoadError {
    margin-top: 20px;
    margin-left:  30px;
}

div.AppLoadError {
    font-weight: bold;
    font-size: 1.5em;
    color: #ff2222;
    margin-bottom: 15px;
}

a.AppLoadError {
	display: block;
	font-size: 1.3em;
	font-weight: bold;
	margin-left: 60px;
	margin-bottom: 15px;
}


/*
Removes some of the styling on the page-level splitters
*/
.PageSplitLayoutPanel>div>div.gwt-SplitLayoutPanel-HDragger {
	background: none;
}

.PageSplitLayoutPanel>div>div.gwt-SplitLayoutPanel-VDragger {
	background: none;
}

.CenterDiv {
	margin-right: auto;
	margin-left: auto;
	width: auto;
}

#DocumentListView,#TransFilterView,#WorkspaceUsersView {
	padding-bottom: 5px;
	width: 100%;
}

.DocumentListViewMainPanel { //
	width: 100%;
	width: 205px;
}

#WestNavigationView {
	padding-left: 3px;
	padding-right: 3px;
	height: 100%;
	width: 220px;
	overflow: hidden;
}

.LeftContentNavBar {
	
}

.LeftContentNavBar .gwt-CaptionPanel {
	margin-bottom: 3px;
}

.gwt-CollapsiblePanel { //
	width: 220px;
}

.gwt-HeadingPanel .topLeftInner,.gwt-HeadingPanel .topRightInner {
	height: 40px;
	width: 5px;
	background-color: d0e4f6;
}

.gwt-HeadingPanel .topCenterInner {
	height: 40px;
	background-color: d0e4f6;
}

.gwt-HeadingPanelTitle {
	font-size: 15px;
	color: grey;
}

.FilterTree {
	width: 100%;
}

.gwt-FilterBox {
	font-size: 12px;
	width: 100%;
}

.gwt-FilterBox-Vacant {
	font-style: italic;
	color: grey;
}

.gwt-FilterBox-Occupied {
	font-style: plain;
	color: black;
}

.gwt-CaptionPanel-Heading {
	font-weight: bold;
	width: 100%;
	background-color: d0e4f6;
	padding-bottom: 5px;
}

.gwt-TreeItem-selected .gwt-Label {
	background-color: #C3D9FF;;
}

.gwt-TreeItem-selected {
	background-color: #C3D9FF;;
}

.gwt-CaptionPanel-Collapse {
	background-color: #d5e9fa;
	border: 1px solid #c8dbec;
	padding: 1px;
	margin: 0px;
	font-family: monospace;
}

.gwt-CaptionPanel tr.middle td.middleCenter {
	width: 100%;
}

.gwt-ProgressBar-shell {
	border: 2px solid #faf9f7;
	background-color: #AAAAAA;
	height: 14pt;
	width: 100%;
}

.gwt-ProgressBar-shell .gwt-ProgressBar-bar {
	background-color: #67A7E3;
}

.gwt-ProgressBar-shell .gwt-ProgressBar-text {
	padding: 0px;
	margin: 0px;
	color: white;
}

.gwt-TabLayoutPanel .gwt-TabLayoutPanelTab {
	cursor:pointer;
	border-top-left-radius:5px;
	border-top-right-radius:5px;
}

.gwt-TabLayoutPanel .gwt-TabLayoutPanelTab-selected {
    cursor:default;
    border-top-left-radius:5px;
    border-top-right-radius:5px;
}

.gwt-TabLayoutPanel .gwt-TabLayoutPanelContent {
	border: 2px solid #e0e8ee; 
	background:#FFFFFF;
	border-radius:5px;
}

.WebTransEditor-Outer tr.middle td.middleCenter {
	height: 100%;
	width: 100%;
}

.WebTransEditor-Outer tr.middle td.middleCenter div.middleCenterInner {
	height: 100%;
	width: 100%;
}

.WebTransEditor {
	height: 100%;
	width: 100%;
}

.WebTransEditorMenu {
	background-color: #D0E4F6;
	width: 100%;
	height: 25px;
}

.WebTransEditorMenu-left {
	left: 0px;
	display: inline;
}

.float-right-div {
	float: right;
}

.FilterView {
	padding-top: 2px;
	padding-bottom: 2px;
}

.WebTransEditorMenu-right {
	right: 0px;
	display: inline;
}

.TableEditor tr td {
	vertical-align: top;
}

.TableEditor tr td.TableEditorCell-Middle {
	vertical-align: middle;
	width: 16px;
}

.TableEditor tr.FuzzyStateDecoration td.TableEditorCell-Source {
	border-right: none;
	border-left: 3px solid #cccccc;
	/* need to verify if #cccccc works for all borders first
	border-right: 3px solid #f7dec3;
	border-left: 3px solid #f7dec3;
	*/
}

.TableEditor tr.NewStateDecoration td.TableEditorCell-Source {
	border-right: none;
	border-left: 3px solid #cccccc;
	/* need to verify if #cccccc works for all borders first
	border-right: 3px solid #c3e0f7;
	border-left: 3px solid #c3e0f7;	
	*/
}

.TableEditor tr.ApprovedStateDecoration td.TableEditorCell-Source {
	border-right: none;
	border-left: 3px solid #cccccc;
	/* need to verify if #cccccc works for all borders first
	border-right: 3px solid #a8eab1;
	border-left: 3px solid #a8eab1;
	*/
}

.TableEditor tr.ErrorStateDecoration td.TableEditorCell-Source {
	border-right: none;
	border-left: 3px solid #cccccc;
	/* need to verify if #cccccc works for all borders first
    border-right: 3px solid #f7c3c3;
    border-left: 3px solid #f7c3c3;
    */
}

.TableEditor tr.FuzzyStateDecoration td.TableEditorCell-Target {
	font-style: italic;
	border-right: 3px solid #cccccc;
	/* need to verify if #cccccc works for all borders first
	border-right: 3px solid #f7dec3;
	border-left: 3px solid #f7dec3;
    */
}

.TableEditor tr.NewStateDecoration td.TableEditorCell-Target {
	border-right: 3px solid #cccccc;
	border-left: none;
	/* need to verify if #cccccc works for all borders first
	border-right: 3px solid #c3e0f7;
	border-left: 3px solid #c3e0f7;
	*/
}

.TableEditor tr.ApprovedStateDecoration td.TableEditorCell-Target {
	border-right: 3px solid #cccccc;
	border-left: none;
	/* need to verify if #cccccc works for all borders first
	border-right: 3px solid #a8eab1;
	border-left: 3px solid #a8eab1;
	*/
}

.TableEditor tr.ErrorStateDecoration td.TableEditorCell-Target {
	border-right: 3px solid #cccccc;
	border-left: none;
	/* need to verify if #cccccc works for all borders first
    border-right: 3px solid #f7c3c3;
    border-left: 3px solid #f7c3c3;
    */
}

td.TableEditorCell {
	border-top: 1px solid #e0e0e0;
	padding-top:10px;
	padding-bottom:10px;
}

td.TableEditorCell-Source {
	
}

td.TableEditorCell-Target {
    height:20px;
}

tr.TableEditorRow.highlighted td.TableEditorCell {
	/* This appears behind the background image, and looks like
	a variable-sized grey square (ugly). Should not be enabled if
	there is a background gradient image for editor cells.
	
	background-color: #f1f2f6; */
	
	border-color: #AAA;
	border-bottom: 1px solid #AAA;
}

tr.TableEditorRow.highlighted td.TableEditorCell-Source {
	
}

tr.TableEditorRow.highlighted td.TableEditorCell-Middle {
	
}

tr.TableEditorRow.highlighted .gwt-Button-display-onhover {
	display:inline;
	cursor:pointer;
}

tr.TableEditorRow .gwt-Button-display-onhover {
    display:none;
}

tr.TableEditorRow.highlighted td.TableEditorCell-Target {
	cursor: hand;
}

tr.TableEditorRow.even-row {
	background-color: #ffffff;
}

tr.TableEditorRow.odd-row {
	background-color: #ffffff;
}

tr.TableEditorRow.content-filter {
	
}

tr.TableEditorRow.content-filter-match {
	
}

tr.TableEditorRow.content-filter-nomatch {
	filter: alpha(opacity =   25);
	-moz-opacity: 0.25;
	-khtml-opacity: 0.25;
	opacity: 0.25;
}

tr.TableEditorRow.selected {
}

tr.TableEditorRow.selected td.TableEditorCell {
	border-top: 3px solid #666666;
	border-bottom: 3px solid #666666;
}

tr.TableEditorRow.selected td.TableEditorCell-Source {
	border-left: 3px solid #666666;
}

tr.TableEditorRow.selected td.TableEditorCell-Target {
	border-right: 3px solid #666666;
}

.TableEditorContent {
	word-wrap: break-word; 
}

.TableEditorContent,.TableEditorContent-Edit {
	font-size: 14px;
	font-family: sans-serif;
	padding: 0px;
	margin: 0px;
	width: 98%;
	/*border: none; might make the text area look less cramped */
}

.TableEditorContent font {
	background-color: #ffa; 
	color: blue!important;
}

.TableEditorContent font span {
	background-color: #ffa; 
	color: blue!important;
}

.TableEditorContent-Edit {
	border-top: 1px solid #BFBFBF;
	border-bottom: 1px solid #BFBFBF;
}

tr.FuzzyStateDecoration td.TableEditorCell-Target .TableEditorContent{
    border-left:3px solid #ffc000;
    border-right:3px solid #ffc000;
    padding-left:5px;
}

tr.FuzzyStateDecoration td.TableEditorCell-Target .TableEditorContent-Edit {
    border-left:3px solid #ffc000;
    border-right:3px solid #ffc000;
    padding-left:5px;
    font-style:italic;
}

tr.ApprovedStateDecoration td.TableEditorCell-Target .TableEditorContent {
    border-left:3px solid #099b09;
    border-right:3px solid #099b09;
    padding-left:5px;
}

tr.ApprovedStateDecoration td.TableEditorCell-Target .TableEditorContent-Edit {
    border-left:3px solid #099b09;
    border-right:3px solid #099b09;
    padding-left:5px;
}

.TableEditorContent-Empty {
	font-size: 12px;
	font-family: sans-serif;
	font-style: italic;
	padding: 3px;
	margin: 2px;
	opacity: 0.5;
	width: 99%;
}

.Severity-Error {
	background-color: #ffcccc;
}

.Severity-Info {
	background-color: #eeeeff;
}

.Severity-Warning {
	background-color: #ffffcc;
}

.TransMemoryTableColumnHeader {
	color: Blue;
	font-style: normal;
	font-weight: bold
}

.TransMemoryTableSourceColumn span {
	background:#FF0;
}

.TransMemoryTableSourceColumn ins {
	background:#e6ffe6;
	text-decoration: none;
}

.TransMemoryTableSourceColumn del {
	background:#ffe6e6;
	text-decoration: none;
}


.DocumentListTable {
	width: 100%;
	font-size:16px;
}

.DocumentListTable td {
    font-size:16px;
    cursor:pointer;
}

.DocumentListTable_folderCol{
	width:25%;
}

.DocumentListTable_docCol{
    width:25%;
}

.transUnitCountTooltip {
	background-color: #F7F488;
	color: #2A2A04;
	text-align: center;
	border: 1px outset #999966;
	height: 65px;
	border-radius:8px;
}

.transUnitCountTooltipTable {
	text-align: center;
	font-size: 12px
}

.transUnitCountTooltipTable TD {
	border: 1px solid #999966;
	width:75px;
<<<<<<< HEAD
	-moz-border-radius:4px;
    -webkit-border-radius: 4px;
=======
	border-radius:4px;
>>>>>>> 616f9928
}

.pointer{
	cursor:pointer;
}<|MERGE_RESOLUTION|>--- conflicted
+++ resolved
@@ -155,9 +155,9 @@
 }
 
 .gwt-TabLayoutPanel .gwt-TabLayoutPanelTab {
-	cursor:pointer;
-	border-top-left-radius:5px;
-	border-top-right-radius:5px;
+    cursor:pointer;
+    border-top-left-radius:5px;
+    border-top-right-radius:5px;
 }
 
 .gwt-TabLayoutPanel .gwt-TabLayoutPanelTab-selected {
@@ -167,9 +167,9 @@
 }
 
 .gwt-TabLayoutPanel .gwt-TabLayoutPanelContent {
-	border: 2px solid #e0e8ee; 
-	background:#FFFFFF;
-	border-radius:5px;
+    border: 2px solid #e0e8ee; 
+    background:#FFFFFF;
+    border-radius:5px;
 }
 
 .WebTransEditor-Outer tr.middle td.middleCenter {
@@ -304,7 +304,8 @@
 }
 
 td.TableEditorCell-Target {
-    height:20px;
+	/*TODO: put this back on when middle colmun is removed.
+/*     padding-left:20px; */
 }
 
 tr.TableEditorRow.highlighted td.TableEditorCell {
@@ -509,12 +510,7 @@
 .transUnitCountTooltipTable TD {
 	border: 1px solid #999966;
 	width:75px;
-<<<<<<< HEAD
-	-moz-border-radius:4px;
-    -webkit-border-radius: 4px;
-=======
 	border-radius:4px;
->>>>>>> 616f9928
 }
 
 .pointer{
