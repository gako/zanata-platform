--- conflicted
+++ resolved
@@ -63,10 +63,7 @@
               <h:inputText id="adminEml" value="#{serverConfigurationBean.adminEmail}">
                 <a4j:support event="onblur" reRender="adminEmailField" ajaxSingle="false"/>
               </h:inputText>
-<<<<<<< HEAD
-              <h:graphicImage id="urlHelp" value="../public-img/msginfo.png" styleClass="input_help">
-=======
-              <h:graphicImage id="adminEmllHelp" value="../img/msginfo.png" styleClass="input_help">
+              <h:graphicImage id="adminEmllHelp" value="../public-img/msginfo.png" styleClass="input_help">
                 <rich:toolTip>
                   #{messages['jsf.config.AdminEmail.tooltip']}
                   #{messages['jsf.email.EmailListToolTip']}<br/>
@@ -81,8 +78,7 @@
               <h:inputText id="fromEml" value="#{serverConfigurationBean.fromEmailAddr}">
                 <a4j:support event="onblur" reRender="fromEmailField" ajaxSingle="false"/>
               </h:inputText>
-              <h:graphicImage id="fromEmlHelp" value="../img/msginfo.png" styleClass="input_help">
->>>>>>> 68bcada2
+              <h:graphicImage id="fromEmlHelp" value="../public-img/msginfo.png" styleClass="input_help">
                 <rich:toolTip>
                   #{messages['jsf.config.FromEmailAddr.tooltip']}
                   #{messages['jsf.EmailToolTip']}<br/>
