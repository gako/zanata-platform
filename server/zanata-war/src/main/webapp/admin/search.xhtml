<!DOCTYPE composition PUBLIC "-//W3C//DTD XHTML 1.0 Transitional//EN"
    "http://www.w3.org/TR/xhtml1/DTD/xhtml1-transitional.dtd">
<ui:composition xmlns="http://www.w3.org/1999/xhtml"
    xmlns:s="http://jboss.com/products/seam/taglib"
    xmlns:ui="http://java.sun.com/jsf/facelets"
    xmlns:f="http://java.sun.com/jsf/core"
    xmlns:h="http://java.sun.com/jsf/html"
    xmlns:rich="http://richfaces.org/rich"
    xmlns:a4j="http://richfaces.org/a4j"
    template="../WEB-INF/layout/template.xhtml">

    <ui:define name="center_content">
      <rich:jQuery selector="#tab_admin" query="addClass('ui-tabs-selected')" />
      <rich:panel>
      <h1>#{messages['jsf.Search']}</h1>
                 
        <!-- TODO reformat indentation, change button label id to match progress message id -->
        <a4j:form>
<<<<<<< HEAD
            <s:token allowMultiplePosts="true" />
            <a4j:commandButton id="reindex"
                value="#{messages['jsf.ReindexFullTextSearchDatabase']}"
                action="#{adminAction.reindexDatabase}"
                status="reindexStatus"/>
        </a4j:form>

        <a4j:region>
            <a4j:status id="reindexStatus" layout="block" startStyleClass="reindexStatusIndicator"
                        startText="#{messages['jsf.ReindexingInProgress']}" stopText="" />
        </a4j:region>

=======
          <s:token allowMultiplePosts="true" />
          <a4j:region>
            <a4j:outputPanel id="reindexPanel">
              <h:outputText rendered="#{adminAction.reindexError}" escape="false">
                <p>#{messages['jsf.search.reindex.ErrorMessage']}</p>
              </h:outputText>
              <h:outputText rendered="#{adminAction.reindexError}" escape="false">
                <p>#{messages['jsf.search.reindex.PleaseReindex']}</p>
              </h:outputText>
              <a4j:commandButton id="reindex"
                  value="#{messages['jsf.ReindexFullTextSearchDatabase']}"
                  action="#{adminAction.reindexDatabase}"
                  rendered="#{!adminAction.reindexing}"
                  reRender="reindexPanel"/>
              <!-- minValue is -1 because of a bug when 0 is used -->
              <rich:progressBar id="reindexProgressBar"
                    value="#{adminAction.reindexProgress}"
                    interval="1000"
                    label="#{messages['jsf.search.reindex.ProgressMessage']}"
                    minValue="-1"
                    maxValue="#{adminAction.reindexCount - 1}"
                    enabled="#{adminAction.reindexing}"
                    reRenderAfterComplete="reindexPanel">
              </rich:progressBar>
            </a4j:outputPanel>
          </a4j:region>
        </a4j:form>
      </rich:panel>
>>>>>>> 29090bbf
    </ui:define>
    
</ui:composition><|MERGE_RESOLUTION|>--- conflicted
+++ resolved
@@ -16,20 +16,6 @@
                  
         <!-- TODO reformat indentation, change button label id to match progress message id -->
         <a4j:form>
-<<<<<<< HEAD
-            <s:token allowMultiplePosts="true" />
-            <a4j:commandButton id="reindex"
-                value="#{messages['jsf.ReindexFullTextSearchDatabase']}"
-                action="#{adminAction.reindexDatabase}"
-                status="reindexStatus"/>
-        </a4j:form>
-
-        <a4j:region>
-            <a4j:status id="reindexStatus" layout="block" startStyleClass="reindexStatusIndicator"
-                        startText="#{messages['jsf.ReindexingInProgress']}" stopText="" />
-        </a4j:region>
-
-=======
           <s:token allowMultiplePosts="true" />
           <a4j:region>
             <a4j:outputPanel id="reindexPanel">
@@ -58,7 +44,6 @@
           </a4j:region>
         </a4j:form>
       </rich:panel>
->>>>>>> 29090bbf
     </ui:define>
     
 </ui:composition>