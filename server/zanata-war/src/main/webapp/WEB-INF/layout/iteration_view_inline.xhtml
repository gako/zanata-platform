--- conflicted
+++ resolved
@@ -39,31 +39,27 @@
     <rich:column id="locale_id">#{hLocale.retrieveNativeName()} [#{hLocale.localeId.id}]</rich:column>
     <rich:column id="translate">
       <h:outputLink
-<<<<<<< HEAD
-          rendered="#{s:hasPermission(hLocale, 'modify-translation') and !applicationConfiguration.debug}"
-=======
-          rendered="#{s:hasPermission(projectHome.instance, 'modify-translation', tribe) and !applicationConfiguration.debug and projectHome.isReadOnly(_iteration)}"
+          rendered="#{s:hasPermission(hLocale, 'modify-translation') and !applicationConfiguration.debug and projectHome.isReadOnly(_iteration)}"
           value="#{request.contextPath}/webtrans/Application.html">
 		<f:param name="project" value="#{_iteration.project.slug}"/>
 		<f:param name="iteration" value="#{_iteration.slug}"/>
-		<f:param name="localeId" value="#{tribe.localeId.id}"/>
+		<f:param name="localeId" value="#{hLocale.localeId.id}"/>
 		<f:param name="locale" value="#{locale.language}" />
 		#{messages['jsf.View']}
       </h:outputLink>
       <h:outputLink
-          rendered="#{s:hasPermission(projectHome.instance, 'modify-translation', tribe) and applicationConfiguration.debug and projectHome.isReadOnly(_iteration)}"
+          rendered="#{s:hasPermission(hLocale, 'modify-translation') and applicationConfiguration.debug and projectHome.isReadOnly(_iteration)}"
           value="#{request.contextPath}/webtrans/Application.html">
 		<f:param name="project" value="#{_iteration.project.slug}"/>
 		<f:param name="iteration" value="#{_iteration.slug}"/>
-		<f:param name="localeId" value="#{tribe.localeId.id}"/>
+		<f:param name="localeId" value="#{hLocale.localeId.id}"/>
 		<f:param name="gwt.codesvr" value="127.0.0.1:9997"/>
 		<f:param name="locale" value="#{locale.language}" />
 		#{messages['jsf.ViewGWTDevMode']}
       </h:outputLink>
       
       <h:outputLink
-          rendered="#{s:hasPermission(projectHome.instance, 'modify-translation', tribe) and !applicationConfiguration.debug and !projectHome.isReadOnly(_iteration)}"
->>>>>>> b29522c4
+          rendered="#{s:hasPermission(hLocale, 'modify-translation') and !applicationConfiguration.debug and !projectHome.isReadOnly(_iteration)}"
           value="#{request.contextPath}/webtrans/Application.html">
 		<f:param name="project" value="#{_iteration.project.slug}"/>
 		<f:param name="iteration" value="#{_iteration.slug}"/>
@@ -72,11 +68,7 @@
 		#{messages['jsf.Translate']}
       </h:outputLink>
       <h:outputLink
-<<<<<<< HEAD
-          rendered="#{s:hasPermission(hLocale, 'modify-translation') and applicationConfiguration.debug}"
-=======
-          rendered="#{s:hasPermission(projectHome.instance, 'modify-translation', tribe) and applicationConfiguration.debug and !projectHome.isReadOnly(_iteration)}"
->>>>>>> b29522c4
+          rendered="#{s:hasPermission(hLocale, 'modify-translation') and applicationConfiguration.debug and !projectHome.isReadOnly(_iteration)}"
           value="#{request.contextPath}/webtrans/Application.html">
 		<f:param name="project" value="#{_iteration.project.slug}"/>
 		<f:param name="iteration" value="#{_iteration.slug}"/>
