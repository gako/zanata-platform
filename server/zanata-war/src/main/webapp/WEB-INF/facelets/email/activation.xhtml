<m:message xmlns="http://www.w3.org/1999/xhtml"
           xmlns:m="http://jboss.com/products/seam/mail"
           xmlns:f="http://java.sun.com/jsf/core"
           xmlns:h="http://java.sun.com/jsf/html"
           xmlns:ui="http://java.sun.com/jsf/facelets"
           xmlns:s="http://jboss.com/products/seam/taglib"
           charset="UTF-8" importance="normal">
<<<<<<< HEAD
  <m:from name="#{messages['jsf.Zanata']}" >#{applicationConfiguration.fromEmailAddr}</m:from>
  <m:to name="#{register.person.name}">#{register.person.email}</m:to>
  <m:subject>#{messages['jsf.ZanataAccountActivation']}</m:subject>
=======
  <m:from name="#{messages['jsf.Zanata']}" >#{applicationConfiguration.adminEmail}</m:from>
  <m:to name="#{messages['jsf.email.activation.register.Name']}">#{register.person.email}</m:to>
  <m:subject>#{messages['jsf.email.activation.Subject']}</m:subject>
>>>>>>> fce72415
  <m:body>
    <html>
    <body>
    <p>#{messages['jsf.email.activation.register.DearName']}</p>
    <p>#{messages['jsf.email.activation.ClickLinkToActivateAccount']}</p>
    <p>
      <a href="#{applicationConfiguration.serverPath}/account/activate/#{register.activationKey}">
      #{applicationConfiguration.serverPath}/account/activate/#{register.activationKey}
      </a>
    </p>
  </body>
  </html>
  </m:body>
</m:message><|MERGE_RESOLUTION|>--- conflicted
+++ resolved
@@ -5,15 +5,9 @@
            xmlns:ui="http://java.sun.com/jsf/facelets"
            xmlns:s="http://jboss.com/products/seam/taglib"
            charset="UTF-8" importance="normal">
-<<<<<<< HEAD
   <m:from name="#{messages['jsf.Zanata']}" >#{applicationConfiguration.fromEmailAddr}</m:from>
-  <m:to name="#{register.person.name}">#{register.person.email}</m:to>
-  <m:subject>#{messages['jsf.ZanataAccountActivation']}</m:subject>
-=======
-  <m:from name="#{messages['jsf.Zanata']}" >#{applicationConfiguration.adminEmail}</m:from>
   <m:to name="#{messages['jsf.email.activation.register.Name']}">#{register.person.email}</m:to>
   <m:subject>#{messages['jsf.email.activation.Subject']}</m:subject>
->>>>>>> fce72415
   <m:body>
     <html>
     <body>
