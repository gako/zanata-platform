--- conflicted
+++ resolved
@@ -30,11 +30,7 @@
                     <f:facet name="header">#{messages['jsf.Name']}</f:facet>
                     #{member.person.name}
                   </rich:column>
-<<<<<<< HEAD
-                  <rich:column width="auto" rendered="#{btrilanguageTeamAction.checkPermission('manage-language-team')}">
-=======
                   <rich:column width="auto" rendered="#{s:hasPermission(languageTeamAction.locale, 'manage-language-team')}">
->>>>>>> 1c8c324f
                     <f:facet name="header">#{messages['jsf.Email']}</f:facet>
                     <h:outputText>
                         #{member.person.email}
