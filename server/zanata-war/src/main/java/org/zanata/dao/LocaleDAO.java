--- conflicted
+++ resolved
@@ -108,11 +108,7 @@
     private String buildCountSearchQuery(String filter,
         List<LocaleSortField> sortFields, boolean onlyActive) {
         StringBuilder queryBuilder = new StringBuilder();
-<<<<<<< HEAD
-        queryBuilder.append("select count(*) from HLocale l");
-=======
         queryBuilder.append("select count(*) from HLocale");
->>>>>>> 703af5ad
         queryBuilder.append(buildSearchQuery(filter, sortFields, onlyActive));
         return queryBuilder.toString();
     }
@@ -120,11 +116,7 @@
     private String buildResultSearchQuery(String filter,
         List<LocaleSortField> sortFields, boolean onlyActive) {
         StringBuilder queryBuilder = new StringBuilder();
-<<<<<<< HEAD
-        queryBuilder.append("from HLocale l");
-=======
         queryBuilder.append("from HLocale");
->>>>>>> 703af5ad
         queryBuilder.append(buildSearchQuery(filter, sortFields, onlyActive));
         return queryBuilder.toString();
     }
@@ -140,25 +132,15 @@
         boolean joinQuery = false;
         if (StringUtils.isNotBlank(filter)) {
             joinQuery = true;
-<<<<<<< HEAD
-            queryBuilder.append(" lower(l.localeId) like :query")
-                    .append(" or lower(l.displayName) like :query")
-                    .append(" or lower(l.nativeName) like :query");
-=======
             queryBuilder.append(" lower(localeId) like :query")
                     .append(" or lower(displayName) like :query")
                     .append(" or lower(nativeName) like :query");
->>>>>>> 703af5ad
         }
         if (onlyActive) {
             if (joinQuery) {
                 queryBuilder.append(" and");
             }
-<<<<<<< HEAD
-            queryBuilder.append(" l.active = true");
-=======
             queryBuilder.append(" active = true");
->>>>>>> 703af5ad
         }
 
         if (sortFields != null && !sortFields.isEmpty()) {
