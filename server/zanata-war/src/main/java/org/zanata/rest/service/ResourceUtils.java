--- conflicted
+++ resolved
@@ -991,11 +991,8 @@
 
    /**
     * Retrieves the language PO file header for a given locale.
-<<<<<<< HEAD
     * 
     * @param locale
-=======
->>>>>>> c6076c61
     */
    private String getLanguage(final HLocale locale)
    {
