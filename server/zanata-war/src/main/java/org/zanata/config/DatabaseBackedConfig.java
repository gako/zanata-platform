/*
 * Copyright 2010, Red Hat, Inc. and individual contributors as indicated by the
 * @author tags. See the copyright.txt file in the distribution for a full
 * listing of individual contributors.
 *
 * This is free software; you can redistribute it and/or modify it under the
 * terms of the GNU Lesser General Public License as published by the Free
 * Software Foundation; either version 2.1 of the License, or (at your option)
 * any later version.
 *
 * This software is distributed in the hope that it will be useful, but WITHOUT
 * ANY WARRANTY; without even the implied warranty of MERCHANTABILITY or FITNESS
 * FOR A PARTICULAR PURPOSE. See the GNU Lesser General Public License for more
 * details.
 *
 * You should have received a copy of the GNU Lesser General Public License
 * along with this software; if not, write to the Free Software Foundation,
 * Inc., 51 Franklin St, Fifth Floor, Boston, MA 02110-1301 USA, or see the FSF
 * site: http://www.fsf.org.
 */
package org.zanata.config;

import java.io.Serializable;

import javax.annotation.Nullable;
import javax.inject.Inject;
import javax.inject.Named;

import org.zanata.util.Synchronized;
import org.zanata.ServerConstants;
import org.zanata.dao.ApplicationConfigurationDAO;
import org.zanata.model.HApplicationConfiguration;

/**
 * Configuration store implementation that is backed by database tables.
 *
 * @author Carlos Munoz <a
 *         href="mailto:camunoz@redhat.com">camunoz@redhat.com</a>
 */
@Named("databaseBackedConfig")
@javax.enterprise.context.ApplicationScoped

@Synchronized(timeout = ServerConstants.DEFAULT_TIMEOUT)
public class DatabaseBackedConfig implements Serializable {

    private static final long serialVersionUID = 1L;

    @Inject
    private ApplicationConfigurationDAO applicationConfigurationDAO;

    private @Nullable String getConfigValue(String key) {
        HApplicationConfiguration configRecord =
                applicationConfigurationDAO.findByKey(key);
        return configRecord != null ? configRecord.getValue() : null;
    }

    /**
     * ========================================================================
     * ===== Specific property accessor methods for configuration values ======
     * ========================================================================
     */
    public String getAdminEmailAddress() {
        return getConfigValue(HApplicationConfiguration.KEY_ADMIN_EMAIL);
    }

    public String getDomain() {
        return getConfigValue(HApplicationConfiguration.KEY_DOMAIN);
    }

    public String getFromEmailAddress() {
        return getConfigValue(HApplicationConfiguration.KEY_EMAIL_FROM_ADDRESS);
    }

    public String getShouldLogEvents() {
        return getConfigValue(HApplicationConfiguration.KEY_EMAIL_LOG_EVENTS);
    }

    public String getEmailLogLevel() {
        return getConfigValue(HApplicationConfiguration.KEY_EMAIL_LOG_LEVEL);
    }

    public String getHelpUrl() {
        return getConfigValue(HApplicationConfiguration.KEY_HELP_URL);
    }

    public String getHomeContent() {
        return getConfigValue(HApplicationConfiguration.KEY_HOME_CONTENT);
    }

    public String getServerHost() {
        return getConfigValue(HApplicationConfiguration.KEY_HOST);
    }

    public String getLogEventsDestinationEmailAddress() {
        return getConfigValue(HApplicationConfiguration.KEY_LOG_DESTINATION_EMAIL);
    }

    public String getRegistrationUrl() {
        return getConfigValue(HApplicationConfiguration.KEY_REGISTER);
    }

    public String getPiwikUrl() {
        return getConfigValue(HApplicationConfiguration.KEY_PIWIK_URL);
    }

    public String getPiwikSiteId() {
        return getConfigValue(HApplicationConfiguration.KEY_PIWIK_IDSITE);
    }

    public String getTermsOfUseUrl() {
        return getConfigValue(HApplicationConfiguration.KEY_TERMS_CONDITIONS_URL);
    }

    public String getMaxConcurrentRequestsPerApiKey() {
        return getConfigValue(HApplicationConfiguration.KEY_MAX_CONCURRENT_REQ_PER_API_KEY);
    }

    public String getMaxActiveRequestsPerApiKey() {
        return getConfigValue(HApplicationConfiguration.KEY_MAX_ACTIVE_REQ_PER_API_KEY);
    }

    public String getMaxFilesPerUpload() {
        return getConfigValue(HApplicationConfiguration.KEY_MAX_FILES_PER_UPLOAD);
    }

    public boolean isDisplayUserEmail() {
        return Boolean.valueOf(getConfigValue(HApplicationConfiguration.KEY_DISPLAY_USER_EMAIL));
    }

<<<<<<< HEAD
    public boolean isAnonymousUserAllowed() {
        String dbValue = getConfigValue(
                HApplicationConfiguration.KEY_ALLOW_ANONYMOUS_USER);
        // If there is no value in the database, by default we allow the access for existing instance.
        // For new instances, we will set the value in database on first boot
        // see EssentialDataCreator
        return dbValue == null || Boolean.valueOf(dbValue);
=======
    public String getPermittedEmailDomains() {
        return getConfigValue(HApplicationConfiguration.KEY_PERMITTED_USER_EMAIL_DOMAIN);
>>>>>>> b83b5002
    }
}<|MERGE_RESOLUTION|>--- conflicted
+++ resolved
@@ -127,7 +127,10 @@
         return Boolean.valueOf(getConfigValue(HApplicationConfiguration.KEY_DISPLAY_USER_EMAIL));
     }
 
-<<<<<<< HEAD
+    public String getPermittedEmailDomains() {
+        return getConfigValue(HApplicationConfiguration.KEY_PERMITTED_USER_EMAIL_DOMAIN);
+    }
+
     public boolean isAnonymousUserAllowed() {
         String dbValue = getConfigValue(
                 HApplicationConfiguration.KEY_ALLOW_ANONYMOUS_USER);
@@ -135,9 +138,5 @@
         // For new instances, we will set the value in database on first boot
         // see EssentialDataCreator
         return dbValue == null || Boolean.valueOf(dbValue);
-=======
-    public String getPermittedEmailDomains() {
-        return getConfigValue(HApplicationConfiguration.KEY_PERMITTED_USER_EMAIL_DOMAIN);
->>>>>>> b83b5002
     }
 }