--- conflicted
+++ resolved
@@ -89,11 +89,7 @@
       }
       catch (Exception e)
       {
-<<<<<<< HEAD
          log.warn(e, e);
-=======
-         log.warn(e.getMessage(), e);
->>>>>>> 8212dffa
       }
    }
 }