package org.zanata.webtrans.client.view;

<<<<<<< HEAD
import java.util.ArrayList;
=======
import java.util.HashSet;
import java.util.Set;
>>>>>>> 602cd4ac

import org.zanata.webtrans.client.presenter.TransMemoryPresenter;
import org.zanata.webtrans.client.resources.Resources;
import org.zanata.webtrans.client.resources.UiMessages;
import org.zanata.webtrans.client.ui.EnumListBox;
import org.zanata.webtrans.client.ui.SearchTypeRenderer;
import org.zanata.webtrans.client.ui.table.column.CopyButtonColumn;
import org.zanata.webtrans.client.ui.table.column.DetailsColumn;
import org.zanata.webtrans.client.ui.table.column.DiffMatchPatchLabelColumn;
import org.zanata.webtrans.client.ui.table.column.HighlightingLabelColumn;
import org.zanata.webtrans.client.ui.table.column.SimilarityColumn;
import org.zanata.webtrans.shared.model.TranslationMemoryGlossaryItem;
import org.zanata.webtrans.shared.rpc.HasSearchType.SearchType;

import com.google.gwt.core.client.GWT;
import com.google.gwt.event.dom.client.BlurEvent;
import com.google.gwt.event.dom.client.FocusEvent;
import com.google.gwt.event.dom.client.HasClickHandlers;
import com.google.gwt.event.dom.client.KeyCodes;
import com.google.gwt.event.dom.client.KeyUpEvent;
import com.google.gwt.resources.client.ImageResource;
import com.google.gwt.uibinder.client.UiBinder;
import com.google.gwt.uibinder.client.UiField;
import com.google.gwt.uibinder.client.UiHandler;
import com.google.gwt.user.cellview.client.CellTable;
import com.google.gwt.user.cellview.client.Column;
import com.google.gwt.user.cellview.client.HasKeyboardSelectionPolicy.KeyboardSelectionPolicy;
import com.google.gwt.user.client.ui.Button;
import com.google.gwt.user.client.ui.Composite;
import com.google.gwt.user.client.ui.HasValue;
import com.google.gwt.user.client.ui.Label;
import com.google.gwt.user.client.ui.ScrollPanel;
import com.google.gwt.user.client.ui.TextBox;
import com.google.gwt.user.client.ui.ValueListBox;
import com.google.gwt.user.client.ui.Widget;
import com.google.gwt.view.client.DefaultSelectionEventManager;
import com.google.gwt.view.client.ListDataProvider;
import com.google.gwt.view.client.NoSelectionModel;
import com.google.inject.Inject;

public class TransMemoryView extends Composite implements TransMemoryPresenter.Display
{

   private static TransMemoryViewUiBinder uiBinder = GWT.create(TransMemoryViewUiBinder.class);

   interface TransMemoryViewUiBinder extends UiBinder<Widget, TransMemoryView>
   {
   }

   @UiField
   TextBox tmTextBox;

   @UiField
   Label headerLabel;

   @UiField
   Button searchButton;

   @UiField(provided = true)
   ValueListBox<SearchType> searchType;

   @UiField
   Button clearButton;

   @UiField
   ScrollPanel scrollPanel;

   CellTable<TranslationMemoryGlossaryItem> tmTable;

<<<<<<< HEAD
=======
   private Resources resources;
   private String query;

>>>>>>> 602cd4ac
   private boolean isFocused;

   private UiMessages messages;
   private ListDataProvider<TranslationMemoryGlossaryItem> dataProvider;

   private final DiffMatchPatchLabelColumn sourceColumn;
   private final HighlightingLabelColumn targetColumn;
   private final CopyButtonColumn copyColumn;
   private final DetailsColumn detailsColumn;

   @Inject
   public TransMemoryView(final UiMessages messages, SearchTypeRenderer searchTypeRenderer, Resources resources)
   {
      this.messages = messages;

      sourceColumn = new DiffMatchPatchLabelColumn(true, false);
      targetColumn = new HighlightingLabelColumn(false, true);
      copyColumn = new CopyButtonColumn();
      detailsColumn = new DetailsColumn(resources);

      searchType = new EnumListBox<SearchType>(SearchType.class, searchTypeRenderer);
      initWidget(uiBinder.createAndBindUi(this));

      headerLabel.setText(messages.translationMemoryHeading());
      clearButton.setText(messages.clearButtonLabel());
      searchButton.setText(messages.searchButtonLabel());
   }

   @UiHandler("tmTextBox")
   void onTmTextBoxKeyUp(KeyUpEvent event)
   {
      if (event.getNativeKeyCode() == KeyCodes.KEY_ENTER)
      {
         searchButton.click();
      }
   }

   @UiHandler("tmTextBox")
   public void onTmTextBoxFocus(FocusEvent event)
   {
      isFocused = true;
   }

   @UiHandler("tmTextBox")
   public void onTmTextBoxBlur(BlurEvent event)
   {
      isFocused = false;
   }

   @Override
   public HasClickHandlers getClearButton()
   {
      return clearButton;
   }

   @Override
   public HasClickHandlers getSearchButton()
   {
      return searchButton;
   }

   @Override
   public HasValue<SearchType> getSearchType()
   {
      return searchType;
   }

   public TextBox getTmTextBox()
   {
      return tmTextBox;
   }

   @Override
   public Widget asWidget()
   {
      return this;
   }

   @Override
   public void startProcessing()
   {
      //TODO show waiting indicator
   }

   @Override
   public void stopProcessing()
   {
      //TODO hide waiting indicator
      //TODO add test for start and stop processing at appropriate times
   }

   @Override
   public void setDiffText(String query)
   {
<<<<<<< HEAD
      tmTable.setVisibleRangeAndClearData(tmTable.getVisibleRange(), true);
      dataProvider.getList().clear();
      for (final TranslationMemoryGlossaryItem memory : memories)
      {
         dataProvider.getList().add(memory);
      }
      tmTable.setPageSize(dataProvider.getList().size());
      dataProvider.refresh();
=======
      this.query = query;
>>>>>>> 602cd4ac
   }

   @Override
   public void setPageSize(int size)
   {
      tmTable.setPageSize(size);
   }

   @Override
   public boolean isFocused()
   {
      return isFocused;
   }

   @Override
   public Column<TranslationMemoryGlossaryItem, ImageResource> getDetailsColumn()
   {
      return detailsColumn;
   }

   @Override
   public Column<TranslationMemoryGlossaryItem, String> getCopyColumn()
   {
      return copyColumn;
   }

   @Override
   public void setDataProvider(ListDataProvider<TranslationMemoryGlossaryItem> dataProvider)
   {
      this.dataProvider = dataProvider;
      renderTable();
   }

   private void renderTable()
   {
      tmTable = new CellTable<TranslationMemoryGlossaryItem>();
      tmTable.addStyleName("tmTable");
      tmTable.addStyleName("southTable");
      tmTable.addColumn(sourceColumn, messages.sourceLabel());
      tmTable.addColumn(targetColumn, messages.targetLabel());
      tmTable.addColumn(new SimilarityColumn(), messages.similarityLabel());
      tmTable.addColumn(detailsColumn, messages.detailsLabel());
      tmTable.addColumn(copyColumn);

      final NoSelectionModel<TranslationMemoryGlossaryItem> selectionModel = new NoSelectionModel<TranslationMemoryGlossaryItem>();
      final DefaultSelectionEventManager<TranslationMemoryGlossaryItem> manager = DefaultSelectionEventManager.createBlacklistManager(0, 1, 2);
      tmTable.setSelectionModel(selectionModel, manager);

      tmTable.setKeyboardSelectionPolicy(KeyboardSelectionPolicy.DISABLED);

      dataProvider.addDataDisplay(tmTable);

      scrollPanel.clear();
      scrollPanel.add(tmTable);
   }
}<|MERGE_RESOLUTION|>--- conflicted
+++ resolved
@@ -1,42 +1,42 @@
 package org.zanata.webtrans.client.view;
 
-<<<<<<< HEAD
-import java.util.ArrayList;
-=======
 import java.util.HashSet;
 import java.util.Set;
->>>>>>> 602cd4ac
 
 import org.zanata.webtrans.client.presenter.TransMemoryPresenter;
 import org.zanata.webtrans.client.resources.Resources;
 import org.zanata.webtrans.client.resources.UiMessages;
+import org.zanata.webtrans.client.ui.DiffMatchPatchLabel;
 import org.zanata.webtrans.client.ui.EnumListBox;
+import org.zanata.webtrans.client.ui.HighlightingLabel;
 import org.zanata.webtrans.client.ui.SearchTypeRenderer;
-import org.zanata.webtrans.client.ui.table.column.CopyButtonColumn;
-import org.zanata.webtrans.client.ui.table.column.DetailsColumn;
-import org.zanata.webtrans.client.ui.table.column.DiffMatchPatchLabelColumn;
-import org.zanata.webtrans.client.ui.table.column.HighlightingLabelColumn;
-import org.zanata.webtrans.client.ui.table.column.SimilarityColumn;
 import org.zanata.webtrans.shared.model.TranslationMemoryGlossaryItem;
-import org.zanata.webtrans.shared.rpc.HasSearchType.SearchType;
-
+import org.zanata.webtrans.shared.rpc.GetTranslationMemory.SearchType;
+
+import com.google.gwt.cell.client.AbstractCell;
+import com.google.gwt.cell.client.ButtonCell;
+import com.google.gwt.cell.client.ImageResourceCell;
+import com.google.gwt.cell.client.ValueUpdater;
 import com.google.gwt.core.client.GWT;
+import com.google.gwt.dom.client.Element;
+import com.google.gwt.dom.client.NativeEvent;
 import com.google.gwt.event.dom.client.BlurEvent;
 import com.google.gwt.event.dom.client.FocusEvent;
 import com.google.gwt.event.dom.client.HasClickHandlers;
 import com.google.gwt.event.dom.client.KeyCodes;
 import com.google.gwt.event.dom.client.KeyUpEvent;
 import com.google.gwt.resources.client.ImageResource;
+import com.google.gwt.safehtml.shared.SafeHtmlBuilder;
 import com.google.gwt.uibinder.client.UiBinder;
 import com.google.gwt.uibinder.client.UiField;
 import com.google.gwt.uibinder.client.UiHandler;
 import com.google.gwt.user.cellview.client.CellTable;
 import com.google.gwt.user.cellview.client.Column;
 import com.google.gwt.user.cellview.client.HasKeyboardSelectionPolicy.KeyboardSelectionPolicy;
+import com.google.gwt.user.cellview.client.TextColumn;
 import com.google.gwt.user.client.ui.Button;
 import com.google.gwt.user.client.ui.Composite;
 import com.google.gwt.user.client.ui.HasValue;
-import com.google.gwt.user.client.ui.Label;
 import com.google.gwt.user.client.ui.ScrollPanel;
 import com.google.gwt.user.client.ui.TextBox;
 import com.google.gwt.user.client.ui.ValueListBox;
@@ -59,9 +59,6 @@
    TextBox tmTextBox;
 
    @UiField
-   Label headerLabel;
-
-   @UiField
    Button searchButton;
 
    @UiField(provided = true)
@@ -75,36 +72,115 @@
 
    CellTable<TranslationMemoryGlossaryItem> tmTable;
 
-<<<<<<< HEAD
-=======
    private Resources resources;
    private String query;
 
->>>>>>> 602cd4ac
    private boolean isFocused;
 
    private UiMessages messages;
    private ListDataProvider<TranslationMemoryGlossaryItem> dataProvider;
 
-   private final DiffMatchPatchLabelColumn sourceColumn;
-   private final HighlightingLabelColumn targetColumn;
-   private final CopyButtonColumn copyColumn;
-   private final DetailsColumn detailsColumn;
+   private static class ClickableImageResourceCell extends ImageResourceCell
+   {
+      @Override
+      public Set<String> getConsumedEvents()
+      {
+         Set<String> consumedEvents = new HashSet<String>();
+         consumedEvents.add("click");
+         return consumedEvents;
+      }
+
+      @Override
+      public void onBrowserEvent(Context context, Element parent, ImageResource value, NativeEvent event, ValueUpdater<ImageResource> valueUpdater)
+      {
+         String eventType = event.getType();
+         if ("click".equals(eventType))
+         {
+            onEnterKeyDown(context, parent, value, event, valueUpdater);
+         }
+      }
+
+      @Override
+      protected void onEnterKeyDown(Context context, Element parent, ImageResource value, NativeEvent event, ValueUpdater<ImageResource> valueUpdater)
+      {
+         if (valueUpdater != null)
+         {
+            valueUpdater.update(value);
+         }
+      }
+   }
+
+   private final Column<TranslationMemoryGlossaryItem, DiffMatchPatchLabel> sourceColumn = new Column<TranslationMemoryGlossaryItem, DiffMatchPatchLabel>(new DiffMatchPatchLabelCell())
+   {
+      @Override
+      public DiffMatchPatchLabel getValue(TranslationMemoryGlossaryItem object)
+      {
+         DiffMatchPatchLabel label = new DiffMatchPatchLabel(query, object.getSource());
+         return label;
+      }
+   };
+   private final Column<TranslationMemoryGlossaryItem, HighlightingLabel> targetColumn = new Column<TranslationMemoryGlossaryItem, HighlightingLabel>(new HighlightingLabelCell())
+   {
+      @Override
+      public HighlightingLabel getValue(TranslationMemoryGlossaryItem object)
+      {
+         HighlightingLabel label = new HighlightingLabel(object.getTarget());
+         return label;
+      }
+   };
+   private final TextColumn<TranslationMemoryGlossaryItem> similarityColumn = new TextColumn<TranslationMemoryGlossaryItem>()
+   {
+      @Override
+      public String getValue(TranslationMemoryGlossaryItem object)
+      {
+         return object.getSimilarityPercent() + "%";
+      }
+   };
+   private final Column<TranslationMemoryGlossaryItem, ImageResource> detailsColumn = new Column<TranslationMemoryGlossaryItem, ImageResource>(new ClickableImageResourceCell())
+   {
+      @Override
+      public ImageResource getValue(TranslationMemoryGlossaryItem object)
+      {
+         return resources.informationImage();
+      }
+   };
+
+   private final Column<TranslationMemoryGlossaryItem, String> copyColumn = new Column<TranslationMemoryGlossaryItem, String>(new ButtonCell())
+   {
+      @Override
+      public String getValue(TranslationMemoryGlossaryItem object)
+      {
+         return "Copy";
+      }
+   };
+
+   private static class DiffMatchPatchLabelCell extends AbstractCell<DiffMatchPatchLabel>
+   {
+      @Override
+      public void render(Context context, DiffMatchPatchLabel value, SafeHtmlBuilder sb)
+      {
+         sb.appendHtmlConstant(value.getElement().getString());
+      }
+   }
+
+   private static class HighlightingLabelCell extends AbstractCell<HighlightingLabel>
+   {
+      @Override
+      public void render(Context context, HighlightingLabel value, SafeHtmlBuilder sb)
+      {
+         sb.appendHtmlConstant(value.getElement().getString());
+      }
+   }
 
    @Inject
    public TransMemoryView(final UiMessages messages, SearchTypeRenderer searchTypeRenderer, Resources resources)
    {
+      this.resources = resources;
       this.messages = messages;
-
-      sourceColumn = new DiffMatchPatchLabelColumn(true, false);
-      targetColumn = new HighlightingLabelColumn(false, true);
-      copyColumn = new CopyButtonColumn();
-      detailsColumn = new DetailsColumn(resources);
 
       searchType = new EnumListBox<SearchType>(SearchType.class, searchTypeRenderer);
       initWidget(uiBinder.createAndBindUi(this));
 
-      headerLabel.setText(messages.translationMemoryHeading());
       clearButton.setText(messages.clearButtonLabel());
       searchButton.setText(messages.searchButtonLabel());
    }
@@ -175,18 +251,7 @@
    @Override
    public void setDiffText(String query)
    {
-<<<<<<< HEAD
-      tmTable.setVisibleRangeAndClearData(tmTable.getVisibleRange(), true);
-      dataProvider.getList().clear();
-      for (final TranslationMemoryGlossaryItem memory : memories)
-      {
-         dataProvider.getList().add(memory);
-      }
-      tmTable.setPageSize(dataProvider.getList().size());
-      dataProvider.refresh();
-=======
       this.query = query;
->>>>>>> 602cd4ac
    }
 
    @Override
@@ -224,11 +289,10 @@
    {
       tmTable = new CellTable<TranslationMemoryGlossaryItem>();
       tmTable.addStyleName("tmTable");
-      tmTable.addStyleName("southTable");
       tmTable.addColumn(sourceColumn, messages.sourceLabel());
       tmTable.addColumn(targetColumn, messages.targetLabel());
-      tmTable.addColumn(new SimilarityColumn(), messages.similarityLabel());
-      tmTable.addColumn(detailsColumn, messages.detailsLabel());
+      tmTable.addColumn(similarityColumn, messages.similarityLabel());
+      tmTable.addColumn(detailsColumn);
       tmTable.addColumn(copyColumn);
 
       final NoSelectionModel<TranslationMemoryGlossaryItem> selectionModel = new NoSelectionModel<TranslationMemoryGlossaryItem>();
