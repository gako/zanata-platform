/*
 * Copyright 2010, Red Hat, Inc. and individual contributors as indicated by the
 * @author tags. See the copyright.txt file in the distribution for a full
 * listing of individual contributors.
 * 
 * This is free software; you can redistribute it and/or modify it under the
 * terms of the GNU Lesser General Public License as published by the Free
 * Software Foundation; either version 2.1 of the License, or (at your option)
 * any later version.
 * 
 * This software is distributed in the hope that it will be useful, but WITHOUT
 * ANY WARRANTY; without even the implied warranty of MERCHANTABILITY or FITNESS
 * FOR A PARTICULAR PURPOSE. See the GNU Lesser General Public License for more
 * details.
 * 
 * You should have received a copy of the GNU Lesser General Public License
 * along with this software; if not, write to the Free Software Foundation,
 * Inc., 51 Franklin St, Fifth Floor, Boston, MA 02110-1301 USA, or see the FSF
 * site: http://www.fsf.org.
 */
package org.zanata.webtrans.client.editor.table;

import java.util.List;
import java.util.Set;

import net.customware.gwt.presenter.client.EventBus;

import org.zanata.webtrans.client.editor.HasPageNavigation;
import org.zanata.webtrans.client.resources.NavigationMessages;
import org.zanata.webtrans.client.resources.Resources;
import org.zanata.webtrans.client.ui.LoadingPanel;
import org.zanata.webtrans.shared.auth.Identity;
import org.zanata.webtrans.shared.auth.Permission;
import org.zanata.webtrans.shared.model.TransUnit;

<<<<<<< HEAD
=======
import com.google.gwt.dom.client.Element;
>>>>>>> c4779738
import com.google.gwt.event.logical.shared.HasSelectionHandlers;
import com.google.gwt.event.logical.shared.SelectionEvent;
import com.google.gwt.event.logical.shared.SelectionHandler;
import com.google.gwt.event.shared.HandlerRegistration;
import com.google.gwt.gen2.table.client.FixedWidthGridBulkRenderer;
import com.google.gwt.gen2.table.client.PagingScrollTable;
import com.google.gwt.gen2.table.client.ScrollTable;
import com.google.gwt.gen2.table.client.SelectionGrid.SelectionPolicy;
import com.google.gwt.gen2.table.event.client.HasPageChangeHandlers;
import com.google.gwt.gen2.table.event.client.HasPageCountChangeHandlers;
import com.google.gwt.gen2.table.event.client.RowSelectionEvent;
import com.google.gwt.gen2.table.event.client.RowSelectionHandler;
import com.google.gwt.gen2.table.event.client.TableEvent.Row;
import com.google.gwt.user.client.DOM;
import com.google.gwt.user.client.ui.HTML;
import com.google.gwt.user.client.ui.Widget;
import com.google.inject.Inject;

public class TableEditorView extends PagingScrollTable<TransUnit> implements TableEditorPresenter.Display, HasSelectionHandlers<TransUnit>, HasPageNavigation
{

   private final RedirectingCachedTableModel<TransUnit> cachedTableModel;
   private final TableEditorTableDefinition tableDefinition;
   private int cachedPages = 2;
   private LoadingPanel loadingPanel;

   public void setFindMessage(String findMessage)
   {
      this.tableDefinition.setFindMessage(findMessage);
   }

   @Inject
   public TableEditorView(NavigationMessages messages, EventBus eventBus, Identity identity, final Resources resources)
   {
      this(messages, new RedirectingTableModel<TransUnit>(), eventBus, identity);
      loadingPanel = new LoadingPanel(resources);
   }

   public TableEditorView(NavigationMessages messages, RedirectingTableModel<TransUnit> tableModel, EventBus eventBus, Identity identity)
   {
      this(new RedirectingCachedTableModel<TransUnit>(tableModel), new TableEditorTableDefinition(messages, new RedirectingCachedTableModel<TransUnit>(tableModel), eventBus, (identity.hasPermission(Permission.Read)) ? true : false));
   }

   public TableEditorView(RedirectingCachedTableModel<TransUnit> tableModel, TableEditorTableDefinition tableDefinition)
   {
      super(tableModel, tableDefinition);
      this.cachedTableModel = tableModel;
      this.tableDefinition = tableDefinition;
      setStylePrimaryName("TableEditorWrapper");
      setSize("100%", "100%");
      setPageSize(10);
      setEmptyTableWidget(new HTML("There is no data to display"));

      // Setup the bulk renderer
      FixedWidthGridBulkRenderer<TransUnit> bulkRenderer = new FixedWidthGridBulkRenderer<TransUnit>(getDataTable(), this);
      setBulkRenderer(bulkRenderer);

      // Setup the formatting
      setCellPadding(3);
      setCellSpacing(0);
      setResizePolicy(ScrollTable.ResizePolicy.FILL_WIDTH);

      getDataTable().setStylePrimaryName("TableEditor");
      getDataTable().setSelectionPolicy(SelectionPolicy.ONE_ROW);
      getDataTable().setCellPadding(3);
      getDataTable().setWidth("100%");
      getDataTable().addRowSelectionHandler(new RowSelectionHandler()
      {
         @Override
         public void onRowSelection(RowSelectionEvent event)
         {
            if (!event.getSelectedRows().isEmpty())
            {
               Row row = event.getSelectedRows().iterator().next();
               TransUnit tu = getRowValue(row.getRowIndex());
               SelectionEvent.fire(TableEditorView.this, tu);
            }
         }
      });
   }

   @Override
   public List<TransUnit> getRowValues()
   {
      return super.getRowValues();
   }

   @Override
   public InlineTargetCellEditor getTargetCellEditor()
   {
      return tableDefinition.getTargetCellEditor();
   }

   @Override
   public void setPageSize(int pageSize)
   {
      super.setPageSize(pageSize);
      cachedTableModel.setPostCachedRowCount(pageSize * cachedPages);
      cachedTableModel.setPreCachedRowCount(pageSize * cachedPages);
   }

   @Override
   public Widget asWidget()
   {
      return this;
   }

   @Override
   public void startProcessing()
   {
      loadingPanel.center();
      setVisible(false);
   }

   @Override
   public void stopProcessing()
   {
      setVisible(true);
      loadingPanel.hide();
   }

   public boolean isProcessing()
   {
      return loadingPanel.isShowing();
   }

   @Override
   public HandlerRegistration addSelectionHandler(SelectionHandler<TransUnit> handler)
   {
      return addHandler(handler, SelectionEvent.getType());
   }

   @Override
   public HasSelectionHandlers<TransUnit> getSelectionHandlers()
   {
      return this;
   }

   @Override
   public HasPageChangeHandlers getPageChangeHandlers()
   {
      return this;
   }

   @Override
   public HasPageCountChangeHandlers getPageCountChangeHandlers()
   {
      return this;
   }

   public boolean isFirstPage()
   {
      return getCurrentPage() == 0;
   }

   public boolean isLastPage()
   {
      return getCurrentPage() == getPageCount() - 1;
   }

   public void setCachedPages(int cachedPages)
   {
      this.cachedPages = cachedPages;
   }

   @Override
   public RedirectingCachedTableModel<TransUnit> getTableModel()
   {
      return cachedTableModel;
   }

   @Override
   public void setTableModelHandler(TableModelHandler<TransUnit> handler)
   {
      cachedTableModel.getTableModel().setTableModelHandler(handler);
   }

   @Override
   public void gotoRow(int row, boolean andEdit)
   {
      if (row < getDataTable().getRowCount())
      {
         getDataTable().selectRow(row, true);
         scrollIntoView(getDataTable().getWidget(row, TableEditorTableDefinition.TARGET_COL).getElement());
         if (andEdit)
         {
            editCell(row, TableEditorTableDefinition.TARGET_COL);
         }
      }
   }

   @Override
   public int getSelectedRowNumber()
   {
      Set<Integer> selectedRows = super.getDataTable().getSelectedRows();
      if (selectedRows.isEmpty())
      {
         return 0;
      }
      else
      {
         return selectedRows.iterator().next();
      }
   }

   @Override
   public TransUnit getTransUnitValue(int row)
   {
      return getRowValue(row);
   }

   @Override
   public void gotoPage(int page, boolean forced)
   {
      super.gotoPage(page, forced);
      gotoRow(0, false);
   }

   @Override
   public void setShowCopyButtons(boolean showButtons)
   {
      this.tableDefinition.setShowCopyButtons(showButtons);
   }

   @Override
   public void setTransUnitDetails(TransUnit selectedTransUnit)
   {
      this.tableDefinition.setTransUnitDetails(selectedTransUnit);

   }
<<<<<<< HEAD
=======

   @Override
   public void setValidationMessageVisible(TransUnitId id)
   {
      this.tableDefinition.setValidationMessageVisible(id);

   }

   /*
    * Overrides DOM.scrollIntoView() - focus on element's bottom right corner
    * This implementation focus on element's top left corner
    */
   public native void scrollIntoView(Element elem) /*-{
		var left = elem.offsetLeft, top = elem.offsetTop;
		var width = elem.offsetWidth, height = elem.offsetHeight;

		if (elem.parentNode != elem.offsetParent) {
			left -= elem.parentNode.offsetLeft;
			top -= elem.parentNode.offsetTop;
		}

		var cur = elem.parentNode;
		while (cur && (cur.nodeType == 1)) {
			if (left + width > cur.scrollLeft + cur.clientWidth) {
				cur.scrollLeft = (left + width) - cur.clientWidth;
			}
			if (left < cur.scrollLeft) {
				cur.scrollLeft = left;
			}
			if (top + height > cur.scrollTop + cur.clientHeight) {
				cur.scrollTop = (top + height) - cur.clientHeight;
			}
			if (top < cur.scrollTop) {
				cur.scrollTop = top;
			}

			var offsetLeft = cur.offsetLeft, offsetTop = cur.offsetTop;
			if (cur.parentNode != cur.offsetParent) {
				offsetLeft -= cur.parentNode.offsetLeft;
				offsetTop -= cur.parentNode.offsetTop;
			}

			left += offsetLeft - cur.scrollLeft;
			top += offsetTop - cur.scrollTop;
			cur = cur.parentNode;
		}
   }-*/;

>>>>>>> c4779738
}<|MERGE_RESOLUTION|>--- conflicted
+++ resolved
@@ -32,11 +32,10 @@
 import org.zanata.webtrans.shared.auth.Identity;
 import org.zanata.webtrans.shared.auth.Permission;
 import org.zanata.webtrans.shared.model.TransUnit;
-
-<<<<<<< HEAD
-=======
+import org.zanata.webtrans.shared.model.TransUnitId;
+
+import com.allen_sauer.gwt.log.client.Log;
 import com.google.gwt.dom.client.Element;
->>>>>>> c4779738
 import com.google.gwt.event.logical.shared.HasSelectionHandlers;
 import com.google.gwt.event.logical.shared.SelectionEvent;
 import com.google.gwt.event.logical.shared.SelectionHandler;
@@ -158,6 +157,7 @@
       loadingPanel.hide();
    }
 
+   @Override	
    public boolean isProcessing()
    {
       return loadingPanel.isShowing();
@@ -267,15 +267,6 @@
       this.tableDefinition.setTransUnitDetails(selectedTransUnit);
 
    }
-<<<<<<< HEAD
-=======
-
-   @Override
-   public void setValidationMessageVisible(TransUnitId id)
-   {
-      this.tableDefinition.setValidationMessageVisible(id);
-
-   }
 
    /*
     * Overrides DOM.scrollIntoView() - focus on element's bottom right corner
@@ -316,6 +307,4 @@
 			cur = cur.parentNode;
 		}
    }-*/;
-
->>>>>>> c4779738
 }