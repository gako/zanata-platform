--- conflicted
+++ resolved
@@ -12,11 +12,10 @@
 
    void autoSize();
 
-<<<<<<< HEAD
+
    void setSaveButtonTitle(String title);
-=======
+
    void addValidationMessagePanel(IsWidget validationMessagePanel);
->>>>>>> 854ad4bf
 
    static enum ViewMode
    {
