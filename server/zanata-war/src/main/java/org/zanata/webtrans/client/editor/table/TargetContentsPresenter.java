--- conflicted
+++ resolved
@@ -190,11 +190,7 @@
    }
 
    @Override
-<<<<<<< HEAD
-   public void saveAsApproved()
-=======
-   public void saveAsApprovedAndMoveNext(int editorIndex)
->>>>>>> 8bd30a63
+   public void saveAsApprovedAndMoveNext()
    {
       if (currentEditorIndex + 1 < currentEditors.size())
       {
@@ -208,17 +204,16 @@
    }
 
    @Override
-   public void saveAsApprovedAndMovePrevious(int editorIndex)
-   {
-      Log.info(editorIndex + ":" + currentEditors.size());
-      if (editorIndex - 1 >= 0)
-      {
-         currentDisplay.openEditorAndCloseOthers(editorIndex - 1);
+   public void saveAsApprovedAndMovePrevious()
+   {
+      if (currentEditorIndex - 1 >= 0)
+      {
+         currentDisplay.openEditorAndCloseOthers(currentEditorIndex - 1);
          currentEditorIndex--;
       }
       else
       {
-         eventBus.fireEvent(new NavTransUnitEvent(NavTransUnitEvent.NavigationType.PrevEntry));
+		 cellEditor.saveAndMoveRow(NavTransUnitEvent.NavigationType.PrevEntry);
       }
    }
 
@@ -420,16 +415,4 @@
       cellEditor.saveAndMoveRow(nav);
    }
 
-   public void moveToPreviousEntry()
-   {
-      if (currentEditorIndex - 1 >= 0)
-      {
-         currentDisplay.openEditorAndCloseOthers(currentEditorIndex - 1);
-         currentEditorIndex--;
-      }
-      else
-      {
-         cellEditor.saveAndMoveRow(NavTransUnitEvent.NavigationType.PrevEntry);
-      }
-   }
 }