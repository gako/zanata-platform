--- conflicted
+++ resolved
@@ -43,24 +43,6 @@
    }
 
    @Override
-   public List<ToggleEditor> setTargets(List<String> targets)
-   {
-      editors.clear();
-      editorGrid.resize(targets.size(), COLUMNS);
-      int rowIndex = 0;
-      for (String target : targets)
-      {
-         Editor editor = new Editor(target, findMessage, listener);
-         editor.setText(target);
-         editorGrid.setWidget(rowIndex, 0, editor);
-         editors.add(editor);
-         rowIndex++;
-      }
-      return editors;
-   }
-
-<<<<<<< HEAD
-    @Override
     public void setTargets(List<String> targets) {
         editors.clear();
         editorGrid.resize(targets.size(), COLUMNS);
@@ -73,13 +55,12 @@
             rowIndex++;
         }
     }
-=======
+
    @Override
    public void setFindMessage(String findMessage)
    {
       this.findMessage = findMessage;
    }
->>>>>>> 9c5af346
 
    @Override
    public List<String> getNewTargets()
@@ -101,20 +82,6 @@
       }
    }
 
-   @Override
-   public ToggleEditor getCurrentEditor()
-   {
-      for (ToggleEditor editor : editors)
-      {
-         if (editor.getViewMode() == ToggleEditor.ViewMode.EDIT)
-         {
-            return editor;
-         }
-      }
-      return editors.get(0);
-   }
-
-<<<<<<< HEAD
     @Override
     public boolean isEditing() {
         for (ToggleEditor editor : editors) {
@@ -139,30 +106,4 @@
     public Iterator<ToggleEditor> iterator() {
         return editors.iterator();
     }
-=======
-   @Override
-   public boolean isEditing()
-   {
-      for (ToggleEditor editor : editors)
-      {
-         if (editor.getViewMode() == ToggleEditor.ViewMode.EDIT)
-         {
-            return true;
-         }
-      }
-      return false;
-   }
-
-   @Override
-   public void setListener(Listener listener)
-   {
-      this.listener = listener;
-   }
-
-   @Override
-   public Widget asWidget()
-   {
-      return editorGrid;
-   }
->>>>>>> 9c5af346
 }