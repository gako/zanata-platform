--- conflicted
+++ resolved
@@ -54,9 +54,6 @@
    }
 
    @Override
-<<<<<<< HEAD
-   public void setTargets(ArrayList<String> targets)
-=======
    public void setSaveButtonTitle(String title)
    {
       Preconditions.checkState(editors.size() > 0);
@@ -78,8 +75,7 @@
    }
 
    @Override
-   public void setTargets(List<String> targets)
->>>>>>> 78f2ff4f
+   public void setTargets(ArrayList<String> targets)
    {
       editors.clear();
       int size = (targets == null || targets.size() <= 0) ? 1 : targets.size();
