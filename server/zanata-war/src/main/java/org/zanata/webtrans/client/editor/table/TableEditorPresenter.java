/*
 * Copyright 2010, Red Hat, Inc. and individual contributors as indicated by the
 * @author tags. See the copyright.txt file in the distribution for a full
 * listing of individual contributors.
 * 
 * This is free software; you can redistribute it and/or modify it under the
 * terms of the GNU Lesser General Public License as published by the Free
 * Software Foundation; either version 2.1 of the License, or (at your option)
 * any later version.
 * 
 * This software is distributed in the hope that it will be useful, but WITHOUT
 * ANY WARRANTY; without even the implied warranty of MERCHANTABILITY or FITNESS
 * FOR A PARTICULAR PURPOSE. See the GNU Lesser General Public License for more
 * details.
 * 
 * You should have received a copy of the GNU Lesser General Public License
 * along with this software; if not, write to the Free Software Foundation,
 * Inc., 51 Franklin St, Fifth Floor, Boston, MA 02110-1301 USA, or see the FSF
 * site: http://www.fsf.org.
 */
package org.zanata.webtrans.client.editor.table;

import static org.zanata.webtrans.client.editor.table.TableConstants.MAX_PAGE_ROW;
import static org.zanata.webtrans.client.editor.table.TableConstants.PAGE_SIZE;

import java.util.ArrayList;
import java.util.List;

import net.customware.gwt.presenter.client.EventBus;
import net.customware.gwt.presenter.client.widget.WidgetDisplay;

import org.zanata.common.EditState;
import org.zanata.webtrans.client.action.UndoableTransUnitUpdateAction;
import org.zanata.webtrans.client.action.UndoableTransUnitUpdateHandler;
import org.zanata.webtrans.client.editor.CheckKey;
import org.zanata.webtrans.client.editor.CheckKeyImpl;
import org.zanata.webtrans.client.editor.DocumentEditorPresenter;
import org.zanata.webtrans.client.editor.HasPageNavigation;
import org.zanata.webtrans.client.events.ButtonDisplayChangeEvent;
import org.zanata.webtrans.client.events.ButtonDisplayChangeEventHandler;
import org.zanata.webtrans.client.events.CopySourceEvent;
import org.zanata.webtrans.client.events.CopySourceEventHandler;
import org.zanata.webtrans.client.events.DocumentSelectionEvent;
import org.zanata.webtrans.client.events.DocumentSelectionHandler;
import org.zanata.webtrans.client.events.FindMessageEvent;
import org.zanata.webtrans.client.events.FindMessageHandler;
import org.zanata.webtrans.client.events.NavTransUnitEvent;
import org.zanata.webtrans.client.events.NavTransUnitEvent.NavigationType;
import org.zanata.webtrans.client.events.NavTransUnitHandler;
import org.zanata.webtrans.client.events.NotificationEvent;
import org.zanata.webtrans.client.events.NotificationEvent.Severity;
import org.zanata.webtrans.client.events.RedoFailureEvent;
import org.zanata.webtrans.client.events.TransMemoryCopyEvent;
import org.zanata.webtrans.client.events.TransMemoryCopyHandler;
import org.zanata.webtrans.client.events.TransUnitEditEvent;
import org.zanata.webtrans.client.events.TransUnitEditEventHandler;
import org.zanata.webtrans.client.events.TransUnitSelectionEvent;
import org.zanata.webtrans.client.events.TransUnitUpdatedEvent;
import org.zanata.webtrans.client.events.TransUnitUpdatedEventHandler;
import org.zanata.webtrans.client.events.UndoAddEvent;
import org.zanata.webtrans.client.events.UndoFailureEvent;
import org.zanata.webtrans.client.events.UndoRedoFinishEvent;
import org.zanata.webtrans.client.resources.TableEditorMessages;
import org.zanata.webtrans.client.rpc.CachingDispatchAsync;
import org.zanata.webtrans.shared.auth.AuthenticationError;
import org.zanata.webtrans.shared.auth.AuthorizationError;
import org.zanata.webtrans.shared.auth.Identity;
import org.zanata.webtrans.shared.model.DocumentId;
import org.zanata.webtrans.shared.model.TransUnit;
import org.zanata.webtrans.shared.model.TransUnitId;
import org.zanata.webtrans.shared.rpc.EditingTranslationAction;
import org.zanata.webtrans.shared.rpc.EditingTranslationResult;
import org.zanata.webtrans.shared.rpc.GetTransUnitList;
import org.zanata.webtrans.shared.rpc.GetTransUnitListResult;
import org.zanata.webtrans.shared.rpc.GetTransUnitsNavigation;
import org.zanata.webtrans.shared.rpc.GetTransUnitsNavigationResult;
import org.zanata.webtrans.shared.rpc.UpdateTransUnit;
import org.zanata.webtrans.shared.rpc.UpdateTransUnitResult;

import com.allen_sauer.gwt.log.client.Log;
import com.google.gwt.event.logical.shared.HasSelectionHandlers;
import com.google.gwt.event.logical.shared.SelectionEvent;
import com.google.gwt.event.logical.shared.SelectionHandler;
import com.google.gwt.gen2.table.client.TableModel;
import com.google.gwt.gen2.table.client.TableModel.Callback;
import com.google.gwt.gen2.table.client.TableModelHelper.Request;
import com.google.gwt.gen2.table.client.TableModelHelper.SerializableResponse;
import com.google.gwt.gen2.table.event.client.HasPageChangeHandlers;
import com.google.gwt.gen2.table.event.client.HasPageCountChangeHandlers;
import com.google.gwt.gen2.table.event.client.PageChangeHandler;
import com.google.gwt.gen2.table.event.client.PageCountChangeHandler;
import com.google.gwt.user.client.Event;
import com.google.gwt.user.client.Event.NativePreviewEvent;
import com.google.gwt.user.client.Event.NativePreviewHandler;
import com.google.gwt.user.client.rpc.AsyncCallback;
import com.google.inject.Inject;

public class TableEditorPresenter extends DocumentEditorPresenter<TableEditorPresenter.Display> implements HasPageNavigation
{
   public interface Display extends WidgetDisplay, HasPageNavigation
   {
      HasSelectionHandlers<TransUnit> getSelectionHandlers();

      HasPageChangeHandlers getPageChangeHandlers();

      HasPageCountChangeHandlers getPageCountChangeHandlers();

      RedirectingCachedTableModel<TransUnit> getTableModel();

      void setTableModelHandler(TableModelHandler<TransUnit> hadler);

      void reloadPage();

      void setPageSize(int size);

      void gotoRow(int row);

      void gotoRow(int row, boolean andEdit);

      TransUnit getTransUnitValue(int row);

      InlineTargetCellEditor getTargetCellEditor();

      List<TransUnit> getRowValues();

      boolean isFirstPage();

      boolean isLastPage();

      int getCurrentPage();

      int getPageSize();

      void setShowCopyButtons(boolean showButtons);

      void setFindMessage(String findMessage);

      void startProcessing();

      void stopProcessing();

      /**
       * @return The index of the 'selected' row on the currently displayed
       *         page, or 0 if no row is selected
       */
      int getSelectedRowNumber();
   }

   private DocumentId documentId;

   private final CachingDispatchAsync dispatcher;
   private final Identity identity;
   private TransUnit selectedTransUnit;
   // private int lastRowNum;
   private List<Long> transIdNextNewFuzzyCache = new ArrayList<Long>();
   private List<Long> transIdPrevNewFuzzyCache = new ArrayList<Long>();

   private List<Long> transIdNextFuzzyCache = new ArrayList<Long>();
   private List<Long> transIdPrevFuzzyCache = new ArrayList<Long>();

   private List<Long> transIdNextNewCache = new ArrayList<Long>();
   private List<Long> transIdPrevNewCache = new ArrayList<Long>();

   private int curRowIndex;
   private int curPage;

   private String findMessage;

   private final TableEditorMessages messages;

   private UndoableTransUnitUpdateAction inProcessing;

   private final UndoableTransUnitUpdateHandler undoableTransUnitUpdateHandler = new UndoableTransUnitUpdateHandler()
   {
      @Override
      public void undo(final UndoableTransUnitUpdateAction action)
      {
         action.setUndo(true);
         action.setRedo(false);
         inProcessing = action;
         if (selectedTransUnit != null)
         {
            Log.info("cancel edit");
            display.getTargetCellEditor().cancelEdit();
         }
         dispatcher.rollback(action.getAction(), action.getResult(), new AsyncCallback<Void>()
         {
            @Override
            public void onFailure(Throwable e)
            {
               Log.error("UpdateTransUnit failure " + e, e);
               eventBus.fireEvent(new NotificationEvent(Severity.Error, messages.notifyUpdateFailed(e.getLocalizedMessage())));
               inProcessing = null;
               // put back the old cell value
               display.getTableModel().clearCache();
               display.reloadPage();
               eventBus.fireEvent(new UndoFailureEvent(action));
            }

            @Override
            public void onSuccess(Void result)
            {
            }
         });
      }

      @Override
      public void redo(final UndoableTransUnitUpdateAction action)
      {
         action.setRedo(true);
         action.setUndo(false);
         inProcessing = action;
         final UpdateTransUnit updateTransUnit = action.getAction();
         updateTransUnit.setRedo(true);
         updateTransUnit.setVerNum(action.getResult().getCurrentVersionNum());
         dispatcher.execute(updateTransUnit, new AsyncCallback<UpdateTransUnitResult>()
         {
            @Override
            public void onFailure(Throwable e)
            {
               Log.error("redo failure " + e, e);
               eventBus.fireEvent(new NotificationEvent(Severity.Error, messages.notifyUpdateFailed(e.getLocalizedMessage())));
               inProcessing = null;
               // put back the old cell value
               display.getTableModel().clearCache();
               display.reloadPage();
               eventBus.fireEvent(new RedoFailureEvent(action));
            }

            @Override
            public void onSuccess(UpdateTransUnitResult result)
            {
            }
         });
      }
   };

   @Inject
   public TableEditorPresenter(final Display display, final EventBus eventBus, final CachingDispatchAsync dispatcher, final Identity identity, final TableEditorMessages messages)
   {
      super(display, eventBus);
      this.dispatcher = dispatcher;
      this.identity = identity;
      this.messages = messages;
   }

   private void clearCacheList()
   {
      if (!transIdNextNewFuzzyCache.isEmpty())
         transIdNextNewFuzzyCache.clear();
      if (!transIdPrevNewFuzzyCache.isEmpty())
         transIdPrevNewFuzzyCache.clear();

      if (!transIdNextNewCache.isEmpty())
         transIdNextNewCache.clear();
      if (!transIdPrevNewCache.isEmpty())
         transIdPrevNewCache.clear();

      if (!transIdNextFuzzyCache.isEmpty())
         transIdNextFuzzyCache.clear();
      if (!transIdPrevFuzzyCache.isEmpty())
         transIdPrevFuzzyCache.clear();
   }

   private void reloadPage()
   {
      if (curPage != display.getCurrentPage())
      {
         display.getTargetCellEditor().cancelEdit();
         display.getTableModel().clearCache();
         display.reloadPage();
      }
   }
   @Override
   protected void onBind()
   {
      display.setTableModelHandler(tableModelHandler);
      display.setPageSize(TableConstants.PAGE_SIZE);
      registerHandler(display.getSelectionHandlers().addSelectionHandler(new SelectionHandler<TransUnit>()
      {
         @Override
         public void onSelection(SelectionEvent<TransUnit> event)
         {
            TransUnit newSelectedItem = event.getSelectedItem();
            selectTransUnit(newSelectedItem);
         }
      }));

      registerHandler(eventBus.addHandler(DocumentSelectionEvent.getType(), new DocumentSelectionHandler()
      {
         @Override
         public void onDocumentSelected(DocumentSelectionEvent event)
         {
            if (!event.getDocument().getId().equals(documentId))
            {
               display.startProcessing();
               documentId = event.getDocument().getId();
               display.getTableModel().clearCache();
               display.getTableModel().setRowCount(TableModel.UNKNOWN_ROW_COUNT);
               display.gotoPage(0, true);
               display.stopProcessing();
            }
         }
      }));

      registerHandler(eventBus.addHandler(FindMessageEvent.getType(), new FindMessageHandler()
      {

         @Override
         public void onFindMessage(FindMessageEvent event)
         {
            Log.info("Find Message Event: " + event.getMessage());
            display.getTargetCellEditor().savePendingChange(true);
            if (selectedTransUnit != null)
            {
               Log.info("cancelling selection");
               display.getTargetCellEditor().clearSelection();
            }
            display.startProcessing();
            findMessage = event.getMessage();
            display.setFindMessage(findMessage);
            display.getTableModel().clearCache();
            display.getTableModel().setRowCount(TableModel.UNKNOWN_ROW_COUNT);
            display.gotoPage(0, true);
            display.stopProcessing();
         }

      }));

      registerHandler(eventBus.addHandler(TransUnitUpdatedEvent.getType(), new TransUnitUpdatedEventHandler()
      {
         @Override
         public void onTransUnitUpdated(TransUnitUpdatedEvent event)
         {
            if (documentId != null && documentId.equals(event.getDocumentId()))
            {
               // Clear the cache
               clearCacheList();

               // TODO this test never succeeds
               if (selectedTransUnit != null && selectedTransUnit.getId().equals(event.getTransUnit().getId()))
               {
<<<<<<< HEAD
                  // Log.info("selected TU updated; cancelling edit");
                  // display.getTargetCellEditor().cancelEdit(false);

                  // TODO reload page and return
=======
                  Log.info("selected TU updated; clear selection");
                  display.getTargetCellEditor().cancelEdit();
>>>>>>> 2d9f469c
               }

               final Integer rowOffset = getRowOffset(event.getTransUnit().getId());
               // - add TU index to model
               if (rowOffset != null)
               {
                  final int row = display.getCurrentPage() * display.getPageSize() + rowOffset;
                  Log.info("row calculated as " + row);
                  display.getTableModel().setRowValueOverride(row, event.getTransUnit());
                  if (inProcessing != null)
                  {
                     if (inProcessing.getAction().getTransUnitId().equals(event.getTransUnit().getId()))
                     {
                        Log.info("go to row:" + row);
                        tableModelHandler.gotoRow(row);
                        eventBus.fireEvent(new UndoRedoFinishEvent(inProcessing));
                        inProcessing = null;
                     }
                  }
                  else
                  {
                     reloadPage();
                  }
               }
               else
               {
                  display.getTableModel().clearCache();
                  display.getTargetCellEditor().cancelEdit();
                  if (inProcessing != null)
                  {
                     if (inProcessing.getAction().getTransUnitId().equals(event.getTransUnit().getId()))
                     {
                        int pageNum = inProcessing.getCurrentPage();
                        int rowNum = inProcessing.getRowNum();
                        int row = pageNum * PAGE_SIZE + rowNum;
                        Log.info("go to row:" + row);
                        Log.info("go to page:" + pageNum);
                        tableModelHandler.gotoRow(row);
                        eventBus.fireEvent(new UndoRedoFinishEvent(inProcessing));
                        inProcessing = null;
                     }
                  }
                  else
                  {
                     reloadPage();
                  }
               }

               if (selectedTransUnit != null && selectedTransUnit.getId().equals(event.getTransUnit().getId()))
               {
                  tableModelHandler.gotoRow(curRowIndex);
               }
            }
         }
      }));

      registerHandler(eventBus.addHandler(TransUnitEditEvent.getType(), new TransUnitEditEventHandler()
      {
         @Override
         public void onTransUnitEdit(TransUnitEditEvent event)
         {
            if (documentId != null && documentId.equals(event.getDocumentId()))
            {
               if (selectedTransUnit != null && selectedTransUnit.getId().equals(event.getTransUnitId()))
               {
                  // handle change in current selection
                  if (!event.getSessionId().equals(identity.getSessionId()))
                     eventBus.fireEvent(new NotificationEvent(Severity.Warning, messages.notifyInEdit()));
               }
               // display.getTableModel().clearCache();
               // display.reloadPage();
            }
         }
      }));

      registerHandler(eventBus.addHandler(NavTransUnitEvent.getType(), new NavTransUnitHandler()
      {
         @Override
         public void onNavTransUnit(NavTransUnitEvent event)
         {
            if (selectedTransUnit != null)
            {
               int step = event.getStep();
               Log.info("Step " + step);
               // Send message to server to stop editing current selection
               // stopEditing(selectedTransUnit);

               InlineTargetCellEditor editor = display.getTargetCellEditor();

               // If goto Next or Prev Fuzzy/New Trans Unit
               if (event.getRowType() == NavigationType.PrevEntry)
               {
                  editor.saveAndMoveRow(NavigationType.PrevEntry);
               }

               if (event.getRowType() == NavigationType.NextEntry)
               {
                  editor.saveAndMoveRow(NavigationType.NextEntry);
               }

               if (event.getRowType() == NavigationType.PrevState)
               {
                  editor.saveAndMoveNextState(NavigationType.PrevEntry);
               }

               if (event.getRowType() == NavigationType.NextState)
               {
                  editor.saveAndMoveNextState(NavigationType.NextEntry);
               }

               if (event.getRowType() == NavigationType.FirstEntry)
               {
                  editor.saveAndMoveRow(NavigationType.FirstEntry);
               }

               if (event.getRowType() == NavigationType.LastEntry)
               {
                  editor.saveAndMoveRow(NavigationType.LastEntry);
               }

            }
         }
      }));

      registerHandler(eventBus.addHandler(TransMemoryCopyEvent.getType(), new TransMemoryCopyHandler()
      {
         @Override
         public void onTransMemoryCopy(TransMemoryCopyEvent event)
         {
            // When user clicked on copy-to-target anchor, it checks
            // if user is editing any target. Notifies if not.
            if (display.getTargetCellEditor().isEditing())
            {
               display.getTargetCellEditor().setText(event.getTargetResult());
               display.getTargetCellEditor().autoSize();
               eventBus.fireEvent(new NotificationEvent(Severity.Info, messages.notifyCopied()));
            }
            else
               eventBus.fireEvent(new NotificationEvent(Severity.Error, messages.notifyUnopened()));
         }
      }));

      registerHandler(eventBus.addHandler(CopySourceEvent.getType(), new CopySourceEventHandler()
      {
         @Override
         public void onCopySource(CopySourceEvent event)
         {
            int rowOffset = getRowOffset(event.getTransUnit().getId());
            int row = display.getCurrentPage() * display.getPageSize() + rowOffset;

            tableModelHandler.gotoRow(row);
            display.getTargetCellEditor().setText(event.getTransUnit().getSource());
            display.getTargetCellEditor().autoSize();
         }

      }));

<<<<<<< HEAD
      registerHandler(eventBus.addHandler(ButtonDisplayChangeEvent.getType(), new ButtonDisplayChangeEventHandler()
      {

         @Override
         public void onButtonDisplayChange(ButtonDisplayChangeEvent event)
         {
            display.getTargetCellEditor().setShowOperationButtons(event.isShowButtons());
            display.setShowCopyButtons(event.isShowButtons());
         }
      }));

     
      final CheckKey checkKey = new CheckKeyImpl(CheckKeyImpl.Context.Navigation);
      
Event.addNativePreviewHandler(new NativePreviewHandler()
=======
      final CheckKey checkKey = new CheckKeyImpl(CheckKeyImpl.Context.Navigation);
      
      Event.addNativePreviewHandler(new NativePreviewHandler()
>>>>>>> 2d9f469c
      {
         public void stopDefaultAction(NativePreviewEvent event){
            event.cancel();
            event.getNativeEvent().stopPropagation();
            event.getNativeEvent().preventDefault();
         }
         
         @Override
         public void onPreviewNativeEvent(NativePreviewEvent event)
         {
            /**
             * keyup is used because TargetCellEditor will intercept the event again (Firefox)  
             * See textArea.addKeyDownHandler@InlineTargetCellEditor
             * 
             * Only when the Table is showed and editor is closed, the keyboard
             * event will be processed.
             **/

            if (display.asWidget().isVisible() && !display.getTargetCellEditor().isFocused())
            {
               checkKey.init(event.getNativeEvent());
               
               if (event.getNativeEvent().getType().equals("keyup"))
               {
                  if (checkKey.isCopyFromSourceKey())
                  {
                     if (selectedTransUnit != null)
                     {
                        Log.info("Copy from source");
                        stopDefaultAction(event);
                        tableModelHandler.gotoRow(curRowIndex);
                        display.getTargetCellEditor().cloneAction();
                     }
                  }
                  else if (checkKey.isEnterKey())
                  {
                     if (selectedTransUnit != null)
                     {
                        if(!display.getTargetCellEditor().isCancelButtonFocused()){
                           Log.info("open editor");
                           stopDefaultAction(event);
                           tableModelHandler.gotoRow(curRowIndex);
                        } 
                        display.getTargetCellEditor().setCancelButtonFocused(false);
                     }
                  }
               }
               if (event.getNativeEvent().getType().equals("keydown"))
               {
                  if (checkKey.isPreviousEntryKey())
                  {
                     Log.info("Go to previous entry");
                     stopDefaultAction(event);
                     tableModelHandler.gotoPrevRow(false);
                  }
                  else if (checkKey.isNextEntryKey())
                  {
                     Log.info("Go to next entry");
                     stopDefaultAction(event);
                     tableModelHandler.gotoNextRow(false);
                  }
               }
            }
         }
      });

      display.gotoFirstPage();
   }

   public Integer getRowOffset(TransUnitId transUnitId)
   {
      // TODO inefficient!
      for (int i = 0; i < display.getRowValues().size(); i++)
      {
         if (transUnitId.equals(display.getTransUnitValue(i).getId()))
         {
            Log.info("getRowOffset returning " + i);
            return i;
         }
      }
      return null;
   }

   private final TableModelHandler<TransUnit> tableModelHandler = new TableModelHandler<TransUnit>()
   {

      @Override
      public void requestRows(final Request request, final Callback<TransUnit> callback)
      {

         int numRows = request.getNumRows();
         int startRow = request.getStartRow();
         Log.info("Table requesting " + numRows + " starting from " + startRow);

         if (documentId == null)
         {
            callback.onFailure(new RuntimeException("No DocumentId"));
            return;
         }

         dispatcher.execute(new GetTransUnitList(documentId, startRow, numRows, findMessage), new AsyncCallback<GetTransUnitListResult>()
         {
            @Override
            public void onSuccess(GetTransUnitListResult result)
            {
               Log.info("find message:" + findMessage);
               SerializableResponse<TransUnit> response = new SerializableResponse<TransUnit>(result.getUnits());
               Log.info("Got " + result.getUnits().size() + " rows back");
               callback.onRowsReady(request, response);
               Log.info("Total of " + result.getTotalCount() + " rows available");
               display.getTableModel().setRowCount(result.getTotalCount());
            }

            @Override
            public void onFailure(Throwable caught)
            {
               if (caught instanceof AuthenticationError)
               {
                  eventBus.fireEvent(new NotificationEvent(Severity.Error, messages.notifyNotLoggedIn()));
               }
               else if (caught instanceof AuthorizationError)
               {
                  eventBus.fireEvent(new NotificationEvent(Severity.Error, messages.notifyLoadFailed()));
               }
               else
               {
                  Log.error("GetTransUnits failure " + caught, caught);
                  eventBus.fireEvent(new NotificationEvent(Severity.Error, messages.notifyUnknownError()));
               }
            }
         });
      }

      @Override
      public boolean onSetRowValue(int row, TransUnit rowValue)
      {
         final UpdateTransUnit updateTransUnit = new UpdateTransUnit(rowValue.getId(), rowValue.getTarget(), rowValue.getStatus());
         dispatcher.execute(updateTransUnit, new AsyncCallback<UpdateTransUnitResult>()
         {
            @Override
            public void onFailure(Throwable e)
            {
               Log.error("UpdateTransUnit failure " + e, e);
               eventBus.fireEvent(new NotificationEvent(Severity.Error, messages.notifyUpdateFailed(e.getLocalizedMessage())));

               display.getTableModel().clearCache();
               display.reloadPage();
            }

            @Override
            public void onSuccess(UpdateTransUnitResult result)
            {
               eventBus.fireEvent(new NotificationEvent(Severity.Info, messages.notifyUpdateSaved()));
               UndoableTransUnitUpdateAction undoAction = new UndoableTransUnitUpdateAction(updateTransUnit, result, curRowIndex, curPage);
               undoAction.setHandler(undoableTransUnitUpdateHandler);
               eventBus.fireEvent(new UndoAddEvent(undoAction));
            }
         });
         stopEditing(rowValue);
         return true;
      }

      public void onCancel(TransUnit rowValue)
      {
         // stopEditing(rowValue);
      }

      @Override
      public void updatePageAndRowIndex()
      {
         curPage = display.getCurrentPage();
         updateRowIndex(curPage);
      }

      @Override
      public void updateRowIndex(int curPage)
      {
         curRowIndex = curPage * TableConstants.PAGE_SIZE + display.getSelectedRowNumber();
         Log.info("Current Row Index" + curRowIndex);
      }

      @Override
      public void gotoNextRow(boolean andEdit)
      {
         updatePageAndRowIndex();
         int newRowIndex = curRowIndex + 1;
         if (newRowIndex < display.getTableModel().getRowCount())
         {
            if (andEdit)
            {
               gotoRow(newRowIndex);
            }
            else
            {
               gotoRow(newRowIndex, andEdit);
            }
         }
      }

      @Override
      public void gotoPrevRow(boolean andEdit)
      {
         updatePageAndRowIndex();
         int newRowIndex = curRowIndex - 1;
         if (newRowIndex >= 0)
         {
            if (andEdit)
            {
               gotoRow(newRowIndex);
            }
            else
            {
               gotoRow(newRowIndex, andEdit);
            }
         }
      }

      @Override
      public void gotoFirstRow()
<<<<<<< HEAD
      {
         updatePageAndRowIndex();
         gotoRow(0);
      }

      @Override
      public void gotoLastRow()
      {
         updatePageAndRowIndex();
         gotoRow(display.getTableModel().getRowCount() - 1);
      }

      @Override
      public void nextFuzzyNewIndex()
      {
         updatePageAndRowIndex();
=======
      {
         updatePageAndRowIndex();
         gotoRow(0);
      }

      @Override
      public void gotoLastRow()
      {
         updatePageAndRowIndex();
         gotoRow(display.getTableModel().getRowCount() - 1);
      }

      @Override
      public void nextFuzzyNewIndex()
      {
         updatePageAndRowIndex();
>>>>>>> 2d9f469c
         if (curRowIndex < display.getTableModel().getRowCount())
            gotoNextState(true, true);
      }

      @Override
      public void prevFuzzyNewIndex()
      {
         updatePageAndRowIndex();
         if (curRowIndex > 0)
            gotoPrevState(true, true);
      }

      @Override
      public void nextFuzzyIndex()
      {
         updatePageAndRowIndex();
         if (curRowIndex < display.getTableModel().getRowCount())
            gotoNextState(false, true);
      }

      @Override
      public void prevFuzzyIndex()
      {
         updatePageAndRowIndex();
         if (curRowIndex > 0)
            gotoPrevState(false, true);
      }

      @Override
      public void nextNewIndex()
      {
         updatePageAndRowIndex();
         if (curRowIndex < display.getTableModel().getRowCount())
            gotoNextState(true, false);
      }

      @Override
      public void prevNewIndex()
      {
         updatePageAndRowIndex();
         if (curRowIndex > 0)
            gotoPrevState(true, false);
      }

      @Override
      public void gotoRow(int rowIndex)
      {
         curPage = display.getCurrentPage();
         int pageNum = rowIndex / (MAX_PAGE_ROW + 1);
         int rowNum = rowIndex % (MAX_PAGE_ROW + 1);
         if (pageNum != curPage)
         {
            display.gotoPage(pageNum, false);
         }

         selectTransUnit(display.getTransUnitValue(rowNum));
         display.gotoRow(rowNum);

         if (pageNum != curPage)
         {
            display.getTargetCellEditor().cancelEdit();
         }
      }

      @Override
      public void gotoRow(int rowIndex, boolean andEdit)
      {
         curPage = display.getCurrentPage();
         int pageNum = rowIndex / (MAX_PAGE_ROW + 1);
         int rowNum = rowIndex % (MAX_PAGE_ROW + 1);
         if (pageNum != curPage)
         {
            display.gotoPage(pageNum, false);
         }

         selectTransUnit(display.getTransUnitValue(rowNum));
         display.gotoRow(rowNum, andEdit);
      }
   };

   private void stopEditing(TransUnit rowValue)
   {
      dispatcher.execute(new EditingTranslationAction(rowValue.getId(), EditState.StopEditing), new AsyncCallback<EditingTranslationResult>()
      {
         @Override
         public void onSuccess(EditingTranslationResult result)
         {
            // eventBus.fireEvent(new NotificationEvent(Severity.Warning,
            // "TransUnit Editing is finished"));
         }

         @Override
         public void onFailure(Throwable caught)
         {
            Log.error("EditingTranslationAction failure " + caught, caught);
            eventBus.fireEvent(new NotificationEvent(Severity.Error, messages.notifyStopFailed()));
         }

      });
   }

   boolean isReqComplete = true;

   private void cacheNextState(final NavigationCacheCallback callBack, final List<Long> cacheList, final boolean isNewState, final boolean isFuzzyState)
   {
      isReqComplete = false;
      dispatcher.execute(new GetTransUnitsNavigation(selectedTransUnit.getId().getId(), 3, false, findMessage, isNewState, isFuzzyState), new AsyncCallback<GetTransUnitsNavigationResult>()
      {
         @Override
         public void onSuccess(GetTransUnitsNavigationResult result)
         {
            isReqComplete = true;
            if (!result.getUnits().isEmpty())
            {
               for (Long offset : result.getUnits())
               {
                  cacheList.add(offset + curRowIndex);
               }
               callBack.next(isNewState, isFuzzyState);
            }
         }

         @Override
         public void onFailure(Throwable caught)
         {
            Log.error("GetTransUnitsStates failure " + caught, caught);
         }
      });
   }

   private void cachePrevState(final NavigationCacheCallback callBack, final List<Long> cacheList, final boolean isNewState, final boolean isFuzzyState)
   {
      isReqComplete = false;
      dispatcher.execute(new GetTransUnitsNavigation(selectedTransUnit.getId().getId(), 3, true, findMessage, isNewState, isFuzzyState), new AsyncCallback<GetTransUnitsNavigationResult>()
      {
         @Override
         public void onSuccess(GetTransUnitsNavigationResult result)
         {
            isReqComplete = true;
            if (!result.getUnits().isEmpty())
            {
               for (Long offset : result.getUnits())
               {
                  cacheList.add(curRowIndex - offset);
               }
               callBack.prev(isNewState, isFuzzyState);
            }
         }

         @Override
         public void onFailure(Throwable caught)
         {
            Log.error("GetTransUnitsStates failure " + caught, caught);
         }
      });
   }

   NavigationCacheCallback cacheCallback = new NavigationCacheCallback()
   {
      @Override
      public void next(boolean isNewState, boolean isFuzzyState)
      {
         gotoNextState(isNewState, isFuzzyState);
      }

      @Override
      public void prev(boolean isNewState, boolean isFuzzyState)
      {
         gotoPrevState(isNewState, isFuzzyState);
      }

   };

   private void gotoNextState(boolean isNewState, boolean isFuzzyState)
   {
      if (isNewState && isFuzzyState)
      {
         Log.info("go to Next Fuzzy Or Untranslated State");
         transIdPrevNewFuzzyCache.clear();
         gotoNextState(transIdNextNewFuzzyCache, true, true);
      }
      else if (isNewState)
      {
         Log.info("go to Next Untranslated State");
         transIdPrevNewCache.clear();
         gotoNextState(transIdNextNewCache, true, false);
      }
      else if (isFuzzyState)
      {
         Log.info("go to Next Fuzzy State");
         transIdPrevFuzzyCache.clear();
         gotoNextState(transIdNextFuzzyCache, false, true);
      }
   }

   private void gotoPrevState(boolean isNewState, boolean isFuzzyState)
   {
      if (isNewState && isFuzzyState)
      {
         Log.info("go to Prev Fuzzy Or Untranslated State");
         // Clean the cache for Next Fuzzy to avoid issues about cache is
         // obsolete
         transIdNextNewFuzzyCache.clear();
         gotoPrevState(transIdPrevNewFuzzyCache, true, true);
      }
      else if (isNewState)
      {
         Log.info("go to Prev Untranslated State");
         // Clean the cache for Next Fuzzy to avoid issues about cache is
         // obsolete
         transIdNextNewCache.clear();
         gotoPrevState(transIdPrevNewCache, true, false);
      }
      else if (isFuzzyState)
      {
         Log.info("go to Prev Fuzzy State");
         // Clean the cache for Next Fuzzy to avoid issues about cache is
         // obsolete
         transIdNextFuzzyCache.clear();
         gotoPrevState(transIdPrevFuzzyCache, false, true);
      }
   }

   private void gotoPrevState(List<Long> transIdPrevCache, boolean isNewState, boolean isFuzzyState)
   {
      // If the catch of row is empty and request is complete, generate
      // one
      if (transIdPrevCache.isEmpty())
      {
         if (isReqComplete)
            cachePrevState(cacheCallback, transIdPrevCache, isNewState, isFuzzyState);
      }
      else
      {
         int size = transIdPrevCache.size();
         int offset = transIdPrevCache.get(size - 1).intValue();
         if (curRowIndex > offset)
         {
            for (int i = 0; i < size; i++)
            {
               int newRowIndex = transIdPrevCache.get(i).intValue();
               if (curRowIndex > newRowIndex)
               {
                  display.getTargetCellEditor().cancelEdit();
                  tableModelHandler.gotoRow(newRowIndex);
                  break;
               }
            }
         }
         else
         {
            transIdPrevCache.clear();
            cachePrevState(cacheCallback, transIdPrevCache, isNewState, isFuzzyState);
         }
      }
   }

   private void gotoNextState(List<Long> transIdNextCache, boolean isNewState, boolean isFuzzyState)
   {
      // If the cache of next is empty, generate one
      if (transIdNextCache.isEmpty())
      {
         if (isReqComplete)
            cacheNextState(cacheCallback, transIdNextCache, isNewState, isFuzzyState);
      }
      else
      {
         int size = transIdNextCache.size();
         int offset = transIdNextCache.get(size - 1).intValue();
         if (curRowIndex < offset)
         {
            for (int i = 0; i < size; i++)
            {
               int newRowIndex = transIdNextCache.get(i).intValue();
               if (curRowIndex < newRowIndex)
               {
                  display.getTargetCellEditor().cancelEdit();
                  tableModelHandler.gotoRow(newRowIndex);
                  break;
               }
            }
         }
         else
         {
            transIdNextCache.clear();
            cacheNextState(cacheCallback, transIdNextCache, isNewState, isFuzzyState);
         }
      }
   }

   public TransUnit getSelectedTransUnit()
   {
      return selectedTransUnit;
   }

   @Override
   protected void onUnbind()
   {
   }

   @Override
   public void onRevealDisplay()
   {
   }

   @Override
   public void gotoFirstPage()
   {
      display.gotoFirstPage();
   }

   @Override
   public void gotoLastPage()
   {
      display.gotoLastPage();
   }

   @Override
   public void gotoNextPage()
   {
      display.gotoNextPage();
   }

   @Override
   public void gotoPage(int page, boolean forced)
   {
      display.gotoPage(page, forced);
   }

   @Override
   public void gotoPreviousPage()
   {
      display.gotoPreviousPage();
   }

   public void addPageChangeHandler(PageChangeHandler handler)
   {
      display.getPageChangeHandlers().addPageChangeHandler(handler);
   }

   public void addPageCountChangeHandler(PageCountChangeHandler handler)
   {
      display.getPageCountChangeHandlers().addPageCountChangeHandler(handler);
   }

   public DocumentId getDocumentId()
   {
      return documentId;
   }

   /**
    * Selects the given TransUnit and fires associated TU Selection event
    * 
    * @param transUnit the new TO to select
    */
   public void selectTransUnit(TransUnit transUnit)
   {
      tableModelHandler.updateRowIndex(display.getCurrentPage());
      if (selectedTransUnit == null || !transUnit.getId().equals(selectedTransUnit.getId()))
      {
         selectedTransUnit = transUnit;
         Log.info("SelectedTransUnit " + selectedTransUnit.getId());
         // Clean the cache when we click the new entry
         clearCacheList();

         eventBus.fireEvent(new TransUnitSelectionEvent(selectedTransUnit));
      }
   }
}<|MERGE_RESOLUTION|>--- conflicted
+++ resolved
@@ -340,15 +340,8 @@
                // TODO this test never succeeds
                if (selectedTransUnit != null && selectedTransUnit.getId().equals(event.getTransUnit().getId()))
                {
-<<<<<<< HEAD
-                  // Log.info("selected TU updated; cancelling edit");
-                  // display.getTargetCellEditor().cancelEdit(false);
-
-                  // TODO reload page and return
-=======
                   Log.info("selected TU updated; clear selection");
                   display.getTargetCellEditor().cancelEdit();
->>>>>>> 2d9f469c
                }
 
                final Integer rowOffset = getRowOffset(event.getTransUnit().getId());
@@ -506,7 +499,6 @@
 
       }));
 
-<<<<<<< HEAD
       registerHandler(eventBus.addHandler(ButtonDisplayChangeEvent.getType(), new ButtonDisplayChangeEventHandler()
       {
 
@@ -522,11 +514,6 @@
       final CheckKey checkKey = new CheckKeyImpl(CheckKeyImpl.Context.Navigation);
       
 Event.addNativePreviewHandler(new NativePreviewHandler()
-=======
-      final CheckKey checkKey = new CheckKeyImpl(CheckKeyImpl.Context.Navigation);
-      
-      Event.addNativePreviewHandler(new NativePreviewHandler()
->>>>>>> 2d9f469c
       {
          public void stopDefaultAction(NativePreviewEvent event){
             event.cancel();
@@ -746,7 +733,6 @@
 
       @Override
       public void gotoFirstRow()
-<<<<<<< HEAD
       {
          updatePageAndRowIndex();
          gotoRow(0);
@@ -763,24 +749,6 @@
       public void nextFuzzyNewIndex()
       {
          updatePageAndRowIndex();
-=======
-      {
-         updatePageAndRowIndex();
-         gotoRow(0);
-      }
-
-      @Override
-      public void gotoLastRow()
-      {
-         updatePageAndRowIndex();
-         gotoRow(display.getTableModel().getRowCount() - 1);
-      }
-
-      @Override
-      public void nextFuzzyNewIndex()
-      {
-         updatePageAndRowIndex();
->>>>>>> 2d9f469c
          if (curRowIndex < display.getTableModel().getRowCount())
             gotoNextState(true, true);
       }
