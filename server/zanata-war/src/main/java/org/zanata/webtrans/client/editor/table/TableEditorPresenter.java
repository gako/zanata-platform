--- conflicted
+++ resolved
@@ -368,6 +368,7 @@
                Log.info("cancelling selection");
                display.getTargetCellEditor().clearSelection();
             }
+            display.startProcessing();
             findMessage = event.getMessage();
             display.setFindMessage(findMessage);
             refreshTransUnitList();
@@ -395,6 +396,7 @@
                // - add TU index to model
                if (row != null)
                {
+                  Log.info("Updating row:" + row);
                   display.getTableModel().setRowValueOverride(row, event.getTransUnit());
 
                   if (inProcessing != null)
@@ -427,6 +429,7 @@
                      }
                   }
                }
+
                if (selectedTransUnit != null && selectedTransUnit.getId().equals(event.getTransUnit().getId()))
                {
                   tableModelHandler.gotoRow(curRowIndex);
@@ -535,6 +538,7 @@
 
       registerHandler(eventBus.addHandler(ButtonDisplayChangeEvent.getType(), new ButtonDisplayChangeEventHandler()
       {
+
          @Override
          public void onButtonDisplayChange(ButtonDisplayChangeEvent event)
          {
@@ -593,6 +597,7 @@
 
    private final TableModelHandler<TransUnit> tableModelHandler = new TableModelHandler<TransUnit>()
    {
+
       @Override
       public void requestRows(final Request request, final Callback<TransUnit> callback)
       {
@@ -607,12 +612,8 @@
          }
 
          display.startProcessing();
-<<<<<<< HEAD
+
          dispatcher.execute(new GetTransUnitList(documentId, startRow, numRows, findMessage, filterViewConfirmationPanel.isFilterTranslated(), filterViewConfirmationPanel.isFilterNeedReview(), filterViewConfirmationPanel.isFilterUntranslated()), new AsyncCallback<GetTransUnitListResult>()
-=======
-
-         dispatcher.execute(new GetTransUnitList(documentId, startRow, numRows, findMessage), new AsyncCallback<GetTransUnitListResult>()
->>>>>>> 68ad92dd
          {
             @Override
             public void onSuccess(GetTransUnitListResult result)
@@ -1147,6 +1148,7 @@
    {
       if (!selectDocId.equals(documentId))
       {
+         display.startProcessing();
          documentId = selectDocId;
          refreshTransUnitList();
       }
