--- conflicted
+++ resolved
@@ -64,11 +64,7 @@
 import org.zanata.webtrans.client.events.UpdateValidationWarningsEventHandler;
 import org.zanata.webtrans.client.resources.TableEditorMessages;
 import org.zanata.webtrans.client.rpc.CachingDispatchAsync;
-<<<<<<< HEAD
-=======
 import org.zanata.webtrans.client.ui.FilterViewConfirmationPanel;
-import org.zanata.webtrans.client.ui.ValidationMessagePanel;
->>>>>>> c4779738
 import org.zanata.webtrans.shared.auth.AuthenticationError;
 import org.zanata.webtrans.shared.auth.AuthorizationError;
 import org.zanata.webtrans.shared.auth.Identity;
@@ -151,13 +147,8 @@
       int getSelectedRowNumber();
 
       void setTransUnitDetails(TransUnit selectedTransUnit);
-<<<<<<< HEAD
-=======
-
-      void setValidationMessageVisible(TransUnitId id);
 
       boolean isProcessing();
->>>>>>> c4779738
    }
 
    private DocumentId documentId;
@@ -593,7 +584,6 @@
 
       registerHandler(eventBus.addHandler(ButtonDisplayChangeEvent.getType(), new ButtonDisplayChangeEventHandler()
       {
-
          @Override
          public void onButtonDisplayChange(ButtonDisplayChangeEvent event)
          {
@@ -646,6 +636,7 @@
 
    private final TableModelHandler<TransUnit> tableModelHandler = new TableModelHandler<TransUnit>()
    {
+
       @Override
       public void requestRows(final Request request, final Callback<TransUnit> callback)
       {
@@ -658,10 +649,12 @@
             callback.onFailure(new RuntimeException("No DocumentId"));
             return;
          }
+
          display.startProcessing();
 
          dispatcher.execute(new GetTransUnitList(documentId, startRow, numRows, findMessage, filterViewConfirmationPanel.isFilterTranslated(), filterViewConfirmationPanel.isFilterNeedReview(), filterViewConfirmationPanel.isFilterUntranslated(), targetTransUnitId), new AsyncCallback<GetTransUnitListResult>()
          {
+
             @Override
             public void onSuccess(GetTransUnitListResult result)
             {
@@ -851,7 +844,6 @@
             display.getTargetCellEditor().cancelEdit();
          }
       }
-
    };
 
    private void stopEditing(TransUnit rowValue)
