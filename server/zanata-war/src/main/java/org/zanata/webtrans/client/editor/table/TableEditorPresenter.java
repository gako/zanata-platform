/*
 * Copyright 2010, Red Hat, Inc. and individual contributors as indicated by the
 * @author tags. See the copyright.txt file in the distribution for a full
 * listing of individual contributors.
 * 
 * This is free software; you can redistribute it and/or modify it under the
 * terms of the GNU Lesser General Public License as published by the Free
 * Software Foundation; either version 2.1 of the License, or (at your option)
 * any later version.
 * 
 * This software is distributed in the hope that it will be useful, but WITHOUT
 * ANY WARRANTY; without even the implied warranty of MERCHANTABILITY or FITNESS
 * FOR A PARTICULAR PURPOSE. See the GNU Lesser General Public License for more
 * details.
 * 
 * You should have received a copy of the GNU Lesser General Public License
 * along with this software; if not, write to the Free Software Foundation,
 * Inc., 51 Franklin St, Fifth Floor, Boston, MA 02110-1301 USA, or see the FSF
 * site: http://www.fsf.org.
 */
package org.zanata.webtrans.client.editor.table;

import static org.zanata.webtrans.client.editor.table.TableConstants.MAX_PAGE_ROW;

import java.util.ArrayList;
import java.util.List;

import net.customware.gwt.presenter.client.EventBus;
import net.customware.gwt.presenter.client.widget.WidgetDisplay;

import org.zanata.common.EditState;
import org.zanata.webtrans.client.action.UndoableTransUnitUpdateAction;
import org.zanata.webtrans.client.action.UndoableTransUnitUpdateHandler;
import org.zanata.webtrans.client.editor.DocumentEditorPresenter;
import org.zanata.webtrans.client.editor.HasPageNavigation;
import org.zanata.webtrans.client.events.ButtonDisplayChangeEvent;
import org.zanata.webtrans.client.events.ButtonDisplayChangeEventHandler;
import org.zanata.webtrans.client.events.CopySourceEvent;
import org.zanata.webtrans.client.events.CopySourceEventHandler;
import org.zanata.webtrans.client.events.DocumentSelectionEvent;
import org.zanata.webtrans.client.events.DocumentSelectionHandler;
import org.zanata.webtrans.client.events.FilterViewEvent;
import org.zanata.webtrans.client.events.FilterViewEventHandler;
import org.zanata.webtrans.client.events.FindMessageEvent;
import org.zanata.webtrans.client.events.FindMessageHandler;
import org.zanata.webtrans.client.events.NavTransUnitEvent;
import org.zanata.webtrans.client.events.NavTransUnitEvent.NavigationType;
import org.zanata.webtrans.client.events.NavTransUnitHandler;
import org.zanata.webtrans.client.events.NotificationEvent;
import org.zanata.webtrans.client.events.NotificationEvent.Severity;
import org.zanata.webtrans.client.events.RedoFailureEvent;
import org.zanata.webtrans.client.events.RunValidationEvent;
import org.zanata.webtrans.client.events.TransMemoryCopyEvent;
import org.zanata.webtrans.client.events.TransMemoryCopyHandler;
import org.zanata.webtrans.client.events.TransUnitEditEvent;
import org.zanata.webtrans.client.events.TransUnitEditEventHandler;
import org.zanata.webtrans.client.events.TransUnitSelectionEvent;
import org.zanata.webtrans.client.events.TransUnitUpdatedEvent;
import org.zanata.webtrans.client.events.TransUnitUpdatedEventHandler;
import org.zanata.webtrans.client.events.UndoAddEvent;
import org.zanata.webtrans.client.events.UndoFailureEvent;
import org.zanata.webtrans.client.events.UndoRedoFinishEvent;
import org.zanata.webtrans.client.events.UpdateValidationErrorEvent;
import org.zanata.webtrans.client.events.UpdateValidationErrorEventHandler;
import org.zanata.webtrans.client.resources.TableEditorMessages;
import org.zanata.webtrans.client.rpc.CachingDispatchAsync;
import org.zanata.webtrans.client.ui.FilterViewConfirmationPanel;
import org.zanata.webtrans.client.ui.ValidationMessagePanel;
import org.zanata.webtrans.shared.auth.AuthenticationError;
import org.zanata.webtrans.shared.auth.AuthorizationError;
import org.zanata.webtrans.shared.auth.Identity;
import org.zanata.webtrans.shared.model.DocumentId;
import org.zanata.webtrans.shared.model.TransUnit;
import org.zanata.webtrans.shared.model.TransUnitId;
import org.zanata.webtrans.shared.rpc.EditingTranslationAction;
import org.zanata.webtrans.shared.rpc.EditingTranslationResult;
import org.zanata.webtrans.shared.rpc.GetTransUnitList;
import org.zanata.webtrans.shared.rpc.GetTransUnitListResult;
import org.zanata.webtrans.shared.rpc.GetTransUnitsNavigation;
import org.zanata.webtrans.shared.rpc.GetTransUnitsNavigationResult;
import org.zanata.webtrans.shared.rpc.UpdateTransUnit;
import org.zanata.webtrans.shared.rpc.UpdateTransUnitResult;

import com.allen_sauer.gwt.log.client.Log;
import com.google.gwt.event.dom.client.ClickEvent;
import com.google.gwt.event.dom.client.ClickHandler;
import com.google.gwt.event.logical.shared.HasSelectionHandlers;
import com.google.gwt.event.logical.shared.SelectionEvent;
import com.google.gwt.event.logical.shared.SelectionHandler;
import com.google.gwt.gen2.table.client.TableModel;
import com.google.gwt.gen2.table.client.TableModel.Callback;
import com.google.gwt.gen2.table.client.TableModelHelper.Request;
import com.google.gwt.gen2.table.client.TableModelHelper.SerializableResponse;
import com.google.gwt.gen2.table.event.client.HasPageChangeHandlers;
import com.google.gwt.gen2.table.event.client.HasPageCountChangeHandlers;
import com.google.gwt.gen2.table.event.client.PageChangeHandler;
import com.google.gwt.gen2.table.event.client.PageCountChangeHandler;
import com.google.gwt.user.client.History;
import com.google.gwt.user.client.Window;
import com.google.gwt.user.client.rpc.AsyncCallback;
import com.google.inject.Inject;

public class TableEditorPresenter extends DocumentEditorPresenter<TableEditorPresenter.Display> implements HasPageNavigation
{
   public interface Display extends WidgetDisplay, HasPageNavigation
   {
      HasSelectionHandlers<TransUnit> getSelectionHandlers();

      HasPageChangeHandlers getPageChangeHandlers();

      HasPageCountChangeHandlers getPageCountChangeHandlers();

      RedirectingCachedTableModel<TransUnit> getTableModel();

      void setTableModelHandler(TableModelHandler<TransUnit> hadler);

      void reloadPage();

      void setPageSize(int size);

      void gotoRow(int row, boolean andEdit);

      TransUnit getTransUnitValue(int row);

      InlineTargetCellEditor getTargetCellEditor();

      List<TransUnit> getRowValues();

      boolean isFirstPage();

      boolean isLastPage();

      int getCurrentPage();

      int getPageSize();

      void setShowCopyButtons(boolean showButtons);

      void setFindMessage(String findMessage);

      void startProcessing();

      void stopProcessing();

      /**
       * @return The index of the 'selected' row on the currently displayed
       *         page, or 0 if no row is selected
       */
      int getSelectedRowNumber();

      void updateValidationError(TransUnitId id, List<String> errors);

      ValidationMessagePanel getValidationPanel(TransUnitId id);

      void setTransUnitDetails(TransUnit selectedTransUnit);

      void setValidationMessageVisible(TransUnitId id);
   }

   private DocumentId documentId;

   // private TransFilterPresenter.Display transFilterDisplay;

   private final CachingDispatchAsync dispatcher;
   private final Identity identity;
   private TransUnit selectedTransUnit;
   // private int lastRowNum;
   private List<Long> transIdNextNewFuzzyCache = new ArrayList<Long>();
   private List<Long> transIdPrevNewFuzzyCache = new ArrayList<Long>();

   private List<Long> transIdNextFuzzyCache = new ArrayList<Long>();
   private List<Long> transIdPrevFuzzyCache = new ArrayList<Long>();

   private List<Long> transIdNextNewCache = new ArrayList<Long>();
   private List<Long> transIdPrevNewCache = new ArrayList<Long>();

   private int curRowIndex;
   private int curPage;

   private String findMessage;

   private final TableEditorMessages messages;

   private UndoableTransUnitUpdateAction inProcessing;
   
   private final FilterViewConfirmationPanel filterViewConfirmationPanel = new FilterViewConfirmationPanel();

   private final UndoableTransUnitUpdateHandler undoableTransUnitUpdateHandler = new UndoableTransUnitUpdateHandler()
   {
      @Override
      public void undo(final UndoableTransUnitUpdateAction action)
      {
         action.setUndo(true);
         action.setRedo(false);
         inProcessing = action;
         if (selectedTransUnit != null)
         {
            Log.info("cancel edit");
            display.getTargetCellEditor().cancelEdit();
         }
         dispatcher.rollback(action.getAction(), action.getResult(), new AsyncCallback<Void>()
         {
            @Override
            public void onFailure(Throwable e)
            {
               Log.error("UpdateTransUnit failure " + e, e);
               eventBus.fireEvent(new NotificationEvent(Severity.Error, messages.notifyUpdateFailed(e.getLocalizedMessage())));
               inProcessing = null;
               // put back the old cell value
               display.getTableModel().clearCache();
               display.reloadPage();
               eventBus.fireEvent(new UndoFailureEvent(action));
            }

            @Override
            public void onSuccess(Void result)
            {
            }
         });
      }

      @Override
      public void redo(final UndoableTransUnitUpdateAction action)
      {
         action.setRedo(true);
         action.setUndo(false);
         inProcessing = action;
         final UpdateTransUnit updateTransUnit = action.getAction();
         updateTransUnit.setRedo(true);
         updateTransUnit.setVerNum(action.getResult().getCurrentVersionNum());
         dispatcher.execute(updateTransUnit, new AsyncCallback<UpdateTransUnitResult>()
         {
            @Override
            public void onFailure(Throwable e)
            {
               Log.error("redo failure " + e, e);
               eventBus.fireEvent(new NotificationEvent(Severity.Error, messages.notifyUpdateFailed(e.getLocalizedMessage())));
               inProcessing = null;
               // put back the old cell value
               display.getTableModel().clearCache();
               display.reloadPage();
               eventBus.fireEvent(new RedoFailureEvent(action));
            }

            @Override
            public void onSuccess(UpdateTransUnitResult result)
            {
            }
         });
      }
   };

   @Inject
   public TableEditorPresenter(final Display display, final EventBus eventBus, final CachingDispatchAsync dispatcher, final Identity identity, final TableEditorMessages messages)
   {
      super(display, eventBus);
      this.dispatcher = dispatcher;
      this.identity = identity;
      this.messages = messages;
   }

   private void clearCacheList()
   {
      if (!transIdNextNewFuzzyCache.isEmpty())
         transIdNextNewFuzzyCache.clear();
      if (!transIdPrevNewFuzzyCache.isEmpty())
         transIdPrevNewFuzzyCache.clear();

      if (!transIdNextNewCache.isEmpty())
         transIdNextNewCache.clear();
      if (!transIdPrevNewCache.isEmpty())
         transIdPrevNewCache.clear();

      if (!transIdNextFuzzyCache.isEmpty())
         transIdNextFuzzyCache.clear();
      if (!transIdPrevFuzzyCache.isEmpty())
         transIdPrevFuzzyCache.clear();
   }

   /**
    * Clear all current transUnit list and re-query from server. Force to run
    * requestRows@TableModelHandler
    */
   private void refreshTransUnitList()
   {
      display.startProcessing();
      display.getTableModel().clearCache();
      display.getTableModel().setRowCount(TableModel.UNKNOWN_ROW_COUNT);
      display.gotoPage(0, true);
      display.stopProcessing();
   }

   @Override
   protected void onBind()
   {
      display.setTableModelHandler(tableModelHandler);
      display.setPageSize(TableConstants.PAGE_SIZE);
      registerHandler(filterViewConfirmationPanel.getSaveChangesAndFilterButton().addClickHandler(new ClickHandler()
      {
         @Override
         public void onClick(ClickEvent event)
         {
            Log.info("Save changes and filter");
            display.getTargetCellEditor().savePendingChange(true);

            refreshTransUnitList();
         }
      }));
      
      registerHandler(filterViewConfirmationPanel.getDiscardChangesAndFilterButton().addClickHandler(new ClickHandler()
      {
         @Override
         public void onClick(ClickEvent event)
         {
            Log.info("Discard changes and filter");
            display.getTargetCellEditor().cancelEdit();

            refreshTransUnitList();
         }
      }));

      registerHandler(filterViewConfirmationPanel.getCancelFilterButton().addClickHandler(new ClickHandler()
      {
         @Override
         public void onClick(ClickEvent event)
         {
            Log.info("Cancel filter");
            filterViewConfirmationPanel.hide();
         }
      }));

      registerHandler(display.getSelectionHandlers().addSelectionHandler(new SelectionHandler<TransUnit>()
      {
         @Override
         public void onSelection(SelectionEvent<TransUnit> event)
         {
            if (event.getSelectedItem() != null)
            {
               display.setTransUnitDetails(event.getSelectedItem());
               display.setValidationMessageVisible(event.getSelectedItem().getId());
               display.getTargetCellEditor().savePendingChange(true);
               selectTransUnit(event.getSelectedItem());
            }
         }
      }));

      registerHandler(eventBus.addHandler(DocumentSelectionEvent.getType(), new DocumentSelectionHandler()
      {
         @Override
         public void onDocumentSelected(DocumentSelectionEvent event)
         {
            loadDocument(event.getDocumentId());
         }
      }));

      registerHandler(eventBus.addHandler(FindMessageEvent.getType(), new FindMessageHandler()
      {

         @Override
         public void onFindMessage(FindMessageEvent event)
         {
            Log.info("Find Message Event: " + event.getMessage());
            display.getTargetCellEditor().savePendingChange(true);
            if (selectedTransUnit != null)
            {
               Log.info("cancelling selection");
               display.getTargetCellEditor().clearSelection();
            }
            display.startProcessing();
            findMessage = event.getMessage();
            display.setFindMessage(findMessage);
            refreshTransUnitList();
         }

      }));

      registerHandler(eventBus.addHandler(TransUnitUpdatedEvent.getType(), new TransUnitUpdatedEventHandler()
      {
         @Override
         public void onTransUnitUpdated(TransUnitUpdatedEvent event)
         {
            if (documentId != null && documentId.equals(event.getDocumentId()))
            {
               // Clear the cache
               clearCacheList();
               if (selectedTransUnit != null && selectedTransUnit.getId().equals(event.getTransUnit().getId()))
               {
                  Log.info("selected TU updated; clear selection");
                  display.getTargetCellEditor().cancelEdit();
                  eventBus.fireEvent(new RunValidationEvent(event.getTransUnit().getId(), event.getTransUnit().getSource(), event.getTransUnit().getTarget()));
               }

               Integer row = getRow(event.getTransUnit());
               // - add TU index to model
               if (row != null)
               {
<<<<<<< HEAD
                  Log.info("Updating row:" + row);
=======
                  Log.info("onTransUnitUpdated - update row:" + row);
>>>>>>> 055d68ec
                  display.getTableModel().setRowValueOverride(row, event.getTransUnit());

                  if (inProcessing != null)
                  {
                     if (inProcessing.getAction().getTransUnitId().equals(event.getTransUnit().getId()))
                     {
                        tableModelHandler.gotoRow(row, true);
                        eventBus.fireEvent(new UndoRedoFinishEvent(inProcessing));
                        inProcessing = null;
                     }
                  }
               }
               else
               {
                  if (inProcessing != null)
                  {
                     display.getTableModel().clearCache();
                     display.getTargetCellEditor().cancelEdit();
                     if (inProcessing.getAction().getTransUnitId().equals(event.getTransUnit().getId()))
                     {
                        int pageNum = inProcessing.getCurrentPage();
                        int rowNum = inProcessing.getRowNum();
                        row = pageNum * display.getPageSize() + rowNum;
                        tableModelHandler.gotoRow(row, true);
                        eventBus.fireEvent(new UndoRedoFinishEvent(inProcessing));
                        inProcessing = null;
                     }
                  }
               }

               if (selectedTransUnit != null && selectedTransUnit.getId().equals(event.getTransUnit().getId()))
               {
                  tableModelHandler.gotoRow(curRowIndex, true);
               }
            }
         }
      }));

      registerHandler(eventBus.addHandler(TransUnitEditEvent.getType(), new TransUnitEditEventHandler()
      {
         @Override
         public void onTransUnitEdit(TransUnitEditEvent event)
         {
            if (documentId != null && documentId.equals(event.getDocumentId()))
            {
               if (selectedTransUnit != null && selectedTransUnit.getId().equals(event.getTransUnitId()))
               {
                  // handle change in current selection
                  if (!event.getSessionId().equals(identity.getSessionId()))
                     eventBus.fireEvent(new NotificationEvent(Severity.Warning, messages.notifyInEdit()));
               }
            }
         }
      }));

      registerHandler(eventBus.addHandler(NavTransUnitEvent.getType(), new NavTransUnitHandler()
      {
         @Override
         public void onNavTransUnit(NavTransUnitEvent event)
         {
            if (selectedTransUnit != null)
            {
               int step = event.getStep();
               // Send message to server to stop editing current selection
               // stopEditing(selectedTransUnit);

               InlineTargetCellEditor editor = display.getTargetCellEditor();

               // If goto Next or Prev Fuzzy/New Trans Unit
               if (event.getRowType() == NavigationType.PrevEntry)
               {
                  editor.saveAndMoveRow(NavigationType.PrevEntry);
               }

               if (event.getRowType() == NavigationType.NextEntry)
               {
                  editor.saveAndMoveRow(NavigationType.NextEntry);
               }

               if (event.getRowType() == NavigationType.PrevState)
               {
                  editor.saveAndMoveNextState(NavigationType.PrevEntry);
               }

               if (event.getRowType() == NavigationType.NextState)
               {
                  editor.saveAndMoveNextState(NavigationType.NextEntry);
               }

               if (event.getRowType() == NavigationType.FirstEntry)
               {
                  editor.saveAndMoveRow(NavigationType.FirstEntry);
               }

               if (event.getRowType() == NavigationType.LastEntry)
               {
                  editor.saveAndMoveRow(NavigationType.LastEntry);
               }

            }
         }
      }));

      registerHandler(eventBus.addHandler(TransMemoryCopyEvent.getType(), new TransMemoryCopyHandler()
      {
         @Override
         public void onTransMemoryCopy(TransMemoryCopyEvent event)
         {
            // When user clicked on copy-to-target anchor, it checks
            // if user is editing any target. Notifies if not.
            if (display.getTargetCellEditor().isEditing())
            {
               display.getTargetCellEditor().setText(event.getTargetResult());
               display.getTargetCellEditor().autoSize();
               eventBus.fireEvent(new NotificationEvent(Severity.Info, messages.notifyCopied()));
            }
            else
               eventBus.fireEvent(new NotificationEvent(Severity.Error, messages.notifyUnopened()));
         }
      }));

      registerHandler(eventBus.addHandler(CopySourceEvent.getType(), new CopySourceEventHandler()
      {
         @Override
         public void onCopySource(CopySourceEvent event)
         {
            Integer row = getRow(event.getTransUnit());
            if (row != null)
            {
               tableModelHandler.gotoRow(row, true);
               display.getTargetCellEditor().setText(event.getTransUnit().getSource());
               display.getTargetCellEditor().autoSize();
            }
         }

      }));

      registerHandler(eventBus.addHandler(ButtonDisplayChangeEvent.getType(), new ButtonDisplayChangeEventHandler()
      {
         @Override
         public void onButtonDisplayChange(ButtonDisplayChangeEvent event)
         {
            display.getTargetCellEditor().setShowOperationButtons(event.isShowButtons());
            display.setShowCopyButtons(event.isShowButtons());
         }
      }));

      registerHandler(eventBus.addHandler(UpdateValidationErrorEvent.getType(), new UpdateValidationErrorEventHandler()
      {
         @Override
         public void onUpdate(UpdateValidationErrorEvent event)
         {
            if (!event.isUpdateEditorOnly())
            {
               display.updateValidationError(event.getId(), event.getErrors());
            }
            display.getTargetCellEditor().updateValidationMessagePanel(display.getValidationPanel(event.getId()));
         }
      }));

      registerHandler(eventBus.addHandler(FilterViewEvent.getType(), new FilterViewEventHandler()
      {
         @Override
         public void onFilterView(FilterViewEvent event)
         {
            filterViewConfirmationPanel.updateFilter(event.isFilterTranslated(), event.isFilterNeedReview(), event.isFilterUntranslated());
            if (display.getTargetCellEditor().isOpened() && display.getTargetCellEditor().isEditing())
            {
               filterViewConfirmationPanel.center();
            }
            else
            {
               refreshTransUnitList();
            }
         }
      }));

      display.gotoFirstPage();

      History.fireCurrentHistoryState();
   }

   public boolean isFiltering()
   {
      return findMessage != null && !findMessage.isEmpty();
   }

   public Integer getRow(TransUnit tu)
   {
      if (!isFiltering())
      {
         return tu.getRowIndex();
      }
      else
      {
         TransUnitId transUnitId = tu.getId();
         int n = 0;
         for (TransUnit transUnit : display.getRowValues())
         {
            if (transUnitId.equals(transUnit.getId()))
            {
               int row = n + (curPage * display.getPageSize());
               return row;
            }
            n++;
         }
      }
      return null;
   }

   private final TableModelHandler<TransUnit> tableModelHandler = new TableModelHandler<TransUnit>()
   {

      @Override
      public void requestRows(final Request request, final Callback<TransUnit> callback)
      {
         int numRows = request.getNumRows();
         int startRow = request.getStartRow();
         Log.info("Table requesting " + numRows + " starting from " + startRow);

         if (documentId == null)
         {
            callback.onFailure(new RuntimeException("No DocumentId"));
            return;
         }

         display.startProcessing();

         dispatcher.execute(new GetTransUnitList(documentId, startRow, numRows, findMessage, filterViewConfirmationPanel.isFilterTranslated(), filterViewConfirmationPanel.isFilterNeedReview(), filterViewConfirmationPanel.isFilterUntranslated()), new AsyncCallback<GetTransUnitListResult>()
         {
            @Override
            public void onSuccess(GetTransUnitListResult result)
            {
               SerializableResponse<TransUnit> response = new SerializableResponse<TransUnit>(result.getUnits());
               Log.info("Got " + result.getUnits().size() + " rows back of " + result.getTotalCount() + " available");
               callback.onRowsReady(request, response);
               display.getTableModel().setRowCount(result.getTotalCount());
               display.stopProcessing();
               tableModelHandler.gotoRow(curRowIndex, false);
            }

            @Override
            public void onFailure(Throwable caught)
            {
               if (caught instanceof AuthenticationError)
               {
                  eventBus.fireEvent(new NotificationEvent(Severity.Error, messages.notifyNotLoggedIn()));
               }
               else if (caught instanceof AuthorizationError)
               {
                  eventBus.fireEvent(new NotificationEvent(Severity.Error, messages.notifyLoadFailed()));
               }
               else
               {
                  Log.error("GetTransUnits failure " + caught, caught);
                  eventBus.fireEvent(new NotificationEvent(Severity.Error, messages.notifyUnknownError()));
               }
               display.stopProcessing();
            }
         });
      }

      @Override
      public boolean onSetRowValue(int row, TransUnit rowValue)
      {
         final UpdateTransUnit updateTransUnit = new UpdateTransUnit(rowValue.getId(), rowValue.getTarget(), rowValue.getStatus());
         dispatcher.execute(updateTransUnit, new AsyncCallback<UpdateTransUnitResult>()
         {
            @Override
            public void onFailure(Throwable e)
            {
               Log.error("UpdateTransUnit failure " + e, e);
               eventBus.fireEvent(new NotificationEvent(Severity.Error, messages.notifyUpdateFailed(e.getLocalizedMessage())));

               display.getTableModel().clearCache();
               display.reloadPage();
            }

            @Override
            public void onSuccess(UpdateTransUnitResult result)
            {
               eventBus.fireEvent(new NotificationEvent(Severity.Info, messages.notifyUpdateSaved()));
               UndoableTransUnitUpdateAction undoAction = new UndoableTransUnitUpdateAction(updateTransUnit, result, curRowIndex, curPage);
               undoAction.setHandler(undoableTransUnitUpdateHandler);
               eventBus.fireEvent(new UndoAddEvent(undoAction));
            }
         });
         stopEditing(rowValue);
         return true;
      }

      public void onCancel(TransUnit rowValue)
      {
         // stopEditing(rowValue);
      }

      @Override
      public void updatePageAndRowIndex()
      {
         curPage = display.getCurrentPage();
         curRowIndex = curPage * display.getPageSize() + display.getSelectedRowNumber();
         Log.info("Current Row Index:" + curRowIndex + " Current page:" + curPage);
      }

      @Override
      public void gotoNextRow(boolean andEdit)
      {
         updatePageAndRowIndex();
         int newRowIndex = curRowIndex + 1;
         if (newRowIndex < display.getTableModel().getRowCount())
         {
            gotoRow(newRowIndex, andEdit);
         }
      }

      @Override
      public void gotoPrevRow(boolean andEdit)
      {
         updatePageAndRowIndex();
         int newRowIndex = curRowIndex - 1;
         if (newRowIndex >= 0)
         {
            gotoRow(newRowIndex, andEdit);
         }
      }

      @Override
      public void gotoFirstRow()
      {
         updatePageAndRowIndex();
         gotoRow(0, true);
      }

      @Override
      public void gotoLastRow()
      {
         updatePageAndRowIndex();
         gotoRow(display.getTableModel().getRowCount() - 1, true);
      }

      @Override
      public void nextFuzzyNewIndex()
      {
         updatePageAndRowIndex();
         if (curRowIndex < display.getTableModel().getRowCount())
            gotoNextState(true, true);
      }

      @Override
      public void prevFuzzyNewIndex()
      {
         updatePageAndRowIndex();
         if (curRowIndex > 0)
            gotoPrevState(true, true);
      }

      @Override
      public void nextFuzzyIndex()
      {
         updatePageAndRowIndex();
         if (curRowIndex < display.getTableModel().getRowCount())
            gotoNextState(false, true);
      }

      @Override
      public void prevFuzzyIndex()
      {
         updatePageAndRowIndex();
         if (curRowIndex > 0)
            gotoPrevState(false, true);
      }

      @Override
      public void nextNewIndex()
      {
         updatePageAndRowIndex();
         if (curRowIndex < display.getTableModel().getRowCount())
            gotoNextState(true, false);
      }

      @Override
      public void prevNewIndex()
      {
         updatePageAndRowIndex();
         if (curRowIndex > 0)
            gotoPrevState(true, false);
      }

      @Override
      public void gotoRow(int rowIndex, boolean andEdit)
      {
         curPage = display.getCurrentPage();
         int prevPage = curPage;
         int pageNum = rowIndex / (MAX_PAGE_ROW + 1);
         int rowNum = rowIndex % (MAX_PAGE_ROW + 1);
         if (pageNum != prevPage)
         {
            display.gotoPage(pageNum, false);
         }

         selectTransUnit(display.getTransUnitValue(rowNum));
         display.gotoRow(rowNum, andEdit);

         if (pageNum != prevPage)
         {
            display.getTargetCellEditor().cancelEdit();
         }
      }
   };

   private void stopEditing(TransUnit rowValue)
   {
      dispatcher.execute(new EditingTranslationAction(rowValue.getId(), EditState.StopEditing), new AsyncCallback<EditingTranslationResult>()
      {
         @Override
         public void onSuccess(EditingTranslationResult result)
         {
            // eventBus.fireEvent(new NotificationEvent(Severity.Warning,
            // "TransUnit Editing is finished"));
         }

         @Override
         public void onFailure(Throwable caught)
         {
            Log.error("EditingTranslationAction failure " + caught, caught);
            eventBus.fireEvent(new NotificationEvent(Severity.Error, messages.notifyStopFailed()));
         }

      });
   }

   boolean isReqComplete = true;

   private void cacheNextState(final NavigationCacheCallback callBack, final List<Long> cacheList, final boolean isNewState, final boolean isFuzzyState)
   {
      isReqComplete = false;
      dispatcher.execute(new GetTransUnitsNavigation(selectedTransUnit.getId().getId(), 3, false, findMessage, isNewState, isFuzzyState), new AsyncCallback<GetTransUnitsNavigationResult>()
      {
         @Override
         public void onSuccess(GetTransUnitsNavigationResult result)
         {
            isReqComplete = true;
            if (!result.getUnits().isEmpty())
            {
               for (Long offset : result.getUnits())
               {
                  cacheList.add(offset + curRowIndex);
               }
               callBack.next(isNewState, isFuzzyState);
            }
         }

         @Override
         public void onFailure(Throwable caught)
         {
            Log.error("GetTransUnitsStates failure " + caught, caught);
         }
      });
   }

   private void cachePrevState(final NavigationCacheCallback callBack, final List<Long> cacheList, final boolean isNewState, final boolean isFuzzyState)
   {
      isReqComplete = false;
      dispatcher.execute(new GetTransUnitsNavigation(selectedTransUnit.getId().getId(), 3, true, findMessage, isNewState, isFuzzyState), new AsyncCallback<GetTransUnitsNavigationResult>()
      {
         @Override
         public void onSuccess(GetTransUnitsNavigationResult result)
         {
            isReqComplete = true;
            if (!result.getUnits().isEmpty())
            {
               for (Long offset : result.getUnits())
               {
                  cacheList.add(curRowIndex - offset);
               }
               callBack.prev(isNewState, isFuzzyState);
            }
         }

         @Override
         public void onFailure(Throwable caught)
         {
            Log.error("GetTransUnitsStates failure " + caught, caught);
         }
      });
   }

   NavigationCacheCallback cacheCallback = new NavigationCacheCallback()
   {
      @Override
      public void next(boolean isNewState, boolean isFuzzyState)
      {
         gotoNextState(isNewState, isFuzzyState);
      }

      @Override
      public void prev(boolean isNewState, boolean isFuzzyState)
      {
         gotoPrevState(isNewState, isFuzzyState);
      }

   };

   private void gotoNextState(boolean isNewState, boolean isFuzzyState)
   {
      if (isNewState && isFuzzyState)
      {
         Log.info("go to Next Fuzzy Or Untranslated State");
         transIdPrevNewFuzzyCache.clear();
         gotoNextState(transIdNextNewFuzzyCache, true, true);
      }
      else if (isNewState)
      {
         Log.info("go to Next Untranslated State");
         transIdPrevNewCache.clear();
         gotoNextState(transIdNextNewCache, true, false);
      }
      else if (isFuzzyState)
      {
         Log.info("go to Next Fuzzy State");
         transIdPrevFuzzyCache.clear();
         gotoNextState(transIdNextFuzzyCache, false, true);
      }
   }

   private void gotoPrevState(boolean isNewState, boolean isFuzzyState)
   {
      if (isNewState && isFuzzyState)
      {
         Log.info("go to Prev Fuzzy Or Untranslated State");
         // Clean the cache for Next Fuzzy to avoid issues about cache is
         // obsolete
         transIdNextNewFuzzyCache.clear();
         gotoPrevState(transIdPrevNewFuzzyCache, true, true);
      }
      else if (isNewState)
      {
         Log.info("go to Prev Untranslated State");
         // Clean the cache for Next Fuzzy to avoid issues about cache is
         // obsolete
         transIdNextNewCache.clear();
         gotoPrevState(transIdPrevNewCache, true, false);
      }
      else if (isFuzzyState)
      {
         Log.info("go to Prev Fuzzy State");
         // Clean the cache for Next Fuzzy to avoid issues about cache is
         // obsolete
         transIdNextFuzzyCache.clear();
         gotoPrevState(transIdPrevFuzzyCache, false, true);
      }
   }

   private void gotoPrevState(List<Long> transIdPrevCache, boolean isNewState, boolean isFuzzyState)
   {
      // If the catch of row is empty and request is complete, generate
      // one
      if (transIdPrevCache.isEmpty())
      {
         if (isReqComplete)
            cachePrevState(cacheCallback, transIdPrevCache, isNewState, isFuzzyState);
      }
      else
      {
         int size = transIdPrevCache.size();
         int offset = transIdPrevCache.get(size - 1).intValue();
         if (curRowIndex > offset)
         {
            for (int i = 0; i < size; i++)
            {
               int newRowIndex = transIdPrevCache.get(i).intValue();
               if (curRowIndex > newRowIndex)
               {
                  display.getTargetCellEditor().cancelEdit();
                  tableModelHandler.gotoRow(newRowIndex, true);
                  break;
               }
            }
         }
         else
         {
            transIdPrevCache.clear();
            cachePrevState(cacheCallback, transIdPrevCache, isNewState, isFuzzyState);
         }
      }
   }

   private void gotoNextState(List<Long> transIdNextCache, boolean isNewState, boolean isFuzzyState)
   {
      // If the cache of next is empty, generate one
      if (transIdNextCache.isEmpty())
      {
         if (isReqComplete)
            cacheNextState(cacheCallback, transIdNextCache, isNewState, isFuzzyState);
      }
      else
      {
         int size = transIdNextCache.size();
         int offset = transIdNextCache.get(size - 1).intValue();
         if (curRowIndex < offset)
         {
            for (int i = 0; i < size; i++)
            {
               int newRowIndex = transIdNextCache.get(i).intValue();
               if (curRowIndex < newRowIndex)
               {
                  display.getTargetCellEditor().cancelEdit();
                  tableModelHandler.gotoRow(newRowIndex, true);
                  break;
               }
            }
         }
         else
         {
            transIdNextCache.clear();
            cacheNextState(cacheCallback, transIdNextCache, isNewState, isFuzzyState);
         }
      }
   }

   public TransUnit getSelectedTransUnit()
   {
      return selectedTransUnit;
   }

   @Override
   protected void onUnbind()
   {
   }

   @Override
   public void onRevealDisplay()
   {
   }

   @Override
   public void gotoFirstPage()
   {
      display.gotoFirstPage();
   }

   @Override
   public void gotoLastPage()
   {
      display.gotoLastPage();
   }

   @Override
   public void gotoNextPage()
   {
      display.gotoNextPage();
   }

   @Override
   public void gotoPage(int page, boolean forced)
   {
      display.gotoPage(page, forced);
   }

   @Override
   public void gotoPreviousPage()
   {
      display.gotoPreviousPage();
   }

   public void addPageChangeHandler(PageChangeHandler handler)
   {
      display.getPageChangeHandlers().addPageChangeHandler(handler);
   }

   public void addPageCountChangeHandler(PageCountChangeHandler handler)
   {
      display.getPageCountChangeHandlers().addPageCountChangeHandler(handler);
   }

   public DocumentId getDocumentId()
   {
      return documentId;
   }

   /**
    * Selects the given TransUnit and fires associated TU Selection event
    * 
    * @param transUnit the new TO to select
    */
   public void selectTransUnit(TransUnit transUnit)
   {
      tableModelHandler.updatePageAndRowIndex();

      if (selectedTransUnit == null || !transUnit.getId().equals(selectedTransUnit.getId()))
      {
         selectedTransUnit = transUnit;
         Log.info("SelectedTransUnit: " + selectedTransUnit.getId());
         // Clean the cache when we click the new entry
         clearCacheList();

         eventBus.fireEvent(new TransUnitSelectionEvent(selectedTransUnit));
      }
   }

   public void gotoCurrentRow()
   {
      tableModelHandler.gotoRow(curRowIndex, true);
   }

   public void gotoPrevRow(boolean andEdit)
   {
      tableModelHandler.gotoPrevRow(andEdit);

   }

   public void gotoNextRow(boolean andEdit)
   {
      tableModelHandler.gotoNextRow(andEdit);
   }

   /**
    * Load a document into the editor
    * 
    * @param selectDocId id of the document to select
    */
   private void loadDocument(DocumentId selectDocId)
   {
      if (!selectDocId.equals(documentId))
      {
         display.startProcessing();
         documentId = selectDocId;
         refreshTransUnitList();
      }
   }
}<|MERGE_RESOLUTION|>--- conflicted
+++ resolved
@@ -39,8 +39,6 @@
 import org.zanata.webtrans.client.events.CopySourceEventHandler;
 import org.zanata.webtrans.client.events.DocumentSelectionEvent;
 import org.zanata.webtrans.client.events.DocumentSelectionHandler;
-import org.zanata.webtrans.client.events.FilterViewEvent;
-import org.zanata.webtrans.client.events.FilterViewEventHandler;
 import org.zanata.webtrans.client.events.FindMessageEvent;
 import org.zanata.webtrans.client.events.FindMessageHandler;
 import org.zanata.webtrans.client.events.NavTransUnitEvent;
@@ -64,7 +62,6 @@
 import org.zanata.webtrans.client.events.UpdateValidationErrorEventHandler;
 import org.zanata.webtrans.client.resources.TableEditorMessages;
 import org.zanata.webtrans.client.rpc.CachingDispatchAsync;
-import org.zanata.webtrans.client.ui.FilterViewConfirmationPanel;
 import org.zanata.webtrans.client.ui.ValidationMessagePanel;
 import org.zanata.webtrans.shared.auth.AuthenticationError;
 import org.zanata.webtrans.shared.auth.AuthorizationError;
@@ -82,8 +79,6 @@
 import org.zanata.webtrans.shared.rpc.UpdateTransUnitResult;
 
 import com.allen_sauer.gwt.log.client.Log;
-import com.google.gwt.event.dom.client.ClickEvent;
-import com.google.gwt.event.dom.client.ClickHandler;
 import com.google.gwt.event.logical.shared.HasSelectionHandlers;
 import com.google.gwt.event.logical.shared.SelectionEvent;
 import com.google.gwt.event.logical.shared.SelectionHandler;
@@ -96,7 +91,6 @@
 import com.google.gwt.gen2.table.event.client.PageChangeHandler;
 import com.google.gwt.gen2.table.event.client.PageCountChangeHandler;
 import com.google.gwt.user.client.History;
-import com.google.gwt.user.client.Window;
 import com.google.gwt.user.client.rpc.AsyncCallback;
 import com.google.inject.Inject;
 
@@ -394,11 +388,7 @@
                // - add TU index to model
                if (row != null)
                {
-<<<<<<< HEAD
-                  Log.info("Updating row:" + row);
-=======
                   Log.info("onTransUnitUpdated - update row:" + row);
->>>>>>> 055d68ec
                   display.getTableModel().setRowValueOverride(row, event.getTransUnit());
 
                   if (inProcessing != null)
@@ -428,7 +418,6 @@
                      }
                   }
                }
-
                if (selectedTransUnit != null && selectedTransUnit.getId().equals(event.getTransUnit().getId()))
                {
                   tableModelHandler.gotoRow(curRowIndex, true);
@@ -538,6 +527,7 @@
 
       registerHandler(eventBus.addHandler(ButtonDisplayChangeEvent.getType(), new ButtonDisplayChangeEventHandler()
       {
+
          @Override
          public void onButtonDisplayChange(ButtonDisplayChangeEvent event)
          {
@@ -700,9 +690,9 @@
       {
          curPage = display.getCurrentPage();
          curRowIndex = curPage * display.getPageSize() + display.getSelectedRowNumber();
-         Log.info("Current Row Index:" + curRowIndex + " Current page:" + curPage);
-      }
-
+      	 Log.info("Current Row Index:" + curRowIndex + " Current page:" + curPage);
+	  }
+     
       @Override
       public void gotoNextRow(boolean andEdit)
       {
@@ -807,6 +797,7 @@
             display.getTargetCellEditor().cancelEdit();
          }
       }
+     
    };
 
    private void stopEditing(TransUnit rowValue)
