/*
 * Copyright 2010 Google Inc.
 * 
 * Licensed under the Apache License, Version 2.0 (the "License"); you may not
 * use this file except in compliance with the License. You may obtain a copy of
 * the License at
 * 
 * http://www.apache.org/licenses/LICENSE-2.0
 * 
 * Unless required by applicable law or agreed to in writing, software
 * distributed under the License is distributed on an "AS IS" BASIS, WITHOUT
 * WARRANTIES OR CONDITIONS OF ANY KIND, either express or implied. See the
 * License for the specific language governing permissions and limitations under
 * the License.
 */
package org.zanata.webtrans.client.editor.table;

import java.util.List;

import net.customware.gwt.presenter.client.widget.WidgetDisplay;

import org.zanata.webtrans.client.ui.ToggleEditor;

import com.google.gwt.event.dom.client.KeyDownEvent;

public interface TargetContentsDisplay extends WidgetDisplay, Iterable<ToggleEditor>
{

   void openEditorAndCloseOthers(int currentEditor);

   void setSaveButtonTitle(String title);

   void showButtons(boolean displayButtons);

   interface Listener
   {
      void validate(ToggleEditor editor);

<<<<<<< HEAD
      void saveAsApproved();
=======
      void saveAsApprovedAndMoveNext(int editorIndex);
      
      void saveAsApprovedAndMovePrevious(int editorIndex);
>>>>>>> 8bd30a63

      void copySource(ToggleEditor editor);

      void toggleView(ToggleEditor editor);

      void setValidationMessagePanel(ToggleEditor editor);

      void onCancel(ToggleEditor editor);

      void saveAsFuzzy();

      boolean isDisplayButtons();

      void onTextAreaKeyDown(KeyDownEvent event, ToggleEditor editor);
   }

   void setTargets(List<String> targets);

   void setFindMessage(String findMessage);

   List<String> getNewTargets();

   void setToView();

   boolean isEditing();
    
   List<ToggleEditor> getEditors();

   void setListener(Listener listener);
}<|MERGE_RESOLUTION|>--- conflicted
+++ resolved
@@ -36,13 +36,9 @@
    {
       void validate(ToggleEditor editor);
 
-<<<<<<< HEAD
-      void saveAsApproved();
-=======
-      void saveAsApprovedAndMoveNext(int editorIndex);
+      void saveAsApprovedAndMoveNext();
       
-      void saveAsApprovedAndMovePrevious(int editorIndex);
->>>>>>> 8bd30a63
+      void saveAsApprovedAndMovePrevious();
 
       void copySource(ToggleEditor editor);
 
