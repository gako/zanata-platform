--- conflicted
+++ resolved
@@ -31,186 +31,6 @@
 public interface TranslationWorkspaceManager
 {
 
-<<<<<<< HEAD
-   public static final String EVENT_WORKSPACE_CREATED = "webtrans.WorkspaceCreated";
-
-   private Log log = Logging.getLog(TranslationWorkspaceManager.class);
-
-   private final ConcurrentHashMap<WorkspaceId, TranslationWorkspace> workspaceMap;
-   private final Multimap<ProjectIterationId, LocaleId> projectIterationLocaleMap;
-   private final Multimap<LocaleId, TranslationWorkspace> localeWorkspaceMap;
-
-   public TranslationWorkspaceManager()
-   {
-      this.workspaceMap = new ConcurrentHashMap<WorkspaceId, TranslationWorkspace>();
-
-      Multimap<ProjectIterationId, LocaleId> projectIterationLocaleMap = HashMultimap.create();
-      this.projectIterationLocaleMap = Multimaps.synchronizedMultimap(projectIterationLocaleMap);
-
-      Multimap<LocaleId, TranslationWorkspace> localeWorkspaceMap = HashMultimap.create();
-      this.localeWorkspaceMap = Multimaps.synchronizedMultimap(localeWorkspaceMap);
-
-   }
-
-   @Observer(ZanataInit.EVENT_Zanata_Startup)
-   public void start()
-   {
-      log.info("starting...");
-   }
-
-   @Observer(ZanataIdentity.USER_LOGOUT_EVENT)
-   public void exitWorkspace(String username)
-   {
-      log.info("User logout: Removing {0} from all workspaces", username);
-      ImmutableSet<TranslationWorkspace> workspaceSet = ImmutableSet.copyOf(workspaceMap.values());
-      for (TranslationWorkspace workspace : workspaceSet)
-      {
-         if (workspace.removeTranslator(new PersonId(username)))
-         {
-            log.info("Removing user {0} from workspace {1}", username, workspace.getWorkspaceContext());
-            // Send GWT Event to client to update the userlist
-            ExitWorkspace event = new ExitWorkspace(new PersonId(username));
-            workspace.publish(event);
-         }
-      }
-   }
-
-   @Observer(ProjectHome.PROJECT_UPDATE)
-   public void projectUpdate(HIterationProject project)
-   {
-      log.info("Project {0} updated", project.getSlug());
-      ImmutableSet<TranslationWorkspace> workspaceSet = ImmutableSet.copyOf(workspaceMap.values());
-      for (TranslationWorkspace workspace : workspaceSet)
-      {
-         if (workspace.getWorkspaceContext().getWorkspaceId().getProjectIterationId().getProjectSlug().equals(project.getSlug()))
-         {
-            ProjectUpdate event = new ProjectUpdate(project.getSlug(), project.getStatus());
-            workspace.publish(event);
-         }
-      }
-   }
-
-   @Observer(ProjectIterationHome.PROJECT_ITERATION_UPDATE)
-   public void projectIterationUpdate(HProjectIteration projectIteration)
-   {
-      log.info("Project iteration {0} updated", projectIteration.getSlug());
-      ImmutableSet<TranslationWorkspace> workspaceSet = ImmutableSet.copyOf(workspaceMap.values());
-      for (TranslationWorkspace workspace : workspaceSet)
-      {
-         if (workspace.getWorkspaceContext().getWorkspaceId().getProjectIterationId().getProjectSlug().equals(projectIteration.getProject().getSlug()) && 
- workspace.getWorkspaceContext().getWorkspaceId().getProjectIterationId().getIterationSlug().equals(projectIteration.getSlug()))
-         {
-            ProjectIterationUpdate event = new ProjectIterationUpdate(projectIteration.getProject().getSlug(), projectIteration.getProject().getStatus(), projectIteration.getSlug(), projectIteration.getStatus());
-            workspace.publish(event);
-         }
-      }
-   }
-
-   @Destroy
-   public void stop()
-   {
-      log.info("stopping...");
-      log.info("closing down {0} workspaces: ", workspaceMap.size());
-   }
-
-   public ImmutableSet<LocaleId> getLocales(ProjectIterationId projectIterationId)
-   {
-      return ImmutableSet.copyOf(projectIterationLocaleMap.get(projectIterationId));
-   }
-
-   public ImmutableSet<LocaleId> getLocales()
-   {
-      return ImmutableSet.copyOf(localeWorkspaceMap.keySet());
-   }
-
-   public int getWorkspaceCount()
-   {
-      return workspaceMap.size();
-   }
-
-   public TranslationWorkspace getOrRegisterWorkspace(WorkspaceId workspaceId) throws NoSuchWorkspaceException
-   {
-      TranslationWorkspace workspace = workspaceMap.get(workspaceId);
-      if (workspace == null)
-      {
-         workspace = createWorkspace(workspaceId);
-         TranslationWorkspace prev = workspaceMap.putIfAbsent(workspaceId, workspace);
-
-         if (prev == null)
-         {
-            projectIterationLocaleMap.put(workspaceId.getProjectIterationId(), workspaceId.getLocaleId());
-            localeWorkspaceMap.put(workspaceId.getLocaleId(), workspace);
-            if (Events.exists())
-               Events.instance().raiseEvent(EVENT_WORKSPACE_CREATED, workspaceId);
-         }
-
-         return prev == null ? workspace : prev;
-      }
-
-      validateAndGetWorkspaceContext(workspaceId);
-
-      return workspace;
-   }
-
-   private WorkspaceContext validateAndGetWorkspaceContext(WorkspaceId workspaceId) throws NoSuchWorkspaceException
-   {
-      Session session = (Session) Component.getInstance("session");
-
-      EntityStatus projectStatus = (EntityStatus) session.createQuery("select p.status from HProject as p where p.slug = :slug").setParameter("slug", workspaceId.getProjectIterationId().getProjectSlug()).uniqueResult();
-      if (projectStatus.equals(EntityStatus.OBSOLETE))
-      {
-         throw new NoSuchWorkspaceException("Project is obsolete");
-      }
-
-      EntityStatus projectIterationStatus = (EntityStatus) session.createQuery("select it.status from HProjectIteration it where it.slug = :slug and it.project.slug = :pslug").setParameter("slug", workspaceId.getProjectIterationId().getIterationSlug()).setParameter("pslug", workspaceId.getProjectIterationId().getProjectSlug()).uniqueResult();
-      if (projectIterationStatus.equals(EntityStatus.OBSOLETE))
-      {
-         throw new NoSuchWorkspaceException("Project Iteration is obsolete");
-      }
-
-      String workspaceName = (String) session.createQuery("select it.project.name || ' (' || it.slug || ')' " + "from HProjectIteration it " + "where it.slug = :slug " + "and it.project.slug = :pslug " + "and it.status <> :status").setParameter("slug", workspaceId.getProjectIterationId().getIterationSlug()).setParameter("pslug", workspaceId.getProjectIterationId().getProjectSlug()).setParameter("status", EntityStatus.OBSOLETE).uniqueResult();
-      if (workspaceName == null)
-      {
-         throw new NoSuchWorkspaceException("Invalid workspace Id");
-      }
-
-      if (projectStatus.equals(EntityStatus.READONLY) || projectIterationStatus.equals(EntityStatus.READONLY))
-      {
-         return new WorkspaceContext(workspaceId, workspaceName, ULocale.getDisplayName(workspaceId.getLocaleId().toJavaName(), ULocale.ENGLISH), true);
-      }
-
-      return new WorkspaceContext(workspaceId, workspaceName, ULocale.getDisplayName(workspaceId.getLocaleId().toJavaName(), ULocale.ENGLISH), false);
-   }
-
-   private TranslationWorkspace createWorkspace(WorkspaceId workspaceId) throws NoSuchWorkspaceException
-   {
-      WorkspaceContext workspaceContext = validateAndGetWorkspaceContext(workspaceId);
-
-      return new TranslationWorkspace(workspaceContext);
-   }
-
-   public TranslationWorkspace getWorkspace(ProjectIterationId projectIterationId, LocaleId localeId)
-   {
-      WorkspaceId workspaceId = new WorkspaceId(projectIterationId, localeId);
-      return getWorkspace(workspaceId);
-   }
-
-   public TranslationWorkspace getWorkspace(WorkspaceId workspaceId)
-   {
-      return workspaceMap.get(workspaceId);
-   }
-
-   public ImmutableSet<TranslationWorkspace> getWorkspaces(LocaleId locale)
-   {
-      return ImmutableSet.copyOf(localeWorkspaceMap.get(locale));
-   }
-
-   public ImmutableSet<ProjectIterationId> getProjects()
-   {
-      return ImmutableSet.copyOf(projectIterationLocaleMap.keySet());
-   }
-=======
    public TranslationWorkspace getOrRegisterWorkspace(WorkspaceId workspaceId) throws NoSuchWorkspaceException;
->>>>>>> c679c91c
 
 }