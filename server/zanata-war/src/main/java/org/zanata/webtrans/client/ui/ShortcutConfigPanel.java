/*
 * Copyright 2011, Red Hat, Inc. and individual contributors
 * as indicated by the @author tags. See the copyright.txt file in the
 * distribution for a full listing of individual contributors.
 *
 * This is free software; you can redistribute it and/or modify it
 * under the terms of the GNU Lesser General Public License as
 * published by the Free Software Foundation; either version 2.1 of
 * the License, or (at your option) any later version.
 *
 * This software is distributed in the hope that it will be useful,
 * but WITHOUT ANY WARRANTY; without even the implied warranty of
 * MERCHANTABILITY or FITNESS FOR A PARTICULAR PURPOSE. See the GNU
 * Lesser General Public License for more details.
 *
 * You should have received a copy of the GNU Lesser General Public
 * License along with this software; if not, write to the Free
 * Software Foundation, Inc., 51 Franklin St, Fifth Floor, Boston, MA
 * 02110-1301 USA, or see the FSF site: http://www.fsf.org.
 */
package org.zanata.webtrans.client.ui;

import java.util.HashMap;
import java.util.Map;

import net.customware.gwt.presenter.client.EventBus;

import org.zanata.webtrans.client.events.UserConfigChangeEvent;

import com.allen_sauer.gwt.log.client.Log;
import com.google.gwt.event.dom.client.ChangeEvent;
import com.google.gwt.event.dom.client.ChangeHandler;
import com.google.gwt.event.logical.shared.ValueChangeEvent;
import com.google.gwt.event.logical.shared.ValueChangeHandler;
import com.google.gwt.user.client.ui.CheckBox;
import com.google.gwt.user.client.ui.DecoratedPopupPanel;
import com.google.gwt.user.client.ui.FlowPanel;
import com.google.gwt.user.client.ui.HorizontalPanel;
import com.google.gwt.user.client.ui.Label;
import com.google.gwt.user.client.ui.ListBox;
import com.google.gwt.user.client.ui.UIObject;

/**
 *
 * @author Alex Eng <a href="mailto:aeng@redhat.com">aeng@redhat.com</a>
 *
 **/
public class ShortcutConfigPanel extends DecoratedPopupPanel
{
   private final CheckBox enterChk = new CheckBox(UserConfigConstants.LABEL_ENTER_BUTTON_SAVE);
   private final CheckBox escChk = new CheckBox(UserConfigConstants.LABEL_ESC_KEY_CLOSE);
   private ListBox optionsList = new ListBox();

   private Map<String, Boolean> configMap = new HashMap<String, Boolean>();

   private EventBus eventBus;

   public ShortcutConfigPanel(boolean autoHide, EventBus eventBus)
   {
      super(autoHide);
      this.eventBus = eventBus;
      init();
      bindEvent();
      setDefaultValue();
   }

   private void init()
   {
      FlowPanel mainPanel = new FlowPanel();
      mainPanel.add(new Label(UserConfigConstants.LABEL_NAV_OPTION));

      optionsList.clear();
      optionsList.addItem(UserConfigConstants.OPTION_FUZZY_UNTRANSLATED);
      optionsList.addItem(UserConfigConstants.OPTION_FUZZY);
      optionsList.addItem(UserConfigConstants.OPTION_UNTRANSLATED);
<<<<<<< HEAD
      optionsList.addItem(UserConfigConstants.OPTION_NEXT);
=======
>>>>>>> 2d9f469c
      mainPanel.add(optionsList);

      HorizontalPanel enteroptHP = new HorizontalPanel();
      enteroptHP.setSpacing(5);
      enteroptHP.add(enterChk);
      mainPanel.add(enteroptHP);

      HorizontalPanel escoptHP = new HorizontalPanel();
      escoptHP.setSpacing(5);
      escoptHP.add(escChk);
      mainPanel.add(escoptHP);

      this.add(mainPanel);
   }

   private void bindEvent()
   {
      optionsList.addChangeHandler(new ChangeHandler()
      {
         @Override
         public void onChange(ChangeEvent event)
         {
            String selectedOption = optionsList.getItemText(optionsList.getSelectedIndex());
            if (selectedOption.equals(UserConfigConstants.OPTION_FUZZY_UNTRANSLATED))
            {
               configMap.put(UserConfigConstants.BUTTON_UNTRANSLATED, true);
               configMap.put(UserConfigConstants.BUTTON_FUZZY, true);
            }
            else if (selectedOption.equals(UserConfigConstants.OPTION_FUZZY))
            {
               configMap.put(UserConfigConstants.BUTTON_FUZZY, true);
               configMap.put(UserConfigConstants.BUTTON_UNTRANSLATED, false);
            }
            else if (selectedOption.equals(UserConfigConstants.OPTION_UNTRANSLATED))
            {
               configMap.put(UserConfigConstants.BUTTON_FUZZY, false);
               configMap.put(UserConfigConstants.BUTTON_UNTRANSLATED, true);
            }
<<<<<<< HEAD
            else if (selectedOption.equals(UserConfigConstants.OPTION_NEXT))
            {
               configMap.put(UserConfigConstants.BUTTON_FUZZY, false);
               configMap.put(UserConfigConstants.BUTTON_UNTRANSLATED, false);
            }
=======
>>>>>>> 2d9f469c
            eventBus.fireEvent(new UserConfigChangeEvent(configMap));
         }
      });

      enterChk.addValueChangeHandler(new ValueChangeHandler<Boolean>()
      {
         @Override
         public void onValueChange(ValueChangeEvent<Boolean> event)
         {
            Log.info("Enable 'Enter' Key to save and move to next string: " + event.getValue());
            configMap.put(UserConfigConstants.BUTTON_ENTER, event.getValue());
            eventBus.fireEvent(new UserConfigChangeEvent(configMap));
         }
      });

      escChk.addValueChangeHandler(new ValueChangeHandler<Boolean>()
      {
         @Override
         public void onValueChange(ValueChangeEvent<Boolean> event)
         {
            Log.info("Enable 'Esc' Key to close editor: " + event.getValue());
            configMap.put(UserConfigConstants.BUTTON_ESC, event.getValue());
            eventBus.fireEvent(new UserConfigChangeEvent(configMap));
         }
      });
   }

   private void setDefaultValue()
   {
      optionsList.setSelectedIndex(0);
      enterChk.setValue(false);
      escChk.setValue(false);

      configMap.put(UserConfigConstants.BUTTON_FUZZY, true);
      configMap.put(UserConfigConstants.BUTTON_UNTRANSLATED, true);
      configMap.put(UserConfigConstants.BUTTON_ENTER, false);
      configMap.put(UserConfigConstants.BUTTON_ESC, false);
   }

   public void toggleDisplay(final UIObject target)
   {
      if (!isShowing())
      {
         showRelativeTo(target);
      }
       else if (isShowing())
       {
         hide();
       }
   }
}


 <|MERGE_RESOLUTION|>--- conflicted
+++ resolved
@@ -73,10 +73,6 @@
       optionsList.addItem(UserConfigConstants.OPTION_FUZZY_UNTRANSLATED);
       optionsList.addItem(UserConfigConstants.OPTION_FUZZY);
       optionsList.addItem(UserConfigConstants.OPTION_UNTRANSLATED);
-<<<<<<< HEAD
-      optionsList.addItem(UserConfigConstants.OPTION_NEXT);
-=======
->>>>>>> 2d9f469c
       mainPanel.add(optionsList);
 
       HorizontalPanel enteroptHP = new HorizontalPanel();
@@ -115,14 +111,6 @@
                configMap.put(UserConfigConstants.BUTTON_FUZZY, false);
                configMap.put(UserConfigConstants.BUTTON_UNTRANSLATED, true);
             }
-<<<<<<< HEAD
-            else if (selectedOption.equals(UserConfigConstants.OPTION_NEXT))
-            {
-               configMap.put(UserConfigConstants.BUTTON_FUZZY, false);
-               configMap.put(UserConfigConstants.BUTTON_UNTRANSLATED, false);
-            }
-=======
->>>>>>> 2d9f469c
             eventBus.fireEvent(new UserConfigChangeEvent(configMap));
          }
       });
