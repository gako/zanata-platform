/*
 * Copyright 2010, Red Hat, Inc. and individual contributors as indicated by the
 * @author tags. See the copyright.txt file in the distribution for a full
 * listing of individual contributors.
 * 
 * This is free software; you can redistribute it and/or modify it under the
 * terms of the GNU Lesser General Public License as published by the Free
 * Software Foundation; either version 2.1 of the License, or (at your option)
 * any later version.
 * 
 * This software is distributed in the hope that it will be useful, but WITHOUT
 * ANY WARRANTY; without even the implied warranty of MERCHANTABILITY or FITNESS
 * FOR A PARTICULAR PURPOSE. See the GNU Lesser General Public License for more
 * details.
 * 
 * You should have received a copy of the GNU Lesser General Public License
 * along with this software; if not, write to the Free Software Foundation,
 * Inc., 51 Franklin St, Fifth Floor, Boston, MA 02110-1301 USA, or see the FSF
 * site: http://www.fsf.org.
 */
package org.zanata.webtrans.client.view;

import org.zanata.common.TranslationStats;
import org.zanata.webtrans.client.presenter.AppPresenter;
import org.zanata.webtrans.client.resources.Resources;
import org.zanata.webtrans.client.resources.WebTransMessages;
import org.zanata.webtrans.client.ui.TransUnitCountBar;
import org.zanata.webtrans.shared.model.DocumentInfo;

import com.google.gwt.core.client.GWT;
import com.google.gwt.dom.client.SpanElement;
import com.google.gwt.dom.client.Style.Unit;
import com.google.gwt.dom.client.StyleInjector;
import com.google.gwt.event.dom.client.HasClickHandlers;
import com.google.gwt.layout.client.Layout.AnimationCallback;
import com.google.gwt.layout.client.Layout.Layer;
import com.google.gwt.uibinder.client.UiBinder;
import com.google.gwt.uibinder.client.UiField;
import com.google.gwt.user.client.ui.Anchor;
<<<<<<< HEAD
=======
import com.google.gwt.user.client.ui.CheckBox;
>>>>>>> f10dd5e2
import com.google.gwt.user.client.ui.Composite;
import com.google.gwt.user.client.ui.Label;
import com.google.gwt.user.client.ui.LayoutPanel;
import com.google.gwt.user.client.ui.Widget;
import com.google.inject.Inject;

public class AppView extends Composite implements AppPresenter.Display
{

   interface AppViewUiBinder extends UiBinder<LayoutPanel, AppView>
   {
   }

   private static AppViewUiBinder uiBinder = GWT.create(AppViewUiBinder.class);

   private final int NOTIFICATION_TIME = 2500;

   @UiField
   Anchor signOutLink, leaveLink, helpLink, documentsLink, optionsLink;

   @UiField(provided = true)
   TransUnitCountBar translationStatsBar;

   private final TranslationStats documentStats, projectStats;
   private StatsType showingStats;

   // @UiField
   // CheckBox editorButtonsCheckbox;

   @UiField
   Label notificationMessage;

   @UiField
   SpanElement user, selectedDocumentSpan, selectedDocumentPathSpan;

   @UiField
   LayoutPanel container, topPanel;

   @UiField(provided = true)
   final Resources resources;

   private Widget documentListView;

   private Widget translationView;

   final WebTransMessages messages;

   private boolean showMessage = true;

   private MainView currentView;

   @Inject
   public AppView(Resources resources, WebTransMessages messages)
   {
      this.resources = resources;
      this.messages = messages;

      StyleInjector.inject(resources.style().getText(), true);

      // this must be initialized before uiBinder.createAndBindUi(), or an
      // exception will be thrown at runtime
      translationStatsBar = new TransUnitCountBar(messages, true);

      documentStats = new TranslationStats();
      projectStats = new TranslationStats();
      showingStats = StatsType.Project;
      setStatsVisible(false); // hide until there is a value to display

      initWidget(uiBinder.createAndBindUi(this));

      helpLink.setHref(messages.hrefHelpLink());
      helpLink.setTarget("_BLANK");

      // editorButtonsCheckbox.setValue(true);

   }

   @Override
   public Widget asWidget()
   {
      return this;
   }

   @Override
   public void showInMainView(MainView view)
   {
      switch (view)
      {
      case Documents:
         container.setWidgetTopBottom(documentListView, 0, Unit.PX, 0, Unit.PX);
         container.setWidgetTopHeight(translationView, 0, Unit.PX, 0, Unit.PX);
         resetSelectedDocument();
         showStats(StatsType.Project);
         setStatsVisible(true);
         currentView = MainView.Documents;
         break;
      case Editor:
         container.setWidgetTopBottom(translationView, 0, Unit.PX, 0, Unit.PX);
         container.setWidgetTopHeight(documentListView, 0, Unit.PX, 0, Unit.PX);
         showStats(StatsType.Document);
         setStatsVisible(true);
         currentView = MainView.Editor;
         break;
      }
   }

   @Override
   public void setDocumentListView(Widget documentListView)
   {
      this.container.add(documentListView);
      this.documentListView = documentListView;
   }

   @Override
   public void setTranslationView(Widget editorView)
   {
      this.container.add(editorView);
      this.translationView = editorView;
   }

   @Override
   public HasClickHandlers getHelpLink()
   {
      return helpLink;
   }

   @Override
   public HasClickHandlers getLeaveWorkspaceLink()
   {
      return leaveLink;
   }
   
   @Override
   public HasClickHandlers getSignOutLink()
   {
      return signOutLink;
   }

   @Override
   public HasClickHandlers getDocumentsLink()
   {
      return documentsLink;
   }

   @Override
   public HasClickHandlers getOptionsLink()
   {
      return optionsLink;
   }

   @Override
   public void setUserLabel(String userLabel)
   {
      user.setInnerText(userLabel);
   }

   @Override
   public void setWorkspaceNameLabel(String workspaceNameLabel, String workspaceTitle)
   {
      if (workspaceTitle == null || workspaceTitle.length() == 0)
         documentsLink.setText(workspaceNameLabel);
      else
         documentsLink.setText(workspaceNameLabel + " - " + workspaceTitle);
   }

   @Override
   public void setSelectedDocument(DocumentInfo document)
   {
      selectedDocumentPathSpan.setInnerText(document.getPath());
      selectedDocumentSpan.setInnerText(document.getName());
   }

   public void resetSelectedDocument()
   {
      selectedDocumentPathSpan.setInnerText("");
      selectedDocumentSpan.setInnerText("No document selected");
   }

   private final AnimationCallback callback = new AnimationCallback()
   {

      @Override
      public void onAnimationComplete()
      {
         notificationMessage.setText("");
         showMessage = true;
      }

      @Override
      public void onLayout(Layer layer, double progress)
      {
      }

   };

   public void setNotificationMessage(String var)
   {
      if (showMessage)
      {
         topPanel.forceLayout();
         notificationMessage.setText(var);
         showMessage = false;
         topPanel.animate(NOTIFICATION_TIME, callback);
      }
   }

   @Override
   public MainView getCurrentView()
   {
      return currentView;
   }

   @Override
   public void setStatsVisible(boolean visible)
   {
      translationStatsBar.setVisible(visible);
   }

   @Override
   public void setStats(StatsType statsFor, TranslationStats transStats)
   {
      switch (statsFor)
      {
      case Document:
         documentStats.set(transStats);
         break;
      case Project:
         projectStats.set(transStats);
         break;
      }
      updateStatsDisplay();
   }

   @Override
   public void showStats(StatsType whichStats)
   {
      showingStats = whichStats;
      updateStatsDisplay();
   }

   /**
    * @param whichStats the stats type being displayed
    */
   private void updateStatsDisplay()
   {
      switch (showingStats)
      {
      case Document:
         translationStatsBar.setStats(documentStats);
         break;
      case Project:
         translationStatsBar.setStats(projectStats);
         break;
      }
   }

   @Override
   public Widget getOptionsLinkObject()
   {
      return optionsLink;
   }
}<|MERGE_RESOLUTION|>--- conflicted
+++ resolved
@@ -37,10 +37,6 @@
 import com.google.gwt.uibinder.client.UiBinder;
 import com.google.gwt.uibinder.client.UiField;
 import com.google.gwt.user.client.ui.Anchor;
-<<<<<<< HEAD
-=======
-import com.google.gwt.user.client.ui.CheckBox;
->>>>>>> f10dd5e2
 import com.google.gwt.user.client.ui.Composite;
 import com.google.gwt.user.client.ui.Label;
 import com.google.gwt.user.client.ui.LayoutPanel;
@@ -67,9 +63,6 @@
    private final TranslationStats documentStats, projectStats;
    private StatsType showingStats;
 
-   // @UiField
-   // CheckBox editorButtonsCheckbox;
-
    @UiField
    Label notificationMessage;
 
@@ -113,9 +106,6 @@
 
       helpLink.setHref(messages.hrefHelpLink());
       helpLink.setTarget("_BLANK");
-
-      // editorButtonsCheckbox.setValue(true);
-
    }
 
    @Override
@@ -172,7 +162,7 @@
    {
       return leaveLink;
    }
-   
+
    @Override
    public HasClickHandlers getSignOutLink()
    {
