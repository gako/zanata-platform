package org.zanata.webtrans.client.ui;

import net.customware.gwt.presenter.client.EventBus;

import org.zanata.webtrans.client.editor.table.EditorTextArea;
import org.zanata.webtrans.client.editor.table.TableResources;
import org.zanata.webtrans.client.editor.table.TargetContentsDisplay;
import org.zanata.webtrans.client.editor.table.ToggleEditor;
import org.zanata.webtrans.client.resources.NavigationMessages;

import com.google.common.base.Strings;
import com.google.gwt.core.client.GWT;
import com.google.gwt.event.dom.client.ClickEvent;
import com.google.gwt.event.dom.client.ClickHandler;
import com.google.gwt.event.logical.shared.ValueChangeEvent;
import com.google.gwt.event.logical.shared.ValueChangeHandler;
import com.google.gwt.uibinder.client.UiBinder;
import com.google.gwt.uibinder.client.UiField;
import com.google.gwt.uibinder.client.UiHandler;
import com.google.gwt.user.client.ui.Composite;
import com.google.gwt.user.client.ui.FlowPanel;
import com.google.gwt.user.client.ui.HorizontalPanel;
import com.google.gwt.user.client.ui.PushButton;
import com.google.gwt.user.client.ui.Widget;

public class Editor extends Composite implements ToggleEditor
{
   private TargetContentsDisplay.Listener listener;

   interface EditorUiBinder extends UiBinder<Widget, Editor>
   {
   }

   private static EditorUiBinder uiBinder = GWT.create(EditorUiBinder.class);
   private static final int INITIAL_LINES = 3;

   private static final int HEIGHT_PER_LINE = 16;

   @UiField
   HorizontalPanel topContainer;

   @UiField
   HorizontalPanel buttons;

   @UiField
   PushButton validateButton, saveButton, fuzzyButton, cancelButton;

   @UiField
   TableResources images;

   @UiField
   NavigationMessages messages;

   @UiField
   EditorTextArea textArea;

   @UiField
   HighlightingLabel label;
   @UiField
   PushButton copySourceButton;

   // TableResources images = GWT.create(TableResources.class);

   public Editor(String displayString, String findMessage, TargetContentsDisplay.Listener listener)
   {
      this.listener = listener;
      initWidget(uiBinder.createAndBindUi(this));

      validateButton.addClickHandler(new ClickHandler()
      {
         @Override
         public void onClick(ClickEvent event)
         {
            if (Strings.isNullOrEmpty(getContent()))
            {
               // fireValidationEvent(eventBus);
            }
<<<<<<< HEAD

        });
    }

    @UiHandler("copySourceButton")
    public void onCopySource(ClickEvent event) {
        listener.copySource(this);
    }

    @UiHandler("validateButton")
    public void onValidation(ClickEvent event) {
        listener.validate(this);
    }

    @UiHandler("saveButton")
    public void onSaveAsApproved(ClickEvent event) {
        listener.saveAsApproved(this);
    }

    @UiHandler("label")
    public void onLabelClick(ClickEvent event) {
        listener.toggleView(this);
//        toggleView();
    }

    @Override
    public ViewMode getViewMode() {
        if (label.isVisible()) {
            return ViewMode.VIEW;
        } else {
            return ViewMode.EDIT;
        }
    }

    @Override
    public void setViewMode(ViewMode viewMode) {
        label.setVisible(viewMode == ViewMode.VIEW);
        textArea.setVisible(viewMode == ViewMode.EDIT);
        buttons.setVisible(viewMode == ViewMode.EDIT);
    }

    @Override
    public void setText(String text) {
        label.setText(text);
        textArea.setText(text);
    }

    @Override
    public String getText() {
        return textArea.getText();
    }

    /**
     * The click listener used to save as fuzzy.
     */
    private ClickHandler fuzzyHandler = new ClickHandler() {
        public void onClick(ClickEvent event) {
            // acceptFuzzyEdit();
        }
    };

    /**
     * The click listener used to cancel.
     */
    private ClickHandler cancelHandler = new ClickHandler() {
        public void onClick(ClickEvent event) {
            // cancelEdit();
        }
    };

    /**
     * The click listener used to accept.
     */
    private ClickHandler acceptHandler = new ClickHandler() {
        public void onClick(ClickEvent event) {
            // saveApprovedAndMoveRow(NavigationType.NextEntry);
        }
    };

    private void toggleView() {
        if (label.isVisible()) {
            textArea.setVisible(true);
            buttons.setVisible(true);
            label.setVisible(false);
        } else {
            textArea.setVisible(false);
            buttons.setVisible(false);
            label.setVisible(true);
        }
    }

    private void fireValidationEvent(final EventBus eventBus) {
        // eventBus.fireEvent(new RunValidationEvent(cellValue.getId(),
        // cellValue.getSource(), textArea.getText(), false));
    }

    @Override
    public void autoSize() {
        shrinkSize(true);
        growSize();
    }

    /**
     * forceShrink will resize the textArea to initialLines(3 lines) and growSize
     * according to the scroll height
     *
     * @param forceShrink
     */
    private void shrinkSize(boolean forceShrink) {
        if (forceShrink) {
=======
         }
      });

      saveButton.addClickHandler(acceptHandler);

      fuzzyButton.addClickHandler(fuzzyHandler);

      cancelButton.addClickHandler(cancelHandler);

      label.setText(displayString);
      if (displayString == null || displayString.isEmpty())
      {
         label.setText(messages.clickHere());
         label.setStylePrimaryName("TableEditorContent-Empty");
      }
      else
      {
         label.setText(displayString);
         label.setStylePrimaryName("TableEditorContent");
      }

      if (!Strings.isNullOrEmpty(findMessage))
      {
         label.highlightSearch(findMessage);
      }

      label.setTitle(messages.clickHere());

      // textArea.setStyleName("TableEditorContent-Edit");
      textArea.setVisible(false);

      textArea.addValueChangeHandler(new ValueChangeHandler<String>()
      {
         @Override
         public void onValueChange(ValueChangeEvent<String> event)
         {
            autoSize();
            // fireValidationEvent(eventBus);
         }

      });
   }

   @UiHandler("copySourceButton")
   public void onCopySource(ClickEvent event)
   {
      listener.copySource(this);
   }

   @UiHandler("validateButton")
   public void onValidation(ClickEvent event)
   {
      listener.validate(this);
   }

   @UiHandler("saveButton")
   public void onSaveAsApproved(ClickEvent event)
   {
      listener.saveAsApproved(this);
   }

   @UiHandler("label")
   public void onLabelClick(ClickEvent event)
   {
      toggleView();
   }

   @Override
   public ViewMode getViewMode()
   {
      if (label.isVisible())
      {
         return ViewMode.VIEW;
      }
      else
      {
         return ViewMode.EDIT;
      }
   }

   @Override
   public void setViewMode(ViewMode viewMode)
   {
      label.setVisible(viewMode == ViewMode.VIEW);
      textArea.setVisible(viewMode == ViewMode.EDIT);
      buttons.setVisible(viewMode == ViewMode.EDIT);
   }

   @Override
   public void setText(String text)
   {
      label.setText(text);
      textArea.setText(text);
   }

   @Override
   public String getText()
   {
      return textArea.getText();
   }

   /**
    * The click listener used to save as fuzzy.
    */
   private ClickHandler fuzzyHandler = new ClickHandler()
   {
      public void onClick(ClickEvent event)
      {
         // acceptFuzzyEdit();
      }
   };

   /**
    * The click listener used to cancel.
    */
   private ClickHandler cancelHandler = new ClickHandler()
   {
      public void onClick(ClickEvent event)
      {
         // cancelEdit();
      }
   };

   /**
    * The click listener used to accept.
    */
   private ClickHandler acceptHandler = new ClickHandler()
   {
      public void onClick(ClickEvent event)
      {
         // saveApprovedAndMoveRow(NavigationType.NextEntry);
      }
   };

   private void toggleView()
   {
      if (label.isVisible())
      {
         textArea.setVisible(true);
         buttons.setVisible(true);
         label.setVisible(false);
      }
      else
      {
         textArea.setVisible(false);
         buttons.setVisible(false);
         label.setVisible(true);
      }
   }

   private void fireValidationEvent(final EventBus eventBus)
   {
      // eventBus.fireEvent(new RunValidationEvent(cellValue.getId(),
      // cellValue.getSource(), textArea.getText(), false));
   }

   @Override
   public void autoSize()
   {
      shrinkSize(true);
      growSize();
   }

   /**
    * forceShrink will resize the textArea to initialLines(3 lines) and growSize
    * according to the scroll height
    * 
    * @param forceShrink
    */
   private void shrinkSize(boolean forceShrink)
   {
      if (forceShrink)
      {
         textArea.setVisibleLines(INITIAL_LINES);
      }
      else
      {
         if (textArea.getElement().getScrollHeight() <= (INITIAL_LINES * HEIGHT_PER_LINE))
         {
>>>>>>> 9c5af346
            textArea.setVisibleLines(INITIAL_LINES);
         }
         else
         {
            if (textArea.getElement().getScrollHeight() >= textArea.getElement().getClientHeight())
            {
               int newHeight = textArea.getElement().getScrollHeight() - textArea.getElement().getClientHeight() > 0 ? textArea.getElement().getScrollHeight() - textArea.getElement().getClientHeight() : HEIGHT_PER_LINE;
               int newLine = (newHeight / HEIGHT_PER_LINE) - 1 > INITIAL_LINES ? (newHeight / HEIGHT_PER_LINE) - 1 : INITIAL_LINES;
               textArea.setVisibleLines(textArea.getVisibleLines() - newLine);
            }
            growSize();
         }
      }
   }

   private String getContent()
   {
      return textArea.getText();
   }

   private void growSize()
   {
      if (textArea.getElement().getScrollHeight() > textArea.getElement().getClientHeight())
      {
         int newHeight = textArea.getElement().getScrollHeight() - textArea.getElement().getClientHeight();
         int newLine = (newHeight / HEIGHT_PER_LINE) + 1;
         textArea.setVisibleLines(textArea.getVisibleLines() + newLine);
      }
   }
}<|MERGE_RESOLUTION|>--- conflicted
+++ resolved
@@ -18,7 +18,6 @@
 import com.google.gwt.uibinder.client.UiField;
 import com.google.gwt.uibinder.client.UiHandler;
 import com.google.gwt.user.client.ui.Composite;
-import com.google.gwt.user.client.ui.FlowPanel;
 import com.google.gwt.user.client.ui.HorizontalPanel;
 import com.google.gwt.user.client.ui.PushButton;
 import com.google.gwt.user.client.ui.Widget;
@@ -75,118 +74,6 @@
             {
                // fireValidationEvent(eventBus);
             }
-<<<<<<< HEAD
-
-        });
-    }
-
-    @UiHandler("copySourceButton")
-    public void onCopySource(ClickEvent event) {
-        listener.copySource(this);
-    }
-
-    @UiHandler("validateButton")
-    public void onValidation(ClickEvent event) {
-        listener.validate(this);
-    }
-
-    @UiHandler("saveButton")
-    public void onSaveAsApproved(ClickEvent event) {
-        listener.saveAsApproved(this);
-    }
-
-    @UiHandler("label")
-    public void onLabelClick(ClickEvent event) {
-        listener.toggleView(this);
-//        toggleView();
-    }
-
-    @Override
-    public ViewMode getViewMode() {
-        if (label.isVisible()) {
-            return ViewMode.VIEW;
-        } else {
-            return ViewMode.EDIT;
-        }
-    }
-
-    @Override
-    public void setViewMode(ViewMode viewMode) {
-        label.setVisible(viewMode == ViewMode.VIEW);
-        textArea.setVisible(viewMode == ViewMode.EDIT);
-        buttons.setVisible(viewMode == ViewMode.EDIT);
-    }
-
-    @Override
-    public void setText(String text) {
-        label.setText(text);
-        textArea.setText(text);
-    }
-
-    @Override
-    public String getText() {
-        return textArea.getText();
-    }
-
-    /**
-     * The click listener used to save as fuzzy.
-     */
-    private ClickHandler fuzzyHandler = new ClickHandler() {
-        public void onClick(ClickEvent event) {
-            // acceptFuzzyEdit();
-        }
-    };
-
-    /**
-     * The click listener used to cancel.
-     */
-    private ClickHandler cancelHandler = new ClickHandler() {
-        public void onClick(ClickEvent event) {
-            // cancelEdit();
-        }
-    };
-
-    /**
-     * The click listener used to accept.
-     */
-    private ClickHandler acceptHandler = new ClickHandler() {
-        public void onClick(ClickEvent event) {
-            // saveApprovedAndMoveRow(NavigationType.NextEntry);
-        }
-    };
-
-    private void toggleView() {
-        if (label.isVisible()) {
-            textArea.setVisible(true);
-            buttons.setVisible(true);
-            label.setVisible(false);
-        } else {
-            textArea.setVisible(false);
-            buttons.setVisible(false);
-            label.setVisible(true);
-        }
-    }
-
-    private void fireValidationEvent(final EventBus eventBus) {
-        // eventBus.fireEvent(new RunValidationEvent(cellValue.getId(),
-        // cellValue.getSource(), textArea.getText(), false));
-    }
-
-    @Override
-    public void autoSize() {
-        shrinkSize(true);
-        growSize();
-    }
-
-    /**
-     * forceShrink will resize the textArea to initialLines(3 lines) and growSize
-     * according to the scroll height
-     *
-     * @param forceShrink
-     */
-    private void shrinkSize(boolean forceShrink) {
-        if (forceShrink) {
-=======
          }
       });
 
@@ -251,7 +138,8 @@
    @UiHandler("label")
    public void onLabelClick(ClickEvent event)
    {
-      toggleView();
+      listener.toggleView(this);
+      // toggleView();
    }
 
    @Override
@@ -366,7 +254,6 @@
       {
          if (textArea.getElement().getScrollHeight() <= (INITIAL_LINES * HEIGHT_PER_LINE))
          {
->>>>>>> 9c5af346
             textArea.setVisibleLines(INITIAL_LINES);
          }
          else
