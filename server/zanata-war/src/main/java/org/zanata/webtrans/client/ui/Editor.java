package org.zanata.webtrans.client.ui;

import org.zanata.webtrans.client.editor.table.EditorTextArea;
import org.zanata.webtrans.client.editor.table.TableResources;
import org.zanata.webtrans.client.editor.table.TargetContentsDisplay;
import org.zanata.webtrans.client.resources.NavigationMessages;

import com.google.common.base.Strings;
import com.google.gwt.core.client.GWT;
import com.google.gwt.event.dom.client.ClickEvent;
import com.google.gwt.event.dom.client.ClickHandler;
import com.google.gwt.event.logical.shared.ValueChangeEvent;
import com.google.gwt.event.logical.shared.ValueChangeHandler;
import com.google.gwt.uibinder.client.UiBinder;
import com.google.gwt.uibinder.client.UiField;
import com.google.gwt.uibinder.client.UiHandler;
import com.google.gwt.user.client.ui.Composite;
import com.google.gwt.user.client.ui.FlowPanel;
import com.google.gwt.user.client.ui.HorizontalPanel;
import com.google.gwt.user.client.ui.IsWidget;
import com.google.gwt.user.client.ui.PushButton;
import com.google.gwt.user.client.ui.VerticalPanel;
import com.google.gwt.user.client.ui.Widget;

public class Editor extends Composite implements ToggleEditor
{
   private TargetContentsDisplay.Listener listener;

   interface EditorUiBinder extends UiBinder<Widget, Editor>
   {
   }

   private static EditorUiBinder uiBinder = GWT.create(EditorUiBinder.class);
   private static final int INITIAL_LINES = 3;

   private static final int HEIGHT_PER_LINE = 16;

   @UiField
   HorizontalPanel topContainer;

   @UiField
   HorizontalPanel bottomContainer;

   @UiField
   FlowPanel validationMessagePanelContainer;

   @UiField
   HorizontalPanel buttons;

   @UiField
   PushButton validateButton, saveButton, fuzzyButton, cancelButton;

   @UiField
   TableResources images;

   @UiField
   NavigationMessages messages;

   @UiField
   EditorTextArea textArea;

   @UiField
   HighlightingLabel label;

   @UiField
   PushButton copySourceButton;

   public Editor(String displayString, String findMessage, TargetContentsDisplay.Listener listener)
   {
      this.listener = listener;
      initWidget(uiBinder.createAndBindUi(this));

      saveButton.addClickHandler(acceptHandler);

      fuzzyButton.addClickHandler(fuzzyHandler);

      cancelButton.addClickHandler(cancelHandler);

      label.setText(displayString);
      if (displayString == null || displayString.isEmpty())
      {
         label.setText(messages.clickHere());
         label.setStylePrimaryName("TableEditorContent-Empty");
      }
      else
      {
         label.setText(displayString);
         label.setStylePrimaryName("TableEditorContent");
      }

      if (!Strings.isNullOrEmpty(findMessage))
      {
         label.highlightSearch(findMessage);
      }

      label.setTitle(messages.clickHere());

      // textArea.setStyleName("TableEditorContent-Edit");
      textArea.setVisible(false);

      textArea.addValueChangeHandler(new ValueChangeHandler<String>()
      {
         @Override
         public void onValueChange(ValueChangeEvent<String> event)
         {
            autoSize();
            // fireValidationEvent(eventBus);
         }

      });
   }

   @UiHandler("copySourceButton")
   public void onCopySource(ClickEvent event)
   {
      listener.copySource(this);
   }

   @UiHandler("validateButton")
   public void onValidation(ClickEvent event)
   {
      if (!Strings.isNullOrEmpty(getContent()))
      {
         listener.validate(this);
      }
   }

   @UiHandler("saveButton")
   public void onSaveAsApproved(ClickEvent event)
   {
      listener.saveAsApproved(this);
      event.stopPropagation();
   }

   @UiHandler("label")
   public void onLabelClick(ClickEvent event)
   {
      listener.toggleView(this);
      // toggleView();
   }

   @Override
   public ViewMode getViewMode()
   {
      if (label.isVisible())
      {
         return ViewMode.VIEW;
      }
      else
      {
         return ViewMode.EDIT;
      }
   }

   @Override
   public void setViewMode(ViewMode viewMode)
   {
      label.setVisible(viewMode == ViewMode.VIEW);
      textArea.setVisible(viewMode == ViewMode.EDIT);
      if (viewMode == ViewMode.EDIT)
      {
          textArea.setFocus(true);
      }
      buttons.setVisible(viewMode == ViewMode.EDIT);

      if (viewMode == ViewMode.EDIT)
      {
         listener.setValidationMessagePanel(this);
         if (!Strings.isNullOrEmpty(getContent()))
         {
            listener.validate(this);
         }
      }
   }

   @Override
   public void setText(String text)
   {
      label.setText(text);
      textArea.setText(text);
   }

   @Override
   public String getText()
   {
      return textArea.getText();
   }

   /**
    * The click listener used to save as fuzzy.
    */
   private ClickHandler fuzzyHandler = new ClickHandler()
   {
      public void onClick(ClickEvent event)
      {
         // acceptFuzzyEdit();
      }
   };

   /**
    * The click listener used to cancel.
    */
   private ClickHandler cancelHandler = new ClickHandler()
   {
      public void onClick(ClickEvent event)
      {
         // cancelEdit();
      }
   };

   /**
    * The click listener used to accept.
    */
   private ClickHandler acceptHandler = new ClickHandler()
   {
      public void onClick(ClickEvent event)
      {
         // saveApprovedAndMoveRow(NavigationType.NextEntry);
      }
   };

<<<<<<< HEAD
   private void fireValidationEvent(final EventBus eventBus)
   {
      // eventBus.fireEvent(new RunValidationEvent(cellValue.getId(),
      // cellValue.getSource(), textArea.getText(), false));
=======
   private void toggleView()
   {
      if (label.isVisible())
      {
         textArea.setVisible(true);
         buttons.setVisible(true);
         label.setVisible(false);
      }
      else
      {
         textArea.setVisible(false);
         buttons.setVisible(false);
         label.setVisible(true);
      }
>>>>>>> 854ad4bf
   }

   @Override
   public void setSaveButtonTitle(String title)
   {
      saveButton.setTitle(title);
   }

   @Override
   public void autoSize()
   {
      shrinkSize(true);
      growSize();
   }

   /**
    * forceShrink will resize the textArea to initialLines(3 lines) and growSize
    * according to the scroll height
    * 
    * @param forceShrink
    */
   private void shrinkSize(boolean forceShrink)
   {
      if (forceShrink)
      {
         textArea.setVisibleLines(INITIAL_LINES);
      }
      else
      {
         if (textArea.getElement().getScrollHeight() <= (INITIAL_LINES * HEIGHT_PER_LINE))
         {
            textArea.setVisibleLines(INITIAL_LINES);
         }
         else
         {
            if (textArea.getElement().getScrollHeight() >= textArea.getElement().getClientHeight())
            {
               int newHeight = textArea.getElement().getScrollHeight() - textArea.getElement().getClientHeight() > 0 ? textArea.getElement().getScrollHeight() - textArea.getElement().getClientHeight() : HEIGHT_PER_LINE;
               int newLine = (newHeight / HEIGHT_PER_LINE) - 1 > INITIAL_LINES ? (newHeight / HEIGHT_PER_LINE) - 1 : INITIAL_LINES;
               textArea.setVisibleLines(textArea.getVisibleLines() - newLine);
            }
            growSize();
         }
      }
   }

   private String getContent()
   {
      return textArea.getText();
   }

   private void growSize()
   {
      if (textArea.getElement().getScrollHeight() > textArea.getElement().getClientHeight())
      {
         int newHeight = textArea.getElement().getScrollHeight() - textArea.getElement().getClientHeight();
         int newLine = (newHeight / HEIGHT_PER_LINE) + 1;
         textArea.setVisibleLines(textArea.getVisibleLines() + newLine);
      }
   }

   @Override
   public void addValidationMessagePanel(IsWidget validationMessagePanel)
   {
      validationMessagePanelContainer.clear();
      validationMessagePanelContainer.add(validationMessagePanel);
   }
}<|MERGE_RESOLUTION|>--- conflicted
+++ resolved
@@ -159,18 +159,14 @@
       textArea.setVisible(viewMode == ViewMode.EDIT);
       if (viewMode == ViewMode.EDIT)
       {
-          textArea.setFocus(true);
+         textArea.setFocus(true);
+		 listener.setValidationMessagePanel(this);
+         if (!Strings.isNullOrEmpty(getContent()))
+         {
+            listener.validate(this);
+         }
       }
       buttons.setVisible(viewMode == ViewMode.EDIT);
-
-      if (viewMode == ViewMode.EDIT)
-      {
-         listener.setValidationMessagePanel(this);
-         if (!Strings.isNullOrEmpty(getContent()))
-         {
-            listener.validate(this);
-         }
-      }
    }
 
    @Override
@@ -219,28 +215,6 @@
       }
    };
 
-<<<<<<< HEAD
-   private void fireValidationEvent(final EventBus eventBus)
-   {
-      // eventBus.fireEvent(new RunValidationEvent(cellValue.getId(),
-      // cellValue.getSource(), textArea.getText(), false));
-=======
-   private void toggleView()
-   {
-      if (label.isVisible())
-      {
-         textArea.setVisible(true);
-         buttons.setVisible(true);
-         label.setVisible(false);
-      }
-      else
-      {
-         textArea.setVisible(false);
-         buttons.setVisible(false);
-         label.setVisible(true);
-      }
->>>>>>> 854ad4bf
-   }
 
    @Override
    public void setSaveButtonTitle(String title)
