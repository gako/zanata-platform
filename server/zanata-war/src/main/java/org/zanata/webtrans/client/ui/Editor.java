--- conflicted
+++ resolved
@@ -204,11 +204,7 @@
    @UiHandler("saveButton")
    public void onSaveAsApproved(ClickEvent event)
    {
-<<<<<<< HEAD
-      listener.saveAsApproved();
-=======
-      listener.saveAsApprovedAndMoveNext(index);
->>>>>>> 8bd30a63
+      listener.saveAsApprovedAndMoveNext();
       event.stopPropagation();
    }
 
