--- conflicted
+++ resolved
@@ -96,11 +96,7 @@
 
    @DefaultMessage("Redo")
    String redoLabel();
-   
-<<<<<<< HEAD
+
    @DefaultMessage("Click here to start translating")
-=======
-   @DefaultMessage("Click here to start translation")
->>>>>>> 29e62a94
    String clickHere();
 }