--- conflicted
+++ resolved
@@ -1,34 +1,28 @@
 <!DOCTYPE ui:UiBinder SYSTEM "http://dl.google.com/gwt/DTD/xhtml.ent">
 <ui:UiBinder xmlns:ui="urn:ui:com.google.gwt.uibinder"
-	xmlns:g="urn:import:com.google.gwt.user.client.ui" xmlns:f="urn:import:org.zanata.webtrans.client"
+	xmlns:g="urn:import:com.google.gwt.user.client.ui"
+	xmlns:f="urn:import:org.zanata.webtrans.client"
 	xmlns:c="urn:import:com.google.gwt.user.cellview.client">
 	<ui:style>
-		.headerLabel {
+        .headerLabel {
             padding-right:5px;
             padding-top:5px;	
             font-weight:bold;
         }
-	</ui:style>
-
+        
+    </ui:style>
+        
 	<g:LayoutPanel>
 		<g:layer top="0px" height="30px">
 			<g:HorizontalPanel>
-				<g:Label ui:field="headerLabel" styleName="{style.headerLabel}"/>
 				<g:TextBox ui:field="tmTextBox" />
-<<<<<<< HEAD
-				<g:ValueListBox ui:field="searchType" />
-				<g:Button ui:field="searchButton" />
-				<g:Button ui:field="clearButton" />
-=======
                 <g:ValueListBox ui:field="searchType"/>
 				<g:Button ui:field="searchButton"/>
 				<g:Button ui:field="clearButton"/>
->>>>>>> 602cd4ac
 			</g:HorizontalPanel>
 		</g:layer>
 		<g:layer top="25px" bottom="0px">
-			<g:ScrollPanel ui:field="scrollPanel" />
+			<g:ScrollPanel ui:field="scrollPanel"/>
 		</g:layer>
 	</g:LayoutPanel>
-	
 </ui:UiBinder> 