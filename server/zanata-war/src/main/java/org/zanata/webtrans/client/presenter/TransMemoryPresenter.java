--- conflicted
+++ resolved
@@ -14,8 +14,8 @@
 import org.zanata.webtrans.shared.model.TranslationMemoryGlossaryItem;
 import org.zanata.webtrans.shared.model.WorkspaceContext;
 import org.zanata.webtrans.shared.rpc.GetTranslationMemory;
+import org.zanata.webtrans.shared.rpc.GetTranslationMemory.SearchType;
 import org.zanata.webtrans.shared.rpc.GetTranslationMemoryResult;
-import org.zanata.webtrans.shared.rpc.HasSearchType.SearchType;
 
 import com.allen_sauer.gwt.log.client.Log;
 import com.google.gwt.cell.client.FieldUpdater;
@@ -130,11 +130,7 @@
                }
                if (item != null)
                {
-<<<<<<< HEAD
-                  eventBus.fireEvent(new CopyDataToEditorEvent(source, target));
-=======
-                  eventBus.fireEvent(new TransMemoryCopyEvent(item.getSource(), item.getTarget()));
->>>>>>> 602cd4ac
+                  eventBus.fireEvent(new CopyDataToEditorEvent(item.getSource(),  item.getTarget()));
                }
             }
          }
@@ -154,7 +150,7 @@
          @Override
          public void update(int index, TranslationMemoryGlossaryItem object, String value)
          {
-            eventBus.fireEvent(new CopyDataToEditorEvent(object.getSource(), object.getTarget()));
+            eventBus.fireEvent(new TransMemoryCopyEvent(object.getSource(), object.getTarget()));
          }
       });
    }
