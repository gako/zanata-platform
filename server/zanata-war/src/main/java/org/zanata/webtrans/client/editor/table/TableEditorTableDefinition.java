--- conflicted
+++ resolved
@@ -154,8 +154,7 @@
       public void renderRowValue(TransUnit rowValue, ColumnDefinition<TransUnit, TransUnit> columnDef, AbstractCellView<TransUnit> view)
       {
          view.setStyleName("TableEditorCell TableEditorCell-Target");
-<<<<<<< HEAD
-         view.setStyleAttribute("title", "click here");
+
          final Label label = new HighlightingLabel();
 
          if (rowValue.getTarget().isEmpty())
@@ -169,13 +168,6 @@
             label.setStylePrimaryName("TableEditorContent");
          }
 
-
-=======
-         final Label label = new HighlightingLabel(rowValue.getTarget());
-         label.setStylePrimaryName("TableEditorContent");
-         // Add tooltip when mouse over the editor
-         label.setTitle("Click here to start translation");
->>>>>>> a42c9993
          if (findMessage != null && !findMessage.isEmpty())
          {
             ((HighlightingLabel) label).highlightSearch(findMessage);
