--- conflicted
+++ resolved
@@ -185,12 +185,8 @@
 
       int wordCount = hTextFlow.getWordCount().intValue();
       // @formatter:off
-<<<<<<< HEAD
-      TransUnit tu = new TransUnit(action.getTransUnitId(), locale, hTextFlow.getContent(),
-=======
       TransUnit tu = new TransUnit(action.getTransUnitId(), hTextFlow.getResId(),
                                    locale, hTextFlow.getContent(),
->>>>>>> f1a4941b
                                    CommentsUtil.toString(hTextFlow.getComment()),
                                    action.getContent(), action.getContentState(),
                                    authenticatedAccount.getPerson().getName(),
