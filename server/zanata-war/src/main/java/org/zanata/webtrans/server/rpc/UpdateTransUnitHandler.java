--- conflicted
+++ resolved
@@ -184,17 +184,14 @@
       session.flush();
 
       int wordCount = hTextFlow.getWordCount().intValue();
-<<<<<<< HEAD
       // @formatter:off
-      TransUnit tu = new TransUnit(action.getTransUnitId(), locale, hTextFlow.getContent(),
+      TransUnit tu = new TransUnit(action.getTransUnitId(), hTextFlow.getResId(),
+                                   locale, hTextFlow.getContent(),
                                    CommentsUtil.toString(hTextFlow.getComment()),
                                    action.getContent(), action.getContentState(),
                                    authenticatedAccount.getPerson().getName(),
                                    SIMPLE_FORMAT.format(new Date()));
       // @formatter:on
-=======
-      TransUnit tu = new TransUnit(action.getTransUnitId(), hTextFlow.getResId(), locale, hTextFlow.getContent(), CommentsUtil.toString(hTextFlow.getComment()), action.getContent(), action.getContentState(), authenticatedAccount.getPerson().getName(), SIMPLE_FORMAT.format(new Date()));
->>>>>>> 2f4ccadd
       TransUnitUpdated event = new TransUnitUpdated(new DocumentId(hTextFlow.getDocument().getId()), wordCount, prevStatus, tu);
 
       TranslationWorkspace workspace = translationWorkspaceManager.getOrRegisterWorkspace(action.getWorkspaceId());
@@ -257,7 +254,14 @@
       session.flush();
 
       int wordCount = hTextFlow.getWordCount().intValue();
-      TransUnit tu = new TransUnit(action.getTransUnitId(), hTextFlow.getResId(), locale, hTextFlow.getContent(), CommentsUtil.toString(hTextFlow.getComment()), target.getContent(), target.getState(), target.getLastModifiedBy().getName(), SIMPLE_FORMAT.format(target.getLastChanged()));
+      // @formatter:off
+      TransUnit tu = new TransUnit(action.getTransUnitId(), hTextFlow.getResId(),
+                                   locale, hTextFlow.getContent(),
+                                   CommentsUtil.toString(hTextFlow.getComment()),
+                                   target.getContent(), target.getState(),
+                                   target.getLastModifiedBy().getName(),
+                                   SIMPLE_FORMAT.format(target.getLastChanged()));
+      // @formatter:on
       TransUnitUpdated event = new TransUnitUpdated(new DocumentId(hTextFlow.getDocument().getId()), wordCount, prevStatus, tu);
 
       TranslationWorkspace workspace = translationWorkspaceManager.getOrRegisterWorkspace(action.getWorkspaceId());
