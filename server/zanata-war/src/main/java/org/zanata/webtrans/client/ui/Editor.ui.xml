--- conflicted
+++ resolved
@@ -32,22 +32,6 @@
                 </g:cell>
 			</g:HorizontalPanel>
 		</g:cell>
-<<<<<<< HEAD
-		<g:cell horizontalAlignment="ALIGN_RIGHT">
-			<g:HorizontalPanel ui:field="buttons" styleName="gwt-Button">
-				<g:PushButton ui:field="validateButton" styleName="gwt-Button" title="{messages.runValidation}">
-                    <g:upFace image="{images.cellEditorValidate}" />
-				</g:PushButton>
-				<g:PushButton ui:field="saveButton" styleName="gwt-Button" title="{messages.editMoveToNext}">
-                    <g:upFace image="{images.cellEditorAccept}" />
-				</g:PushButton>
-				<g:PushButton ui:field="fuzzyButton" styleName="gwt-Button" title="{messages.saveAsFuzzy}">
-                    <g:upFace image="{images.cellEditorFuzzy}" />
-				</g:PushButton>
-				<g:PushButton ui:field="cancelButton" styleName="gwt-Button" title="{messages.editCancelShortcut}">
-                    <g:upFace image="{images.cellEditorCancel}" />
-				</g:PushButton>
-=======
 		<g:cell>
 			<g:HorizontalPanel ui:field="bottomContainer" styleName="{style.bottomContainer}">
 				<g:cell>
@@ -58,7 +42,7 @@
 						<g:PushButton ui:field="validateButton" styleName="gwt-Button" title="{messages.runValidation}">
 		                    <g:upFace image="{images.cellEditorValidate}" />
 						</g:PushButton>
-						<g:PushButton ui:field="saveButton" styleName="gwt-Button" title="{messages.editSavewithEnterShortcut}">
+						<g:PushButton ui:field="saveButton" styleName="gwt-Button" title="{messages.editMoveToNext}">
 		                    <g:upFace image="{images.cellEditorAccept}" />
 						</g:PushButton>
 						<g:PushButton ui:field="fuzzyButton" styleName="gwt-Button" title="{messages.saveAsFuzzy}">
@@ -70,7 +54,6 @@
 					</g:HorizontalPanel>
 				</g:cell>
 				
->>>>>>> 854ad4bf
 			</g:HorizontalPanel>
 		</g:cell>
 	</g:VerticalPanel>
