<!DOCTYPE ui:UiBinder SYSTEM "http://dl.google.com/gwt/DTD/xhtml.ent">
<ui:UiBinder xmlns:ui="urn:ui:com.google.gwt.uibinder"
	xmlns:g="urn:import:com.google.gwt.user.client.ui"
    xmlns:fui="urn:import:org.zanata.webtrans.client.ui"
    xmlns:tui="urn:import:org.zanata.webtrans.client.editor.table"
        >
	
	<ui:with field="messages" type="org.zanata.webtrans.client.resources.NavigationMessages" />
	<ui:with field="images" type="org.zanata.webtrans.client.editor.table.TableResources" />
	
	<ui:style>
		.rootContainer {
			outline:none;
		}
		.bottomContainer {
			width:100%;
			padding-left:28px;
		}

		.textArea {
			width:98%;
			margin-left:5px;
		}
	</ui:style>
	
	<g:FocusPanel ui:field="rootContainer" styleName="{style.rootContainer}">
	<g:VerticalPanel width="100%" spacing="3">
		<g:cell horizontalAlignment="ALIGN_LEFT">
			<g:HorizontalPanel ui:field="topContainer" width="100%" height="100%">
				<g:cell width="20px">
	                <g:PushButton ui:field="copySourceButton" styleName="gwt-Button">
	                    <g:upFace image="{images.copySrcButton}" />
	                </g:PushButton>
                </g:cell>
                <g:cell>
                	<g:FlowPanel styleName="TableEditorCell-Target">
		                <fui:HighlightingLabel ui:field="label" />
		                <tui:EditorTextArea ui:field="textArea" styleName="{style.textArea}"/>
	                </g:FlowPanel>
                </g:cell>
			</g:HorizontalPanel>
		</g:cell>
		<g:cell>
			<g:HorizontalPanel ui:field="bottomContainer" styleName="{style.bottomContainer}">
				<g:cell>
					<g:FlowPanel ui:field="validationMessagePanelContainer"/>
				</g:cell>
<<<<<<< HEAD
				<g:cell verticalAlignment="ALIGN_TOP" horizontalAlignment="ALIGN_RIGHT" width="100px">
					<g:HorizontalPanel ui:field="buttons" styleName="gwt-Button">
						<g:PushButton ui:field="validateButton" styleName="gwt-Button">
		                    <g:upFace image="{images.cellEditorValidate}" />
						</g:PushButton>
						<g:PushButton ui:field="saveButton" styleName="gwt-Button" title="{messages.editMoveToNext}">
		                    <g:upFace image="{images.cellEditorMoveDown}" />
						</g:PushButton>
						<g:PushButton ui:field="fuzzyButton" styleName="gwt-Button" title="{messages.saveAsFuzzy}">
		                    <g:upFace image="{images.cellEditorFuzzy}" />
						</g:PushButton>
						<g:PushButton ui:field="cancelButton" styleName="gwt-Button" title="{messages.editCancelShortcut}">
		                    <g:upFace image="{images.cellEditorCancel}" />
						</g:PushButton>
					</g:HorizontalPanel>
				</g:cell>
				
=======
>>>>>>> 809549d5
			</g:HorizontalPanel>
		</g:cell>
	</g:VerticalPanel>
	</g:FocusPanel>
</ui:UiBinder> <|MERGE_RESOLUTION|>--- conflicted
+++ resolved
@@ -45,26 +45,6 @@
 				<g:cell>
 					<g:FlowPanel ui:field="validationMessagePanelContainer"/>
 				</g:cell>
-<<<<<<< HEAD
-				<g:cell verticalAlignment="ALIGN_TOP" horizontalAlignment="ALIGN_RIGHT" width="100px">
-					<g:HorizontalPanel ui:field="buttons" styleName="gwt-Button">
-						<g:PushButton ui:field="validateButton" styleName="gwt-Button">
-		                    <g:upFace image="{images.cellEditorValidate}" />
-						</g:PushButton>
-						<g:PushButton ui:field="saveButton" styleName="gwt-Button" title="{messages.editMoveToNext}">
-		                    <g:upFace image="{images.cellEditorMoveDown}" />
-						</g:PushButton>
-						<g:PushButton ui:field="fuzzyButton" styleName="gwt-Button" title="{messages.saveAsFuzzy}">
-		                    <g:upFace image="{images.cellEditorFuzzy}" />
-						</g:PushButton>
-						<g:PushButton ui:field="cancelButton" styleName="gwt-Button" title="{messages.editCancelShortcut}">
-		                    <g:upFace image="{images.cellEditorCancel}" />
-						</g:PushButton>
-					</g:HorizontalPanel>
-				</g:cell>
-				
-=======
->>>>>>> 809549d5
 			</g:HorizontalPanel>
 		</g:cell>
 	</g:VerticalPanel>
