--- conflicted
+++ resolved
@@ -298,13 +298,8 @@
    @Override
    public void acceptFuzzyEdit()
    {
-<<<<<<< HEAD
-//      String text = textArea.getText();
+      // String text = textArea.getText();
       ArrayList<String> newTargets = targetContentsPresenter.getNewTargets();
-=======
-      // String text = textArea.getText();
-      List<String> newTargets = targetContentsPresenter.getNewTargets();
->>>>>>> 0c83e314
       cellValue.setTargets(newTargets);
       determineStatus(newTargets, ContentState.NeedReview);
       curCallback.onComplete(curCellEditInfo, cellValue);
