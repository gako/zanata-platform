/*
 * Copyright 2010, Red Hat, Inc. and individual contributors as indicated by the
 * @author tags. See the copyright.txt file in the distribution for a full
 * listing of individual contributors.
 * 
 * This is free software; you can redistribute it and/or modify it under the
 * terms of the GNU Lesser General Public License as published by the Free
 * Software Foundation; either version 2.1 of the License, or (at your option)
 * any later version.
 * 
 * This software is distributed in the hope that it will be useful, but WITHOUT
 * ANY WARRANTY; without even the implied warranty of MERCHANTABILITY or FITNESS
 * FOR A PARTICULAR PURPOSE. See the GNU Lesser General Public License for more
 * details.
 * 
 * You should have received a copy of the GNU Lesser General Public License
 * along with this software; if not, write to the Free Software Foundation,
 * Inc., 51 Franklin St, Fifth Floor, Boston, MA 02110-1301 USA, or see the FSF
 * site: http://www.fsf.org.
 */
package org.zanata.webtrans.client.editor.table;

import java.util.Map;

import net.customware.gwt.presenter.client.EventBus;

import org.zanata.common.ContentState;
import org.zanata.webtrans.client.editor.CheckKey;
import org.zanata.webtrans.client.editor.CheckKeyImpl;
import org.zanata.webtrans.client.events.EditTransUnitEvent;
import org.zanata.webtrans.client.events.NavTransUnitEvent.NavigationType;
import org.zanata.webtrans.client.resources.NavigationMessages;
import org.zanata.webtrans.client.ui.UserConfigConstants;

import org.zanata.webtrans.shared.model.TransUnit;

import com.allen_sauer.gwt.log.client.Log;
import com.google.gwt.core.client.GWT;
import com.google.gwt.event.dom.client.BlurEvent;
import com.google.gwt.event.dom.client.BlurHandler;
import com.google.gwt.event.dom.client.ClickEvent;
import com.google.gwt.event.dom.client.ClickHandler;
import com.google.gwt.event.dom.client.FocusEvent;
import com.google.gwt.event.dom.client.FocusHandler;
import com.google.gwt.event.dom.client.KeyDownEvent;
import com.google.gwt.event.dom.client.KeyDownHandler;
import com.google.gwt.event.logical.shared.ValueChangeEvent;
import com.google.gwt.event.logical.shared.ValueChangeHandler;
import com.google.gwt.gen2.table.client.CellEditor;
import com.google.gwt.gen2.table.override.client.HTMLTable;
import com.google.gwt.user.client.DOM;
import com.google.gwt.user.client.ui.FlowPanel;
import com.google.gwt.user.client.ui.HorizontalPanel;
import com.google.gwt.user.client.ui.Image;
import com.google.gwt.user.client.ui.PushButton;
import com.google.gwt.user.client.ui.Widget;

public class InlineTargetCellEditor implements CellEditor<TransUnit>
{
   /**
    * Default style name.
    */
   public static final String DEFAULT_STYLENAME = "gwt-TargetCellEditor";

   /**
    * The click listener used to clone.
    */
   /************
    * private ClickHandler cloneHandler = new ClickHandler() { public void
    * onClick(ClickEvent event) { textArea.setText(cellValue.getSource());
    * textArea.setFocus(true); autoSize(); enableSaveButton();
    * Log.info("InlineTargetCellEditor.java: Clone action."); } };
    *************/
   /**
    * The click listener used to clone and save.
    */
   /****************
    * private ClickHandler cloneAndSaveHandler = new ClickHandler() { public
    * void onClick(ClickEvent event) { cloneHandler.onClick(null);
    * acceptHandler.onClick(null); Log.info(
    * "InlineTargetCellEditor.java: Clone-and-save action (The last clone action is called by this action)."
    * ); } };
    *****************/

   /**
    * The click listener used to save as fuzzy.
    */
   private ClickHandler fuzzyHandler = new ClickHandler()
   {
      public void onClick(ClickEvent event)
      {
         acceptFuzzyEdit();
      }
   };

   /**
    * The click listener used to cancel.
    */
   private ClickHandler cancelHandler = new ClickHandler()
   {
      public void onClick(ClickEvent event)
      {
         cancelEdit();
      }
   };

   /**
    * The click listener used to accept.
    */
   private ClickHandler acceptHandler = new ClickHandler()
   {
      public void onClick(ClickEvent event)
      {
         saveApprovedAndMoveNextState(NavigationType.NextEntry);
      }
   };

   /**
    * The current {@link CellEditor.Callback}.
    */
   private Callback<TransUnit> curCallback = null;

   private CancelCallback<TransUnit> cancelCallback = null;

   private EditRowCallback editRowCallback = null;

   /**
    * The current {@link CellEditor.CellEditInfo}.
    */
   private CellEditInfo curCellEditInfo = null;

   /**
    * The main grid used for layout.
    */
   private FlowPanel layoutTable;

   private Widget cellViewWidget;

   private TransUnit cellValue;

   private EditorTextArea textArea;
   private HorizontalPanel operationsPanel;

   private boolean isFocused = false;
   private boolean isOpened = false;
   private boolean isCancelButtonFocused = false;

   private boolean untranslatedMode = true, fuzzyMode = true;
   private boolean isEnterKeySavesEnabled = false, isEscKeyCloseEditor = false;

   private int curRow;
   private int curCol;
   private HTMLTable table;

   private String saveButtonShortcuts;
   private String saveButtonwithEnterShortcuts;
   private PushButton saveButton, fuzzyButton, cancelButton;

   /*
    * The minimum height of the target editor
    */
   // private static final int MIN_HEIGHT = 48;

   /**
    * Construct a new {@link InlineTargetCellEditor} with the specified images.
    */
   public InlineTargetCellEditor(final NavigationMessages messages, CancelCallback<TransUnit> callback, EditRowCallback rowCallback, final EventBus eventBus)
   {
      final CheckKey checkKey = new CheckKeyImpl(CheckKeyImpl.Context.Edit);
      // Wrap contents in a table
      layoutTable = new FlowPanel();
      layoutTable.setWidth("100%");
      // layoutTable.setVerticalAlignment(HasVerticalAlignment.ALIGN_MIDDLE);

      // this.eventBus = eventBus;
      cancelCallback = callback;
      editRowCallback = rowCallback;
      textArea = new EditorTextArea();
      textArea.setStyleName("TableEditorContent-Edit");
      textArea.addValueChangeHandler(new ValueChangeHandler<String>()
      {
         @Override
         public void onValueChange(ValueChangeEvent<String> event)
         {
            autoSize();
         }

      });
      textArea.addBlurHandler(new BlurHandler()
      {
         @Override
         public void onBlur(BlurEvent event)
         {
            isFocused = false;
         }
      });
      textArea.addFocusHandler(new FocusHandler()
      {
         @Override
         public void onFocus(FocusEvent event)
         {
            isFocused = true;
         }
      });

      textArea.addKeyDownHandler(new KeyDownHandler()
      {
         @Override
         public void onKeyDown(KeyDownEvent event)
         {
            eventBus.fireEvent(new EditTransUnitEvent());
            checkKey.init(event.getNativeEvent());

            if (checkKey.isCopyFromSourceKey())
            {
               cloneAction();
            }
            else if (checkKey.isNextEntryKey())
            {
               // See editCell() for saving event
               saveAndMoveRow(NavigationType.NextEntry);
            }
            else if (checkKey.isPreviousEntryKey())
            {
               // See editCell() for saving event
               saveAndMoveRow(NavigationType.PrevEntry);
            }
            else if (checkKey.isNextStateEntryKey())
            {
               saveAndMoveNextState(NavigationType.NextEntry);
            }
            else if (checkKey.isPreviousStateEntryKey())
            {
               saveAndMoveNextState(NavigationType.PrevEntry);
            }
            else if (checkKey.isSaveAsFuzzyKey())
            {
               event.stopPropagation();
               event.preventDefault(); // stop browser save
               acceptFuzzyEdit();
            }
            else if (checkKey.isSaveAsApprovedKey(isEnterKeySavesEnabled))
            {
               event.stopPropagation();
               event.preventDefault();
               saveApprovedAndMoveNextState(NavigationType.NextEntry);
            }
            else if (checkKey.isCloseEditorKey(isEscKeyCloseEditor))
            {
               cancelEdit();
            }
            else if (checkKey.isUserTyping())
            {
               // Resize as user types
               autoSize();
            }
         }
      });
      layoutTable.add(textArea);

      operationsPanel = new HorizontalPanel();

      operationsPanel.addStyleName("float-right-div");
      operationsPanel.setSpacing(4);

      TableResources images = GWT.create(TableResources.class);

      saveButton = new PushButton(new Image(images.cellEditorAccept()));
      saveButton.setStyleName("gwt-Button");
      saveButtonShortcuts = messages.editSaveShortcut();
      saveButton.setTitle(messages.editSaveShortcut());
      saveButton.addClickHandler(acceptHandler);
      saveButtonwithEnterShortcuts = messages.editSavewithEnterShortcut();

      fuzzyButton = new PushButton(new Image(images.cellEditorFuzzy()));
      fuzzyButton.setStyleName("gwt-Button");
      fuzzyButton.setTitle(messages.saveAsFuzzy());
      fuzzyButton.addClickHandler(fuzzyHandler);

      cancelButton = new PushButton(new Image(images.cellEditorCancel()));
      cancelButton.setStyleName("gwt-Button");
      cancelButton.setTitle(messages.editCancelShortcut());
      cancelButton.addClickHandler(cancelHandler);
      cancelButton.addFocusHandler(new FocusHandler(){
         @Override
         public void onFocus(FocusEvent event)
         {
            isCancelButtonFocused = true;
         }
      });
      cancelButton.addBlurHandler(new BlurHandler(){

         @Override
         public void onBlur(BlurEvent event)
         {
            isCancelButtonFocused = false;
         }
      });

      operationsPanel.add(saveButton);
      operationsPanel.add(fuzzyButton);
      operationsPanel.add(cancelButton);
      layoutTable.add(operationsPanel);
   }

   public void cloneAction()
   {
      Log.info("InlineTargetCellEditor.java: Clone action.");
      textArea.setValue(cellValue.getSource(), true);
      textArea.setFocus(true);
   }

   public void gotoRow(NavigationType nav)
   {
      if (nav == NavigationType.NextEntry)
      {
         editRowCallback.gotoNextRow();
      }
      else if (nav == NavigationType.PrevEntry)
      {
         editRowCallback.gotoPrevRow();
      }
      else if (nav == NavigationType.FirstEntry)
      {
         editRowCallback.gotoFirstRow();
      }
      else if (nav == NavigationType.LastEntry)
      {
         editRowCallback.gotoLastRow();
      }
   }

   private void gotoNewRow(NavigationType nav)
   {
      if (nav == NavigationType.NextEntry)
      {
         editRowCallback.gotoNextNewRow();
      }
      else if (nav == NavigationType.PrevEntry)
      {
         editRowCallback.gotoPrevNewRow();
      }
   }

   private void gotoFuzzyAndNewRow(NavigationType nav)
   {
      if (nav == NavigationType.NextEntry)
      {
         editRowCallback.gotoNextFuzzyNewRow();
      }
      else if (nav == NavigationType.PrevEntry)
      {
         editRowCallback.gotoPrevFuzzyNewRow();
      }
   }

   private void gotoFuzzyRow(NavigationType nav)
   {
      if (nav == NavigationType.NextEntry)
      {
         editRowCallback.gotoNextFuzzyRow();
      }
      else if (nav == NavigationType.PrevEntry)
      {
         editRowCallback.gotoPrevFuzzyRow();
      }
   }

   private void restoreView()
   {
      if (curCellEditInfo != null && cellViewWidget != null)
      {
         curCellEditInfo.getTable().setWidget(curRow, curCol, cellViewWidget);
         cellViewWidget.getParent().setHeight(cellViewWidget.getOffsetHeight() + "px");
      }
   }

   public boolean isEditing()
   {
      return cellValue != null;
   }

   public boolean isFocused()
   {
      return isFocused;
   }

   public boolean isOpened()
   {
      return isOpened;
   }

   public void setText(String text)
   {
      if (isEditing())
      {
         cellValue.setTarget("");
         textArea.setText(text);
      }
   }

   @Override
   public void editCell(CellEditInfo cellEditInfo, TransUnit cellValue, Callback<TransUnit> callback)
   {
      if (isEditing())
      {
         if (cellEditInfo.getCellIndex() == curCol && cellEditInfo.getRowIndex() == curRow)
         {
            return;
         }
         restoreView();
      }

      // save the content in previous cell before start new editing
      if (curRow != cellEditInfo.getRowIndex())
      {
         savePendingChange(false);
      }

      Log.debug("starting edit of cell");

      // Save the current values
      curCallback = callback;
      curCellEditInfo = cellEditInfo;

      // Get the info about the cell
      table = curCellEditInfo.getTable();

      curRow = curCellEditInfo.getRowIndex();
      curCol = curCellEditInfo.getCellIndex();

      cellViewWidget = table.getWidget(curRow, curCol);

      // layoutTable.setCellWidth(this.operationsPanel, "20px");
      table.setWidget(curRow, curCol, layoutTable);
      textArea.setText(cellValue.getTarget());

      autoSize();

      this.cellValue = cellValue;
      textArea.setFocus(true);
      isOpened = true;
      DOM.scrollIntoView(table.getCellFormatter().getElement(curRow, curCol));
   }

   public void savePendingChange(boolean cancelIfUnchanged)
   {
      // if something has changed, save as approved
      if (isEditing() && !cellValue.getTarget().equals(textArea.getText()))
      {
         Log.info("savePendingChange - acceptEdit");
         cellValue.setStatus(ContentState.Approved);
         acceptEdit();
      }
      else
      {
         if (cancelIfUnchanged)
         {
            Log.info("savePendingChange- cancel edit");
            cancelEdit();
         }
      }
   }

   public void saveAndMoveRow(NavigationType nav)
   {
      savePendingChange(true);
      gotoRow(nav);
   }

   public void saveAndMoveNextState(NavigationType nav)
   {
      savePendingChange(true);
      
      if (untranslatedMode && fuzzyMode)
      {
         gotoFuzzyAndNewRow(nav);
      }
      else if (!untranslatedMode && !fuzzyMode)
      {
         gotoRow(nav);
      }
      else if (untranslatedMode)
      {
         gotoNewRow(nav);
      }
      else if (fuzzyMode)
      {
         gotoFuzzyRow(nav);
      }
   }

   /**
    * save the contents of the cell as approved and move to next fuzzy or
    * untranslated
    */
   private void saveApprovedAndMoveNextState(NavigationType nav)
   {
      cellValue.setStatus(ContentState.Approved);
      acceptEdit();

      if (untranslatedMode && fuzzyMode)
      {
         gotoFuzzyAndNewRow(nav);
      }
      else if (untranslatedMode)
      {
         gotoNewRow(nav);
      }
      else if (fuzzyMode)
      {
         gotoFuzzyRow(nav);
      }
   }

   /**
    * Accept the contents of the cell editor as the new cell value.
    */
   private void acceptEdit()
   {
      // Check if we are ready to accept
      if (!onAccept())
      {
         return;
      }
      cellValue.setTarget(textArea.getText());

      // changing status to new when target cell is empty
      if (cellValue.getTarget().isEmpty())
         cellValue.setStatus(ContentState.New);
      else if (cellValue.getStatus() == ContentState.New)
         cellValue.setStatus(ContentState.Approved);

      restoreView();
      textArea.setFocus(false);
      isOpened = false;

      // Send the new cell value to the callback
      curCallback.onComplete(curCellEditInfo, cellValue);
      clearSelection();
   }

   /**
    * Save the contents of the cell and set status to fuzzy.
    */
   protected void acceptFuzzyEdit()
   {
      String text = textArea.getText();
      cellValue.setTarget(text);
      if (text == null || text.isEmpty())
         cellValue.setStatus(ContentState.New);
      else
         cellValue.setStatus(ContentState.NeedReview);
      curCallback.onComplete(curCellEditInfo, cellValue);
   }

   /**
    * Cancel the cell edit.
    */
   public void cancelEdit()
   {
      // Fire the event
      if (!onCancel())
      {
         return;
      }

      restoreView();
      textArea.setFocus(false);
      isOpened = false;
      isFocused = false;

      // Call the callback
      if (curCallback != null)
      {
         // curCallback.onCancel(curCellEditInfo);
         cancelCallback.onCancel(cellValue);
      }

      clearSelection();
   }

   public void clearSelection()
   {
      curCallback = null;
      curCellEditInfo = null;
      cellViewWidget = null;
      cellValue = null;
   }

   /**
    * Called before an accept takes place.
    * 
    * @return true to allow the accept, false to prevent it
    */
   protected boolean onAccept()
   {
      return true;
   }

   /**
    * Called before a cancel takes place.
    * 
    * @return true to allow the cancel, false to prevent it
    */
   protected boolean onCancel()
   {
      return true;
   }

   public void autoSize()
   {
      int initialLines = 3;
      int growByLines = 1;

      Log.debug("autosize TextArea");

      textArea.setVisibleLines(initialLines);

      while (textArea.getElement().getScrollHeight() > textArea.getElement().getClientHeight())
      {
         textArea.setVisibleLines(textArea.getVisibleLines() + growByLines);
      }
   }

<<<<<<< HEAD
   public void setShowOperationButtons(boolean showButtons)
   {
	   operationsPanel.setVisible(showButtons);
   }

   public void setNavMode(Map<String, Boolean> configMap)
=======
   public void updateKeyBehaviour(Map<String, Boolean> configMap)
>>>>>>> 3c132b89
   {
      untranslatedMode = configMap.get(UserConfigConstants.BUTTON_UNTRANSLATED);
      fuzzyMode = configMap.get(UserConfigConstants.BUTTON_FUZZY);

      isEnterKeySavesEnabled = configMap.get(UserConfigConstants.BUTTON_ENTER);
      if (isEnterKeySavesEnabled)
      {
         saveButton.setTitle(saveButtonwithEnterShortcuts);
      }
      else
      {
         saveButton.setTitle(saveButtonShortcuts);
      }

      isEscKeyCloseEditor = configMap.get(UserConfigConstants.BUTTON_ESC);
   }

   public boolean isCancelButtonFocused()
   {
      return isCancelButtonFocused;
   }

   public void setCancelButtonFocused(boolean isCancelButtonFocused)
   {
      this.isCancelButtonFocused = isCancelButtonFocused;
      cancelButton.setFocus(isCancelButtonFocused);
   }
}<|MERGE_RESOLUTION|>--- conflicted
+++ resolved
@@ -623,16 +623,12 @@
       }
    }
 
-<<<<<<< HEAD
    public void setShowOperationButtons(boolean showButtons)
    {
 	   operationsPanel.setVisible(showButtons);
    }
 
-   public void setNavMode(Map<String, Boolean> configMap)
-=======
    public void updateKeyBehaviour(Map<String, Boolean> configMap)
->>>>>>> 3c132b89
    {
       untranslatedMode = configMap.get(UserConfigConstants.BUTTON_UNTRANSLATED);
       fuzzyMode = configMap.get(UserConfigConstants.BUTTON_FUZZY);
