--- conflicted
+++ resolved
@@ -272,30 +272,16 @@
          }
       });
 
-<<<<<<< HEAD
-      ContentState stateToSet = requestedState;
-
-      if (requestedState == ContentState.New && emptyTargets.isEmpty())
-      {
-         stateToSet = ContentState.NeedReview;
-      }
-
-=======
       // TODO check that this is consistent with server-side checks
       ContentState stateToSet = requestedState;
-      if (requestedState == ContentState.New && !emptyTargets.isEmpty())
+      if (requestedState == ContentState.New && emptyTargets.isEmpty())
       {
          stateToSet = ContentState.NeedReview;
       }
->>>>>>> 5968aa69
       if (requestedState == ContentState.Approved && !emptyTargets.isEmpty())
       {
          stateToSet = ContentState.New;
       }
-<<<<<<< HEAD
-
-=======
->>>>>>> 5968aa69
       cellValue.setStatus(stateToSet);
    }
 
