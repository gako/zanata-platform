/*
 * Copyright 2010, Red Hat, Inc. and individual contributors as indicated by the
 * @author tags. See the copyright.txt file in the distribution for a full
 * listing of individual contributors.
 * 
 * This is free software; you can redistribute it and/or modify it under the
 * terms of the GNU Lesser General Public License as published by the Free
 * Software Foundation; either version 2.1 of the License, or (at your option)
 * any later version.
 * 
 * This software is distributed in the hope that it will be useful, but WITHOUT
 * ANY WARRANTY; without even the implied warranty of MERCHANTABILITY or FITNESS
 * FOR A PARTICULAR PURPOSE. See the GNU Lesser General Public License for more
 * details.
 * 
 * You should have received a copy of the GNU Lesser General Public License
 * along with this software; if not, write to the Free Software Foundation,
 * Inc., 51 Franklin St, Fifth Floor, Boston, MA 02110-1301 USA, or see the FSF
 * site: http://www.fsf.org.
 */
package org.zanata.webtrans.client.editor.table;

import net.customware.gwt.presenter.client.EventBus;

import org.zanata.common.ContentState;
import org.zanata.webtrans.client.events.EditTransUnitEvent;
import org.zanata.webtrans.client.resources.NavigationMessages;
import org.zanata.webtrans.shared.model.TransUnit;

import com.allen_sauer.gwt.log.client.Log;
import com.google.gwt.core.client.GWT;
import com.google.gwt.event.dom.client.BlurEvent;
import com.google.gwt.event.dom.client.BlurHandler;
import com.google.gwt.event.dom.client.ClickEvent;
import com.google.gwt.event.dom.client.ClickHandler;
import com.google.gwt.event.dom.client.FocusEvent;
import com.google.gwt.event.dom.client.FocusHandler;
import com.google.gwt.event.dom.client.KeyCodes;
import com.google.gwt.event.dom.client.KeyDownEvent;
import com.google.gwt.event.dom.client.KeyDownHandler;
import com.google.gwt.event.dom.client.KeyUpEvent;
import com.google.gwt.event.dom.client.KeyUpHandler;
import com.google.gwt.event.logical.shared.ValueChangeEvent;
import com.google.gwt.event.logical.shared.ValueChangeHandler;
import com.google.gwt.gen2.table.client.CellEditor;
import com.google.gwt.gen2.table.override.client.HTMLTable;
import com.google.gwt.user.client.DOM;
import com.google.gwt.user.client.Window;
import com.google.gwt.user.client.ui.FlowPanel;
import com.google.gwt.user.client.ui.HorizontalPanel;
import com.google.gwt.user.client.ui.Image;
import com.google.gwt.user.client.ui.Widget;

public class InlineTargetCellEditor implements CellEditor<TransUnit>
{
   /**
    * Default style name.
    */
   public static final String DEFAULT_STYLENAME = "gwt-TargetCellEditor";

   /**
    * The click listener used to clone.
    */
   /************
    * private ClickHandler cloneHandler = new ClickHandler() { public void
    * onClick(ClickEvent event) { textArea.setText(cellValue.getSource());
    * textArea.setFocus(true); autoSize(); enableSaveButton();
    * Log.info("InlineTargetCellEditor.java: Clone action."); } };
    *************/
   /**
    * The click listener used to clone and save.
    */
   /****************
    * private ClickHandler cloneAndSaveHandler = new ClickHandler() { public
    * void onClick(ClickEvent event) { cloneHandler.onClick(null);
    * acceptHandler.onClick(null); Log.info("InlineTargetCellEditor.java: Clone-and-save action (The last clone action is called by this action)."
    * ); } };
    *****************/

   /**
    * The click listener used to save as fuzzy.
    */
   private ClickHandler fuzzyHandler = new ClickHandler()
   {
      public void onClick(ClickEvent event)
      {
         acceptFuzzyEdit();
      }
   };

   /**
    * The click listener used to cancel.
    */
   private ClickHandler cancelHandler = new ClickHandler()
   {
      public void onClick(ClickEvent event)
      {
         cancelEdit();
      }
   };

   /**
    * The click listener used to accept.
    */
   private ClickHandler acceptHandler = new ClickHandler()
   {
      public void onClick(ClickEvent event)
      {
         saveApprovedAndMoveRow(TableConstants.ROW_MOVE.NEXT);
      }
   };

   /**
    * The current {@link CellEditor.Callback}.
    */
   private Callback<TransUnit> curCallback = null;

   private CancelCallback<TransUnit> cancelCallback = null;

   private EditRowCallback editRowCallback = null;

   /**
    * The current {@link CellEditor.CellEditInfo}.
    */
   private CellEditInfo curCellEditInfo = null;

   /**
    * The main grid used for layout.
    */
   private FlowPanel layoutTable;

   private Widget cellViewWidget;

   private TransUnit cellValue;

   private EditorTextArea textArea;
   private HorizontalPanel operationsPanel;
   private boolean isFocused = false;
   private boolean isOpened = false;

   private int curRow;
   private int curCol;
   private HTMLTable table;

   /*
    * The minimum height of the target editor
    */
   // private static final int MIN_HEIGHT = 48;

   /**
    * Construct a new {@link InlineTargetCellEditor} with the specified images.
    */
   public InlineTargetCellEditor(final NavigationMessages messages, CancelCallback<TransUnit> callback, EditRowCallback rowCallback, final EventBus eventBus)
   {
      // Wrap contents in a table
      layoutTable = new FlowPanel();
      layoutTable.setWidth("100%");
      // layoutTable.setVerticalAlignment(HasVerticalAlignment.ALIGN_MIDDLE);

      // this.eventBus = eventBus;
      cancelCallback = callback;
      editRowCallback = rowCallback;
      textArea = new EditorTextArea();
      textArea.setStyleName("TableEditorContent-Edit");
      textArea.addValueChangeHandler(new ValueChangeHandler<String>()
      {
         @Override
         public void onValueChange(ValueChangeEvent<String> event)
         {
            autoSize();
         }

      });
      textArea.addBlurHandler(new BlurHandler()
      {
         @Override
         public void onBlur(BlurEvent event)
         {
            Log.debug("text area focus lost");
            isFocused = false;
         }
      });
      textArea.addFocusHandler(new FocusHandler()
      {
         @Override
         public void onFocus(FocusEvent event)
         {
            isFocused = true;
         }
      });
      
      textArea.addKeyDownHandler(new KeyDownHandler()
      {

         @Override
         public void onKeyDown(KeyDownEvent event)
         {
            int keyCode = event.getNativeKeyCode();
            //using keydown for Ctrl+S in order to override browser Ctrl+S on keydown (chrome)
            if (event.isControlKeyDown() && keyCode == TableConstants.KEY_S)
            {
               event.stopPropagation();
               event.preventDefault(); //stop browser save
               acceptFuzzyEdit();
            }
         }

      });

      textArea.addKeyUpHandler(new KeyUpHandler()
      {
         @Override
         public void onKeyUp(KeyUpEvent event)
         {
            eventBus.fireEvent(new EditTransUnitEvent());
            int keyCode = event.getNativeKeyCode();
            
            // NB: if you change these, please change NavigationConsts too!
            if (event.isControlKeyDown() && keyCode == KeyCodes.KEY_ENTER)
            {
               saveApprovedAndMoveRow(TableConstants.ROW_MOVE.NEXT);
            }
            // else if (event.isControlKeyDown() && event.isShiftKeyDown() &&
            // event.getNativeKeyCode() == KeyCodes.KEY_PAGEDOWN)
            // { // was alt-e
            // handleNextState(ContentState.NeedReview);
            // }
            // else if (event.isControlKeyDown() && event.isShiftKeyDown() &&
            // event.getNativeKeyCode() == KeyCodes.KEY_PAGEUP)
            // { // was alt-m
            // handlePrevState(ContentState.NeedReview);
            // // } else if(event.isControlKeyDown() && event.getNativeKeyCode()
            // // == KeyCodes.KEY_PAGEDOWN) { // bad in Firefox
            // }
            else if (event.isAltKeyDown() && keyCode == TableConstants.KEY_G)
            {
               Log.info("InlineTargetCellEditor.java: Clone action.");
               textArea.setValue(cellValue.getSource(), true);
               textArea.setFocus(true);
            }
            else if (event.isAltKeyDown() && (event.isDownArrow() || keyCode == TableConstants.KEY_K))
            {
               // alt-down
               // See editCell() for saving event
               gotoRow(TableConstants.ROW_MOVE.NEXT);
            }
            else if (event.isAltKeyDown() && (event.isUpArrow() || keyCode == TableConstants.KEY_J))
            {
               // alt-up
               // See editCell() for saving event
               gotoRow(TableConstants.ROW_MOVE.PREV);
            }
            else if (event.isAltKeyDown() && keyCode == KeyCodes.KEY_PAGEDOWN)
            {
               // alt-pagedown
               saveAndMoveNextFuzzy(TableConstants.ROW_MOVE.NEXT);
            }
            else if (event.isAltKeyDown() && keyCode == KeyCodes.KEY_PAGEUP)
            {
               // alt-pageup
               saveAndMoveNextFuzzy(TableConstants.ROW_MOVE.PREV);
            }
            else if (!event.isAltKeyDown() && !event.isControlKeyDown())
            {
               autoSize();
            }

            // these shortcuts disabled because they conflict with basic text editing:
            // else if (event.isControlKeyDown() && event.getNativeKeyCode() ==
            // KeyCodes.KEY_HOME)
            // { // ctrl-home
            // cloneHandler.onClick(null);
            // }
            // else if (event.isControlKeyDown() && event.getNativeKeyCode() ==
            // KeyCodes.KEY_END)
            // { // ctrl-end
            // cloneAndSaveHandler.onClick(null);
            // }
         }

      });

      layoutTable.add(textArea);

      operationsPanel = new HorizontalPanel();

      operationsPanel.addStyleName("float-right-div");
      operationsPanel.setSpacing(4);
      // layoutTable.add(operationsPanel);

      // icon as the current state of the unit
      // stateImage = new Image(resources.newUnit());
      // operationsPanel.add(stateImage);

      // PushButton doesn't allow to have images and text at the same time
      TableResources images = GWT.create(TableResources.class);
      Image cancelButton = new Image(images.cellEditorCancel());
      // cancelButton.setText(messages.editCancel());
      cancelButton.setStyleName("gwt-Button");
      cancelButton.setTitle(messages.editCancelShortcut());
      cancelButton.addClickHandler(cancelHandler);

      Image saveButton = new Image(images.cellEditorAccept());
      // saveButton.setText(messages.editSave());
      saveButton.setStyleName("gwt-Button");
      saveButton.setTitle(messages.editSaveShortcut());
      saveButton.addClickHandler(acceptHandler);

      Image fuzzyButton = new Image(images.cellEditorFuzzy());
      fuzzyButton.setStyleName("gwt-Button");
      fuzzyButton.setTitle(messages.fuzzy());
      fuzzyButton.addClickHandler(fuzzyHandler);

      operationsPanel.add(saveButton);
      operationsPanel.add(fuzzyButton);
      operationsPanel.add(cancelButton);
      layoutTable.add(operationsPanel);
   }

   public void gotoRow(TableConstants.ROW_MOVE direction)
   {
      if (direction == TableConstants.ROW_MOVE.NEXT)
      {
         editRowCallback.gotoNextRow(curRow);
      }
      else if (direction == TableConstants.ROW_MOVE.PREV)
      {
         editRowCallback.gotoPrevRow(curRow);
      }
   }

   private void gotoFuzzyRow(TableConstants.ROW_MOVE direction)
   {
      if (direction == TableConstants.ROW_MOVE.NEXT)
      {
         editRowCallback.gotoNextFuzzy(curRow);
      }
      else if (direction == TableConstants.ROW_MOVE.PREV)
      {
         editRowCallback.gotoPrevFuzzy(curRow);
      }
   }

   private void restoreView()
   {
      if (curCellEditInfo != null && cellViewWidget != null)
      {
         curCellEditInfo.getTable().setWidget(curRow, curCol, cellViewWidget);
         cellViewWidget.getParent().setHeight(cellViewWidget.getOffsetHeight() + "px");
      }
   }

   public boolean isEditing()
   {
      return cellValue != null;
   }

   public boolean isFocused()
   {
      return isFocused;
   }

   public boolean isOpened()
   {
      return isOpened;
   }

   public void setText(String text)
   {
      if (isEditing())
      {
         textArea.setText(text);
      }
   }

   @Override
   public void editCell(CellEditInfo cellEditInfo, TransUnit cellValue, Callback<TransUnit> callback)
   {
      if (isEditing())
      {
         if (cellEditInfo.getCellIndex() == curCol && cellEditInfo.getRowIndex() == curRow)
         {
            return;
         }
         restoreView();
      }

      // save the content in previous cell before start new editing
      if (curRow != cellEditInfo.getRowIndex())
      {
         savePendingChange(false);
      }

      Log.debug("starting edit of cell");

      // Save the current values
      curCallback = callback;
      curCellEditInfo = cellEditInfo;

      // Get the info about the cell
      table = curCellEditInfo.getTable();

      curRow = curCellEditInfo.getRowIndex();
      curCol = curCellEditInfo.getCellIndex();

      cellViewWidget = table.getWidget(curRow, curCol);

      // layoutTable.setCellWidth(this.operationsPanel, "20px");
      table.setWidget(curRow, curCol, layoutTable);
      
      textArea.setText(cellValue.getTarget());

      autoSize();

      this.cellValue = cellValue;
      textArea.setFocus(true);
      isOpened = true;
      DOM.scrollIntoView(table.getCellFormatter().getElement(curRow, curCol));
   }

   public void savePendingChange(boolean cancelIfUnchanged)
   {
      Log.info("Saving pending change");
      // if something has changed, save as approved
      if (isEditing() && !cellValue.getTarget().equals(textArea.getText()))
      {
         Log.debug("save content of previous cell");
         cellValue.setStatus(ContentState.Approved);
         acceptEdit();
      }
      else
      {
         if (cancelIfUnchanged)
         {
            cancelEdit();
         }
      }
   }

   public void saveAndMoveNextFuzzy(TableConstants.ROW_MOVE direction)
   {
      savePendingChange(true);
      gotoFuzzyRow(direction);
   }

   /**
    * save the contents of the cell as approved and move to the next row.
    */
   private void saveApprovedAndMoveRow(TableConstants.ROW_MOVE direction)
   {
	   cellValue.setStatus(ContentState.Approved);
	   acceptEdit();
      gotoRow(direction);
   }

   /**
    * Accept the contents of the cell editor as the new cell value.
    */
   public void acceptEdit()
   {
      // Check if we are ready to accept
      if (!onAccept())
      {
         return;
      }
      cellValue.setTarget(textArea.getText());

      // changing status to new when target cell is empty
      if (cellValue.getTarget().isEmpty())
         cellValue.setStatus(ContentState.New);
      else if (cellValue.getStatus() == ContentState.New)
         cellValue.setStatus(ContentState.Approved);

      restoreView();
      // disableSaveButton();
      isOpened = false;

      // Send the new cell value to the callback
      curCallback.onComplete(curCellEditInfo, cellValue);
      clearSelection();
   }

   /**
    * Save the contents of the cell and set status to fuzzy.
    */
   protected void acceptFuzzyEdit()
   {
      cellValue.setStatus(ContentState.NeedReview);
      cellValue.setTarget(textArea.getText());
      curCallback.onComplete(curCellEditInfo, cellValue);
   }

   /**
    * Cancel the cell edit.
    */
   protected void cancelEdit()
   {
      // Fire the event
      if (!onCancel())
      {
         return;
      }

      restoreView();
      isOpened = false;

      // Call the callback
      if (curCallback != null)
      {
         // curCallback.onCancel(curCellEditInfo);
         cancelCallback.onCancel(cellValue);
      }

      clearSelection();
   }

   public void clearSelection()
   {
      curCallback = null;
      curCellEditInfo = null;
      cellViewWidget = null;
      cellValue = null;
   }

   /**
    * Called before an accept takes place.
    * 
    * @return true to allow the accept, false to prevent it
    */
   protected boolean onAccept()
   {
      return true;
   }

   /**
    * Called before a cancel takes place.
    * 
    * @return true to allow the cancel, false to prevent it
    */
   protected boolean onCancel()
   {
      return true;
   }

   public void setTextAreaSize()
   {
      autoSize();
   }

   public int getCurrentRow()
   {
      return curRow;
   }

   public void autoSize()
   {
      int initialLines = 3;
      int growByLines = 1;

      Log.debug("autosize TextArea");

      textArea.setVisibleLines(initialLines);

      while (textArea.getElement().getScrollHeight() > textArea.getElement().getClientHeight())
      {
         textArea.setVisibleLines(textArea.getVisibleLines() + growByLines);
      }
   }
<<<<<<< HEAD
   
   public void setShowOperationButtons(boolean showButtons)
   {
	   operationsPanel.setVisible(showButtons);
   }
   
=======
>>>>>>> 3690db05
}<|MERGE_RESOLUTION|>--- conflicted
+++ resolved
@@ -45,7 +45,6 @@
 import com.google.gwt.gen2.table.client.CellEditor;
 import com.google.gwt.gen2.table.override.client.HTMLTable;
 import com.google.gwt.user.client.DOM;
-import com.google.gwt.user.client.Window;
 import com.google.gwt.user.client.ui.FlowPanel;
 import com.google.gwt.user.client.ui.HorizontalPanel;
 import com.google.gwt.user.client.ui.Image;
@@ -566,13 +565,9 @@
          textArea.setVisibleLines(textArea.getVisibleLines() + growByLines);
       }
    }
-<<<<<<< HEAD
    
    public void setShowOperationButtons(boolean showButtons)
    {
 	   operationsPanel.setVisible(showButtons);
    }
-   
-=======
->>>>>>> 3690db05
 }