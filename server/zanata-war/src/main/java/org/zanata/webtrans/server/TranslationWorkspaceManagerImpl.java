package org.zanata.webtrans.server;

import java.util.concurrent.ConcurrentHashMap;

import org.hibernate.Session;
import org.jboss.seam.Component;
import org.jboss.seam.ScopeType;
import org.jboss.seam.annotations.Destroy;
import org.jboss.seam.annotations.Name;
import org.jboss.seam.annotations.Observer;
import org.jboss.seam.annotations.Scope;
import org.jboss.seam.annotations.Synchronized;
import org.jboss.seam.core.Events;
import org.jboss.seam.log.Log;
import org.jboss.seam.log.Logging;
import org.zanata.ZanataInit;
import org.zanata.action.ProjectHome;
import org.zanata.action.ProjectIterationHome;
import org.zanata.common.EntityStatus;
import org.zanata.common.LocaleId;
import org.zanata.model.HIterationProject;
import org.zanata.model.HProject;
import org.zanata.model.HProjectIteration;
import org.zanata.security.ZanataIdentity;
import org.zanata.webtrans.shared.NoSuchWorkspaceException;
import org.zanata.webtrans.shared.model.PersonId;
import org.zanata.webtrans.shared.model.ProjectIterationId;
import org.zanata.webtrans.shared.model.WorkspaceContext;
import org.zanata.webtrans.shared.model.WorkspaceId;
import org.zanata.webtrans.shared.rpc.ExitWorkspace;
import org.zanata.webtrans.shared.rpc.WorkspaceContextUpdate;

import com.google.common.collect.HashMultimap;
import com.google.common.collect.ImmutableSet;
import com.google.common.collect.Multimap;
import com.google.common.collect.Multimaps;
import com.ibm.icu.util.ULocale;

@Scope(ScopeType.APPLICATION)
@Name("translationWorkspaceManager")
@Synchronized
public class TranslationWorkspaceManagerImpl implements TranslationWorkspaceManager
{

   public static final String EVENT_WORKSPACE_CREATED = "webtrans.WorkspaceCreated";

   private Log log = Logging.getLog(TranslationWorkspaceManagerImpl.class);

   private final ConcurrentHashMap<WorkspaceId, TranslationWorkspace> workspaceMap;
   private final Multimap<ProjectIterationId, TranslationWorkspace> projIterWorkspaceMap;

   public TranslationWorkspaceManagerImpl()
   {
      this.workspaceMap = new ConcurrentHashMap<WorkspaceId, TranslationWorkspace>();
      Multimap<ProjectIterationId, TranslationWorkspace> piwm = HashMultimap.create();
      this.projIterWorkspaceMap = Multimaps.synchronizedMultimap(piwm);
   }

   @Observer(ZanataInit.EVENT_Zanata_Startup)
   public void start()
   {
      log.info("starting...");
   }

   @Observer(ZanataIdentity.USER_LOGOUT_EVENT)
   public void exitWorkspace(String username)
   {
      log.info("User logout: Removing {0} from all workspaces", username);
      ImmutableSet<TranslationWorkspace> workspaceSet = ImmutableSet.copyOf(workspaceMap.values());
      for (TranslationWorkspace workspace : workspaceSet)
      {
         if (workspace.removeTranslator(new PersonId(username)))
         {
            log.info("Removing user {0} from workspace {1}", username, workspace.getWorkspaceContext());
            // Send GWT Event to client to update the userlist
            ExitWorkspace event = new ExitWorkspace(new PersonId(username));
            workspace.publish(event);
         }
      }
   }

   @Observer(ProjectHome.PROJECT_UPDATE)
   public void projectUpdate(HIterationProject project)
   {
      String projectSlug = project.getSlug();
      log.info("Project {0} updated, status={1}", projectSlug, project.getStatus());

      for (HProjectIteration iter : project.getProjectIterations())
      {
         projectIterationUpdate(iter);
      }
   }

   @Observer(ProjectIterationHome.PROJECT_ITERATION_UPDATE)
   public void projectIterationUpdate(HProjectIteration projectIteration)
   {
      String projectSlug = projectIteration.getProject().getSlug();
      String iterSlug = projectIteration.getSlug();
      HProject project = projectIteration.getProject();
      boolean readOnly = isReadOnly(project.getStatus(), projectIteration.getStatus());
      log.info("Project {0} iteration {1} updated, status={2}, readOnly={3}", projectSlug, iterSlug, projectIteration.getStatus(), readOnly);

      ProjectIterationId iterId = new ProjectIterationId(projectSlug, iterSlug);
      for (TranslationWorkspace workspace : projIterWorkspaceMap.get(iterId))
      {
         if (readOnly != workspace.getWorkspaceContext().isReadOnly())
         {
            workspace.getWorkspaceContext().setReadOnly(readOnly);
            WorkspaceContextUpdate event = new WorkspaceContextUpdate(readOnly);
            workspace.publish(event);
         }
      }
   }

   private boolean isReadOnly(EntityStatus projectStatus, EntityStatus iterStatus)
   {
      boolean current = projectStatus.equals(EntityStatus.Current) && iterStatus.equals(EntityStatus.Current);
      return !current;
   }

   @Destroy
   public void stop()
   {
      log.info("stopping...");
      log.info("closing down {0} workspaces: ", workspaceMap.size());
   }

   public int getWorkspaceCount()
   {
      return workspaceMap.size();
   }

   @Override
   public TranslationWorkspace getOrRegisterWorkspace(WorkspaceId workspaceId) throws NoSuchWorkspaceException
   {
      TranslationWorkspace workspace = workspaceMap.get(workspaceId);
      if (workspace == null)
      {
         workspace = createWorkspace(workspaceId);
         TranslationWorkspace prev = workspaceMap.putIfAbsent(workspaceId, workspace);

         if (prev == null)
         {
            projIterWorkspaceMap.put(workspaceId.getProjectIterationId(), workspace);
            if (Events.exists())
               Events.instance().raiseEvent(EVENT_WORKSPACE_CREATED, workspaceId);
         }

         return prev == null ? workspace : prev;
      }

      validateAndGetWorkspaceContext(workspaceId);

      return workspace;
   }

   private WorkspaceContext validateAndGetWorkspaceContext(WorkspaceId workspaceId) throws NoSuchWorkspaceException
   {
      Session session = (Session) Component.getInstance("session");

      EntityStatus projectStatus = (EntityStatus) session.createQuery("select p.status from HProject as p where p.slug = :slug").setParameter("slug", workspaceId.getProjectIterationId().getProjectSlug()).uniqueResult();
      if (projectStatus.equals(EntityStatus.OBSOLETE))
      {
         throw new NoSuchWorkspaceException("Project is obsolete");
      }

      EntityStatus projectIterationStatus = (EntityStatus) session.createQuery("select it.status from HProjectIteration it where it.slug = :slug and it.project.slug = :pslug").setParameter("slug", workspaceId.getProjectIterationId().getIterationSlug()).setParameter("pslug", workspaceId.getProjectIterationId().getProjectSlug()).uniqueResult();
      if (projectIterationStatus.equals(EntityStatus.OBSOLETE))
      {
         throw new NoSuchWorkspaceException("Project Iteration is obsolete");
      }

      String workspaceName = (String) session.createQuery("select it.project.name || ' (' || it.slug || ')' " + "from HProjectIteration it " + "where it.slug = :slug " + "and it.project.slug = :pslug " + "and it.status <> :status").setParameter("slug", workspaceId.getProjectIterationId().getIterationSlug()).setParameter("pslug", workspaceId.getProjectIterationId().getProjectSlug()).setParameter("status", EntityStatus.OBSOLETE).uniqueResult();
      if (workspaceName == null)
      {
         throw new NoSuchWorkspaceException("Invalid workspace Id");
      }

<<<<<<< HEAD
      boolean readOnly = isReadOnly(projectStatus, projectIterationStatus);
=======
      boolean current = projectStatus.equals(EntityStatus.ACTIVE) && projectIterationStatus.equals(EntityStatus.ACTIVE);
      boolean readOnly = !current;
>>>>>>> 76fc0d07
      String localeDisplayName = ULocale.getDisplayName(workspaceId.getLocaleId().toJavaName(), ULocale.ENGLISH);
      return new WorkspaceContext(workspaceId, workspaceName, localeDisplayName, readOnly);
   }

   private TranslationWorkspace createWorkspace(WorkspaceId workspaceId) throws NoSuchWorkspaceException
   {
      WorkspaceContext workspaceContext = validateAndGetWorkspaceContext(workspaceId);
      return new TranslationWorkspaceImpl(workspaceContext);
   }

   public TranslationWorkspace getWorkspace(ProjectIterationId projectIterationId, LocaleId localeId)
   {
      WorkspaceId workspaceId = new WorkspaceId(projectIterationId, localeId);
      return getWorkspace(workspaceId);
   }

   public TranslationWorkspace getWorkspace(WorkspaceId workspaceId)
   {
      return workspaceMap.get(workspaceId);
   }

}<|MERGE_RESOLUTION|>--- conflicted
+++ resolved
@@ -114,7 +114,7 @@
 
    private boolean isReadOnly(EntityStatus projectStatus, EntityStatus iterStatus)
    {
-      boolean current = projectStatus.equals(EntityStatus.Current) && iterStatus.equals(EntityStatus.Current);
+      boolean current = projectStatus.equals(EntityStatus.ACTIVE) && iterStatus.equals(EntityStatus.ACTIVE);
       return !current;
    }
 
@@ -176,12 +176,7 @@
          throw new NoSuchWorkspaceException("Invalid workspace Id");
       }
 
-<<<<<<< HEAD
       boolean readOnly = isReadOnly(projectStatus, projectIterationStatus);
-=======
-      boolean current = projectStatus.equals(EntityStatus.ACTIVE) && projectIterationStatus.equals(EntityStatus.ACTIVE);
-      boolean readOnly = !current;
->>>>>>> 76fc0d07
       String localeDisplayName = ULocale.getDisplayName(workspaceId.getLocaleId().toJavaName(), ULocale.ENGLISH);
       return new WorkspaceContext(workspaceId, workspaceName, localeDisplayName, readOnly);
    }
