--- conflicted
+++ resolved
@@ -448,11 +448,6 @@
     }
 
     @Produces
-<<<<<<< HEAD
-    @AllowAnonymousAccess
-    protected boolean isAnonymousUserAllowed() {
-        return databaseBackedConfig.isAnonymousUserAllowed();
-=======
     @AcceptedEmailDomainsForNewAccount
     protected Set<String> permittedEmailDomains() {
         String domains =
@@ -463,6 +458,11 @@
         return ImmutableSet
                 .copyOf(Splitter.on(",").trimResults().omitEmptyStrings()
                         .split(domains));
->>>>>>> b83b5002
+    }
+
+    @Produces
+    @AllowAnonymousAccess
+    protected boolean isAnonymousUserAllowed() {
+        return databaseBackedConfig.isAnonymousUserAllowed();
     }
 }