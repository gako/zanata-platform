--- conflicted
+++ resolved
@@ -10,6 +10,7 @@
 import net.openl10n.flies.rest.client.FliesClientRequestFactory;
 import net.openl10n.flies.rest.client.IProjectIterationResource;
 import net.openl10n.flies.rest.client.ITranslationResources;
+import net.openl10n.flies.rest.client.IVersion;
 import net.openl10n.flies.rest.dto.VersionInfo;
 
 public class FliesTestClientRequestFactory extends FliesClientRequestFactory
@@ -48,20 +49,12 @@
       super.registerPrefixInterceptor(interceptor);
    }
 
-<<<<<<< HEAD
-   public VersionResource getVersionInfo()
-   {
-      try
-      {
-         return (VersionResource) createProxy(VersionResource.class, new URI("/restv1/version"));
-=======
    @Override
    protected IVersion createIVersion()
    {
       try
       {
          return createProxy(IVersion.class, new URI("/restv1/version"));
->>>>>>> acd43abe
       }
       catch (URISyntaxException e)
       {
