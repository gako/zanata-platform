--- conflicted
+++ resolved
@@ -4,11 +4,7 @@
   <parent>
     <groupId>org.zanata</groupId>
     <artifactId>server</artifactId>
-<<<<<<< HEAD
-    <version>4.2.0</version>
-=======
     <version>4.3.0-SNAPSHOT</version>
->>>>>>> 42c3b580
   </parent>
   <artifactId>zanata-model</artifactId>
   <name>Zanata model</name>
@@ -19,7 +15,7 @@
     <connection>scm:git:git://github.com/zanata/zanata.git</connection>
     <developerConnection>scm:git:git@github.com:zanata/zanata.git</developerConnection>
     <url>https://github.com/zanata/zanata</url>
-    <tag>platform-4.2.0</tag>
+    <tag>HEAD</tag>
   </scm>
 
   <properties>
