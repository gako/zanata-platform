--- conflicted
+++ resolved
@@ -136,18 +136,10 @@
      */
     @Transient
     public ImmutableSet<HPerson> getMaintainers() {
-<<<<<<< HEAD
-        return ImmutableSet.copyOf(
-                members.stream()
-                        .filter(pm -> pm.getRole() == Maintainer)
-                        .map(HProjectMember::getPerson)
-                        .iterator());
-=======
         return ImmutableSet.copyOf(members.stream()
-                .filter(HProjectMember.IS_MAINTAINER)
+                .filter(pm -> pm.getRole() == Maintainer)
                 .map(HProjectMember::getPerson)
                 .iterator());
->>>>>>> 16820c2c
     }
 
     @OneToMany(cascade = CascadeType.ALL, mappedBy = "project",
