/*
 * Copyright 2010, Red Hat, Inc. and individual contributors as indicated by the
 * @author tags. See the copyright.txt file in the distribution for a full
 * listing of individual contributors.
 * 
 * This is free software; you can redistribute it and/or modify it under the
 * terms of the GNU Lesser General Public License as published by the Free
 * Software Foundation; either version 2.1 of the License, or (at your option)
 * any later version.
 * 
 * This software is distributed in the hope that it will be useful, but WITHOUT
 * ANY WARRANTY; without even the implied warranty of MERCHANTABILITY or FITNESS
 * FOR A PARTICULAR PURPOSE. See the GNU Lesser General Public License for more
 * details.
 * 
 * You should have received a copy of the GNU Lesser General Public License
 * along with this software; if not, write to the Free Software Foundation,
 * Inc., 51 Franklin St, Fifth Floor, Boston, MA 02110-1301 USA, or see the FSF
 * site: http://www.fsf.org.
 */
package org.zanata.model;

import static org.zanata.util.ZanataUtil.equal;

import java.io.Serializable;
import java.util.ArrayList;
import java.util.List;

import javax.persistence.Column;
import javax.persistence.Entity;
import javax.persistence.FetchType;
import javax.persistence.GeneratedValue;
import javax.persistence.Id;
import javax.persistence.JoinColumn;
import javax.persistence.JoinTable;
import javax.persistence.ManyToOne;

import org.hibernate.annotations.AccessType;
import org.hibernate.annotations.CollectionOfElements;
import org.hibernate.annotations.IndexColumn;
import org.hibernate.annotations.NaturalId;

@Entity
@org.hibernate.annotations.Entity(mutable = false)
public class HTextFlowHistory extends HTextContainer implements Serializable, ITextFlowHistory
{

   private static final long serialVersionUID = 1L;

   private Long id;
   private Integer revision;
   private HTextFlow textFlow;
<<<<<<< HEAD
   private List<String> contents;
=======
>>>>>>> cc5277f2
   private boolean obsolete;

   private Integer pos;

   public HTextFlowHistory()
   {
   }

   public HTextFlowHistory(HTextFlow textFlow)
   {
      this.revision = textFlow.getRevision();
<<<<<<< HEAD
      this.contents = new ArrayList<String>(textFlow.getContents());
=======
      setContents(textFlow.getContents());
>>>>>>> cc5277f2
      this.textFlow = textFlow;
   }

   @Id
   @GeneratedValue
   public Long getId()
   {
      return id;
   }

   protected void setId(Long id)
   {
      this.id = id;
   }

   // TODO PERF @NaturalId(mutable=false) for better criteria caching
   @NaturalId
   @Override
   public Integer getRevision()
   {
      return revision;
   }

   public void setRevision(Integer revision)
   {
      this.revision = revision;
   }

   // TODO PERF @NaturalId(mutable=false) for better criteria caching
   @NaturalId
   @ManyToOne
   @JoinColumn(name = "tf_id")
   public HTextFlow getTextFlow()
   {
      return textFlow;
   }

   public void setTextFlow(HTextFlow textFlow)
   {
      this.textFlow = textFlow;
   }

<<<<<<< HEAD
   @Type(type = "text")
   @AccessType("field")
   @CollectionOfElements(fetch = FetchType.EAGER)
   @JoinTable(name = "HTextFlowContentHistory", 
      joinColumns = @JoinColumn(name = "text_flow_history_id")
   )
   @IndexColumn(name = "pos", nullable = false)
   @Column(name = "content", nullable = false)
   @Override
   public List<String> getContents()
   {
      return contents;
   }

   public void setContents(List<String> contents)
   {
      this.contents = contents;
   }

=======
>>>>>>> cc5277f2
   @Override
   public Integer getPos()
   {
      return pos;
   }

   public void setPos(Integer pos)
   {
      this.pos = pos;
   }

   @Override
   public boolean isObsolete()
   {
      return obsolete;
   }

   public void setObsolete(boolean obsolete)
   {
      this.obsolete = obsolete;
   }
   
   /**
    * Determines whether a Text Flow has changed when compared to this
    * history object.
    * Currently, this method only checks for changes in the revision number.
    * 
    * @param current The current Text Flow state. 
    * @return True, if the revision number in the Text Flow has changed.
    * False, otherwise.
    */
   public boolean hasChanged(HTextFlow current)
   {
      return !equal(current.getRevision(), this.getRevision());
   }

}<|MERGE_RESOLUTION|>--- conflicted
+++ resolved
@@ -39,6 +39,8 @@
 import org.hibernate.annotations.CollectionOfElements;
 import org.hibernate.annotations.IndexColumn;
 import org.hibernate.annotations.NaturalId;
+import org.hibernate.annotations.Type;
+import org.hibernate.validator.NotEmpty;
 
 @Entity
 @org.hibernate.annotations.Entity(mutable = false)
@@ -50,10 +52,7 @@
    private Long id;
    private Integer revision;
    private HTextFlow textFlow;
-<<<<<<< HEAD
    private List<String> contents;
-=======
->>>>>>> cc5277f2
    private boolean obsolete;
 
    private Integer pos;
@@ -65,11 +64,7 @@
    public HTextFlowHistory(HTextFlow textFlow)
    {
       this.revision = textFlow.getRevision();
-<<<<<<< HEAD
       this.contents = new ArrayList<String>(textFlow.getContents());
-=======
-      setContents(textFlow.getContents());
->>>>>>> cc5277f2
       this.textFlow = textFlow;
    }
 
@@ -100,7 +95,7 @@
 
    // TODO PERF @NaturalId(mutable=false) for better criteria caching
    @NaturalId
-   @ManyToOne
+   @ManyToOne(fetch = FetchType.EAGER)
    @JoinColumn(name = "tf_id")
    public HTextFlow getTextFlow()
    {
@@ -112,10 +107,10 @@
       this.textFlow = textFlow;
    }
 
-<<<<<<< HEAD
+   @NotEmpty
    @Type(type = "text")
    @AccessType("field")
-   @CollectionOfElements(fetch = FetchType.EAGER)
+   @CollectionOfElements
    @JoinTable(name = "HTextFlowContentHistory", 
       joinColumns = @JoinColumn(name = "text_flow_history_id")
    )
@@ -132,8 +127,6 @@
       this.contents = contents;
    }
 
-=======
->>>>>>> cc5277f2
    @Override
    public Integer getPos()
    {
