--- conflicted
+++ resolved
@@ -42,15 +42,8 @@
     @Temporal(TemporalType.TIMESTAMP)
     @Column(nullable = false)
     public Date getCreationDate() {
-<<<<<<< HEAD
         return creationDate != null ? new Date(creationDate.getTime()) :
                 creationDate;
-=======
-        if (creationDate != null) {
-            return new Date(creationDate.getTime());
-        }
-        return null;
->>>>>>> 59c19e5d
     }
 
     public static class EntityListener {
@@ -63,15 +56,9 @@
     }
 
     public void setCreationDate(final Date creationDate) {
-<<<<<<< HEAD
         this.creationDate =
                 creationDate != null ? new Date(creationDate.getTime()) :
-                        creationDate;
-=======
-        if (creationDate != null) {
-            this.creationDate = new Date(creationDate.getTime());
-        }
->>>>>>> 59c19e5d
+                        null;
     }
 
     @Override
