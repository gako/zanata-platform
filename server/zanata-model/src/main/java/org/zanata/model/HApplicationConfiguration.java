/*
 * Copyright 2010, Red Hat, Inc. and individual contributors as indicated by the
 * @author tags. See the copyright.txt file in the distribution for a full
 * listing of individual contributors.
 *
 * This is free software; you can redistribute it and/or modify it under the
 * terms of the GNU Lesser General Public License as published by the Free
 * Software Foundation; either version 2.1 of the License, or (at your option)
 * any later version.
 *
 * This software is distributed in the hope that it will be useful, but WITHOUT
 * ANY WARRANTY; without even the implied warranty of MERCHANTABILITY or FITNESS
 * FOR A PARTICULAR PURPOSE. See the GNU Lesser General Public License for more
 * details.
 *
 * You should have received a copy of the GNU Lesser General Public License
 * along with this software; if not, write to the Free Software Foundation,
 * Inc., 51 Franklin St, Fifth Floor, Boston, MA 02110-1301 USA, or see the FSF
 * site: http://www.fsf.org.
 */
package org.zanata.model;

import java.lang.reflect.Field;
import java.util.List;
import javax.persistence.Column;
import javax.persistence.Entity;
import javax.validation.constraints.NotNull;
import javax.validation.constraints.Size;

import lombok.AllArgsConstructor;
import lombok.NoArgsConstructor;
import lombok.Setter;

import org.hibernate.annotations.NaturalId;
import org.hibernate.annotations.Type;
import org.hibernate.validator.constraints.NotEmpty;
import com.google.common.base.Function;
import com.google.common.base.Throwables;
import com.google.common.collect.Lists;

@Entity
@Setter
@NoArgsConstructor
@AllArgsConstructor
// FIXME Cacheable
public class HApplicationConfiguration extends ModelEntityBase {

    /**
     * obsolete data key. Help content was removed from UI but the content was
     * left in the database for reference purposes.
     */
    @Deprecated
    public static String KEY_HELP_CONTENT = "pages.help.content";

    public static String KEY_HOST = "host.url";
    public static String KEY_REGISTER = "register.url";
    public static String KEY_DOMAIN = "email.domain";
    public static String KEY_ADMIN_EMAIL = "email.admin.addr";
    public static String KEY_EMAIL_FROM_ADDRESS = "email.from.addr";
    public static String KEY_HOME_CONTENT = "pages.home.content";
    public static String KEY_LOG_DESTINATION_EMAIL = "log.destination.email";
    public static String KEY_EMAIL_LOG_EVENTS = "log.email.active";
    public static String KEY_DISPLAY_USER_EMAIL = "display.user.email";
    public static String KEY_EMAIL_LOG_LEVEL = "log.email.level";
    public static String KEY_PIWIK_URL = "piwik.url";
    public static String KEY_HELP_URL = "help.url";
    public static String KEY_PIWIK_IDSITE = "piwik.idSite";
    public static String KEY_TERMS_CONDITIONS_URL = "terms.conditions.url";
    public static String KEY_MAX_CONCURRENT_REQ_PER_API_KEY = "max.concurrent.req.per.apikey";
    public static String KEY_MAX_ACTIVE_REQ_PER_API_KEY = "max.active.req.per.apikey";
    public static String KEY_MAX_FILES_PER_UPLOAD = "fileupload.max.files.per.upload";
<<<<<<< HEAD
    public static String KEY_ALLOW_ANONYMOUS_USER = "allow.anonymous.user";
=======
    public static String KEY_PERMITTED_USER_EMAIL_DOMAIN = "permitted.user.email.domain";
>>>>>>> b83b5002

    private static final long serialVersionUID = 8652817113098817448L;

    private static List<String> availableKeys;

    private String key;
    private String value;

    // TODO PERF @NaturalId(mutable=false) for better criteria caching
    @NaturalId
    @NotEmpty
    @Size(max = 255)
    @Column(name = "config_key", nullable = false)
    public String getKey() {
        return key;
    }

    @NotNull
    @javax.persistence.Lob
    @Column(name = "config_value", nullable = false)
    public String getValue() {
        return value;
    }

    /**
     * Using reflection to get defined configuration key constants in
     * HApplicationConfiguration.
     */
    public static List<String> getAvailableKeys() {
        if (availableKeys != null) {
            return availableKeys;
        }
        final HApplicationConfiguration dummy = new HApplicationConfiguration();
        List<Field> availableConfigKeys =
                Lists.newArrayList(HApplicationConfiguration.class.getFields());
        availableKeys = Lists.transform(availableConfigKeys,
                new Function<Field, String>() {
                    @Override
                    public String apply(Field input) {
                        try {
                            input.setAccessible(true);
                            return (String) input.get(dummy);
                        } catch (IllegalAccessException e) {
                            throw Throwables.propagate(e);
                        }
                    }
                });
        return availableKeys;
    }
}<|MERGE_RESOLUTION|>--- conflicted
+++ resolved
@@ -69,11 +69,8 @@
     public static String KEY_MAX_CONCURRENT_REQ_PER_API_KEY = "max.concurrent.req.per.apikey";
     public static String KEY_MAX_ACTIVE_REQ_PER_API_KEY = "max.active.req.per.apikey";
     public static String KEY_MAX_FILES_PER_UPLOAD = "fileupload.max.files.per.upload";
-<<<<<<< HEAD
     public static String KEY_ALLOW_ANONYMOUS_USER = "allow.anonymous.user";
-=======
     public static String KEY_PERMITTED_USER_EMAIL_DOMAIN = "permitted.user.email.domain";
->>>>>>> b83b5002
 
     private static final long serialVersionUID = 8652817113098817448L;
 
