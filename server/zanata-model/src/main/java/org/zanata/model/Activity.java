/*
 * Copyright 2013, Red Hat, Inc. and individual contributors as indicated by the
 * @author tags. See the copyright.txt file in the distribution for a full
 * listing of individual contributors.
 *
 * This is free software; you can redistribute it and/or modify it under the
 * terms of the GNU Lesser General Public License as published by the Free
 * Software Foundation; either version 2.1 of the License, or (at your option)
 * any later version.
 *
 * This software is distributed in the hope that it will be useful, but WITHOUT
 * ANY WARRANTY; without even the implied warranty of MERCHANTABILITY or FITNESS
 * FOR A PARTICULAR PURPOSE. See the GNU Lesser General Public License for more
 * details.
 *
 * You should have received a copy of the GNU Lesser General Public License
 * along with this software; if not, write to the Free Software Foundation,
 * Inc., 51 Franklin St, Fifth Floor, Boston, MA 02110-1301 USA, or see the FSF
 * site: http://www.fsf.org.
 */
package org.zanata.model;

import java.io.Serializable;
import java.util.Calendar;
import java.util.Date;
import javax.persistence.Access;
import javax.persistence.AccessType;
import javax.persistence.Column;
import javax.persistence.Entity;
import javax.persistence.EntityListeners;
import javax.persistence.EnumType;
import javax.persistence.Enumerated;
import javax.persistence.JoinColumn;
import javax.persistence.ManyToOne;
import javax.persistence.PrePersist;
import javax.persistence.Temporal;
import javax.persistence.TemporalType;
import javax.persistence.Transient;
import javax.validation.constraints.NotNull;
import org.apache.commons.lang.time.DateUtils;
import org.hibernate.annotations.NaturalId;
import org.zanata.common.ActivityType;
import org.zanata.model.type.EntityType;

/**
 * @author Alex Eng <a href="mailto:aeng@redhat.com">aeng@redhat.com</a>
 */
@Entity
@EntityListeners({ Activity.EntityListener.class })
@Access(AccessType.FIELD)
public class Activity extends ModelEntityBase implements Serializable {
    private static final long serialVersionUID = 1L;
    @NotNull
    @JoinColumn(name = "actor_id", nullable = false)
    @ManyToOne
    @NaturalId
    private HPerson actor;

    @Temporal(TemporalType.TIMESTAMP)
    @NotNull
    @NaturalId
    private Date approxTime;

    @NotNull
    private long startOffsetMillis;

    @NotNull
    private long endOffsetMillis;

    @NotNull
    @Enumerated(EnumType.STRING)
    @NaturalId
    private EntityType contextType;

    @NotNull
    @Column(name = "context_id")
    @NaturalId
    private long contextId;

    @Enumerated(EnumType.STRING)
    private EntityType lastTargetType;

    @NotNull
    @Column(name = "last_target_id")
    private long lastTargetId;

    @Enumerated(EnumType.STRING)
    @NaturalId
    private ActivityType activityType;
    // Event count starts with 1 because there is a single event when new
    // activity created
    private int eventCount = 1;
    private int wordCount;

    public Activity(HPerson actor, IsEntityWithType context,
                    IsEntityWithType target, ActivityType activityType, int wordCount) {
        this.actor = actor;
        this.contextType = context.getEntityType();
        this.contextId = context.getId();
        this.lastTargetType = target.getEntityType();
        this.lastTargetId = target.getId();
        this.activityType = activityType;
        this.wordCount = wordCount;
    }

    public void updateActivity(Date currentTime, IsEntityWithType target,
                               int wordCount) {
        this.endOffsetMillis = currentTime.getTime() - approxTime.getTime();
        this.wordCount += wordCount;
        this.eventCount++;
        this.lastTargetType = target.getEntityType();
        this.lastTargetId = target.getId();
    }

    @Transient
    public Date getEndDate() {
        return DateUtils.addMilliseconds(approxTime, (int) endOffsetMillis);
    }

    public static class EntityListener {

        @PrePersist
        private void onPrePersist(Activity activity) {
            activity.approxTime = DateUtils.truncate(activity.getCreationDate(),
                    Calendar.HOUR);
            activity.startOffsetMillis = activity.getCreationDate().getTime()
                    - activity.approxTime.getTime();
            activity.endOffsetMillis = activity.startOffsetMillis;
        }
    }

    public Activity() {
    }

    public HPerson getActor() {
        return this.actor;
    }

    public Date getApproxTime() {
        // Deep-copy to prevent malicious code vulnerability (EI_EXPOSE_REP)
        return new Date(this.approxTime.getTime());
    }

    public long getStartOffsetMillis() {
        return this.startOffsetMillis;
    }

    public long getEndOffsetMillis() {
        return this.endOffsetMillis;
    }

    public long getContextId() {
        return this.contextId;
    }

    public EntityType getLastTargetType() {
        return this.lastTargetType;
    }

    public long getLastTargetId() {
        return this.lastTargetId;
    }

    public ActivityType getActivityType() {
        return this.activityType;
    }

    public int getEventCount() {
        return this.eventCount;
    }

    public int getWordCount() {
        return this.wordCount;
    }

    public EntityType getContextType() {
        return this.contextType;
    }

<<<<<<< HEAD
    @Override
    public boolean equals(Object o) {
        if (this == o) return true;
        if (o == null || getClass() != o.getClass()) return false;
        if (!super.equals(o)) return false;

        Activity activity = (Activity) o;

        if (contextId != activity.contextId) return false;
        if (actor != null ? !actor.equals(activity.actor) :
                activity.actor != null)
            return false;
        if (approxTime != null ? !approxTime.equals(activity.approxTime) :
                activity.approxTime != null) return false;
        if (contextType != activity.contextType) return false;
        return activityType == activity.activityType;
=======
    /**
     * Business equality comparison
     *
     * @param other Activity
     * @return other is equal
     */
    @Override
    public boolean equals(Object other) {
        if (this == other) return true;
        if (other == null || getClass() != other.getClass()) return false;
        if (!super.equals(other)) return false;

        Activity activity = (Activity) other;

        return (actor == null ?
                activity.actor == null : actor.equals(activity.actor)) &&
                (contextId == activity.contextId) &&
                (contextType == activity.contextType) &&
                (activityType == activity.activityType) &&
                (approxTime == activity.approxTime);
>>>>>>> 87b641e7
    }

    @Override
    public int hashCode() {
        int result = super.hashCode();
        result = 31 * result + (actor != null ? actor.hashCode() : 0);
<<<<<<< HEAD
        result = 31 * result + (approxTime != null ? approxTime.hashCode() : 0);
        result = 31 * result +
                (contextType != null ? contextType.hashCode() : 0);
        result = 31 * result + (int) (contextId ^ (contextId >>> 32));
        result = 31 * result +
                (activityType != null ? activityType.hashCode() : 0);
=======
        result = 31 * result + Long.valueOf(contextId).hashCode();
        result = 31 * result + (contextType != null ? contextType.hashCode() : 0);
        result = 31 * result + (activityType != null ? activityType.hashCode() : 0);
        result = 31 * result + (approxTime != null ? approxTime.hashCode() : 0);
>>>>>>> 87b641e7
        return result;
    }
}<|MERGE_RESOLUTION|>--- conflicted
+++ resolved
@@ -93,7 +93,7 @@
     private int wordCount;
 
     public Activity(HPerson actor, IsEntityWithType context,
-                    IsEntityWithType target, ActivityType activityType, int wordCount) {
+            IsEntityWithType target, ActivityType activityType, int wordCount) {
         this.actor = actor;
         this.contextType = context.getEntityType();
         this.contextId = context.getId();
@@ -104,7 +104,7 @@
     }
 
     public void updateActivity(Date currentTime, IsEntityWithType target,
-                               int wordCount) {
+            int wordCount) {
         this.endOffsetMillis = currentTime.getTime() - approxTime.getTime();
         this.wordCount += wordCount;
         this.eventCount++;
@@ -177,24 +177,6 @@
         return this.contextType;
     }
 
-<<<<<<< HEAD
-    @Override
-    public boolean equals(Object o) {
-        if (this == o) return true;
-        if (o == null || getClass() != o.getClass()) return false;
-        if (!super.equals(o)) return false;
-
-        Activity activity = (Activity) o;
-
-        if (contextId != activity.contextId) return false;
-        if (actor != null ? !actor.equals(activity.actor) :
-                activity.actor != null)
-            return false;
-        if (approxTime != null ? !approxTime.equals(activity.approxTime) :
-                activity.approxTime != null) return false;
-        if (contextType != activity.contextType) return false;
-        return activityType == activity.activityType;
-=======
     /**
      * Business equality comparison
      *
@@ -209,32 +191,21 @@
 
         Activity activity = (Activity) other;
 
-        return (actor == null ?
-                activity.actor == null : actor.equals(activity.actor)) &&
+        return (actor.equals(activity.actor)) &&
                 (contextId == activity.contextId) &&
                 (contextType == activity.contextType) &&
                 (activityType == activity.activityType) &&
                 (approxTime == activity.approxTime);
->>>>>>> 87b641e7
     }
 
     @Override
     public int hashCode() {
         int result = super.hashCode();
-        result = 31 * result + (actor != null ? actor.hashCode() : 0);
-<<<<<<< HEAD
-        result = 31 * result + (approxTime != null ? approxTime.hashCode() : 0);
-        result = 31 * result +
-                (contextType != null ? contextType.hashCode() : 0);
-        result = 31 * result + (int) (contextId ^ (contextId >>> 32));
-        result = 31 * result +
-                (activityType != null ? activityType.hashCode() : 0);
-=======
+        result = 31 * result + actor.hashCode();
         result = 31 * result + Long.valueOf(contextId).hashCode();
         result = 31 * result + (contextType != null ? contextType.hashCode() : 0);
         result = 31 * result + (activityType != null ? activityType.hashCode() : 0);
         result = 31 * result + (approxTime != null ? approxTime.hashCode() : 0);
->>>>>>> 87b641e7
         return result;
     }
 }