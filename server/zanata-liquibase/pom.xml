--- conflicted
+++ resolved
@@ -3,11 +3,7 @@
   <parent>
     <artifactId>server</artifactId>
     <groupId>org.zanata</groupId>
-<<<<<<< HEAD
-    <version>4.2.0</version>
-=======
     <version>4.3.0-SNAPSHOT</version>
->>>>>>> 42c3b580
   </parent>
   <modelVersion>4.0.0</modelVersion>
 
