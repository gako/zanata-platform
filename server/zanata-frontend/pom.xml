--- conflicted
+++ resolved
@@ -4,11 +4,7 @@
   <parent>
     <groupId>org.zanata</groupId>
     <artifactId>server</artifactId>
-<<<<<<< HEAD
-    <version>4.2.0</version>
-=======
     <version>4.3.0-SNAPSHOT</version>
->>>>>>> 42c3b580
   </parent>
   <artifactId>zanata-frontend</artifactId>
   <name>Zanata frontend</name>
@@ -19,7 +15,7 @@
   <scm>
     <connection>scm:git:https://github.com/zanata/zanata-platform.git</connection>
     <developerConnection>scm:git:git@github.com:zanata/zanata-platform.git</developerConnection>
-    <tag>platform-4.2.0</tag>
+    <tag>HEAD</tag>
   </scm>
 
   <!-- Referenced later in the document with ${tagname}. -->
