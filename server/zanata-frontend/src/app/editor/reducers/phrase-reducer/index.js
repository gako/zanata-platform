--- conflicted
+++ resolved
@@ -32,14 +32,10 @@
   SELECT_PHRASE,
   SELECT_PHRASE_SPECIFIC_PLURAL,
   TRANSLATION_TEXT_INPUT_CHANGED,
-<<<<<<< HEAD
   TOGGLE_CONCURRENT_MODAL,
-  UNDO_EDIT
-=======
   TOGGLE_SAVE_WITH_ERROR_MODAL,
   UNDO_EDIT,
   VALIDATION_ERRORS
->>>>>>> 608f9077
 } from '../../actions/phrases-action-types'
 import { COPY_SUGGESTION } from '../../actions/suggestions-action-types'
 import {
