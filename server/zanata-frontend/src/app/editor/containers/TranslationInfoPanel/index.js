--- conflicted
+++ resolved
@@ -11,7 +11,6 @@
 import GlossaryTab from '../GlossaryTab'
 import ActivityTab from '../ActivityTab'
 import DetailsPane from './DetailsPane'
-<<<<<<< HEAD
 import Input from 'antd/lib/input'
 import 'antd/lib/input/style/css'
 import Tabs from 'antd/lib/tabs'
@@ -20,12 +19,10 @@
 import 'antd/lib/button/style/css'
 import Tag from 'antd/lib/tag'
 import 'antd/lib/tag/style/css'
-=======
 import Notification from 'antd/lib/notification'
 import 'antd/lib/notification/style/css'
->>>>>>> 0435bf01
-
-/* React Bootstrap Tab keys for tracking active Tab */
+
+/* Tab keys for tracking active Tab */
 const activityTabKey = '1'
 const glossaryTabKey = '2'
 const { TextArea } = Input
