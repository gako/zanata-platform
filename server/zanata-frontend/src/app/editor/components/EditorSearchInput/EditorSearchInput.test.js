// @ts-nocheck
/* global jest describe it expect */

import React from 'react'
import * as ReactDOMServer from 'react-dom/server'
import * as TestUtils from 'react-dom/test-utils'
import { EditorSearchInput } from '.'
import Collapse from 'antd/lib/collapse'
import 'antd/lib/collapse/style/css'
import Button from 'antd/lib/button'
import 'antd/lib/button/style/css'
const Panel = Collapse.Panel

const callback = () => {}

describe('EditorSearchInputTest', () => {
  it('renders input markup with show advanced but not focused', () => {
    const actual = ReactDOMServer.renderToStaticMarkup(
      <EditorSearchInput
        showAdvanced
        search={{
          searchString: 'it was the worst of',
          resId: 'para-0001',
          lastModifiedByUser: 'cdickens',
          changedBefore: '1859-12-31',
          changedAfter: '1859-01-01',
          sourceComment: 'England and France',
          transComment: 'blurst of times?! You stupid monkey!',
          msgContext: 'chapter01.txt'
        }}
        updateSearch={callback}
        toggleAdvanced={callback}
      />
    )
    const expected = ReactDOMServer.renderToStaticMarkup(
      /* eslint-disable max-len */
      <div>
        <div className="EditorInputGroup EditorInputGroup--outlined EditorInputGroup--rounded">
          <input type="search"
            placeholder="Search source and target text"
            maxLength="1000"
            value="it was the worst of"
            onChange={callback}
            className="EditorInputGroup-input u-sizeLineHeight-1_1-4" />
          <span className="EditorInputGroup-addon btn-xs btn-link n1"
            >Hide advanced</span>
        </div>
<<<<<<< HEAD
        <Collapse activeKey={'1'} onChange={callback}
          style={{
            zIndex: '1000',
            position: 'absolute',
            marginBottom: '0.5rem',
            width: '100%'
          }}>
          <Panel key='1' header={undefined} showArrow={false}>
            <span>
              <div title="exact Resource ID for a string"
                className="u-sPB-1-2">
                <label className="u-textSecondary u-sPB-1-4">Resource ID</label>
                <input type="text"
                  onChange={callback}
                  placeholder="exact Resource ID for a string"
                  className="u-bgHighest u-sizeFull u-inputFlat u-sP-1-2 u-rounded u-sMH-1-4 u-sMV-1-8"
                  value="para-0001" />
              </div>
              <div title="username"
                className="u-sPB-1-2">
                <label className="u-textSecondary u-sPB-1-4">
                  Last modified by
                </label>
                <input type="text"
                  onChange={callback}
                  placeholder="username"
                  className="u-bgHighest u-sizeFull u-inputFlat u-sP-1-2 u-rounded u-sMH-1-4 u-sMV-1-8"
                  value="cdickens" />
              </div>
              <div title="date in format yyyy/mm/dd"
                className="u-sPB-1-2">
                <label className="u-textSecondary u-sPB-1-4">
                  Last modified before
                </label>
                <input type="text"
                  onChange={callback}
                  placeholder="date in format yyyy/mm/dd"
                  className="u-bgHighest u-sizeFull u-inputFlat u-sP-1-2 u-rounded u-sMH-1-4 u-sMV-1-8"
                  value="1859-12-31" />
              </div>
              <div title="date in format yyyy/mm/dd"
                className="u-sPB-1-2">
                <label className="u-textSecondary u-sPB-1-4">
                  Last modified after
                </label>
                <input type="text"
                  onChange={callback}
                  placeholder="date in format yyyy/mm/dd"
                  className="u-bgHighest u-sizeFull u-inputFlat u-sP-1-2 u-rounded u-sMH-1-4 u-sMV-1-8"
                  value="1859-01-01" />
              </div>
              <div title="source comment text"
                className="u-sPB-1-2">
                <label className="u-textSecondary u-sPB-1-4">Source comment</label>
                <input type="text"
                  onChange={callback}
                  placeholder="source comment text"
                  className="u-bgHighest u-sizeFull u-inputFlat u-sP-1-2 u-rounded u-sMH-1-4 u-sMV-1-8"
                  value="England and France" />
              </div>
              <div title="translation comment text"
                className="u-sPB-1-2">
                <label className="u-textSecondary u-sPB-1-4">
                  Translation comment
                </label>
                <input type="text"
                  onChange={callback}
                  placeholder="translation comment text"
                  className="u-bgHighest u-sizeFull u-inputFlat u-sP-1-2 u-rounded u-sMH-1-4 u-sMV-1-8"
                  value="blurst of times?! You stupid monkey!" />
              </div>
              <div title="exact Message Context for a string"
                className="u-sPB-1-2">
                <label className="u-textSecondary u-sPB-1-4">
                  msgctxt (gettext)
                </label>
                <input type="text"
                  onChange={callback}
                  placeholder="exact Message Context for a string"
                  className="u-bgHighest u-sizeFull u-inputFlat u-sP-1-2 u-rounded u-sMH-1-4 u-sMV-1-8"
                  value="chapter01.txt" />
              </div>
              <Button size={'small'} aria-label='button' className="AdvSearch-clear"
                onClick={callback}>
                Clear all
              </Button>
            </span>
          </Panel>
        </Collapse>
=======
        <Panel collapsible expanded>
          <div title="exact Resource ID for a string"
            className="u-sPB-1-2">
            <label className="u-textSecondary u-sPB-1-4">Resource ID</label>
            <input type="text"
              onChange={callback}
              placeholder="exact Resource ID for a string"
              className="u-bgHighest u-sizeFull u-inputFlat u-sP-1-2 u-rounded u-sMH-1-4 u-sMV-1-8"
              value="para-0001" />
          </div>
          <div title="username"
            className="u-sPB-1-2">
            <label className="u-textSecondary u-sPB-1-4">
              Last modified by
            </label>
            <input type="text"
              onChange={callback}
              placeholder="username"
              className="u-bgHighest u-sizeFull u-inputFlat u-sP-1-2 u-rounded u-sMH-1-4 u-sMV-1-8"
              value="cdickens" />
          </div>
          <div title="date in format yyyy/mm/dd"
            className="u-sPB-1-2">
            <label className="u-textSecondary u-sPB-1-4">
              Last modified before
            </label>
            <input type="text"
              onChange={callback}
              placeholder="date in format yyyy/mm/dd"
              className="u-bgHighest u-sizeFull u-inputFlat u-sP-1-2 u-rounded u-sMH-1-4 u-sMV-1-8"
              value="1859-12-31" />
          </div>
          <div title="date in format yyyy/mm/dd"
            className="u-sPB-1-2">
            <label className="u-textSecondary u-sPB-1-4">
              Last modified after
            </label>
            <input type="text"
              onChange={callback}
              placeholder="date in format yyyy/mm/dd"
              className="u-bgHighest u-sizeFull u-inputFlat u-sP-1-2 u-rounded u-sMH-1-4 u-sMV-1-8"
              value="1859-01-01" />
          </div>
          <div title="source comment text"
            className="u-sPB-1-2">
            <label className="u-textSecondary u-sPB-1-4">Source comment</label>
            <input type="text"
              onChange={callback}
              placeholder="source comment text"
              className="u-bgHighest u-sizeFull u-inputFlat u-sP-1-2 u-rounded u-sMH-1-4 u-sMV-1-8"
              value="England and France" />
          </div>
          <div title="exact Message Context for a string"
            className="u-sPB-1-2">
            <label className="u-textSecondary u-sPB-1-4">
              msgctxt (gettext)
            </label>
            <input type="text"
              onChange={callback}
              placeholder="exact Message Context for a string"
              className="u-bgHighest u-sizeFull u-inputFlat u-sP-1-2 u-rounded u-sMH-1-4 u-sMV-1-8"
              value="chapter01.txt" />
          </div>
          <Button bsStyle="link" bsSize="xsmall" className="AdvSearch-clear"
            onClick={callback}>
            Clear all
          </Button>
        </Panel>
>>>>>>> 4899be91
      </div>
      /* eslint-enable max-len */
    )
// When we uncomment transComment in EditorSearchInput/index.js, this
// should go after the diff for "source comment text" above:
/*
          <div title="translation comment text"
            className="u-sPB-1-2">
            <label className="u-textSecondary u-sPB-1-4">
              Translation comment
            </label>
            <input type="text"
              onChange={callback}
              placeholder="translation comment text"
              className="u-bgHighest u-sizeFull u-inputFlat u-sP-1-2 u-rounded u-sMH-1-4 u-sMV-1-8"
              value="blurst of times?! You stupid monkey!" />
          </div>
*/

    expect(actual).toEqual(expected)
  })

  it('Clears search text when X is clicked', () => {
    let updateSearchPayload
    const updateSearch = (payload) => {
      updateSearchPayload = payload
    }

    const inputWithText = TestUtils.renderIntoDocument(
      <EditorSearchInput
        showAdvanced
        search={{
          searchString: 'it was the worst of',
          resId: 'para-0001',
          lastModifiedByUser: 'cdickens',
          changedBefore: '1859-12-31',
          changedAfter: '1859-01-01',
          sourceComment: 'England and France',
          transComment: 'blurst of times?! You stupid monkey!',
          msgContext: 'chapter01.txt'
        }}
        updateSearch={updateSearch}
        toggleAdvanced={callback}
      />
    )

    const [ textInput, resourceIdInput, lastModifiedByInput ] =
        TestUtils.scryRenderedDOMComponentsWithTag(inputWithText, 'input')
    const [ clearAdvancedButton ] =
        TestUtils.scryRenderedDOMComponentsWithTag(inputWithText, 'button')
    const [ advancedSearchToggle ] =
        TestUtils.scryRenderedDOMComponentsWithClass(inputWithText,
            'EditorInputGroup-addon btn-xs btn-link')

    TestUtils.Simulate.focus(textInput)
    textInput.value = textInput.value + ' times'
    TestUtils.Simulate.change(textInput)
    expect(updateSearchPayload).toEqual(
      { searchString: 'it was the worst of times' },
        'Changing the main text input should call the search update event')
    // Note: cannot simulate event.currentTarget properly so this will always
    //       miss one line in coverage.
    TestUtils.Simulate.blur(textInput)

    TestUtils.Simulate.click(advancedSearchToggle)

    resourceIdInput.value = resourceIdInput.value + '-1'
    TestUtils.Simulate.change(resourceIdInput)
    expect(updateSearchPayload).toEqual({ resId: 'para-0001-1' },
        'Changing advanced search fields should update the appropriate field')

    lastModifiedByInput.value = 'damason'
    TestUtils.Simulate.change(lastModifiedByInput)
    expect(updateSearchPayload).toEqual({ lastModifiedByUser: 'damason' },
        'Changing advanced search fields should update the appropriate field')

    TestUtils.Simulate.click(clearAdvancedButton)
    expect(updateSearchPayload).toEqual({
      resId: '',
      lastModifiedByUser: '',
      changedBefore: '',
      changedAfter: '',
      sourceComment: '',
      transComment: '',
      msgContext: ''
    }, 'Clear all should clear all fields except text')
  })
})<|MERGE_RESOLUTION|>--- conflicted
+++ resolved
@@ -45,7 +45,6 @@
           <span className="EditorInputGroup-addon btn-xs btn-link n1"
             >Hide advanced</span>
         </div>
-<<<<<<< HEAD
         <Collapse activeKey={'1'} onChange={callback}
           style={{
             zIndex: '1000',
@@ -106,17 +105,6 @@
                   className="u-bgHighest u-sizeFull u-inputFlat u-sP-1-2 u-rounded u-sMH-1-4 u-sMV-1-8"
                   value="England and France" />
               </div>
-              <div title="translation comment text"
-                className="u-sPB-1-2">
-                <label className="u-textSecondary u-sPB-1-4">
-                  Translation comment
-                </label>
-                <input type="text"
-                  onChange={callback}
-                  placeholder="translation comment text"
-                  className="u-bgHighest u-sizeFull u-inputFlat u-sP-1-2 u-rounded u-sMH-1-4 u-sMV-1-8"
-                  value="blurst of times?! You stupid monkey!" />
-              </div>
               <div title="exact Message Context for a string"
                 className="u-sPB-1-2">
                 <label className="u-textSecondary u-sPB-1-4">
@@ -135,93 +123,23 @@
             </span>
           </Panel>
         </Collapse>
-=======
-        <Panel collapsible expanded>
-          <div title="exact Resource ID for a string"
-            className="u-sPB-1-2">
-            <label className="u-textSecondary u-sPB-1-4">Resource ID</label>
-            <input type="text"
-              onChange={callback}
-              placeholder="exact Resource ID for a string"
-              className="u-bgHighest u-sizeFull u-inputFlat u-sP-1-2 u-rounded u-sMH-1-4 u-sMV-1-8"
-              value="para-0001" />
-          </div>
-          <div title="username"
-            className="u-sPB-1-2">
-            <label className="u-textSecondary u-sPB-1-4">
-              Last modified by
-            </label>
-            <input type="text"
-              onChange={callback}
-              placeholder="username"
-              className="u-bgHighest u-sizeFull u-inputFlat u-sP-1-2 u-rounded u-sMH-1-4 u-sMV-1-8"
-              value="cdickens" />
-          </div>
-          <div title="date in format yyyy/mm/dd"
-            className="u-sPB-1-2">
-            <label className="u-textSecondary u-sPB-1-4">
-              Last modified before
-            </label>
-            <input type="text"
-              onChange={callback}
-              placeholder="date in format yyyy/mm/dd"
-              className="u-bgHighest u-sizeFull u-inputFlat u-sP-1-2 u-rounded u-sMH-1-4 u-sMV-1-8"
-              value="1859-12-31" />
-          </div>
-          <div title="date in format yyyy/mm/dd"
-            className="u-sPB-1-2">
-            <label className="u-textSecondary u-sPB-1-4">
-              Last modified after
-            </label>
-            <input type="text"
-              onChange={callback}
-              placeholder="date in format yyyy/mm/dd"
-              className="u-bgHighest u-sizeFull u-inputFlat u-sP-1-2 u-rounded u-sMH-1-4 u-sMV-1-8"
-              value="1859-01-01" />
-          </div>
-          <div title="source comment text"
-            className="u-sPB-1-2">
-            <label className="u-textSecondary u-sPB-1-4">Source comment</label>
-            <input type="text"
-              onChange={callback}
-              placeholder="source comment text"
-              className="u-bgHighest u-sizeFull u-inputFlat u-sP-1-2 u-rounded u-sMH-1-4 u-sMV-1-8"
-              value="England and France" />
-          </div>
-          <div title="exact Message Context for a string"
-            className="u-sPB-1-2">
-            <label className="u-textSecondary u-sPB-1-4">
-              msgctxt (gettext)
-            </label>
-            <input type="text"
-              onChange={callback}
-              placeholder="exact Message Context for a string"
-              className="u-bgHighest u-sizeFull u-inputFlat u-sP-1-2 u-rounded u-sMH-1-4 u-sMV-1-8"
-              value="chapter01.txt" />
-          </div>
-          <Button bsStyle="link" bsSize="xsmall" className="AdvSearch-clear"
-            onClick={callback}>
-            Clear all
-          </Button>
-        </Panel>
->>>>>>> 4899be91
       </div>
       /* eslint-enable max-len */
     )
 // When we uncomment transComment in EditorSearchInput/index.js, this
 // should go after the diff for "source comment text" above:
 /*
-          <div title="translation comment text"
-            className="u-sPB-1-2">
-            <label className="u-textSecondary u-sPB-1-4">
-              Translation comment
-            </label>
-            <input type="text"
-              onChange={callback}
-              placeholder="translation comment text"
-              className="u-bgHighest u-sizeFull u-inputFlat u-sP-1-2 u-rounded u-sMH-1-4 u-sMV-1-8"
-              value="blurst of times?! You stupid monkey!" />
-          </div>
+              <div title="translation comment text"
+                className="u-sPB-1-2">
+                <label className="u-textSecondary u-sPB-1-4">
+                  Translation comment
+                </label>
+                <input type="text"
+                  onChange={callback}
+                  placeholder="translation comment text"
+                  className="u-bgHighest u-sizeFull u-inputFlat u-sP-1-2 u-rounded u-sMH-1-4 u-sMV-1-8"
+                  value="blurst of times?! You stupid monkey!" />
+              </div>
 */
 
     expect(actual).toEqual(expected)
