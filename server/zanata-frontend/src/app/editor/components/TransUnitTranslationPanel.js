// @ts-nocheck
import React from 'react'
import * as PropTypes from 'prop-types'
import { connect } from 'react-redux'
import Textarea from 'react-textarea-autosize'
import TransUnitTranslationHeader from './TransUnitTranslationHeader'
import TransUnitTranslationFooter from './TransUnitTranslationFooter'
import { LoaderText } from '../../components'
import { pick, isEmpty } from 'lodash'
import { phraseTextSelectionRange } from '../actions/phrases-actions'
import {
  getSyntaxHighlighting,
  getValidateHtmlXml,
  getValidateNewLine,
  getValidateTab,
  getValidateJavaVariables,
  getValidateXmlEntity,
  getValidatePrintfVariables,
  getValidatePrintfXsi
} from '../reducers'
import SyntaxHighlighter, { registerLanguage }
  from 'react-syntax-highlighter/light'
import Validation from './Validation/index.tsx'
import xml from 'react-syntax-highlighter/languages/hljs/xml'
import { atelierLakesideLight } from 'react-syntax-highlighter/styles/hljs'

registerLanguage('xml', xml)

const DO_NOT_RENDER = undefined

/**
 * Panel to display and edit translations of a phrase.
 */
class TransUnitTranslationPanel extends React.Component {
  static propTypes = {
    cancelEdit: PropTypes.func.isRequired,
    glossaryCount: PropTypes.number.isRequired,
    glossaryVisible: PropTypes.bool.isRequired,
    isRTL: PropTypes.bool.isRequired,
    onSelectionChange: PropTypes.func.isRequired,
    // the key of the currently open dropdown (may be undefined if none is open)
    openDropdown: PropTypes.any,
    permissions: PropTypes.shape({
      reviewer: PropTypes.bool.isRequired,
      translator: PropTypes.bool.isRequired
    }).isRequired,
    // FIXME use PropTypes.shape and include all used properties
    phrase: PropTypes.object.isRequired,
    saveAsMode: PropTypes.bool.isRequired,
    // the key for the save dropdown for this translation panel. Can be compared
    // with openDropdown to see whether this dropdown is open.
    saveDropdownKey: PropTypes.any.isRequired,
    savePhraseWithStatus: PropTypes.func.isRequired,
    selected: PropTypes.bool.isRequired,
    selectPhrasePluralIndex: PropTypes.func.isRequired,
    showSuggestions: PropTypes.bool.isRequired,
    suggestionCount: PropTypes.number.isRequired,
    suggestionSearchType: PropTypes.oneOf(['phrase', 'text']).isRequired,
    syntaxOn: PropTypes.bool.isRequired,
    textChanged: PropTypes.func.isRequired,
    toggleDropdown: PropTypes.func.isRequired,
    toggleGlossary: PropTypes.func.isRequired,
    toggleSuggestionPanel: PropTypes.func.isRequired,
    translationLocale: PropTypes.shape({
      id: PropTypes.string.isRequired,
      name: PropTypes.string.isRequired
    }).isRequired,
<<<<<<< HEAD
    saveAsMode: PropTypes.bool.isRequired,
    selectPhrasePluralIndex: PropTypes.func.isRequired,
    suggestionCount: PropTypes.number.isRequired,
    showSuggestions: PropTypes.bool.isRequired,
    toggleConcurrentModal: PropTypes.func.isRequired,
    toggleGlossary: PropTypes.func.isRequired,
    toggleSuggestionPanel: PropTypes.func.isRequired,
    suggestionSearchType: PropTypes.oneOf(['phrase', 'text']).isRequired,
    isRTL: PropTypes.bool.isRequired,
    syntaxOn: PropTypes.bool.isRequired,
    permissions: PropTypes.shape({
      reviewer: PropTypes.bool.isRequired,
      translator: PropTypes.bool.isRequired
    }).isRequired
=======
    undoEdit: PropTypes.func.isRequired,
    validationOptions: PropTypes.any
>>>>>>> 47dc61cb
  }

  componentWillMount () {
    // will be set by refs, initialize here to avoid need for null checks
    this.textareas = []
    // indicates when a textarea should be focused but was not rendered yet
    // so should focus as soon as the rendered textarea is available
    this.shouldFocus = false
  }

  componentDidMount () {
    const { selected, phrase } = this.props
    if (selected) {
      // this is the selected row, focus if the textarea is available
      // (should be available but in practice the ref is not set until later)
      const selectedIndex = phrase.selectedPluralIndex || 0
      const textarea = this.textareas[selectedIndex]
      if (textarea) {
        textarea.focus()
      } else {
        this.shouldFocus = true
      }
    }
  }

  componentDidUpdate (prevProps) {
    const { phrase } = this.props
    const becameSelected = this.props.selected && !prevProps.selected
    // protective check to prevent repeatedly gaining focus
    // phrase.shouldGainFocus has a different truthy value if it has been set
    // again
    const shouldGainFocus = phrase.shouldGainFocus &&
      phrase.shouldGainFocus !== prevProps.phrase.shouldGainFocus

    if (becameSelected || shouldGainFocus || this.shouldFocus) {
      const selectedIndex = phrase.selectedPluralIndex || 0
      const textarea = this.textareas[selectedIndex]

      if (textarea) {
        textarea.focus()
        this.shouldFocus = false
      } else {
        this.shouldFocus = true
      }
    }
  }

  setTextArea = (index, ref) => {
    this.textareas[index] = ref
  }

  render () {
    const {
      onSelectionChange,
      phrase,
      selected,
      selectPhrasePluralIndex,
      isRTL,
      syntaxOn
    } = this.props
    var header, footer
    const isPlural = phrase.plural
    const directionClass = isRTL ? 'rtl' : 'ltr'

    if (selected) {
      const headerProps = pick(this.props, [
        'cancelEdit',
        'phrase',
        'translationLocale',
        'undoEdit'
      ])
      header = <TransUnitTranslationHeader {...headerProps} />

      const footerProps = pick(this.props, [
        'glossaryCount',
        'glossaryVisible',
        'openDropdown',
        'phrase',
        'saveAsMode',
        'saveDropdownKey',
        'savePhraseWithStatus',
        'showSuggestions',
        'suggestionCount',
        'suggestionSearchType',
        'toggleDropdown',
        'toggleConcurrentModal',
        'toggleGlossary',
        'toggleSuggestionPanel',
        'showRejectModal',
        'permissions'
      ])
      footer = <TransUnitTranslationFooter {...footerProps} />
    }

    const {
      openDropdown,
      saveAsMode,
      saveDropdownKey,
      textChanged,
      permissions,
      validationOptions } = this.props
    const dropdownIsOpen = openDropdown === saveDropdownKey || saveAsMode

    // TODO use dedicated phrase.isLoading variable when available
    const isLoading = !phrase.newTranslations
    const selectedPluralIndex = phrase.selectedPluralIndex || 0

    let translations

    if (isLoading) {
      translations = <span className="u-textMeta">
        <LoaderText loading />
      </span>
    } else {
      const newTranslations = phrase.newTranslations
      ? phrase.newTranslations
      : ['Loading...']

      translations = newTranslations.map(
        (translation, index) => {
          return (
            <TranslationItem key={index}
              dropdownIsOpen={dropdownIsOpen}
              index={index}
              isPlural={isPlural}
              phrase={phrase}
              onSelectionChange={onSelectionChange}
              selected={selected}
              selectedPluralIndex={selectedPluralIndex}
              selectPhrasePluralIndex={selectPhrasePluralIndex}
              setTextArea={this.setTextArea}
              textChanged={textChanged}
              translation={translation}
              directionClass={directionClass}
              syntaxOn={syntaxOn}
              validationOptions={validationOptions}
              permissions={permissions} />
          )
        })
    }

    return (
      <div className="TransUnit-panel TransUnit-translation">
        {header}
        <span className={directionClass}>{translations}</span>
        {footer}
      </div>
    )
  }
}

export class TranslationItem extends React.Component {
  static propTypes = {
    dropdownIsOpen: PropTypes.bool.isRequired,
    index: PropTypes.number.isRequired,
    isPlural: PropTypes.bool.isRequired,
    onSelectionChange: PropTypes.func.isRequired,
    phrase: PropTypes.shape({
      id: PropTypes.any.isRequired,
      sources: PropTypes.any.isRequired
    }).isRequired,
    selected: PropTypes.bool.isRequired,
    selectedPluralIndex: PropTypes.number.isRequired,
    selectPhrasePluralIndex: PropTypes.func.isRequired,
    /* Set a reference to the textarea component, for use with focus
     * setTextArea(index, ref)
     */
    setTextArea: PropTypes.func.isRequired,
    textChanged: PropTypes.func.isRequired,
    translation: PropTypes.string,
    validationOptions: PropTypes.any.isRequired,
    directionClass: PropTypes.string,
    syntaxOn: PropTypes.bool.isRequired,
    permissions: PropTypes.shape({
      reviewer: PropTypes.bool.isRequired,
      translator: PropTypes.bool.isRequired
    }).isRequired
  }

  setTextArea = (ref) => {
    this.props.setTextArea(this.props.index, ref)
  }

  _onChange = (event) => {
    const { index, phrase, textChanged } = this.props
    textChanged(phrase.id, index, event)
  }

  setFocusedPlural = () => {
    const { index, phrase, selectPhrasePluralIndex } = this.props
    selectPhrasePluralIndex(phrase.id, index)
  }

  render () {
    const {
      dropdownIsOpen,
      index,
      isPlural,
      onSelectionChange,
      selected,
      selectedPluralIndex,
      translation,
      directionClass,
      permissions,
      phrase,
      validationOptions
    } = this.props

    // TODO make this translatable
    const headerLabel = index === 0
     ? 'Singular Form'
     : 'Plural Form'

    const highlightHeader = selected && index === selectedPluralIndex
    const headerClass = highlightHeader
      ? 'u-textMini u-textPrimary'
      : 'u-textMeta'

    const itemHeader = isPlural &&
      <div className="TransUnit-itemHeader">
        <span className={headerClass}>
          {headerLabel}
        </span>
      </div>
    const syntaxStyle = {
      padding: '0.5rem',
      width: '90%',
      whiteSpace: 'pre-wrap',
      wordWrap: 'break-word'
    }
    const syntaxHighlighter = (this.props.syntaxOn && selected)
      ? <SyntaxHighlighter
        language='html'
        style={atelierLakesideLight}
        wrapLines
        lineStyle={syntaxStyle}>
        {translation}
      </SyntaxHighlighter>
      : DO_NOT_RENDER
    const validation = (isEmpty(translation))
    ? DO_NOT_RENDER
    : <Validation
      source={phrase.sources[0]}
      target={translation}
      validationOptions={validationOptions} />
    const cantEditTranslation = !permissions.translator || dropdownIsOpen
    return (
      <div className="TransUnit-item" key={index}>
        {itemHeader}
        {/* TODO check that this does not trim strings */}
        {/* TODO translate "Enter a translation..." */}
        <Textarea
          ref={this.setTextArea}
          className={directionClass + ' TransUnit-text'}
          disabled={cantEditTranslation}
          rows={1}
          value={translation}
          placeholder="Enter a translation…"
          onFocus={this.setFocusedPlural}
          onChange={this._onChange}
          onSelect={onSelectionChange} />
        {syntaxHighlighter}
        {validation}
      </div>
    )
  }
}

function mapStateToProps (state) {
  const {ui, context, headerData} = state
  const targetLocaleDetails = ui.uiLocales[context.lang]
  return {
    syntaxOn: getSyntaxHighlighting(state),
    validationOptions: [
      {
        id: 'HTML_XML',
        label: 'HTML/XML tags',
        active: getValidateHtmlXml(state) === 'Warning',
        disabled: getValidateHtmlXml(state) === 'Error'
      },
      {
        id: 'NEW_LINE',
        label: 'Leading/trailing newline',
        active: getValidateNewLine(state) === 'Warning',
        disabled: getValidateNewLine(state) === 'Error'
      },
      {
        id: 'TAB',
        label: 'Tab characters',
        active: getValidateTab(state) === 'Warning',
        disabled: getValidateTab(state) === 'Error'
      },
      {
        id: 'JAVA_VARIABLES',
        label: 'Java variables',
        active: getValidateJavaVariables(state) === 'Warning',
        disabled: getValidateJavaVariables(state) === 'Error'
      },
      {
        id: 'XML_ENTITY',
        label: 'XML entity reference',
        active: getValidateXmlEntity(state) === 'Warning',
        disabled: getValidateXmlEntity(state) === 'Error'
      },
      {
        id: 'PRINTF_VARIABLES',
        label: 'Printf variables',
        active: getValidatePrintfVariables(state) === 'Warning',
        disabled: getValidatePrintfVariables(state) === 'Error'
      },
      {
        id: 'PRINTF_XSI_EXTENSION',
        label: 'Positional printf (XSI extension)',
        active: getValidatePrintfXsi(state) === 'Warning',
        disabled: getValidatePrintfXsi(state) === 'Error'
      }
    ],
    isRTL: targetLocaleDetails ? targetLocaleDetails.isRTL || false
        : false,
    permissions: headerData.permissions
  }
}

function mapDispatchToProps (dispatch, _ownProps) {
  // TODO put all the branch-specific stuff here for a start
  return {
    onSelectionChange: (event) => {
      const { selectionStart, selectionEnd } = event.target
      event.stopPropagation()
      // This does seem to fire when selected phrase changes, so it is fine
      // to just transmit the range without info about which row it is for.
      dispatch(phraseTextSelectionRange(selectionStart, selectionEnd))
    }
  }
}

export default connect(
    mapStateToProps, mapDispatchToProps)(TransUnitTranslationPanel)<|MERGE_RESOLUTION|>--- conflicted
+++ resolved
@@ -65,25 +65,8 @@
       id: PropTypes.string.isRequired,
       name: PropTypes.string.isRequired
     }).isRequired,
-<<<<<<< HEAD
-    saveAsMode: PropTypes.bool.isRequired,
-    selectPhrasePluralIndex: PropTypes.func.isRequired,
-    suggestionCount: PropTypes.number.isRequired,
-    showSuggestions: PropTypes.bool.isRequired,
     toggleConcurrentModal: PropTypes.func.isRequired,
-    toggleGlossary: PropTypes.func.isRequired,
-    toggleSuggestionPanel: PropTypes.func.isRequired,
-    suggestionSearchType: PropTypes.oneOf(['phrase', 'text']).isRequired,
-    isRTL: PropTypes.bool.isRequired,
-    syntaxOn: PropTypes.bool.isRequired,
-    permissions: PropTypes.shape({
-      reviewer: PropTypes.bool.isRequired,
-      translator: PropTypes.bool.isRequired
-    }).isRequired
-=======
-    undoEdit: PropTypes.func.isRequired,
     validationOptions: PropTypes.any
->>>>>>> 47dc61cb
   }
 
   componentWillMount () {
