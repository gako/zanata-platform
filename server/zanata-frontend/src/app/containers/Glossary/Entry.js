--- conflicted
+++ resolved
@@ -5,14 +5,8 @@
 import { isEqual } from 'lodash'
 import EntryModal from './EntryModal'
 import DeleteEntryModal from './DeleteEntryModal'
-<<<<<<< HEAD
 import { EditableText, Icon, LoaderText } from '../../components'
 import { Button, Row } from 'antd'
-=======
-import { EditableText, LoaderText } from '../../components'
-import { Row, Table } from 'react-bootstrap'
-import Button from 'antd/lib/button'
->>>>>>> 5754a655
 /**
  * Component to display a GlossaryEntry
  */
@@ -95,13 +89,8 @@
 
     /* eslint-disable react/jsx-no-bind */
     const updateButton = displayUpdateButton && (
-<<<<<<< HEAD
       <Button type='primary' className='btn-primary'
-        disabled={isSaving}
-=======
-      <Button type='primary' className='btn-primary btn-sm'
         disabled={isSaving} aria-label='button'
->>>>>>> 5754a655
         onClick={() => handleUpdateTerm(entry, transSelected)}>
         <LoaderText loading={isSaving} loadingText='Updating'>
           Update
@@ -177,13 +166,8 @@
               {termsLoading
                 ? loadingDiv
                 : (<Row className='entry-row'>
-<<<<<<< HEAD
-                  <Button
+                  <Button aria-label='button'
                     className="btn-link-end btn-link"
-=======
-                  <Button icon="info" aria-label='button'
-                    className="btn-link-end btn-link iconInfo-noMargin"
->>>>>>> 5754a655
                     disabled={isDeleting}
                     onClick={() => this.setShowingEntryModal(true)} />
                   <EntryModal entry={entry}
@@ -204,12 +188,7 @@
                       <Row className='entry-row'>
                         {updateButton}
                         {displayUpdateButton && !isSaving ? (
-<<<<<<< HEAD
-                          <Button className='btn-link'
-=======
-                          <Button className='btn-link btn-sm'
-                            aria-label='button'
->>>>>>> 5754a655
+                          <Button className='btn-link' aria-label='button'
                             onClick={() => handleResetTerm(entry.id)}>
                             Cancel
                           </Button>
