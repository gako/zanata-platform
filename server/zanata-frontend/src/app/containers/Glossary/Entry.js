// @ts-nocheck
import React from 'react'
import { Component } from 'react'
import * as PropTypes from 'prop-types'
import { isEqual } from 'lodash'
import EntryModal from './EntryModal'
import DeleteEntryModal from './DeleteEntryModal'
<<<<<<< HEAD
import { EditableText, LoaderText } from '../../components'
=======
import { EditableText } from '../../components'
import { Row, Table } from 'react-bootstrap'
>>>>>>> 66aa5600
import Button from 'antd/lib/button'
import 'antd/lib/button/style/css'
import Row from 'antd/lib/row'
import 'antd/lib/row/style/css'

/**
 * Component to display a GlossaryEntry
 */
class Entry extends Component {
  static propTypes = {
    entry: PropTypes.object,
    handleSelectTerm: PropTypes.func,
    handleTermFieldUpdate: PropTypes.func,
    handleDeleteTerm: PropTypes.func,
    handleResetTerm: PropTypes.func,
    handleUpdateTerm: PropTypes.func,
    index: PropTypes.number,
    isSaving: PropTypes.bool,
    isDeleting: PropTypes.bool,
    permission: PropTypes.object,
    selectedTransLocale: PropTypes.string,
    selected: PropTypes.bool,
    termsLoading: PropTypes.bool
  }

  constructor () {
    super()
    this.state = {
      showEntryModal: false,
      showDeleteModal: false
    }
  }

  setShowingEntryModal (showing) {
    this.setState({
      showEntryModal: showing
    })
  }

  setShowingDeleteEntryModal (showing) {
    this.setState({
      showDeleteModal: showing
    })
  }

  shouldComponentUpdate (nextProps, nextState) {
    return !isEqual(this.props, nextProps) || !isEqual(this.state, nextState)
  }

  render () {
    const {
      entry,
      handleSelectTerm,
      handleTermFieldUpdate,
      handleDeleteTerm,
      handleResetTerm,
      handleUpdateTerm,
      isSaving,
      isDeleting,
      permission,
      selectedTransLocale,
      selected,
      termsLoading
    } = this.props
    const transContent = entry && entry.transTerm
      ? entry.transTerm.content : ''
    const transSelected = !!selectedTransLocale

    if (!entry) {
      return (
        <tr>
          <td>
            <div className='lineClamp'>Loading…</div>
          </td>
        </tr>
      )
    }

    const isTermModified = transSelected
      ? (entry.status && entry.status.isTransModified)
      : (entry.status && entry.status.isSrcModified)
    const displayUpdateButton = permission.canUpdateEntry &&
      ((isTermModified && selected) || isSaving)
    const editable = permission.canUpdateEntry && !isSaving

    /* eslint-disable react/jsx-no-bind */
    const updateButton = displayUpdateButton && (
<<<<<<< HEAD
      <Button type='primary' className='btn-primary'
        disabled={isSaving} aria-label='button'
=======
      <Button type='primary' className='btn-primary btn-sm'
        disabled={isSaving} aria-label='button' loading={isSaving}
>>>>>>> 66aa5600
        onClick={() => handleUpdateTerm(entry, transSelected)}>
        Update
      </Button>
    )

    const loadingDiv = (
      <div className='lineClamp'>Loading…</div>
    )

    let secondColumnContent
    if (termsLoading) {
      secondColumnContent = loadingDiv
    } else if (transSelected) {
      secondColumnContent =
        <EditableText
          title={transContent}
          editable={transSelected && editable}
          editing={selected}
          maxLength={500}
          onChange={(e) => handleTermFieldUpdate('locale', e)}
          placeholder='Add a translation…'
          emptyReadOnlyText='No translation'>
          {transContent}
        </EditableText>
    } else {
      secondColumnContent =
        <div className='lineClamp'>
          {entry.termsCount}
        </div>
    }

    const cssClass = 'highlight editable' + (selected ? ' selected' : '')

    return (
      <table className='glossaryEntry'>
        <tbody>
          <tr className={cssClass}
            selected={selected}
            onClick={() => handleSelectTerm(entry.id)}>
            <td className='td-3 tight'>
              {termsLoading
                ? loadingDiv
                : (<EditableText
                  title={entry.srcTerm.content}
                  editable={false}
                  editing={selected}>
                  {entry.srcTerm.content}
                </EditableText>)
              }
            </td>
            <td className='td-3 tight'>
              {secondColumnContent}
            </td>
            <td className='hidesmall td-3 tight'>
            {termsLoading
              ? loadingDiv
              : (<EditableText
                className='textState'
                title={entry.pos}
                editable={!transSelected && editable}
                editing={selected}
                maxLength={255}
                onChange={(e) => handleTermFieldUpdate('pos', e)}
                placeholder='Add part of speech'
                emptyReadOnlyText='No part of speech'>
                {entry.pos}
              </EditableText>)
            }
            </td>
            <td className='td-2 tight'>
              {termsLoading
                ? loadingDiv
                : (<Row className='entry-row'>
                  <Button
                    icon='info-circle-o'
                    className='btn-link'
                    aria-label='button'
                    disabled={isDeleting}
                    onClick={() => this.setShowingEntryModal(true)} />
                  <EntryModal entry={entry}
                    show={this.state.showEntryModal}
                    isSaving={isSaving}
                    selectedTransLocale={selectedTransLocale}
                    canUpdate={displayUpdateButton}
                    handleEntryModalDisplay={(display) =>
                      this.setShowingEntryModal(display)}
                    handleResetTerm={(entryId) => handleResetTerm(entryId)}
                    handleTermFieldUpdate={(field, e) =>
                      handleTermFieldUpdate(field, e)}
                    handleUpdateTerm={(entry) =>
                      handleUpdateTerm(entry, false)} />
                  <div
                    className='u-row--transparent row--selected editable-op1'>
                    <div className='hidden-lesm'>
                      <Row className='entry-row'>
                        {updateButton}
                        {displayUpdateButton && !isSaving ? (
                          <Button className='btn-link' aria-label='button'
                            onClick={() => handleResetTerm(entry.id)}>
                            Cancel
                          </Button>
                        ) : ''}
                      </Row>
                    </div>
                    {!transSelected && permission.canDeleteEntry && !isSaving &&
                    !displayUpdateButton && (
                      <DeleteEntryModal entry={entry}
                        isDeleting={isDeleting}
                        show={this.state.showDeleteModal}
                        handleDeleteEntryDisplay={(display) =>
                      this.setShowingDeleteEntryModal(display)}
                        handleDeleteEntry={handleDeleteTerm} />)
                    }
                  </div>
                </Row>)
              }
            </td>
          </tr>
        </tbody>
      </table>
    )
    /* eslint-enable react/jsx-no-bind */
  }
}

export default Entry<|MERGE_RESOLUTION|>--- conflicted
+++ resolved
@@ -5,12 +5,7 @@
 import { isEqual } from 'lodash'
 import EntryModal from './EntryModal'
 import DeleteEntryModal from './DeleteEntryModal'
-<<<<<<< HEAD
 import { EditableText, LoaderText } from '../../components'
-=======
-import { EditableText } from '../../components'
-import { Row, Table } from 'react-bootstrap'
->>>>>>> 66aa5600
 import Button from 'antd/lib/button'
 import 'antd/lib/button/style/css'
 import Row from 'antd/lib/row'
@@ -98,13 +93,8 @@
 
     /* eslint-disable react/jsx-no-bind */
     const updateButton = displayUpdateButton && (
-<<<<<<< HEAD
       <Button type='primary' className='btn-primary'
-        disabled={isSaving} aria-label='button'
-=======
-      <Button type='primary' className='btn-primary btn-sm'
         disabled={isSaving} aria-label='button' loading={isSaving}
->>>>>>> 66aa5600
         onClick={() => handleUpdateTerm(entry, transSelected)}>
         Update
       </Button>
