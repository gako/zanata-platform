// @ts-nocheck
import React from 'react'
import { Component } from 'react'
import * as PropTypes from 'prop-types'
import { connect } from 'react-redux'
import { isEmpty, includes } from 'lodash'
import Button from 'antd/lib/button'
import 'antd/lib/button/style/css'
import Modal from 'antd/lib/modal'
<<<<<<< HEAD
import 'antd/lib/modal/style/css'

import {
  LoaderText,
  Select
} from '../../components'
=======
import 'antd/lib/modal/style/index.less'
import { Select } from '../../components'
>>>>>>> 66aa5600

import {
  glossaryImportFile,
  glossaryUpdateImportFile,
  glossaryToggleImportFileDisplay,
  glossaryUpdateImportFileLocale,
  FILE_TYPES
} from '../../actions/glossary-actions'

class ImportModal extends Component {
  static propTypes = {
    transLocales: PropTypes.array,
    srcLocale: PropTypes.object,
    file: PropTypes.object,
    show: PropTypes.bool,
    status: PropTypes.number,
    transLocale: PropTypes.object,
    handleImportFile: PropTypes.func,
    handleImportFileChange: PropTypes.func,
    handleImportFileDisplay: PropTypes.func,
    handleImportFileLocaleChange: PropTypes.func
  }

  getUploadFileExtension = (file) => {
    return file ? file.name.split('.').pop() : ''
  }

  isSupportedFile = (extension) => {
    return includes(FILE_TYPES, extension)
  }

  render () {
    const {
      transLocales,
      srcLocale,
      file,
      show,
      status,
      transLocale,
      handleImportFile,
      handleImportFileChange,
      handleImportFileDisplay,
      handleImportFileLocaleChange
    } = this.props

    const fileExtension = this.getUploadFileExtension(file)
    const isUploading = status !== -1
    const locale = srcLocale.locale ? srcLocale.locale.displayName : ''
    let messageSection
    let langSelection
    let disableUpload = true

    if (this.isSupportedFile(fileExtension) && !isUploading) {
      if (fileExtension === 'po') {
        if (!isEmpty(transLocale)) {
          disableUpload = false
        }
        langSelection = (<Select
          name='glossary-import-language-selection'
          className='modalSelect'
          placeholder='Select a translation language…'
          value={transLocale}
          options={transLocales}
          onChange={handleImportFileLocaleChange}
        />)
      } else {
        disableUpload = false
      }
    }

    if (file && !this.isSupportedFile(fileExtension)) {
      messageSection = (<div className='u-textUnsupported'>
        File '{file.name}' is not supported.
      </div>)
    }
    const uploadGlossaryUrl =
      'http://docs.zanata.org/en/release/user-guide/glossary/upload-glossaries/'
    /* eslint-disable react/jsx-no-bind */
    return (
      <Modal
        title={'Import Glossary'}
        visible={show}
        width={'46rem'}
        onCancel={() => handleImportFileDisplay(false)}
        footer={[
          <Button key='back' aria-label='button' disabled={isUploading}
            onClick={() => handleImportFileDisplay(false)}>
            Cancel
          </Button>,
          <Button key='ok' aria-label='button' type='primary'
            className='btn-primary' disabled={disableUpload || isUploading}
            onClick={handleImportFile} loading={isUploading}>
            Import
          </Button>
        ]}
        >
        <input
          type='file'
          onChange={handleImportFileChange}
          ref='file'
          multiple={false}
          disabled={isUploading}
          className='modalInput' />
        {messageSection}
        {isUploading
          ? transLocale && (<span className='modalLocale'>
              {transLocale.label}</span>)
          : langSelection
        }
        <p>
          CSV and PO files are supported. <strong>The source language should
          be in {locale}</strong>. For more details on how to prepare glossary
          files, see our <a href={uploadGlossaryUrl} className='u-textInfo'
            target='_blank'>glossary import documentation</a>.
        </p>
      </Modal>)
    /* eslint-enable react/jsx-no-bind */
  }
}

const mapStateToProps = (state) => {
  const {
    stats,
    importFile
  } = state.glossary
  return {
    srcLocale: stats.srcLocale,
    transLocales: stats.transLocales,
    file: importFile.file,
    show: importFile.show,
    status: importFile.status,
    transLocale: importFile.transLocale
  }
}

const mapDispatchToProps = (dispatch) => {
  return {
    dispatch,
    handleImportFile: () => dispatch(glossaryImportFile()),
    handleImportFileChange: (event) =>
      dispatch(glossaryUpdateImportFile(event.target.files[0])),
    handleImportFileDisplay: (display) =>
      dispatch(glossaryToggleImportFileDisplay(display)),
    handleImportFileLocaleChange: (localeId) =>
      dispatch(glossaryUpdateImportFileLocale(localeId))
  }
}

export default connect(mapStateToProps, mapDispatchToProps)(ImportModal)<|MERGE_RESOLUTION|>--- conflicted
+++ resolved
@@ -7,17 +7,8 @@
 import Button from 'antd/lib/button'
 import 'antd/lib/button/style/css'
 import Modal from 'antd/lib/modal'
-<<<<<<< HEAD
 import 'antd/lib/modal/style/css'
-
-import {
-  LoaderText,
-  Select
-} from '../../components'
-=======
-import 'antd/lib/modal/style/index.less'
 import { Select } from '../../components'
->>>>>>> 66aa5600
 
 import {
   glossaryImportFile,
