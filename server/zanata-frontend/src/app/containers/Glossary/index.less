@import "../../styles/variables.less";

#glossary {
<<<<<<< HEAD

=======
>>>>>>> 5754a655
  .glossaryPaging .u-textNeutral-top {
    padding-top: @spacing-rh;
  }
  .iconTranslate-neutral {
    color: @color-neutral;
  }
  .glossaryHeader .Select-menu-outer {
    top: 0 !important;
    position: relative;
  }
  .delete-link .iconDelete {
    vertical-align: sub;
  }
  .table>tbody>tr.highlight>td {
    border-top: none;
  }
  td.languageSelect span.Select-value-label {
    line-height: 2.5rem;
  }
  td.languageSelect .Selectmenu {
    min-width: 12.25rem;
  }
  td.languageSelect .Select-placeholder {
    position: absolute;
  }
  table.glossaryEntry .td-3 .textInput, table.glossaryEntry .hidesmall.td-2 .textInput {
    width: 90%;
  }
  .glossarySelect .Select-value {
    padding-top: 0 !important;
  }
  table.glossaryEntry tr {
    vertical-align: middle;
  }
  table.glossaryEntry .td-3 {
    max-width: 6rem;
  }
  .glossaryHeader {
    flex-direction: row-reverse;
    -webkit-flex-direction: row-reverse;
  }
  .glossaryHeader .row {
    display: inline-flex;
    padding-top: @spacing-rq;
    padding-bottom: @spacing-rh;
    padding-right: 0.5rem;
    position: relative;
    width: 100%;
  }
  .topBtn .s1 {
    vertical-align: bottom;
  }
  .glossaryHeader .row .row {
    width: 5rem;
    padding-left: @spacing-rq;
  }
  .glossaryHeader-wrapper {
    right: 0;
    padding-left: @spacing-rq;
    padding-right: @spacing-rq;
    position: static;
    left: 0;
    z-index: 100;
  }
  .glossaryHeader-base {
    background-color: #fff;
  }
  h1.glossaryHeader-title .iconLocked {
    vertical-align: baseline !important;
  }
  .glossaryTable {
    width: 100%;
    margin-top: @spacing-rq;
  }
  .glossaryTable table {
    width: 100%;
  }
  .glossaryTable button {
    padding-left: 0;
  }
  .glossaryHeader-title {
    font-size: 1.44rem;
    margin-right: @spacing-rh;
  }
  .glossaryHeader-actions {
    flex-grow: 1;
    -webkit-flex-grow: 1;
  }
  .glossaryHeader-actions .textInput {
    min-width: 8rem;
  }
  #deleteEntries .tooltip-inner {
    max-width: 14rem;
  }
  table.glossaryEntry {
    width: 100%;
    margin: 0;
    margin-bottom: 0 !important;
  }
  .glossaryBtn {
    margin-left: @spacing-rq;
  }
  .glossaryBtn span.s1 {
    vertical-align: sub;
  }
  .iconChevron {
    vertical-align: sub;
  }
  .languageSelect .iconGlossary-neutral {
    vertical-align: sub;
  }
  .iconLanguage-neutral {
    vertical-align: text-top;
  }
  #deleteEntries .tooltip-inner {
    max-width: 14rem;
  }
  table.glossaryEntry {
    width: 100%;
    margin-bottom: 0;
  }
  .glossaryBtn {
    margin-left: @spacing-rq;
  }
  .glossaryBtn span.s1 {
    vertical-align: sub;
  }
  .glossaryRow {
    padding-right: @spacing-rq;
  }
  span.hidden-lesm.glossaryRow {
    margin-top: @spacing-rh;
  }
  #glossarySelect {
    margin-right: @spacing-re;
    width: 4.5rem;
  }
  .glossarySelect {
    position: relative;
    z-index: 999;
  }
  .logoLink {
    margin-top: 1rem;
  }
  .glossaryHeader td.languageSelect .Select-menu-outer {
    top: 0 !important;
    position: relative;
    border: none;
  }
  .glossaryPaging .textNeutralTotal {
    color: #BDD4DC;
    margin-left: @spacing-rq;
    margin-top: -0.3rem;
  }
  .glossaryPaging .textNeutralTotal .row {
    vertical-align: middle;
  }
  .glossaryList {
    margin-right: @spacing-base;
    margin-left: @spacing-base;
    font-size: 0.92rem;
  }
  .glossaryList .entry-row {
    align-items: center;
    -webkit-align-items: center;
    /* Safari 7.0+ */
  }
  .glossaryPaging {
    margin-top: 10px;
    margin-left: auto;
    padding-left: 4rem;
  }
  .glossaryPaging .u-textMuted {
    color: #A2B3BE;
    margin-left: @spacing-re;
  }
  .glossaryButtons {
    display: inline-flex;
    float: right;
    vertical-align: bottom;
  }
  .glossarySearch {
    flex: 1;
    -webkit-box-flex: 1;
    -moz-flex: 1;
    -webkit-flex: 1;
    margin-left: 0;
  }
  td.languageSelect .Select {
    position: relative;
  }
  td.languageSelect .Select-input input {
    margin-top: 0.25rem;
  }
  .glossaryHeader .row .Select-control {
    width: 4rem;
  }
  td.languageSelect .row {
    position: absolute;
    top: 0.9rem;
    right: 5rem;
  }
  td.languageSelect .row span {
    vertical-align: middle;
  }
  td.languageSelect .row span svg {
    vertical-align: inherit;
  }
  .entry-row, .glossaryPaging {
    display: flex !important;
    display: -webkit-flex;
    display: -moz-flex;
    display: -ms-flex;
    display: -o-flex;
  }
  td.languageSelect .selectClear {
    vertical-align: middle;
    top: @spacing-search-box;
    color: @color-neutral;
    font-size: 1.2rem;
  }
  .glossaryTable .tr-flex1 {
    border: none;
  }
  /* Locale */
  .localeOptions {
    display: flex;
    display: -webkit-flex;
    display: -moz-flex;
    display: -ms-flex;
    display: -o-flex;
    align-items: center;
    -webkit-align-items: center;
    /* Safari 7.0+ */
    justify-content: space-between;
  }
  .localeOptions-label {
    flex: 1;
    -webkit-box-flex: 1;
    -moz-flex: 1;
    -webkit-flex: 1;
    overflow: hidden;
    display: -webkit-box;
    -webkit-box-orient: vertical;
    -webkit-line-clamp: 1;
    max-height: @spacing-xlarge;
  }
  .localeOptions-value {
    flex: none;
    padding-left: @spacing-re;
    text-align: right;
    max-width: 6rem;
    display: -webkit-box;
    -webkit-box-orient: vertical;
    -webkit-line-clamp: 1;
    max-height: @spacing-base;
  }
  .localeOptions-count {
    flex: none;
    color: @color-muted;
    padding-left: @spacing-re;
    text-align: right;
    width: 3rem;
    overflow: hidden;
    display: -webkit-box;
    -webkit-box-orient: vertical;
    -webkit-line-clamp: 1;
    max-height: @spacing-base;
  }
  .projectLink {
    display: inline-block;
    margin-left: @spacing-rh;
    vertical-align: text-bottom;
  }
  .projectLink .row .hidden-lesm {
    vertical-align: bottom;
  }
  #react-select-2--value {
    line-height: 2rem;
  }
  .Select-menu-outer {
    border: none !important;
  }
  .languageSelect .Select-input {
    display: block !important;
  }
  .languageSelect .Select-menu {
    width: 25%;
  } // @screen-xs variable depreciated
  @media (max-width: 29.375rem) {
    .glossaryhead-wrapper {
      left: 0;
      top: 0;
      background-color: #fff;
    }
    .glossaryTable {
      margin-top: @spacing-rh;
    }
    .glossaryHeader {
      padding-top: 11rem;
    }
    .glossaryList {
      margin-top: @spacing-xlarge;
    }
    .glossaryHeader-base {
      padding-top: 0;
      margin-left: @spacing-rh;
      margin-right: @spacing-rh;
    }
    .glossaryhead-wrapper {
      left: 0;
    }
    .glossaryHeader-actions button {
      padding-left: 0;
      padding-right: 0;
    }
  }
  @media (min-width: 29.376rem) {
    .glossaryList {
      margin-top: @spacing-xlarge;
    }
    .glossaryHeader-title {
      margin-right: @spacing-base;
    }
    .wide-view-theme-glossary {
      margin-left: 2.5rem;
      margin-right: @spacing-base;
      margin-bottom: 2.5rem;
    }
    .glossaryHeader-title {
      margin-right: 3rem;
    }
    .glossaryBtn {
      margin-left: @spacing-rh;
    }
    .glossarySearch {
      flex: 1;
      -webkit-box-flex: 1;
      -moz-flex: 1;
      -webkit-flex: 1;
      margin-left: @spacing-rh;
    }
    .glossaryHeader-wrapper {
      left: 4.5rem;
    }
    .wide-view-theme-glossary {
      margin-left: 2.5rem;
      margin-right: @spacing-base;
    }
  }
  @media (max-width: @screen-md-max) {
    .glossaryHeader-actions .hidden-lesm {
      position: absolute !important;
      clip: rect(1px, 1px, 1px, 1px);
      padding: 0 !important;
      border: 0 !important;
      height: 1px !important;
      width: 1px !important;
      overflow: hidden;
    }
  }
  @media (min-width: @screen-lg-min) {
    .glossaryHeader-title {
      margin-right: 9rem;
    }
  }
}
<|MERGE_RESOLUTION|>--- conflicted
+++ resolved
@@ -1,10 +1,7 @@
 @import "../../styles/variables.less";
 
 #glossary {
-<<<<<<< HEAD
 
-=======
->>>>>>> 5754a655
   .glossaryPaging .u-textNeutral-top {
     padding-top: @spacing-rh;
   }
