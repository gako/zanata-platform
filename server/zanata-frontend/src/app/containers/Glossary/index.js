--- conflicted
+++ resolved
@@ -96,11 +96,7 @@
       Notification[notification.severity]({
         message: notification.message,
         description: notification.description,
-<<<<<<< HEAD
-        duration: null
-=======
         duration: notification.duration
->>>>>>> dfb9c83b
       })
     }
   }
