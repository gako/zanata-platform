--- conflicted
+++ resolved
@@ -6,12 +6,7 @@
 import Helmet from 'react-helmet'
 import { isUndefined, size, map } from 'lodash'
 import ReactList from 'react-list'
-<<<<<<< HEAD
-import { Icon, LoaderText, Select, Notification } from '../../components/'
-=======
 import { Icon, LoaderText, Select } from '../../components/'
-import { Row } from 'react-bootstrap'
->>>>>>> 02757d87
 import {
   glossaryDeleteTerm,
   glossaryResetTerm,
@@ -34,16 +29,13 @@
 import Row from 'antd/lib/row'
 import 'antd/lib/row/style/css'
 import Layout from 'antd/lib/layout'
-<<<<<<< HEAD
 import 'antd/lib/layout/style/css'
 import Col from 'antd/lib/col'
 import 'antd/lib/col/style/css'
-=======
 import Notification from 'antd/lib/notification'
 import 'antd/lib/notification/style/css'
 
 /* eslint-disable */
->>>>>>> 02757d87
 
 /**
  * Root component for Glossary page
