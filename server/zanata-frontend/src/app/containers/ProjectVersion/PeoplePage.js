--- conflicted
+++ resolved
@@ -11,87 +11,9 @@
       /* eslint-disable max-len */
         <div className='flexTab wideView'>
           <h2>People</h2>
-<<<<<<< HEAD
           <React.Fragment>
-            <Button bsStyle='primary' id='btn-people-add-new'>
-              <Icon name='plus' className='n1' parentClassName='plusicon'
-                  title='plus'/>&nbsp;
-              Add someone
-            </Button>
+          Content
           </React.Fragment>
-          <div className='toolbar'>
-            <FormGroup className='searchBox'>
-              <InputGroup>
-                <FormControl type='text'
-                 value='Search people'/>
-                <InputGroup.Addon>
-                  <Icon name='search'
-                   className='s1'
-                   title='search' />
-                </InputGroup.Addon>
-              </InputGroup>
-            </FormGroup>
-            <div className='sortItems'>
-              <FormControl componentClass='select'
-                id='sort-options'>
-                return
-                <option>Last active</option>
-                <option>Alphabetical</option>
-              </FormControl>
-            </div>
-            <div className='showItems u-pullRight'>
-              <span>Show</span>
-              <FormControl componentClass='select'
-                id='page-size-options'>
-                return
-                <option>10</option>
-                <option>25</option>
-                <option>50</option>
-                <option>100</option>
-              </FormControl>
-            </div>
-            <div className='pageCount col-xs-7 col-sm-8 col-md-12'>
-              <Pagination
-               prev
-               next
-               bsSize='medium'
-               items={10}/>
-            </div>
-          </div>
-          <Table striped hover>
-            <thead>
-            <tr>
-              <th>Name</th>
-              <th>Role</th>
-              <th>&nbsp;</th>
-            </tr>
-            </thead>
-            <tbody>
-            <tr>
-              <td>Admin</td>
-              <td>Maintainer</td>
-              <td><Button bsStyle='default'>
-                <Icon name='settings' className='s0' />Manage permissions
-              </Button></td>
-            </tr>
-            <tr>
-              <td>Tux</td>
-              <td>Reviewer</td>
-              <td><Button bsStyle='default'>
-                <Icon name='settings' className='s0' />Manage permissions
-              </Button></td>
-            </tr>
-            <tr>
-              <td>Alix</td>
-              <td>Translator</td>
-              <td><Button bsStyle='default'>
-                <Icon name='settings' className='s0' />Manage permissions
-              </Button></td>
-            </tr>
-            </tbody>
-          </Table>
-=======
->>>>>>> 5dde59a6
         </div>
         /* eslint-enable max-len */
     )
