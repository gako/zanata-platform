// @ts-nocheck
import React from 'react'
import { Component } from 'react'
import * as PropTypes from 'prop-types'
import Radio from 'antd/lib/radio'
import 'antd/lib/radio/style/css'
import Card from 'antd/lib/card'
import 'antd/lib/card/style/css'
import Row from 'antd/lib/row'
import 'antd/lib/row/style/css'
import Col from 'antd/lib/col'
import 'antd/lib/col/style/css'
import Tooltip from 'antd/lib/tooltip'
import 'antd/lib/tooltip/style/css'
import Switch from 'antd/lib/switch'
import 'antd/lib/switch/style/css'
import Input from 'antd/lib/input'
import 'antd/lib/input/style/css'
import {
  Icon, LoaderText, DraggableVersionPanels
} from '../../components'
import ProjectVersionPanels from './ProjectVersionPanels'
import TMMergeProjectTMOptions from './TMMergeProjectTMOptions'

import {
  ProjectType, FromProjectVersionType
} from '../../utils/prop-types-util'

const DO_NOT_RENDER = undefined
const ALL = 'ALL'
const SAME = 'SAME'
const OTHER = 'OTHER'

const fromProjectSourceTooltip = (
  <p id='from-project-source'>
    Exact text matches from projects are used before exact matches in imported
    TM. Fuzzy text matches from projects are used before fuzzy matches in
    imported TM.
  </p>)

const Search = Input.Search

/*
 * Component to display TM merge from project sources
 */
class TMMergeProjectSources extends Component {
  static propTypes = {
    projectVersions: PropTypes.arrayOf(ProjectType).isRequired,
    fetchingProject: PropTypes.bool.isRequired,
    mergeOptions: PropTypes.shape({
      selectedVersions: PropTypes.arrayOf(FromProjectVersionType),
      projectSearchTerm: PropTypes.string
    }).isRequired,
    onFromAllProjectsChange: PropTypes.func.isRequired,
    onProjectSearchChange: PropTypes.func.isRequired,
    onVersionCheckboxChange: PropTypes.func.isRequired,
    onAllVersionCheckboxChange: PropTypes.func.isRequired,
    onDragMoveEnd: PropTypes.func.isRequired,
    removeProjectVersion: PropTypes.func.isRequired,
    thisProjectSlug: PropTypes.string.isRequired
  }
  defaultState = {
    fromProjectSelection: SAME,
    enabled: true
  }
  constructor (props) {
    super(props)
    this.state = this.defaultState
  }
  onFromProjectSelectionChange = (value) => () => {
    this.setState((prevState, props) => ({
      fromProjectSelection: value
    }))
    if (value === ALL) {
      this.props.onFromAllProjectsChange()
    }
    if (value === SAME) {
      // if user select this project, we should search for current project
      this.props.onProjectSearchChange(this.props.thisProjectSlug)
    }
  }
  projectSearchTermChanged = value => {
    this.props.onProjectSearchChange(value)
  }
  toggleChange = (e) => {
    const checked = e.target.checked
    this.setState((prevState) => ({
      enabled: checked
    }))
  }
  render () {
    const {
      projectVersions,
      fetchingProject,
      mergeOptions,
      onVersionCheckboxChange,
      onAllVersionCheckboxChange,
      onDragMoveEnd,
      removeProjectVersion
    } = this.props
    const disabled = !this.state.enabled
    const noResults = (projectVersions.length === 0) ? 'No results' : ''
    const fromVersionsPanel = this.state.fromProjectSelection === ALL ||
    disabled
      ? DO_NOT_RENDER
      : (
      <span>
        <Search
          placeholder='input search text'
          onSearch={this.projectSearchTermChanged}
          enterButton />
        <Row>
          <Col span={11} className='mr2'>
            <span>
              Select source project versions to merge
            </span>
            <React.Fragment>
              <LoaderText loading={fetchingProject}
                loadingText={'Fetching Projects'} />
<<<<<<< HEAD
              <span className='u-textMuted'>{noResults}</span>
            </React.Fragment>
=======
              <span className='txt-muted'>{noResults}</span>
            </div>
>>>>>>> 5dde59a6
            <ProjectVersionPanels projectVersions={projectVersions}
              selectedVersions={mergeOptions.selectedVersions}
              onVersionCheckboxChange={onVersionCheckboxChange}
              onAllVersionCheckboxChange={onAllVersionCheckboxChange} />
          </Col>
          <Col span={11}>
            <DraggableVersionPanels
              selectedVersions={mergeOptions.selectedVersions}
              onDraggableMoveEnd={onDragMoveEnd}
              removeVersion={removeProjectVersion} />
          </Col>
        </Row>
      </span>
      )
    const disableDiffProjectOption = this.state.fromProjectSelection === SAME
    return (
      <span>
        <Row>
          <Col span={24} className='v-mid'>
            <Switch defaultChecked
              onChange={this.toggleChange} />
            <span className='f4 ml2 v-mid'>From </span>
            <span className='f4 b mr2 v-mid'>Project Source</span>
            <Tooltip placement='right'
              title={fromProjectSourceTooltip}>
              <a className='btn-link pa0' aria-label='button'>
                <Icon name='info' className='s0 v-mid' />
              </a>
            </Tooltip>
          </Col>
        </Row>
        <Row className='mt2 mb2'>
          <Col span={6}>
            <span className='mr2'>Search TM from</span>
          </Col>
          <Col span={6}>
            <Radio name='fromProjectSelection' inline disabled={disabled}
              checked={this.state.fromProjectSelection === SAME}
              onChange={this.onFromProjectSelectionChange(SAME)}> this project
            </Radio>
          </Col>
          <Col span={6}>
            <Radio name='fromProjectSelection' inline disabled={disabled}
              checked={this.state.fromProjectSelection === ALL}
              onChange={this.onFromProjectSelectionChange(ALL)}> all projects
            </Radio>
          </Col>
          <Col span={6}>
            <Radio name='fromProjectSelection' inline disabled={disabled}
              checked={this.state.fromProjectSelection === OTHER}
              onChange={this.onFromProjectSelectionChange(OTHER)}>
              some projects
            </Radio>
          </Col>
          {fromVersionsPanel}
          <TMMergeProjectTMOptions {...this.props} disabled={disabled}
            disableDifferentProjectOption={disableDiffProjectOption} />
        </Row>
        <Row className='mt4 mb4'>
          <Col span={24}>
            <Card>
              <p>Translations which satisfy all conditions will copy as
                <span className='b txt-success'> translated</span>.
              </p>
            </Card>
          </Col>
        </Row>
      </span>
    )
  }
}

export default TMMergeProjectSources<|MERGE_RESOLUTION|>--- conflicted
+++ resolved
@@ -117,13 +117,8 @@
             <React.Fragment>
               <LoaderText loading={fetchingProject}
                 loadingText={'Fetching Projects'} />
-<<<<<<< HEAD
-              <span className='u-textMuted'>{noResults}</span>
+              <span className='txt-muted'>{noResults}</span>
             </React.Fragment>
-=======
-              <span className='txt-muted'>{noResults}</span>
-            </div>
->>>>>>> 5dde59a6
             <ProjectVersionPanels projectVersions={projectVersions}
               selectedVersions={mergeOptions.selectedVersions}
               onVersionCheckboxChange={onVersionCheckboxChange}
