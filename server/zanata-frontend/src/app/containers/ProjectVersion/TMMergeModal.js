--- conflicted
+++ resolved
@@ -137,17 +137,9 @@
           </div>
         </Panel>
       </Col>
-<<<<<<< HEAD
       <Col>
         <p className="b f4">For every potential translation:</p>
         <div className="di text-newblue">
-=======
-      <Col xs={12} className='versionMergeRow'>
-        <p className="lead">For every potential translation:</p>
-        <div className="VersionMergeTitle u-textNewBlue">
-          {/* NB If changing 'values' below, note that they should fit with
-          the expected thresholds in ProjectVersionService.prefillWithTM */}
->>>>>>> 9885544f
           If text is less than
           <SelectableDropdown title={mergeOptions.matchPercentage + '%'}
             id="percentDropdown" className='versionMergeDropdown'
