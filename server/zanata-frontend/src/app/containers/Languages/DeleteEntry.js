--- conflicted
+++ resolved
@@ -23,21 +23,12 @@
     } = this.props
     /* eslint-disable react/jsx-no-bind */
     const deleteLanguage = (
-<<<<<<< HEAD
-      <span className='tc'>
-        <p>Are you sure you want to delete&nbsp;
-          <strong>{locale.displayName}</strong>?&nbsp;
-        </p>
-        <p className='tc'>
-          <Button className='btn-default btn-sm mr2' aria-label='button'
-=======
       <span>
         <p className='tc'>Are you sure you want to delete&nbsp;
           <strong>{locale.displayName}</strong>?&nbsp;
         </p>
         <p className='button-spacing tc'>
           <Button className='btn-default btn-sm mr3' aria-label='button'
->>>>>>> 5c029946
             onClick={() => handleDeleteEntryDisplay(false)}>
             Cancel
           </Button>
