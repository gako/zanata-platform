--- conflicted
+++ resolved
@@ -34,13 +34,8 @@
         TODO: Statistics Donut here
       </View> */}
       <div className='teaser-inner'>
-<<<<<<< HEAD
         <React.Fragment>
-          <Link link={link} useHref className='text-bold'>
-=======
-        <div>
           <Link link={link} useHref className='btn-link b'>
->>>>>>> 5dde59a6
             {details.title}
           </Link>
           {description}
