--- conflicted
+++ resolved
@@ -42,13 +42,8 @@
   })
 
   return (
-<<<<<<< HEAD
     <React.Fragment>
-      <h3 className='zeta txt--uppercase txt--understated'>
-=======
-    <div>
       <h3 className='txt-muted ttu f6'>
->>>>>>> 5dde59a6
         {categoryName}
       </h3>
       <table>
