@import "../../styles/variables.less";
/* User profile */

#profile {
  .userProfile {
    display: flex;
    display: -webkit-flex;
    display: -moz-flex;
    display: -ms-flex;
    display: -o-flex;
    align-items: flex-start;
    -webkit-align-items: flex-start;
    /* Safari 7.0+ */
    align-content: flex-start;
    -webkit-align-content: flex-start;
    flex-direction: column;
    -webkit-flex-direction: column;
    justify-content: flex-start;
    margin-left: auto;
    flex-wrap: nowrap;
    -webkit-flex-wrap: nowrap;
    /* Safari 6.1+ */
    margin-top: 4.5rem;
    margin-bottom: 4.5rem;
    margin-right: auto;
    max-width: 20rem;
    width: 100%;
  }
  .userProfile-calendarActivity {
    padding-bottom: 3rem;
  }
  .userProfile-wrapper {
    margin-top: @spacing-rh;
  }
  h2.matrixHeading {
    flex-grow: 1;
    -webkit-flex-grow: 1;
    flex-shrink: 0;
    -webkit-flex-shrink: 0;
  }
  .modal-content {
    max-width: 750px !important;
  }
  .dateRange-textField input.textInput {
    font-size: 0.986rem;
    text-align: center;
  }
  .dateRange-calendar {
    width: 100%;
  }
  .dateRange-container {
    width: 13rem;
  }
  .dateRange-container button {
    width: 100%;
  }
  #userProfile-matrix canvas {
    width: 100% !important;
    max-width: 100% !important;
  }
  #profile-username, #profileLanguages, #profileRoles {
    line-height: @line-height-large;
  }
  #profileLanguages {
    display: inline-flex;
  }
  .rdr-MonthAndYear-innerWrapper .button {
    padding: 0;
  }
  #profileLanguages a {
    display: block;
  }
  #profileLanguages .iconLanguage {
    padding-right: @spacing-rq;
  }
  .dateRange-textField input.textInput {
    width: 12rem;
    font-size: 0.986rem;
  }
  .dateRange-calendar {
    width: 100%;
  }
  .userProfile .loaderText {
    width: 100%;
  }
  .userProfile-details {
    width: 100%;
    min-width: 21rem;
    max-width: 24rem;
    margin-bottom: @spacing-base-and-a-half;
  }
  img.userProfile-details-avatar {
    border-radius: @border-radius-img;
    margin-left: auto;
    float: right;
    overflow: hidden;
  }
  .userProfile .userProfile-details-text {
    margin-right: @spacing-rq;
    flex: 1;
    -webkit-box-flex: 1;
    -moz-flex: 1;
    -webkit-flex: 1;
  }
  .userProfile .username {
    font-size: 1.728rem;
    font-weight: 600;
  }
  ul.largeFontList {
    padding-left: 0;
  }
  span.userProfile-email {
    margin-left: @spacing-rh;
    color: @color-muted;
  }
  ul.largeFontList li.u-flexCenter svg {
    margin-right: @spacing-rq;
  }
  #userProfile-matrix tbody tr td:not(:first-child), #userProfile-matrix tr th:not(:first-child) {
    text-align: center;
  }
  #userProfile-overview {
    align-items: flex-start;
    -webkit-align-items: flex-start;
    /* Safari 7.0+ */
    align-content: flex-start;
    -webkit-align-content: flex-start;
    flex-direction: row-reverse;
    -webkit-flex-direction: row-reverse;
    justify-content: flex-start;
    flex-wrap: nowrap;
    -webkit-flex-wrap: nowrap;
    /* Safari 6.1+ */
    width: 100%;
    margin-bottom: @spacing-base-and-a-half;
  }
  #profile-displayname {
    margin-bottom: @spacing-rh;
    margin-top: 0;
    padding-right: @spacing-rh;
    height: 100%;
  }
  #userProfile-matrix h2, #userProfile-matrix h3 {
    color: @color-dark;
    font-size: 1.2rem;
    margin-bottom: 0;
  }
  #userProfile-matrix h3 {
    margin-top: 1rem;
  }
  h2.userProfile-recentContributions {
    font-weight: 600;
    text-transform: uppercase;
    width: 100%;
  }
  .userProfile-activityGraph {
    background-clip: padding-box;
    border-width: @spacing-rh;
    border-color: transparent;
    border-style: solid;
    overflow: hidden;
    padding: 0;
    position: relative;
    text-align: center;
    vertical-align: top;
    margin-bottom: @spacing-base-and-a-half;
    width: 100%
  }
  .userProfile-activityGraph h3 {
    color: @color-dark;
  }
  .userProfile-activityGraph .matrixBox {
    position: relative !important;
  }
  .userProfile-activityGraph .cal-date {
    font-size: 0.833rem !important;
    padding-top: @spacing-rq;
    padding-bottom: @spacing-rq;
    background-color: rgba(255, 255, 255, 0.15);
  }
  .userProfile-activityGraph .cal-info {
    background-color: rgba(255, 255, 255, 0.30);
    padding-top: @spacing-rq;
    padding-bottom: @spacing-rq;
    font-weight: 600;
  }
  .userProfile-activityTable-inner {
    display: flex;
    display: -webkit-flex;
    display: -moz-flex;
    display: -ms-flex;
    display: -o-flex;
    margin-bottom: @spacing-rq;
  }
  #userProfile-activityTable td button {
<<<<<<< HEAD
    height: 5.5rem;
    padding: 0 !important;
    width: 100%;
=======
    padding: 0;
    height: initial;
>>>>>>> 5754a655
  }
  #userProfile-activityTable td button.btn-primary {
    background-color: rgba(84, 102, 119, 0.65) !important;
  }
  #userProfile-activityTable td button.btn-warning {
    background-color: rgba(233, 221, 0, 0.65);
    color: @color-dark;
  }
  #userProfile-activityTable td button.btn-info {
    background-color: rgba(2, 154, 207, 0.65);
  }
  #userProfile-activityTable td button.btn-success {
    background-color: rgba(98, 200, 118, 0.65);
  }
  table.userProfile-activityGraph tr td {
    padding-bottom: 0.5rem;
    padding-left: 0;
    padding-right: 0;
  }
 .success.btn-default, .plain.btn-default, .primary.btn-default, .unsure.btn-default {
    border-radius: 1.071rem;
    margin-right: @spacing-half-base;
    border: solid 1px @gray;
    margin-bottom: @spacing-half-base;
  }
  .plain.btn-default:focus, .plain.btn-default:hover, .plain.btn-default.active {
    background-color: rgba(84, 102, 119, 0.95);
    color: #fff;
    text-decoration: none;
    outline: 0;
    box-shadow: none;
  }
  .primary.btn-default:focus, .primary.btn-default:hover, .primary.btn-default.active {
    background-color: rgba(3, 166, 215, 0.95);
    color: #fff;
    text-decoration: none;
    outline: 0;
    box-shadow: none;
  }
  .success.btn-default:focus, .success.btn-default:hover, .success.btn-default.active {
    background-color: rgba(98, 200, 118, 0.95);
    color: #fff;
    text-decoration: none;
    outline: 0;
    box-shadow: none;
  }
  .unsure.btn-default:focus, .unsure.btn-default:hover, .unsure.btn-default.active {
    background-color: rgba(233, 221, 0, 1);
    color: @color-dark;
    text-decoration: none;
    outline: 0;
    box-shadow: none;
  }
  #userProfile-activityTable td button.active.btn.btn-primary {
    background-color: @color-dark;
  }
  #userProfile-activityTable td button.active.btn.btn-warning {
    background-color: @color-unsure;
    color: @color-dark;
  }
  #userProfile-activityTable td button.active.btn.btn-info {
    background-color: @color-light;
  }
  #userProfile-activityTable td button.active.btn.btn-success {
    background-color: @color-success;
  }
  #userProfile-activityTable td button.btn-primary:focus, #userProfile-activityTable td button.btn-info:focus, #userProfile-activityTable td button.btn-warning:focus, #userProfile-activityTable td button.btn-success:focus {
    outline: 0;
    color: #fff;
    box-shadow: none;
  }
  #userProfile-activityTable td button.btn-warning:focus {
    background-color: rgba(233, 221, 0, 0.95);
    color: @color-dark;
  }
  #userProfile-activityTable td button.btn-primary:focus {
    background-color: rgba(84, 102, 119, 0.85);
  }
  #userProfile-activityTable td button.btn-info:focus {
    background-color: rgba(2, 154, 207, 0.85);
  }
  #userProfile-activityTable td button.btn-success:focus {
    background-color: rgba(98, 200, 118, 0.85);
  }
  #userProfile-activityTable .btn-clear {
    margin-top: @spacing-half-base;
    padding: 0;
    margin-left: @spacing-base;
  }
  #userProfile-activityTable th {
    text-align: center;
  }
  #userProfile-activityTable td .btn {
    width: 85%;
    border-radius: 0;
    line-height: 1.4rem;
    padding: 0 !important;
    border: none;
    margin: @spacing-rq;
  }
  .modal-content {
    max-width: inherit;
  }
  .matrix-inner {
    width: 100%;
    margin-right: @spacing-base;
  }
  // @screen-xs variable depreciated
  @media (max-width: 29.375rem) {
    .matrix-table {
      display: block;
    }
    .matrixHeading {
      padding-bottom: @spacing-base;
    }
    #userProfile-matrix {
      padding-left: 0;
    }
  }
  @media (min-width: @screen-sm-min) and (max-width: @screen-sm-max) {
    .matrix-table {
      display: flex;
      display: -webkit-flex;
      display: -moz-flex;
      display: -ms-flex;
      display: -o-flex;
      flex-direction: row;
      -webkit-flex-direction: row;
    }
    .matrixHeading {
      width: 100%;
    }
    #userProfile-matrix h2 {
      margin-top: 0;
    }
    h2.matrixHeading {
      max-width: 100%;
      min-width: 100%;
    }
  }
  @media (min-width: @screen-md-min) {
    .matrixHeading {
      margin-right: @spacing-rq;
      margin-left: @spacing-rq;
    }
    h2.matrixHeading {
      min-width: 0;
      margin-left: 3rem;
    }
  }
  @media (min-width: @screen-md-min) and (max-width: @screen-lg-min) {
    .userProfile-wrapper {
      flex-direction: column;
      -webkit-flex-direction: column;
    }
  }
  @media (min-width: 1200px) {
    .userProfile-wrapper {
      padding-right: 4rem;
      flex-direction: row;
      -webkit-flex-direction: row;
    }
    .matrix-table {
      display: flex;
      flex-direction: row;
      -webkit-flex-direction: row;
    }
    .matrix-inner {
      width: 50%;
      margin-right: @spacing-rq;
    }
  }
}
@media (min-width: @screen-md-min) {
  .wideView {
    margin-top: @spacing-rh;
  }
}
<|MERGE_RESOLUTION|>--- conflicted
+++ resolved
@@ -193,14 +193,9 @@
     margin-bottom: @spacing-rq;
   }
   #userProfile-activityTable td button {
-<<<<<<< HEAD
     height: 5.5rem;
     padding: 0 !important;
     width: 100%;
-=======
-    padding: 0;
-    height: initial;
->>>>>>> 5754a655
   }
   #userProfile-activityTable td button.btn-primary {
     background-color: rgba(84, 102, 119, 0.65) !important;
