--- conflicted
+++ resolved
@@ -13,43 +13,6 @@
 import {selectors} from '../../reducers/admin-reducer'
 
 const DO_NOT_RENDER = undefined
-<<<<<<< HEAD
-=======
-
-const exampleHeader = <span>Example criteria:
-  <span className="text-muted"> click to expand</span></span>
-/* eslint-disable max-len */
-const exampleCriteria = <Accordion expanded={false} defaultExpanded={false}>
-  <Panel header={exampleHeader} eventKey="1">
-    <RejectionsForm
-      commentRequired={false}
-      criteriaPlaceholder='Translation Errors (terminology, mistranslated, addition, omission, un-localized, do not translate, etc)'
-      priority={CRITICAL} />
-    <RejectionsForm
-      commentRequired
-      className='active'
-      criteriaPlaceholder='Language Quality (grammar, spelling, punctuation, typo, ambiguous wording, product name, sentence structuring, readability, word choice, not natural, too literal, style and tone, etc)'
-      priority={MAJOR} />
-    <RejectionsForm
-      commentRequired={false}
-      criteriaPlaceholder='Consistency (inconsistent style or vocabulary, brand inconsistency, etc.)'
-      priority={MAJOR} />
-    <RejectionsForm
-      commentRequired={false}
-      criteriaPlaceholder='Style Guide & Glossary Violations'
-      priority={MINOR} />
-    <RejectionsForm
-      commentRequired={false}
-      criteriaPlaceholder='Format (mismatches, white-spaces, tag error or missing, special character, numeric format, truncated, etc.)'
-      priority={MINOR} />
-    <RejectionsForm
-      commentRequired
-      className='active'
-      criteriaPlaceholder='Other (reason may be in comment section/history if necessary)'
-      priority={CRITICAL} />
-  </Panel>
-</Accordion>
->>>>>>> e38d758a
 /* eslint-enable max-len */
 
 class AdminReview extends Component {
