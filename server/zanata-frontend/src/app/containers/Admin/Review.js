// @ts-nocheck
import React from 'react'
import { Component } from 'react'
import * as PropType from 'prop-types'
import {connect} from 'react-redux'
import RejectionsForm, {MAJOR, MINOR, CRITICAL}
  from '../../components/RejectionsForm'
import { Alert } from 'react-bootstrap'
import {
  fetchAllCriteria, addNewCriterion, editCriterion, removeCriterion
} from '../../actions/review-actions'
import {selectors} from '../../reducers/admin-reducer'
import Button from 'antd/lib/button'
import 'antd/lib/button/style/css'
import Layout from 'antd/lib/layout'
import 'antd/lib/layout/style/css'
import Breadcrumb from 'antd/lib/breadcrumb'
import 'antd/lib/breadcrumb/style/css'
import Card from 'antd/lib/card'
import 'antd/lib/card/style/css'

const DO_NOT_RENDER = undefined
 /* eslint-disable max-len */

class AdminReview extends Component {
  static propTypes = {
    criteria: PropType.arrayOf(PropType.shape({
      commentRequired: PropType.bool.isRequired,
      description: PropType.string.isRequired,
      priority: PropType.oneOf([MINOR, MAJOR, CRITICAL]).isRequired
    })).isRequired,
    fetchAllCriteria: PropType.func.isRequired,
    addNewEntry: PropType.func.isRequired,
    editEntry: PropType.func.isRequired,
    deleteEntry: PropType.func.isRequired,
    notification: PropType.string
  }
  constructor (props) {
    super(props)
    this.state = {
      showNewEntryForm: false
    }
  }

  componentDidMount () {
    this.props.fetchAllCriteria()
  }
  showAddNewEntryForm = () => {
    this.setState(prevState => ({
      showNewEntryForm: true
    }))
  }
  saveNewEntry = (entry) => {
    this.props.addNewEntry(entry)
  }
  render () {
    const {criteria, deleteEntry, editEntry, notification} = this.props
    const criteriaList = (criteria.length > 0)
      ? criteria.map((c, i) => <RejectionsForm key={i}
        commentRequired={c.commentRequired} entityId={c.id} onDelete={deleteEntry}
        criteriaPlaceholder={c.description} isAdminMode displayDelete
        onSave={editEntry} description={c.description}
        priority={c.priority} />)
      : null
    const newEntryForm = this.state.showNewEntryForm ? (
      <span className='mb2'>
        <Card title='Add new entry'>
          <RejectionsForm priority={MINOR} isAdminMode displayDelete={false}
            criteriaPlaceholder='fill in criteria'
            onSave={this.saveNewEntry} />
<<<<<<< HEAD
        </Card></span>) : DO_NOT_RENDER

=======
        </Card>
      </span>) : DO_NOT_RENDER
>>>>>>> b74d28db
    const notificationBar = notification &&
      <Alert bsStyle='danger'>{notification}</Alert>
    return <div className='container centerWrapper' id='admin-review'>
      <Layout>
        <Breadcrumb>
<<<<<<< HEAD
          <Breadcrumb.Item>
=======
          <Breadcrumb.Item href='home'>
>>>>>>> b74d28db
            <a href='home'>Administration</a>
          </Breadcrumb.Item>
        </Breadcrumb>
        {notificationBar}
        <h1>Reject translations settings</h1>
        <p className='lead'>Set the translation rejection criteria to be used
          in the editor. Start by adding your first 'new rejection criteria
        entry' and add as many criteria as you require.</p>
        <span className='mb2'>
          <Card type='inner' title='Example criteria'>
            <hr />
            <ul>
              <li><strong>Translation Errors</strong>: terminology, mistranslated,
              addition, omission, un-localized, do not translate, etc</li>
              <li><strong>Language Quality</strong>: grammar, spelling,
                punctuation, typo, ambiguous wording, product name,
                sentence structuring, readability, word choice, not natural,
              too literal, style and tone, etc</li>
              <li><strong>Style Guide and Glossary Violations</strong></li>
              <li><strong>Consistency</strong>: inconsistent style or vocabulary,
              brand inconsistency, etc.</li>
              <li><strong>Format</strong>: mismatches, white-spaces, tag error
                or missing, special character, numeric format, truncated,
              etc.</li>
            </ul>
          </Card>
        </span>
        {criteriaList}
        {newEntryForm}
<<<<<<< HEAD
        <div className='mb3'>
          <Button type="primary" icon="plus"
            aria-label="button"
            onClick={this.showAddNewEntryForm()}>
=======
        <div className='rejection-btns'>
          <Button type='primary' icon='plus' aria-label='button'
            onClick={this.showAddNewEntryForm}>
>>>>>>> b74d28db
          New review criteria entry</Button>
        </div>
      </Layout>
    </div>
  }
}

const mapStateToProps = state => {
  return {
    criteria: selectors.getCriteria(state.admin),
    notification: selectors.getNotification(state.admin)
  }
}

const mapDispatchToProps = dispatch => {
  return {
    fetchAllCriteria: () => dispatch(fetchAllCriteria()),
    addNewEntry: (criterion) => dispatch(addNewCriterion(criterion)),
    editEntry: (criterion) => dispatch(editCriterion(criterion)),
    deleteEntry: (id) => dispatch(removeCriterion(id))
  }
}

export default connect(mapStateToProps, mapDispatchToProps)(AdminReview)<|MERGE_RESOLUTION|>--- conflicted
+++ resolved
@@ -68,23 +68,14 @@
           <RejectionsForm priority={MINOR} isAdminMode displayDelete={false}
             criteriaPlaceholder='fill in criteria'
             onSave={this.saveNewEntry} />
-<<<<<<< HEAD
+
         </Card></span>) : DO_NOT_RENDER
-
-=======
-        </Card>
-      </span>) : DO_NOT_RENDER
->>>>>>> b74d28db
     const notificationBar = notification &&
       <Alert bsStyle='danger'>{notification}</Alert>
     return <div className='container centerWrapper' id='admin-review'>
       <Layout>
         <Breadcrumb>
-<<<<<<< HEAD
-          <Breadcrumb.Item>
-=======
           <Breadcrumb.Item href='home'>
->>>>>>> b74d28db
             <a href='home'>Administration</a>
           </Breadcrumb.Item>
         </Breadcrumb>
@@ -114,16 +105,10 @@
         </span>
         {criteriaList}
         {newEntryForm}
-<<<<<<< HEAD
         <div className='mb3'>
           <Button type="primary" icon="plus"
             aria-label="button"
             onClick={this.showAddNewEntryForm()}>
-=======
-        <div className='rejection-btns'>
-          <Button type='primary' icon='plus' aria-label='button'
-            onClick={this.showAddNewEntryForm}>
->>>>>>> b74d28db
           New review criteria entry</Button>
         </div>
       </Layout>
