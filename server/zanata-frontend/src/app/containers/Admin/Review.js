--- conflicted
+++ resolved
@@ -95,13 +95,9 @@
         </span>
         {criteriaList}
         {newEntryForm}
-<<<<<<< HEAD
         <div className='mb3'>
           <Button type="primary" icon="plus"
-=======
-        <div className='rejection-btns'>
-          <Button type="primary" icon="plus" aria-label="button"
->>>>>>> 8fe613c6
+            aria-label="button"
             onClick={this.showAddNewEntryForm()}>
           New review criteria entry</Button>
         </div>
