@import "./antdvars.less";

body.bodyStyle {
  margin: 0;
  padding: 0;
}

.htmlStyle {
  font-family: "Source Sans Pro", "Helvetica Neue", Helvetica, Arial, sans-serif;
  line-height: 1.5;
  background-color: #fff;
  font-size: 16px;
}

.new-zanata {
  //body class
  .bg--pop-highest {
    border: none;
  }
  h1.l--push-all-0 {
    line-height: initial !important;
  }
<<<<<<< HEAD
  #copy-trans-modal {
    .button--group input[type="radio"] + .button--success {
      color: @success-color !important;
      background-color: #f7f7f7 !important;
    }
    .button--group input[type="radio"] + .button--unsure {
      color: @unsure-color !important;
      background-color: #f0f0f0 !important;
    }
    .button--group input[type="radio"] + .button--danger {
      color: @error-color !important;
      background-color: #f7f7f7 !important;
    }
    .button--group input[type="radio"]:checked + .button--success {
      background-color: @success-color !important;
      color: #f7f7f7 !important;
    }
    .button--group input[type="radio"]:checked + .button--unsure {
      background-color: @unsure-color !important;
      color: #f0f0f0 !important;
    }
    .button--group input[type="radio"]:checked + .button--danger {
      background-color: @error-color !important;
      color: #f7f7f7 !important;
    }
    .modal__footer {
      height: auto !important;
    }
=======
  .use-global, .remove-locale {
    height: 3rem !important;
  }
  .flex-btn-group {
    display: inline-flex !important;
>>>>>>> 7e82ed42
  }
  .autocomplete {
  position: inherit !important;
  z-index: 9999 !important;
  }
  .autocomplete__results {
    position: inherit !important;
    margin-top: -0.75rem !important;
    z-index: 9999 !important;
    overflow: scroll !important;
    height: 13.5rem !important;
  }
  h2.modal__title.ellipsis {
    padding-right: 3rem;
  }
  /* Fixes for Add translation modal buttons */
  #uploadForm .rf-fu,
  #uploadForm .rf-fu-btns-lft,
  #uploadForm .rf-fu-btns-lft .rf-fu-btn-add,
  #uploadForm .rf-fu-btns-lft .rf-fu-btn-add .rf-fu-btn-cnt-add,
  #uploadForm .rf-fu-btns-lft .rf-fu-btn-add .rf-fu-btn-cnt-add input.rf-fu-inp {
    width: 100%;
  }
  #uploadForm .rf-fu-btns-lft .rf-fu-btn-add .rf-fu-btn-cnt-add .rf-fu-inp-cntr {
    position: relative;
  }
  /* remove + icon that cannot be clicked */
  #uploadForm .rf-fu-btns-lft .rf-fu-btn-add .rf-fu-btn-cnt-add {
    padding: 0 0 0 10px !important;
    background-image: none;
  }
  .view {
    width: 100%;
    height: 100%;
  }
  html {
    -webkit-text-size-adjust: 100%;
    -ms-text-size-adjust: 100%;
    -webkit-tap-highlight-color: rgba(0, 0, 0, 0);
    font-family: "Source Sans Pro", "Helvetica Neue", Helvetica, Arial, sans-serif;
  }
  .list--panel .list__item__info, .list--stats .list__item__info {
    width: 100%;
  }
  .list--stats .list__item__content {
    width: inherit !important;
  }
  .panel__header__actions a.button--snug {
    padding: 0.1rem;
  }
  .u-fullWidth {
    width: 100%;
  }
  .i--left.i--document, #merge-form i.i--project, #merge-form .i.i--version  {
    color: @muted-color;
  }
  #merge-trans-buttons {
    padding-bottom: @spacing-md;
  }
  .txt--meta {
    color: @processing-color;
  }
  .u-blockPadding {
    padding: @spacing-sm;
  }
  .u-textNeutral-top {
    color: @neutral-color;
    margin-top: 0.3rem;
  }
  .u-textNeutral, .txt--neutral {
    color: @neutral-color;
  }
  .iconUser {
    fill: #03A6D7;
    margin-right: @spacing-sm;
    vertical-align: sub;
  }
  .iconProject {
    margin-right: @spacing-sm;
  }
  .iconLanguage {
    vertical-align: sub;
  }
  .iconUser-muted {
    color: @muted-color;
    margin-right: @spacing-sm;
  }
  .iconsStatus {
    margin-right: @spacing-sm;
  }
  .iconDelete {
    vertical-align: sub;
  }
  .iconsHeader {
    vertical-align: sub;
  }
  .iconUsers-muted, .iconTranslate-muted {
    color: @muted-color;
    margin-right: @spacing-sm;
    margin-left: @spacing-md;
    vertical-align: sub;
  }
  .iconTranslate-neutral, .iconLanguage-neutral, .iconGlossary-neutral {
    color: rgb(189, 212, 220);
    margin-left: @spacing-md;
    margin-right: @spacing-sm;
  }
  .lineClamp {
    display: -webkit-box;
    -webkit-box-orient: vertical;
    overflow: hidden;
    max-height: 24px;
    padding-left: @spacing-md;
  }
  a.lineClamp {
    display: -webkit-box;
    *display: inline;
    zoom: 1;
  }
  a.lineClamp:after {
    content: ".";
    font-size: 0;
    visibility: hidden;
    display: inline-block;
    overflow: hidden;
    height: 0;
    width: 0;
  }
  .u-embedResponsive {
    position: relative;
    display: block;
    overflow: hidden;
    height: 0;
    padding: 0;
  }
  .u-block {
    display: block;
  }
  .u-centerBlock {
    display: block;
    margin-right: auto;
    margin-left: auto;
  }
  .u-pullRight {
    float: right !important;
  }
  .u-pullLeft {
    float: left !important;
  }
  .hide {
    display: none !important;
  }
  .show {
    display: block !important;
  }
  .invisible {
    visibility: hidden;
  }
  .text-hide {
    font: 0/0 a;
    color: transparent;
    border: 0;
    background-color: transparent;
    text-shadow: none;
  }
  .hidden {
    display: none !important;
  }
  .affix {
    position: fixed;
  }
  .panel__header a#new-version-link i.i.i--add:not(.i--large) {
    color: @info-color;
  } //fix for admin panel icons
  .panel__header i.i--add:not(.i--large) {
    color: inherit !important;
  }
  .button--small i.i--settings {
    vertical-align: baseline;
  }
  i.i--left.i--lock, i.i--left.i--trash {
    color: #fff;
    vertical-align: baseline;
  }
  #versionPage.g {
    width: 100%;
  }
  #fileUpload-toggleBtn i.i--add, #addMember-btn i.i--add {
    color: @primary-color;
  }
  .page {
    overflow: hidden;
  }
  .abs {
    position: absolute;
  }
  body.templateStyle {
    background-color: inherit;
    font-size: inherit;
    overflow: hidden !important;
  }
  .templateWrapper {
    align-items: flex-start;
    -webkit-align-items: flex-start;
    /* Safari 7.0+ */
    display: flex;
    display: -webkit-flex;
    display: -moz-flex;
    display: -ms-flex;
    display: -o-flex;
    flex-direction: column;
    -webkit-flex-direction: column;
    flex-shrink: 0;
    -webkit-flex-shrink: 0;
    height: 100%;
  }
  .templateContainer {
    align-items: flex-start;
    -webkit-align-items: flex-start;
    /* Safari 7.0+ */
    display: flex;
    display: -webkit-flex;
    display: -moz-flex;
    display: -ms-flex;
    display: -o-flex;
    flex-direction: row;
    -webkit-flex-direction: row;
    flex-shrink: 0;
    -webkit-flex-shrink: 0;
    height: 100%;
    min-height: 100vh;
    width: 100%;
    position: fixed;
  }
  .rootMain {
    max-width: 100vw;
    width: 100vw;
    height: 100vh;
    overflow: auto;
    overflow-x: hidden;
    -webkit-overflow-scrolling: touch;
    padding-top: 0 !important;
    margin-bottom: @spacing-lg;
  }
  .rootMain-content {
    align-items: flex-start;
    -webkit-align-items: flex-start;
    /* Safari 7.0+ */
    display: flex;
    display: -webkit-flex;
    display: -moz-flex;
    display: -ms-flex;
    display: -o-flex;
    flex-direction: column;
    -webkit-flex-direction: column;
    flex: 1;
    -webkit-box-flex: 1;
    -moz-flex: 1;
    -webkit-flex: 1;
    overflow: hidden;
    height: auto;
    min-height: 100vh;
  }
  .h1, h1 {
    font-weight: 500 !important;
    width: 90%;
  }
  .g {
    align-self: center;
    padding-bottom: 1rem;
  }
  .panel {
    background-color: #fdfdfd;
    border: 1px solid rgba(32, 113, 138, 0.15) !important;
  }
  .panel__header {
    border-width: 1px !important;
  }
  .panel__results--bottom {
    border-top: none !important;
  }
  #project-info h1 {
    height: auto;
  }
  button.close {
    -webkit-box-shadow: none;
    box-shadow: none;
    background-color: transparent;
    border: none;
    outline: none;
    padding: 0.75rem;
  }
  .bg--pop-highest thead, &.bg--pop-highest tbody {
    border: 1px solid rgba(32, 113, 138, 0.15);
  }
  .l-wrapper {
    align-items: center;
    -webkit-align-items: center;
    /* Safari 7.0+ */
    display: inherit;
  }
  .g--centered {
    text-align: center;
    width: 100%;
  }
  #versionAutocomplete .autocomplete__results {
    position: relative;
    margin-top: -1rem;
  }
  .button--group input[type=radio]:checked+.button--Off, .button--group input[type=radio]:checked+.button--Off:hover {
    background-color: #546677 !important;
    color: #f7f7f7 !important;
  }
  .button--group input[type=radio]:checked+.button--danger, .button--group input[type=radio]:checked+.button--danger:hover {
    color: #f7f7f7 !important;
  }
  label {
    color: #546677 !important;
  }
  .panel__results__type i.i.txt--neutral.i--users {
    vertical-align: super;
  }
  .panel__results .txt--meta {
    color: #BDD4DC;
  }
  #cacheStatisticsTable {
    overflow: auto;
    overflow-x: scroll;
    width: 48rem;
    font-size: 0.875rem;
  }
  .panel__results__type {
    top: 0.2rem !important;
  }
  select {
    width: inherit !important;
  }
  .revision__box {
    display: flex !important;
    padding: 10px !important;
  }

  //fixes to Versions/Projects page
  #projectsWrapper ~ .g.u-fullWidth, li#projects.is-active {
    padding-bottom: 12rem;
  }
  // fix to settings dropdowns on languages tab
  li#settings ul.tabsContent {
    padding-bottom: 10rem;
  }
}
/* Media queries shared between jsf and bootstrap pages */

// @screen-xs variable depreciated
@media (max-width: 29.375rem) {
  .templateContainer {
    flex-direction: column;
    -webkit-flex-direction: column;
    width: 100%;
  }
  main {
    margin-left: 0;
  }
}
@media (min-width: 29.376rem) {
  main {
    margin-left: 4.5rem;
  }
}
<|MERGE_RESOLUTION|>--- conflicted
+++ resolved
@@ -20,7 +20,6 @@
   h1.l--push-all-0 {
     line-height: initial !important;
   }
-<<<<<<< HEAD
   #copy-trans-modal {
     .button--group input[type="radio"] + .button--success {
       color: @success-color !important;
@@ -49,13 +48,12 @@
     .modal__footer {
       height: auto !important;
     }
-=======
+  }
   .use-global, .remove-locale {
     height: 3rem !important;
   }
   .flex-btn-group {
     display: inline-flex !important;
->>>>>>> 7e82ed42
   }
   .autocomplete {
   position: inherit !important;
