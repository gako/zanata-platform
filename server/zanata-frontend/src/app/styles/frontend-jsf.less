@import "./variables.less";

body.bodyStyle {
  margin: 0;
  padding: 0;
}

.htmlStyle {
  font-family: "Source Sans Pro", "Helvetica Neue", Helvetica, Arial, sans-serif;
  line-height: 1.5;
  background-color: #fff;
  font-size: @font-size-base;
}

.new-zanata {
  //body class
  .bg--pop-highest {
    border: none;
  }
<<<<<<< HEAD
  h1.l--push-all-0 {
    line-height: initial !important;
  }
  .autocomplete {
  position: inherit !important;
  z-index: 9999 !important;
  }
  .autocomplete__results {
    position: inherit !important;
    margin-top: -0.75rem !important;
    z-index: 9999 !important;
    overflow: scroll !important;
    height: 13.5rem !important;
=======
  h2.modal__title.ellipsis {
    padding-right: 3rem;
>>>>>>> 8dbe1203
  }
  /* Fixes for Add translation modal buttons */
  #uploadForm .rf-fu,
  #uploadForm .rf-fu-btns-lft,
  #uploadForm .rf-fu-btns-lft .rf-fu-btn-add,
  #uploadForm .rf-fu-btns-lft .rf-fu-btn-add .rf-fu-btn-cnt-add,
  #uploadForm .rf-fu-btns-lft .rf-fu-btn-add .rf-fu-btn-cnt-add input.rf-fu-inp {
    width: 100%;
  }
  #uploadForm .rf-fu-btns-lft .rf-fu-btn-add .rf-fu-btn-cnt-add .rf-fu-inp-cntr {
    position: relative;
  }
  /* remove + icon that cannot be clicked */
  #uploadForm .rf-fu-btns-lft .rf-fu-btn-add .rf-fu-btn-cnt-add {
    padding: 0 0 0 10px !important;
    background-image: none;
  }
  .view {
    width: 100%;
    height: 100%;
  }
  html {
    -webkit-text-size-adjust: 100%;
    -ms-text-size-adjust: 100%;
    -webkit-tap-highlight-color: rgba(0, 0, 0, 0);
    font-family: "Source Sans Pro", "Helvetica Neue", Helvetica, Arial, sans-serif;
  }
  .list--panel .list__item__info, .list--stats .list__item__info {
    width: 100%;
  }
  .list--stats .list__item__content {
    width: inherit !important;
  }
  .panel__header__actions a.button--snug {
    padding: 0.1rem;
  }
  .u-fullWidth {
    width: 100%;
  }
  .i--left.i--document {
    color: @color-muted;
  }
  .txt--meta {
    color: @color-new-zanata-blue;
  }
  .u-blockPadding {
    padding: @spacing-rh;
  }
  .u-textNeutral-top {
    color: @color-neutral;
    margin-top: 0.3rem;
  }
  .u-textNeutral, .txt--neutral {
    color: @color-neutral;
  }
  .iconUser {
    fill: #03A6D7;
    margin-right: @spacing-re;
    vertical-align: sub;
  }
  .iconProject {
    margin-right: @spacing-re;
  }
  .iconLanguage {
    vertical-align: sub;
  }
  .iconUser-muted {
    color: @color-muted;
    margin-right: @spacing-rh;
  }
  .iconsStatus {
    margin-right: @spacing-rh;
  }
  .iconDelete {
    vertical-align: sub;
  }
  .iconsHeader {
    vertical-align: sub;
  }
  .iconUsers-muted, .iconTranslate-muted {
    color: @color-muted;
    margin-right: @spacing-rh;
    margin-left: @spacing-rq;
    vertical-align: sub;
  }
  .iconTranslate-neutral, .iconLanguage-neutral, .iconGlossary-neutral {
    color: rgb(189, 212, 220);
    margin-left: @spacing-rq;
    margin-right: @spacing-re;
  }
  .lineClamp {
    display: -webkit-box;
    -webkit-box-orient: vertical;
    overflow: hidden;
    max-height: 24px;
    padding-left: @spacing-rh;
  }
  a.lineClamp {
    display: -webkit-box;
    *display: inline;
    zoom: 1;
  }
  a.lineClamp:after {
    content: ".";
    font-size: 0;
    visibility: hidden;
    display: inline-block;
    overflow: hidden;
    height: 0;
    width: 0;
  }
  .u-embedResponsive {
    position: relative;
    display: block;
    overflow: hidden;
    height: 0;
    padding: 0;
  }
  .u-block {
    display: block;
  }
  .u-centerBlock {
    display: block;
    margin-right: auto;
    margin-left: auto;
  }
  .u-pullRight {
    float: right !important;
  }
  .u-pullLeft {
    float: left !important;
  }
  .hide {
    display: none !important;
  }
  .show {
    display: block !important;
  }
  .invisible {
    visibility: hidden;
  }
  .text-hide {
    font: 0/0 a;
    color: transparent;
    border: 0;
    background-color: transparent;
    text-shadow: none;
  }
  .hidden {
    display: none !important;
  }
  .affix {
    position: fixed;
  }
  .panel__header a#new-version-link i.i.i--add:not(.i--large) {
    color: @color-light;
  } //fix for admin panel icons
  .panel__header i.i--add:not(.i--large) {
    color: inherit !important;
  }
  .button--small i.i--settings {
    vertical-align: baseline;
  }
  i.i--left.i--lock, i.i--left.i--trash {
    color: #fff;
    vertical-align: baseline;
  }
  #versionPage.g {
    width: 100%;
  }
  #fileUpload-toggleBtn i.i--add, #addMember-btn i.i--add {
    color: @color-dark;
  }
  .page {
    overflow: hidden;
  }
  .abs {
    position: absolute;
  }
  body.templateStyle {
    background-color: inherit;
    font-size: inherit;
    overflow: hidden !important;
  }
  .templateWrapper {
    align-items: flex-start;
    -webkit-align-items: flex-start;
    /* Safari 7.0+ */
    display: flex;
    display: -webkit-flex;
    display: -moz-flex;
    display: -ms-flex;
    display: -o-flex;
    flex-direction: column;
    -webkit-flex-direction: column;
    flex-shrink: 0;
    -webkit-flex-shrink: 0;
    height: 100%;
  }
  .templateContainer {
    align-items: flex-start;
    -webkit-align-items: flex-start;
    /* Safari 7.0+ */
    display: flex;
    display: -webkit-flex;
    display: -moz-flex;
    display: -ms-flex;
    display: -o-flex;
    flex-direction: row;
    -webkit-flex-direction: row;
    flex-shrink: 0;
    -webkit-flex-shrink: 0;
    height: 100%;
    min-height: 100vh;
    width: 100%;
    position: fixed;
  }
  .rootMain {
    max-width: 100vw;
    width: 100vw;
    height: 100vh;
    overflow: auto;
    overflow-x: hidden;
    -webkit-overflow-scrolling: touch;
    padding-top: 0 !important;
    margin-bottom: @spacing-base-and-a-half;
  }
  .rootMain-content {
    align-items: flex-start;
    -webkit-align-items: flex-start;
    /* Safari 7.0+ */
    display: flex;
    display: -webkit-flex;
    display: -moz-flex;
    display: -ms-flex;
    display: -o-flex;
    flex-direction: column;
    -webkit-flex-direction: column;
    flex: 1;
    -webkit-box-flex: 1;
    -moz-flex: 1;
    -webkit-flex: 1;
    overflow: hidden;
    height: auto;
    min-height: 100vh;
  }
  .h1, h1 {
    font-weight: 500 !important;
    width: 90%;
  }
  .g {
    align-self: center;
    padding-bottom: 1rem;
  }
  .panel {
    background-color: #fdfdfd;
    border: 1px solid rgba(32, 113, 138, 0.15) !important;
  }
  .panel__header {
    border-width: 1px !important;
  }
  .panel__results--bottom {
    border-top: none !important;
  }
  #project-info h1 {
    height: auto;
  }
  button.close {
    -webkit-box-shadow: none;
    box-shadow: none;
    background-color: transparent;
    border: none;
    outline: none;
    padding: 0.75rem;
  }
  .bg--pop-highest thead, &.bg--pop-highest tbody {
    border: 1px solid rgba(32, 113, 138, 0.15);
  }
  .l-wrapper {
    align-items: center;
    -webkit-align-items: center;
    /* Safari 7.0+ */
    display: inherit;
  }
  .g--centered {
    text-align: center;
    width: 100%;
  }
  #versionAutocomplete .autocomplete__results {
    position: relative;
    margin-top: -1rem;
  }
  .button--group input[type=radio]:checked+.button--Off, .button--group input[type=radio]:checked+.button--Off:hover {
    background-color: #546677 !important;
    color: #f7f7f7 !important;
  }
  .button--group input[type=radio]:checked+.button--danger, .button--group input[type=radio]:checked+.button--danger:hover {
    color: #f7f7f7 !important;
  }
  label {
    color: #546677 !important;
  }
  .panel__results__type i.i.txt--neutral.i--users {
    vertical-align: super;
  }
  .panel__results .txt--meta {
    color: #BDD4DC;
  }
  #cacheStatisticsTable {
    overflow: auto;
    overflow-x: scroll;
    width: 48rem;
    font-size: 0.875rem;
  }
  .panel__results__type {
    top: 0.2rem !important;
  }
  select {
    width: inherit !important;
  }
  .revision__box {
    display: flex !important;
    padding: 10px !important;
  }

  //fixes to Versions/Projects page
  #projectsWrapper ~ .g.u-fullWidth, li#projects.is-active {
    padding-bottom: 12rem;
  }
  // fix to settings dropdowns on languages tab
  li#settings ul.tabsContent {
    padding-bottom: 10rem;
  }
}
/* Media queries shared between jsf and bootstrap pages */

// @screen-xs variable depreciated
@media (max-width: 29.375rem) {
  .templateContainer {
    flex-direction: column;
    -webkit-flex-direction: column;
    width: 100%;
  }
  main {
    margin-left: 0;
  }
}
@media (min-width: 29.376rem) {
  main {
    margin-left: 4.5rem;
  }
}
<|MERGE_RESOLUTION|>--- conflicted
+++ resolved
@@ -17,7 +17,6 @@
   .bg--pop-highest {
     border: none;
   }
-<<<<<<< HEAD
   h1.l--push-all-0 {
     line-height: initial !important;
   }
@@ -31,10 +30,9 @@
     z-index: 9999 !important;
     overflow: scroll !important;
     height: 13.5rem !important;
-=======
+  }
   h2.modal__title.ellipsis {
     padding-right: 3rem;
->>>>>>> 8dbe1203
   }
   /* Fixes for Add translation modal buttons */
   #uploadForm .rf-fu,
