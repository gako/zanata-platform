// ant-default-vars.less
// Available theme variables can be found in
// https://github.com/ant-design/ant-design/blob/master/components/style/themes/default.less

@primary-color: #546677;
@info-color: #03A6D7;
@success-color: #62c876;
@processing-color: #20718A;
@error-color: #ff3b3d;
@highlight-color: @info-color;
@warning-color: #ffa800;
@normal-color: #d9d9d9;
@neutral-color: #BDD4DC;
@muted-color: #A2B3BE;

@layout-body-background: #fff;
@label-color: @primary-color;
@btn-primary-bg: @primary-color;

<<<<<<< HEAD
=======
// pagination alignment on Explore page
.teaserHeader .ant-layout {
  display: flex;
  flex-direction: row;
  align-items: baseline;
}

.ant-form-inline .ant-form-item > .ant-form-item-control-wrapper {
  vertical-align: inherit;
  width: inherit;
}

.ant-form-inline .ant-form-item {
  display: flex;
}

>>>>>>> b74d28db
// Utility classes not included in Tachiyons
//  https://github.com/tachyons-css/tachyons/blob/master/css/tachyons.css

// Most utility classes required for basic layouts and styling are found here:
// http://tachyons.io/#style
// Detailed documentation:  http://tachyons.io/docs

.txt-primary {
  color: @primary-color;
}

.txt-warn {
  color: @warning-color;
}

.txt-newblue {
  color: @processing-color;
}

.txt-error {
  color: @error-color;
}

.txt-success {
  color: @success-color;
}

.txt-info {
  color: @info-color;
}

.txt-muted {
  color: @muted-color;
}

.txt-neutral {
  color: @neutral-color;
}

.txt-white {
  color: #fff;
}

.bg-primary {
  background-color: @primary-color;
}

.bg-warn {
  background-color: @warning-color;
}

.bg-error {
  background-color: @error-color;
}

.bg-success {
  background-color: @success-color;
}

.bg-info {
  background-color: @info-color;
}

.bg-muted {
  background-color: #A2B3BE;
}

.bg-neutral {
  background-color: #BDD4DC;
}

.d-inh {
  display: inherit;
}<|MERGE_RESOLUTION|>--- conflicted
+++ resolved
@@ -17,8 +17,6 @@
 @label-color: @primary-color;
 @btn-primary-bg: @primary-color;
 
-<<<<<<< HEAD
-=======
 // pagination alignment on Explore page
 .teaserHeader .ant-layout {
   display: flex;
@@ -35,7 +33,6 @@
   display: flex;
 }
 
->>>>>>> b74d28db
 // Utility classes not included in Tachiyons
 //  https://github.com/tachyons-css/tachyons/blob/master/css/tachyons.css
 
