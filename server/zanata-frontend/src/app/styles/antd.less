@import "~antd/dist/antd.less";
@import "./ant-theme-vars.less";

// antd style overrides

// Override new-zanata modal namespace styles
.ant-modal-close {
  border: none !important;
  background-color: initial !important;
  padding: initial !important;
}

<<<<<<< HEAD
.ant-form-inline .ant-form-item > .ant-form-item-control-wrapper {
  vertical-align: inherit;
  width: inherit;
}

.ant-form-inline .ant-form-item {
  display: flex;
=======
.ant-modal-title {
  color: @info-color;
}

.ant-form-item-label label {
  color: @primary-color;
>>>>>>> b66249f8
}

input.react-autosuggest__input {
  background-color: transparent;
  border-bottom: solid 1px @primary-color;
}

.ant-input.textInput {
  border: solid 1px @primary-color;
}

.ant-input.textInput:focus, .ant-input.textInput:hover {
  border: 2px solid @info-color;
}

// pagination alignment on Explore page
.teaserHeader .ant-layout {
  display: flex;
  flex-direction: row;
  align-items: baseline;
}

// needed for new-zanata overrides on button styling
.ant-btn-primary {
  background-color: @primary-color;
  color: @normal-color
}<|MERGE_RESOLUTION|>--- conflicted
+++ resolved
@@ -10,7 +10,6 @@
   padding: initial !important;
 }
 
-<<<<<<< HEAD
 .ant-form-inline .ant-form-item > .ant-form-item-control-wrapper {
   vertical-align: inherit;
   width: inherit;
@@ -18,14 +17,14 @@
 
 .ant-form-inline .ant-form-item {
   display: flex;
-=======
+}
+
 .ant-modal-title {
   color: @info-color;
 }
 
 .ant-form-item-label label {
   color: @primary-color;
->>>>>>> b66249f8
 }
 
 input.react-autosuggest__input {
