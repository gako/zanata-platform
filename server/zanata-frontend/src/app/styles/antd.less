@import "~antd/dist/antd.less";
@import "./ant-theme-vars.less";
<<<<<<< HEAD
=======

// Override new-zanata modal namespace styles
.ant-modal-close {
  border: none !important;
  background-color: initial !important;
  padding: initial !important;
}
>>>>>>> ed6c2a45
<|MERGE_RESOLUTION|>--- conflicted
+++ resolved
@@ -1,12 +1,9 @@
 @import "~antd/dist/antd.less";
 @import "./ant-theme-vars.less";
-<<<<<<< HEAD
-=======
 
 // Override new-zanata modal namespace styles
 .ant-modal-close {
   border: none !important;
   background-color: initial !important;
   padding: initial !important;
-}
->>>>>>> ed6c2a45
+}