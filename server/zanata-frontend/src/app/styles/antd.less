--- conflicted
+++ resolved
@@ -10,13 +10,12 @@
   align-items: baseline;
 }
 
-<<<<<<< HEAD
 button.ant-btn.btn-link {
   border: 0;
-=======
+}
+
 .ant-btn .btn-sm {
   padding: 0 15px !important;
->>>>>>> 91c1a6ff
 }
 
 .sortable-helper {
