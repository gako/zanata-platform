@import "~antd/dist/antd.less";
@import "./ant-theme-vars.less";

// antd component overrides - tachyons not used because these apply globally to
// the antd components

.teaserHeader .ant-layout {
  display: flex;
  flex-direction: row;
  align-items: baseline;
}

<<<<<<< HEAD
.ant-input-search > .ant-input-suffix > .ant-input-search-button {
  background-color: @info-color;
  color: #fff;
=======
button.ant-btn.btn-link {
  border: 0;
>>>>>>> 5745a522
}

.ant-btn .btn-sm {
  padding: 0 15px !important;
}

.sortable-helper {
  z-index: 10000 !important;
}

.transSwitch.ant-switch {
 background-color: @unsure-color;
}

.transSwitch.ant-switch.ant-switch-checked {
  background-color: @success-color !important;
  font-size: inherit;
}

.transSwitch.ant-switch .ant-switch-inner {
  font-size: 14px;
}

.ant-checkbox-wrapper {
  color: @primary-color !important;
}

.ant-collapse > .ant-collapse-item > .ant-collapse-header {
  color: @primary-color;
}

// needed for new-zanata overrides on button styling
// without !important these styles are overrides by antd in /node_modules
.ant-btn.ant-btn-primary {
  background-color: @primary-color !important;
  color: @normal-color !important;
  border: @primary-color !important;
}

.ant-btn.ant-btn-primary:hover, .ant-btn.ant-btn-primary:focus {
  background-color: @info-color !important;
  color: @normal-color !important;
  border: @info-color !important;
}

.ant-btn {
  color: @primary-color !important;
  background-color: #fff !important;
  border-color: @neutral-color !important;
}

.ant-btn:hover, .ant-btn:focus {
  color: @info-color !important;
  background-color: #fff !important;
  border-color: @info-color !important;
}

.teaser-inner div a.text-muted-bold {
  vertical-align: sub;
}

.ant-tag {
  vertical-align: middle;
}

.ant-card {
  color: @primary-color;
}

.ant-collapse-content > .ant-collapse-content-box {
  padding-top: 0;
  padding-bottom: 0;
}

.ant-collapse > .ant-collapse-item.ant-collapse-no-arrow > .ant-collapse-header {
  padding-right: 12px;
}

.ant-input-search {
  height: 2rem;
  line-height: 2rem;
  margin-top: 1rem;
  margin-bottom: 1rem;
}

.checkbox, .checkbox svg {
  vertical-align: sub;
}

.list-group-item {
  position: relative;
  display: block;
  margin-bottom: 0;
  padding: 0.62rem 1rem;
  border: 1px solid @neutral-color;
  background-color: @layout-body-background;
}

// Override new-zanata ul styles
.ant-select-dropdown-menu {
  margin: initial !important;
  padding: initial !important;
}

// Override new-zanata modal namespace styles
.ant-modal-close {
  border: none !important;
  background-color: initial !important;
  padding: initial !important;
}

.ant-form-inline .ant-form-item > .ant-form-item-control-wrapper {
  vertical-align: inherit;
  width: inherit;
}

.ant-form-inline .ant-form-item {
  display: flex;
}

.ant-modal-title {
  color: @info-color !important;
}

.ant-form-item-label label {
  color: @primary-color;
}

input.react-autosuggest__input {
  background-color: transparent;
  border-bottom: solid 1px @neutral-color;
}

.ant-input.textInput, input.ant-input {
  border: solid 1px @neutral-color;
}

.ant-input.textInput:focus, .ant-input.textInput:hover, input.ant-input:hover,
input.ant-input:focus {
  border: 2px solid @info-color;
}

.ant-form-inline .ant-form-item > .ant-form-item-control-wrapper {
  vertical-align: inherit;
  width: inherit;
}

.ant-form-inline .ant-form-item {
  display: flex;
}<|MERGE_RESOLUTION|>--- conflicted
+++ resolved
@@ -10,14 +10,13 @@
   align-items: baseline;
 }
 
-<<<<<<< HEAD
 .ant-input-search > .ant-input-suffix > .ant-input-search-button {
   background-color: @info-color;
   color: #fff;
-=======
+}
+
 button.ant-btn.btn-link {
   border: 0;
->>>>>>> 5745a522
 }
 
 .ant-btn .btn-sm {
