--- conflicted
+++ resolved
@@ -1,7 +1,6 @@
 @import "~antd/dist/antd.less";
 @import "./ant-theme-vars.less";
 
-<<<<<<< HEAD
 // antd component overrides - tachyons not used because these apply globally to
 // the antd components
 
@@ -58,13 +57,9 @@
   padding: initial !important;
 }
 
-.ant-modal-close {
-  padding: 0 !important;
-=======
 // Override new-zanata modal namespace styles
 .ant-modal-close {
   border: none !important;
   background-color: initial !important;
   padding: initial !important;
->>>>>>> f992d751
 }