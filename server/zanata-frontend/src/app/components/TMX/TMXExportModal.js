--- conflicted
+++ resolved
@@ -105,34 +105,23 @@
       const downloadTMX = handleExportTMX.bind(undefined,
         srcLang.localeDetails, project, version)
       return (
-<<<<<<< HEAD
-        <Row type="flex" justify="center" key={localeId}>
-=======
-        <Row type="flex" justify="center" className="mb3">
->>>>>>> 119c0da3
+        <Row type="flex" justify="center" className="mb3" key={localeId}>
           <Col span={6}>
             <Tooltip title={localeTooltipMsg}>
               <a href='#'>{localeId}</a>
             </Tooltip>
           </Col>
           <Col span={6}>
-<<<<<<< HEAD
             <Tooltip title={`${srcLang.docCount} Documents`}>
-              <Icon name='document' className='n1' /> <span>
-              {srcLang.docCount} Documents</span>
-=======
-            <Tooltip title={`${srcLang.docCount} documents`}>
-              <span className='txt-muted'>
+              <span className='txt-info'>
                 <Icon name='document' className='n1' />
-                <span>{srcLang.docCount}</span>
+                {srcLang.docCount}
               </span>
->>>>>>> 119c0da3
             </Tooltip>
           </Col>
           <Col span={6}>
             <Tooltip title={downloadTooltipMsg}>
               <Button
-                className='btn-primary'
                 type='primary'
                 size='small'
                 disabled={downloading[localeId]}
@@ -140,7 +129,7 @@
                 {downloading[localeId] ? 'Downloading' : 'Download'}
               </Button>
             </Tooltip>
-            <span className='txt-warn'>*</span>
+            <span className='asterix'>*</span>
           </Col>
         </Row>
       )
