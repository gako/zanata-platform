// @ts-nocheck
import React from 'react'
import { Component } from 'react'
import * as PropTypes from 'prop-types'
import { Form, FormGroup, ControlLabel, Button, OverlayTrigger, Tooltip }
  from 'react-bootstrap'
import { Icon, TextInput, SelectableDropdown } from '../../components'
import Toggle from 'react-toggle'
import { isEmpty } from 'lodash'

/**
 * Reject Translations Administration panel
 */
export const MINOR = 'Minor'
export const MAJOR = 'Major'
export const CRITICAL = 'Critical'
const DO_NOT_RENDER = undefined

const tooltipSave = (<Tooltip id='tooltip'>Save criteria</Tooltip>)

const tooltipDelete = (<Tooltip id='tooltip'>Delete criteria</Tooltip>)

function priorityToTextState (priority) {
  switch (priority) {
    case CRITICAL:
      return 'u-textDanger'
    case MAJOR:
      return 'u-textWarning'
    case MINOR:
      return 'u-textInfo'
  }
}

const priorityToDisplay =
  p => <span className={priorityToTextState(p)}>{p}</span>

class RejectionsForm extends Component {
  static propTypes = {
    entityId: PropTypes.number,
    priority: PropTypes.oneOf([
      MINOR,
      MAJOR,
      CRITICAL
    ]).isRequired,
    criteriaPlaceholder: PropTypes.string.isRequired,
    description: PropTypes.string.isRequired,
    onSave: PropTypes.func.isRequired,
    onDelete: PropTypes.func,
    commentRequired: PropTypes.bool,
    // if it's in admin mode, we will allow user to update
    isAdminMode: PropTypes.bool.isRequired,
    // whether delete button shoud be displayed
    displayDelete: PropTypes.bool.isRequired,
    className: PropTypes.string,
    criterionId: PropTypes.string.isRequired
  }

  static defaultProps = {
    criterionId: 'review-criteria',
    commentRequired: false,
    description: '',
    isAdminMode: false,
    displayDelete: true,
    onSave: () => {},
    onDelete: () => {}
  }

  constructor (props) {
    super(props)
    this.state = {
      description: this.props.description,
      isCommentRequired: this.props.commentRequired,
      priority: this.props.priority
    }
  }

  onEditableChange = e => {
    const checked = e.target.checked
    this.setState(_prevState => ({
      isCommentRequired: checked
    }))
  }
  onTextChange = e => {
    const text = e.target.value
    this.setState(_prevState => ({
      description: text
    }))
  }
  onPriorityChange = p => {
    this.setState(_prevState => ({
      priority: p
    }))
  }
  onSave = () => {
    this.props.onSave({
      ...this.state,
      id: this.props.entityId,
      commentRequired: this.state.isCommentRequired
    })
  }
  onDelete = () => {
    this.props.onDelete(this.props.entityId)
  }
  render () {
    const {
      commentRequired,
      className,
      isAdminMode,
      displayDelete,
      criteriaPlaceholder,
      criterionId
    } = this.props
    const textState = priorityToTextState(this.state.priority)
    const error = isEmpty(this.state.description)
    const title = <span className={textState}>{this.state.priority}</span>
    const priorityDisabled = !isAdminMode && !commentRequired
    const deleteBtn = displayDelete
      ? (
      <OverlayTrigger placement='top' overlay={tooltipDelete}>
        <Button bsStyle='danger' className={className} onClick={this.onDelete}>
          <Icon name='trash' className='s0 iconEdit' />
        </Button>
      </OverlayTrigger>
      ) : DO_NOT_RENDER
<<<<<<< HEAD
    const editableToggle = isAdminMode ? (
      <FormGroup id='toggleComment' controlId='formInlineEditable'>
        <ControlLabel>Comment required</ControlLabel><br />
=======
    const commentToggle = isAdminMode ? (
      <FormGroup controlId='formInlineEditable'>
        <ControlLabel>Editable</ControlLabel><br />
>>>>>>> e38d758a
        <Toggle icons={false} onChange={this.onEditableChange}
          checked={this.state.isCommentRequired} />
      </FormGroup>
      )
      : DO_NOT_RENDER
    const formBtn = isAdminMode ? (
      <FormGroup controlId='formInlineButtonEdit'>
        <ControlLabel>&nbsp;</ControlLabel><br />
        <OverlayTrigger placement='top' overlay={tooltipSave}>
          <Button bsStyle='primary' className={className} onClick={this.onSave}
            disabled={error}>
            <Icon name='tick' className='s0 iconEdit' />
          </Button>
        </OverlayTrigger>
        {deleteBtn}
      </FormGroup>
    ) : DO_NOT_RENDER
    return (
      <Form className='rejectionsForm' inline>
        <FormGroup className='u-flexGrow1' controlId='formInlineCriteria'>
          <ControlLabel>Criteria</ControlLabel><br />
          <TextInput multiline editable={isAdminMode || commentRequired}
            type='text' numberOfLines={2} onChange={this.onTextChange}
            placeholder={criteriaPlaceholder} maxLength={255}
            value={this.state.description} />
        </FormGroup>
        <FormGroup controlId='formInlinePriority'>
          <ControlLabel>Priority</ControlLabel><br />
          <SelectableDropdown
            id={criterionId + 'review-criteria-dropdown-basic'}
            onSelectDropdownItem={this.onPriorityChange}
            selectedValue={this.state.priority}
            title={title}
            valueToDisplay={priorityToDisplay}
            values={[MINOR, MAJOR, CRITICAL]}
            disabled={priorityDisabled}
          />
        </FormGroup>
        {commentToggle}
        {formBtn}
      </Form>
    )
  }
}

export default RejectionsForm<|MERGE_RESOLUTION|>--- conflicted
+++ resolved
@@ -122,15 +122,9 @@
         </Button>
       </OverlayTrigger>
       ) : DO_NOT_RENDER
-<<<<<<< HEAD
     const editableToggle = isAdminMode ? (
       <FormGroup id='toggleComment' controlId='formInlineEditable'>
         <ControlLabel>Comment required</ControlLabel><br />
-=======
-    const commentToggle = isAdminMode ? (
-      <FormGroup controlId='formInlineEditable'>
-        <ControlLabel>Editable</ControlLabel><br />
->>>>>>> e38d758a
         <Toggle icons={false} onChange={this.onEditableChange}
           checked={this.state.isCommentRequired} />
       </FormGroup>
