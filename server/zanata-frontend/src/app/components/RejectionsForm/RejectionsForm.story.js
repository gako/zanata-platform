// @ts-nocheck
import React from 'react'
<<<<<<< HEAD
import { storiesOf, action } from '@storybook/react'
import { Button, Alert, OverlayTrigger, Tooltip } from 'react-bootstrap'
import { Icon } from '../../components'
=======
import { storiesOf } from '@storybook/react'
import { Button } from 'react-bootstrap'
import { Icon, TextInput } from '../../components'
>>>>>>> f8ef325c
import RejectionsForm from '.'
import {MINOR, MAJOR, CRITICAL} from "./index";

const tooltipDeleteConfirmation = (
    <Tooltip id='tooltip'>Are you sure you want to delete this criteria?<br/>
  <span className="button-spacing"><Button bsStyle='danger' type='button'
                                           className='btn-sm'
                                           onClick={action('onClick')}>Delete</Button>
  <Button bsStyle='default' type='button' className='btn-sm'
          onClick={action('onClick')}>Cancel</Button></span>
    </Tooltip>)

storiesOf('RejectionsForm', module)
    .add('read only', () => (
        <RejectionsForm
            editable={false}
            criteriaPlaceholder='Format (mismatches, white-spaces, tag error or missing, special character, numeric format, truncated, etc.)'
            priority={MINOR} textState='text-info'/>
    ))
    .add('editable', () => (
        <RejectionsForm
            className='active'
            editable={true}
            criteriaPlaceholder='Format (mismatches, white-spaces, tag error or missing, special character, numeric format, truncated, etc.)'
            priority={MINOR} textState='text-info'/>
    ))
    .add('admin screen', () => (
        <div className='container'>
          <h1>Reject translations settings</h1>
          <RejectionsForm
              editable={true}
              criteriaPlaceholder='Translation Errors (terminology, mistranslated, addition, omission, un-localized, do not translate, etc)'
              priority={CRITICAL} textState='text-danger'/>
          <RejectionsForm
              editable={true}
              className='active'
              criteriaPlaceholder='Language Quality (grammar, spelling, punctuation, typo, ambiguous wording, product name, sentence structuring, readability, word choice, not natural, too literal, style and tone, etc)'
              priority={MAJOR} textState='text-warning'/>
          <RejectionsForm
              editable={true}
              criteriaPlaceholder='Consistency (inconsistent style or vocabulary, brand inconsistency, etc.)'
              priority={MAJOR} textState='text-warning'/>
          <RejectionsForm
              editable={true}
              criteriaPlaceholder='Style Guide & Glossary Violations'
              priority={MINOR} textState='text-info'/>
          <RejectionsForm
              editable={true}
              criteriaPlaceholder='Format (mismatches, white-spaces, tag error or missing, special character, numeric format, truncated, etc.)'
              priority={MINOR} textState='text-info'/>
          <RejectionsForm
              editable={true}
              className='active'
              criteriaPlaceholder='Other (reason may be in comment section/history if necessary)'
              priority={CRITICAL} textState='text-danger'/>
          <div className='rejection-btns'>
            <Button bsStyle='primary' className='btn-left'>
              <Icon name='plus' className='s1'/> Add review criteria
            </Button>
          </div>
        </div>
    ))
    .add('**Saved criteria', () => (
        <div className='container'>
          <Alert bsStyle="success">Rejection criteria saved.</Alert>
          <h1>Reject translations settings</h1>
          <RejectionsForm
              editable={true}
              criteriaPlaceholder='Translation Errors (terminology, mistranslated, addition, omission, un-localized, do not translate, etc)'
              priority={CRITICAL} textState='text-danger'/>
          <RejectionsForm
              editable={true}
              className='active'
              criteriaPlaceholder='Language Quality (grammar, spelling, punctuation, typo, ambiguous wording, product name, sentence structuring, readability, word choice, not natural, too literal, style and tone, etc)'
              priority={MAJOR} textState='text-warning'/>
          <RejectionsForm
              editable={true}
              criteriaPlaceholder='Consistency (inconsistent style or vocabulary, brand inconsistency, etc.)'
              priority={MAJOR} textState='text-warning'/>
          <RejectionsForm
              editable={true}
              criteriaPlaceholder='Style Guide & Glossary Violations'
              priority={MINOR} textState='text-info'/>
          <RejectionsForm
              editable={true}
              criteriaPlaceholder='Format (mismatches, white-spaces, tag error or missing, special character, numeric format, truncated, etc.)'
              priority={MINOR} textState='text-info'/>
          <RejectionsForm
              editable={true}
              className='active'
              criteriaPlaceholder='Other (reason may be in comment section/history if necessary)'
              priority={CRITICAL} textState='text-danger'/>
          <div className='rejection-btns'>
            <Button bsStyle='primary' className='btn-left'>
              <Icon name='plus' className='s1'/> Add review criteria
            </Button>
          </div>
        </div>
<<<<<<< HEAD
    ))
    .add('**Confirm delete criteria', () => (
        <div className="pull-right">
          <OverlayTrigger placement='left' overlay={tooltipDeleteConfirmation}>
            <Button bsStyle='danger' className='btn-sm'
                    onClick={action('onClick')}>
              <Icon name='trash' className='s0 iconEdit'/>
            </Button>
          </OverlayTrigger>
        </div>
    ))



=======
      </div>
  ))
>>>>>>> f8ef325c
<|MERGE_RESOLUTION|>--- conflicted
+++ resolved
@@ -1,14 +1,8 @@
 // @ts-nocheck
 import React from 'react'
-<<<<<<< HEAD
 import { storiesOf, action } from '@storybook/react'
 import { Button, Alert, OverlayTrigger, Tooltip } from 'react-bootstrap'
 import { Icon } from '../../components'
-=======
-import { storiesOf } from '@storybook/react'
-import { Button } from 'react-bootstrap'
-import { Icon, TextInput } from '../../components'
->>>>>>> f8ef325c
 import RejectionsForm from '.'
 import {MINOR, MAJOR, CRITICAL} from "./index";
 
@@ -107,7 +101,6 @@
             </Button>
           </div>
         </div>
-<<<<<<< HEAD
     ))
     .add('**Confirm delete criteria', () => (
         <div className="pull-right">
@@ -118,11 +111,4 @@
             </Button>
           </OverlayTrigger>
         </div>
-    ))
-
-
-
-=======
-      </div>
-  ))
->>>>>>> f8ef325c
+    ))