--- conflicted
+++ resolved
@@ -6,44 +6,5 @@
     .add('default', () => (
         <React.Fragment>
           <Sidebar />
-<<<<<<< HEAD
-      </div>
-=======
-          <div className='flexTab'>
-            <p>This sidebar example has the active tag applied to both the People
-              and Languages pages to provide examples of how this design handles
-              sidebar links.</p>
-          </div>
-      </React.Fragment>
-    ))
-    .add('AboutPage', () => (
-        <React.Fragment>
-          <Sidebar />
-          <AboutPage aboutText={aboutText} aboutLink={url} linkName={linkname} />
         </React.Fragment>
-    ))
-    .add('PeoplePage', () => (
-        <React.Fragment>
-          <Sidebar />
-          <PeoplePage />
-        </React.Fragment>
-    ))
-    .add('GroupsPage', () => (
-        <React.Fragment>
-          <Sidebar />
-          <GroupsPage />
-        </React.Fragment>
-    ))
-    .add('LanguagesPage', () => (
-        <React.Fragment>
-          <Sidebar />
-          <LanguagesPage />
-        </React.Fragment>
-    ))
-    .add('DocumentsPage', () => (
-        <React.Fragment>
-          <Sidebar />
-          <DocumentsPage />
-        </React.Fragment>
->>>>>>> b0a0cd51
     ))