{
    "defaultSeverity": "error",
    "extends": [
        "tslint:recommended"
    ],
    "jsEnable": false,
    "jsRules": {},
    "rules": {
        "align": false,
        "arrow-parens": false,
<<<<<<< HEAD
        // with our without semicolons is accepted for now
=======
        // with or without semicolons is accepted for now
>>>>>>> 90307bda
        "semicolon": false,
        "max-classes-per-file": false,
        // public/private/protected are not available in JS, so for
        // consistency we won't require them in TS. Consider turning
        // this on if and when we eliminate JS files.
        "member-access": false,
        "trailing-comma": [false],
        "quotemark": [false],
        "space-before-function-paren": false,
        "no-consecutive-blank-lines": [true, 2],
        "ordered-imports": false,
        "object-literal-sort-keys": false,
        "only-arrow-functions": false,
        // "no-any": true,
        // "no-unused-expression": [true, "allow-fast-null-checks"],
        "interface-name": [true, "never-prefix"],
        "variable-name": [true, "ban-keywords", "check-format", "allow-leading-underscore", "allow-pascal-case"]
    },
    "linterOptions": {
      "exclude": ["**/*.js*", ".storybook*/**.js*"]
    },
    "rulesDirectory": []
}<|MERGE_RESOLUTION|>--- conflicted
+++ resolved
@@ -8,11 +8,7 @@
     "rules": {
         "align": false,
         "arrow-parens": false,
-<<<<<<< HEAD
-        // with our without semicolons is accepted for now
-=======
         // with or without semicolons is accepted for now
->>>>>>> 90307bda
         "semicolon": false,
         "max-classes-per-file": false,
         // public/private/protected are not available in JS, so for
