// Jest Snapshot v1, https://goo.gl/fbAQLP

exports[`Editor Storyshots ActivityFeedItem approved 1`] = `
<div
  className="revision-box"
>
  <p>
    <span
      className="s0"
    >
      <svg
        className={undefined}
        dangerouslySetInnerHTML={
          Object {
            "__html": "<use xlink:href=\\"#Icon-refresh\\" />",
          }
        }
        style={
          Object {
            "fill": "currentColor",
          }
        }
      />
    </span>
    <a
      href="/profile/view/damason"
    >
      <img
        className="u-round activity-avatar"
        src="http://www.gravatar.com/avatar/a961139da8db88c4ae10d6dacf6bea1e?s=72"
      />
    </a>
    <span>
      <a
        href="/profile/view/damason"
      >
        David Mason
      </a>
       has 
      <span
        className="u-textHighlight"
      >
        <span>
          approved a translation
        </span>
      </span>
    </span>
  </p>
  <div
    className="well-approved well"
  >
    নাম
  </div>
  <span
    className="u-block small u-sMT-1-2 u-sPB-1-4 u-textMuted u-textSecondary"
  >
    <span
      className="n1"
    >
      <svg
        className={undefined}
        dangerouslySetInnerHTML={
          Object {
            "__html": "<use xlink:href=\\"#Icon-clock\\" />",
          }
        }
        style={
          Object {
            "fill": "currentColor",
          }
        }
      />
    </span>
     
    <span>
      Dec 16, 2016
    </span>
     
    <span>
      2:19 AM
    </span>
  </span>
</div>
`;

exports[`Editor Storyshots ActivityFeedItem comment 1`] = `
<div
  className="revision-box"
>
  <p>
    <span
      className="s0"
    >
      <svg
        className={undefined}
        dangerouslySetInnerHTML={
          Object {
            "__html": "<use xlink:href=\\"#Icon-comment\\" />",
          }
        }
        style={
          Object {
            "fill": "currentColor",
          }
        }
      />
    </span>
    <a
      href="/profile/view/damason"
    >
      <img
        className="u-round activity-avatar"
        src="http://www.gravatar.com/avatar/a961139da8db88c4ae10d6dacf6bea1e?s=72"
      />
    </a>
    <span>
      <a
        href="/profile/view/damason"
      >
        David Mason
      </a>
       has commented on a translation
    </span>
  </p>
  <div
    className="well"
  >
    What in the world does this mean?
  </div>
  <span
    className="u-block small u-sMT-1-2 u-sPB-1-4 u-textMuted u-textSecondary"
  >
    <span
      className="n1"
    >
      <svg
        className={undefined}
        dangerouslySetInnerHTML={
          Object {
            "__html": "<use xlink:href=\\"#Icon-clock\\" />",
          }
        }
        style={
          Object {
            "fill": "currentColor",
          }
        }
      />
    </span>
     
    <span>
      Dec 16, 2016
    </span>
     
    <span>
      2:19 AM
    </span>
  </span>
</div>
`;

exports[`Editor Storyshots ActivityFeedItem fuzzy 1`] = `
<div
  className="revision-box"
>
  <p>
    <span
      className="s0"
    >
      <svg
        className={undefined}
        dangerouslySetInnerHTML={
          Object {
            "__html": "<use xlink:href=\\"#Icon-refresh\\" />",
          }
        }
        style={
          Object {
            "fill": "currentColor",
          }
        }
      />
    </span>
    <a
      href="/profile/view/damason"
    >
      <img
        className="u-round activity-avatar"
        src="http://www.gravatar.com/avatar/a961139da8db88c4ae10d6dacf6bea1e?s=72"
      />
    </a>
    <span>
      <a
        href="/profile/view/damason"
      >
        David Mason
      </a>
       has 
      <span
        className="u-textUnsure"
      >
        <span>
          created a fuzzy revision
        </span>
      </span>
    </span>
  </p>
  <div
    className="well-fuzzy well"
  >
    নাম
  </div>
  <span
    className="u-block small u-sMT-1-2 u-sPB-1-4 u-textMuted u-textSecondary"
  >
    <span
      className="n1"
    >
      <svg
        className={undefined}
        dangerouslySetInnerHTML={
          Object {
            "__html": "<use xlink:href=\\"#Icon-clock\\" />",
          }
        }
        style={
          Object {
            "fill": "currentColor",
          }
        }
      />
    </span>
     
    <span>
      Dec 16, 2016
    </span>
     
    <span>
      2:19 AM
    </span>
  </span>
</div>
`;

exports[`Editor Storyshots ActivityFeedItem rejected 1`] = `
<div
  className="revision-box"
>
  <p>
    <span
      className="s0"
    >
      <svg
        className={undefined}
        dangerouslySetInnerHTML={
          Object {
            "__html": "<use xlink:href=\\"#Icon-refresh\\" />",
          }
        }
        style={
          Object {
            "fill": "currentColor",
          }
        }
      />
    </span>
    <a
      href="/profile/view/damason"
    >
      <img
        className="u-round activity-avatar"
        src="http://www.gravatar.com/avatar/a961139da8db88c4ae10d6dacf6bea1e?s=72"
      />
    </a>
    <span>
      <a
        href="/profile/view/damason"
      >
        David Mason
      </a>
       has 
      <span
        className="u-textWarning"
      >
        <span>
          rejected a translation
        </span>
      </span>
    </span>
  </p>
  <div
    className="well-rejected well"
  >
    নাম
  </div>
  <span
    className="u-block small u-sMT-1-2 u-sPB-1-4 u-textMuted u-textSecondary"
  >
    <span
      className="n1"
    >
      <svg
        className={undefined}
        dangerouslySetInnerHTML={
          Object {
            "__html": "<use xlink:href=\\"#Icon-clock\\" />",
          }
        }
        style={
          Object {
            "fill": "currentColor",
          }
        }
      />
    </span>
     
    <span>
      Dec 16, 2016
    </span>
     
    <span>
      2:19 AM
    </span>
  </span>
</div>
`;

exports[`Editor Storyshots ActivityFeedItem translated 1`] = `
<div
  className="revision-box"
>
  <p>
    <span
      className="s0"
    >
      <svg
        className={undefined}
        dangerouslySetInnerHTML={
          Object {
            "__html": "<use xlink:href=\\"#Icon-refresh\\" />",
          }
        }
        style={
          Object {
            "fill": "currentColor",
          }
        }
      />
    </span>
    <a
      href="/profile/view/damason"
    >
      <img
        className="u-round activity-avatar"
        src="http://www.gravatar.com/avatar/a961139da8db88c4ae10d6dacf6bea1e?s=72"
      />
    </a>
    <span>
      <a
        href="/profile/view/damason"
      >
        David Mason
      </a>
       has 
      <span
        className="u-textSuccess"
      >
        <span>
          created a translation revision
        </span>
      </span>
    </span>
  </p>
  <div
    className="well-translated well"
  >
    নাম
  </div>
  <span
    className="u-block small u-sMT-1-2 u-sPB-1-4 u-textMuted u-textSecondary"
  >
    <span
      className="n1"
    >
      <svg
        className={undefined}
        dangerouslySetInnerHTML={
          Object {
            "__html": "<use xlink:href=\\"#Icon-clock\\" />",
          }
        }
        style={
          Object {
            "fill": "currentColor",
          }
        }
      />
    </span>
     
    <span>
      Dec 16, 2016
    </span>
     
    <span>
      2:19 AM
    </span>
  </span>
</div>
`;

exports[`Editor Storyshots ActivitySelectList default 1`] = `
<div
  className="btn-toolbar"
  role="toolbar"
>
  <button
    className="Button Button--small u-rounded Button--secondary is-active btn btn-default"
    disabled={false}
    onClick={[Function]}
    type="button"
  >
    <span
      className="n1"
    >
      <svg
        className={undefined}
        dangerouslySetInnerHTML={
          Object {
            "__html": "<use xlink:href=\\"#Icon-clock\\" />",
          }
        }
        style={
          Object {
            "fill": "currentColor",
          }
        }
      />
    </span>
     
    All
  </button>
  <button
    className="Button Button--small u-rounded Button--secondary btn btn-default"
    disabled={false}
    onClick={[Function]}
    type="button"
  >
    <span
      className="n1"
    >
      <svg
        className={undefined}
        dangerouslySetInnerHTML={
          Object {
            "__html": "<use xlink:href=\\"#Icon-comment\\" />",
          }
        }
        style={
          Object {
            "fill": "currentColor",
          }
        }
      />
    </span>
     
    Comments
  </button>
  <button
    className="Button Button--small u-rounded Button--secondary btn btn-default"
    disabled={false}
    onClick={[Function]}
    type="button"
  >
    <span
      className="n1"
    >
      <svg
        className={undefined}
        dangerouslySetInnerHTML={
          Object {
            "__html": "<use xlink:href=\\"#Icon-refresh\\" />",
          }
        }
        style={
          Object {
            "fill": "currentColor",
          }
        }
      />
    </span>
     
    Updates
  </button>
</div>
`;

exports[`Editor Storyshots Button BUTTON BUILDER 1`] = `
<div
  data-radium={true}
  style={
    Object {
      "background": "rgb(255, 255, 255)",
      "bottom": 0,
      "display": "flex",
      "flexDirection": "column",
      "left": 0,
      "position": "absolute",
      "right": 0,
      "top": 0,
    }
  }
>
  <div
    data-radium={true}
    style={
      Object {
        "borderBottom": "solid 1px rgba(0, 0, 0, 0.1)",
        "marginLeft": 15,
        "marginRight": 15,
        "marginTop": 15,
        "paddingBottom": 15,
        "paddingTop": 2,
      }
    }
  >
    <h2
      data-radium={true}
      style={
        Object {
          "color": "rgba(0, 0, 0, 0.6)",
          "fontSize": 20,
          "fontWeight": 200,
          "margin": 0,
          "padding": 0,
        }
      }
    >
      Button
    </h2>
  </div>
  <div
    data-radium={true}
    style={
      Object {
        "boxSizing": "border-box",
        "flex": 1,
        "margin": 50,
        "position": "relative",
      }
    }
  >
    <div
      data-radium={true}
      style={
        Object {
          "alignItems": "center",
          "bottom": 0,
          "display": "flex",
          "flexDirection": "column",
          "justifyContent": "center",
          "left": 0,
          "position": "absolute",
          "right": 0,
          "top": 0,
        }
      }
    >
      <div
        data-radium={true}
        style={
          Object {
            "border": "solid 1px rgba(0, 0, 0, 0.0)",
            "boxSizing": "border-box",
            "height": "auto",
            "position": "relative",
            "width": "auto",
          }
        }
      >
        <div>
          <div
            style={
              Object {
                "position": "relative",
                "zIndex": 0,
              }
            }
          >
            <button
              className="Button Button--default"
              disabled={false}
              onClick={[Function]}
              title="Click Me"
            >
              Click Me
            </button>
          </div>
          <a
            onClick={[Function]}
            role="button"
            style={
              Object {
                "background": "#28c",
                "borderRadius": "0 0 0 5px",
                "color": "#fff",
                "cursor": "pointer",
                "display": "block",
                "fontFamily": "sans-serif",
                "fontSize": "12px",
                "padding": "5px 15px",
                "position": "fixed",
                "right": 0,
                "textDecoration": "none",
                "top": 0,
              }
            }
            tabIndex="0"
          >
            Show Info
          </a>
          <div
            style={
              Object {
                "background": "white",
                "bottom": 0,
                "display": "none",
                "left": 0,
                "overflow": "auto",
                "padding": "0 40px",
                "position": "fixed",
                "right": 0,
                "top": 0,
                "zIndex": 99999,
              }
            }
          >
            <a
              onClick={[Function]}
              role="button"
              style={
                Object {
                  "background": "#28c",
                  "borderRadius": "0 0 0 5px",
                  "color": "#fff",
                  "cursor": "pointer",
                  "display": "block",
                  "fontFamily": "sans-serif",
                  "fontSize": "12px",
                  "padding": "5px 15px",
                  "position": "fixed",
                  "right": 0,
                  "textDecoration": "none",
                  "top": 0,
                }
              }
              tabIndex="0"
            >
              ×
            </a>
            <div
              style={undefined}
            >
              <div
                style={
                  Object {
                    "WebkitFontSmoothing": "antialiased",
                    "backgroundColor": "#fff",
                    "border": "1px solid #eee",
                    "borderRadius": "2px",
                    "boxShadow": "0px 2px 3px rgba(0, 0, 0, 0.05)",
                    "color": "#444",
                    "fontFamily": "
                      -apple-system, \\".SFNSText-Regular\\", \\"San Francisco\\", \\"Roboto\\",
                      \\"Segoe UI\\", \\"Helvetica Neue\\", \\"Lucida Grande\\", sans-serif
                    ",
                    "fontSize": "15px",
                    "fontWeight": 300,
                    "lineHeight": 1.45,
                    "marginTop": "50px",
                    "padding": "20px 40px 40px",
                  }
                }
              >
                <div
                  style={
                    Object {
                      "borderBottom": "1px solid #eee",
                      "marginBottom": 10,
                      "paddingTop": 10,
                    }
                  }
                >
                  <h1
                    style={
                      Object {
                        "fontSize": "35px",
                        "margin": 0,
                        "padding": 0,
                      }
                    }
                  >
                    Button
                  </h1>
                  <h2
                    style={
                      Object {
                        "fontSize": "22px",
                        "fontWeight": 400,
                        "margin": "0 0 10px 0",
                        "padding": 0,
                      }
                    }
                  >
                    BUTTON BUILDER
                  </h2>
                </div>
                <div
                  style={
                    Object {
                      "marginBottom": 0,
                    }
                  }
                >
                  <p
                    style={
                      Object {
                        "WebkitFontSmoothing": "antialiased",
                        "color": "#444",
                        "fontFamily": "
                          -apple-system, \\".SFNSText-Regular\\", \\"San Francisco\\", \\"Roboto\\",
                          \\"Segoe UI\\", \\"Helvetica Neue\\", \\"Lucida Grande\\", sans-serif
                        ",
                        "fontSize": "15px",
                      }
                    }
                  >
                    Use KNOBS tab to adjust the settings, then copy your code from Story Source
                  </p>
                </div>
                <div>
                  <h1
                    style={
                      Object {
                        "borderBottom": "1px solid #EEE",
                        "fontSize": "25px",
                        "margin": "20px 0 0 0",
                        "padding": "0 0 5px 0",
                      }
                    }
                  >
                    Story Source
                  </h1>
                  <pre
                    style={
                      Object {
                        "backgroundColor": "#fafafa",
                        "fontFamily": "Menlo, Monaco, \\"Courier New\\", monospace",
                        "fontSize": ".88em",
                        "lineHeight": 1.5,
                        "overflowX": "scroll",
                        "padding": ".5rem",
                      }
                    }
                  >
                    <div>
                      <div
                        style={
                          Object {
                            "paddingLeft": 18,
                            "paddingRight": 3,
                          }
                        }
                      >
                        <span
                          style={
                            Object {
                              "color": "#777",
                            }
                          }
                        >
                          &lt;
                          Button
                        </span>
                        <span>
                          <span>
                            <span>
                              <br />
                                
                            </span>
                            <span
                              style={Object {}}
                            >
                              title
                            </span>
                            <span>
                              =
                              <span
                                style={Object {}}
                              >
                                <span
                                  style={
                                    Object {
                                      "color": "#22a",
                                      "wordBreak": "break-word",
                                    }
                                  }
                                >
                                  "
                                  Click Me
                                  "
                                </span>
                              </span>
                            </span>
                          </span>
                          <span>
                            <span>
                              <br />
                                
                            </span>
                            <span
                              style={Object {}}
                            >
                              onClick
                            </span>
                            <span>
                              =
                              <span
                                style={Object {}}
                              >
                                <span>
                                  <span
                                    style={
                                      Object {
                                        "color": "#170",
                                      }
                                    }
                                  >
                                    onClick()
                                  </span>
                                </span>
                              </span>
                            </span>
                          </span>
                          <span>
                            <span>
                              <br />
                                
                            </span>
                            <span
                              style={Object {}}
                            >
                              className
                            </span>
                            <span>
                              =
                              <span
                                style={Object {}}
                              >
                                <span
                                  style={
                                    Object {
                                      "color": "#22a",
                                      "wordBreak": "break-word",
                                    }
                                  }
                                >
                                  "
                                  Button Button--default
                                  "
                                </span>
                              </span>
                            </span>
                            <br />
                          </span>
                        </span>
                        <span
                          style={
                            Object {
                              "color": "#777",
                            }
                          }
                        >
                          &gt;
                        </span>
                      </div>
                      <div
                        style={
                          Object {
                            "paddingLeft": 33,
                            "paddingRight": 3,
                          }
                        }
                      >
                        <span
                          style={
                            Object {
                              "color": "#777",
                            }
                          }
                        >
                          Click Me
                        </span>
                      </div>
                      <div
                        style={
                          Object {
                            "paddingLeft": 18,
                            "paddingRight": 3,
                          }
                        }
                      >
                        <span
                          style={
                            Object {
                              "color": "#777",
                            }
                          }
                        >
                          &lt;/
                          Button
                          &gt;
                        </span>
                      </div>
                    </div>
                  </pre>
                </div>
                <div>
                  <h1
                    style={
                      Object {
                        "borderBottom": "1px solid #EEE",
                        "fontSize": "25px",
                        "margin": "20px 0 0 0",
                        "padding": "0 0 5px 0",
                      }
                    }
                  >
                    Prop Types
                  </h1>
                  <div>
                    <h2
                      style={
                        Object {
                          "margin": "20px 0 0 0",
                        }
                      }
                    >
                      "
                      Button
                      " Component
                    </h2>
                    <table
                      style={
                        Object {
                          "borderCollapse": "separate",
                          "borderSpacing": "10px 5px",
                          "marginLeft": -10,
                        }
                      }
                    >
                      <thead>
                        <tr>
                          <th>
                            property
                          </th>
                          <th>
                            propType
                          </th>
                          <th>
                            required
                          </th>
                          <th>
                            default
                          </th>
                          <th>
                            description
                          </th>
                        </tr>
                      </thead>
                      <tbody>
                        <tr>
                          <td>
                            children
                          </td>
                          <td>
                            node
                          </td>
                          <td>
                            no
                          </td>
                          <td>
                            -
                          </td>
                          <td />
                        </tr>
                        <tr>
                          <td>
                            className
                          </td>
                          <td>
                            string
                          </td>
                          <td>
                            no
                          </td>
                          <td>
                            -
                          </td>
                          <td />
                        </tr>
                        <tr>
                          <td>
                            disabled
                          </td>
                          <td>
                            bool
                          </td>
                          <td>
                            no
                          </td>
                          <td>
                            <span>
                              <span
                                style={
                                  Object {
                                    "color": "#a11",
                                  }
                                }
                              >
                                false
                              </span>
                            </span>
                          </td>
                          <td />
                        </tr>
                        <tr>
                          <td>
                            onClick
                          </td>
                          <td>
                            func
                          </td>
                          <td>
                            no
                          </td>
                          <td>
                            -
                          </td>
                          <td />
                        </tr>
                        <tr>
                          <td>
                            title
                          </td>
                          <td>
                            string
                          </td>
                          <td>
                            no
                          </td>
                          <td>
                            -
                          </td>
                          <td />
                        </tr>
                      </tbody>
                    </table>
                  </div>
                </div>
              </div>
            </div>
          </div>
        </div>
        <div
          data-radium={true}
          style={
            Object {
              "bottom": "auto",
              "height": 20,
              "left": -19,
              "position": "absolute",
              "right": "auto",
              "top": -19,
              "width": 20,
            }
          }
        >
          <div
            data-radium={true}
            style={
              Object {
                "borderBottom": "solid 1px rgba(0, 0, 0, 0.1)",
                "bottom": 0,
                "left": 0,
                "position": "absolute",
                "right": 5,
                "top": undefined,
              }
            }
          />
          <div
            data-radium={true}
            style={
              Object {
                "borderRight": "solid 1px rgba(0, 0, 0, 0.1)",
                "bottom": 5,
                "left": "auto",
                "position": "absolute",
                "right": 0,
                "top": 0,
              }
            }
          />
        </div>
        <div
          data-radium={true}
          style={
            Object {
              "bottom": "auto",
              "height": 20,
              "left": "auto",
              "position": "absolute",
              "right": -19,
              "top": -19,
              "width": 20,
            }
          }
        >
          <div
            data-radium={true}
            style={
              Object {
                "borderBottom": "solid 1px rgba(0, 0, 0, 0.1)",
                "bottom": 0,
                "left": 5,
                "position": "absolute",
                "right": 0,
                "top": "auto",
              }
            }
          />
          <div
            data-radium={true}
            style={
              Object {
                "borderRight": "solid 1px rgba(0, 0, 0, 0.1)",
                "bottom": 5,
                "left": 0,
                "position": "absolute",
                "right": "auto",
                "top": 0,
              }
            }
          />
        </div>
        <div
          data-radium={true}
          style={
            Object {
              "bottom": -19,
              "height": 20,
              "left": -19,
              "position": "absolute",
              "right": "auto",
              "top": "auto",
              "width": 20,
            }
          }
        >
          <div
            data-radium={true}
            style={
              Object {
                "borderBottom": "solid 1px rgba(0, 0, 0, 0.1)",
                "bottom": "auto",
                "left": 0,
                "position": "absolute",
                "right": 5,
                "top": 0,
              }
            }
          />
          <div
            data-radium={true}
            style={
              Object {
                "borderRight": "solid 1px rgba(0, 0, 0, 0.1)",
                "bottom": 0,
                "left": "auto",
                "position": "absolute",
                "right": 0,
                "top": 5,
              }
            }
          />
        </div>
        <div
          data-radium={true}
          style={
            Object {
              "bottom": -19,
              "height": 20,
              "left": "auto",
              "position": "absolute",
              "right": -19,
              "top": undefined,
              "width": 20,
            }
          }
        >
          <div
            data-radium={true}
            style={
              Object {
                "borderBottom": "solid 1px rgba(0, 0, 0, 0.1)",
                "bottom": "auto",
                "left": 5,
                "position": "absolute",
                "right": 0,
                "top": 0,
              }
            }
          />
          <div
            data-radium={true}
            style={
              Object {
                "borderRight": "solid 1px rgba(0, 0, 0, 0.1)",
                "bottom": 0,
                "left": 0,
                "position": "absolute",
                "right": "auto",
                "top": 5,
              }
            }
          />
        </div>
      </div>
    </div>
  </div>
</div>
`;

exports[`Editor Storyshots Button colour styles 1`] = `
<div
  data-radium={true}
  style={
    Object {
      "background": "rgb(255, 255, 255)",
      "bottom": 0,
      "display": "flex",
      "flexDirection": "column",
      "left": 0,
      "position": "absolute",
      "right": 0,
      "top": 0,
    }
  }
>
  <div
    data-radium={true}
    style={
      Object {
        "borderBottom": "solid 1px rgba(0, 0, 0, 0.1)",
        "marginLeft": 15,
        "marginRight": 15,
        "marginTop": 15,
        "paddingBottom": 15,
        "paddingTop": 2,
      }
    }
  >
    <h2
      data-radium={true}
      style={
        Object {
          "color": "rgba(0, 0, 0, 0.6)",
          "fontSize": 20,
          "fontWeight": 200,
          "margin": 0,
          "padding": 0,
        }
      }
    >
      Button
    </h2>
  </div>
  <div
    data-radium={true}
    style={
      Object {
        "boxSizing": "border-box",
        "flex": 1,
        "margin": 50,
        "position": "relative",
      }
    }
  >
    <div
      data-radium={true}
      style={
        Object {
          "alignItems": "center",
          "bottom": 0,
          "display": "flex",
          "flexDirection": "column",
          "justifyContent": "center",
          "left": 0,
          "position": "absolute",
          "right": 0,
          "top": 0,
        }
      }
    >
      <div
        data-radium={true}
        style={
          Object {
            "border": "solid 1px rgba(0, 0, 0, 0.0)",
            "boxSizing": "border-box",
            "height": "auto",
            "position": "relative",
            "width": "auto",
          }
        }
      >
        <div>
          <div
            style={
              Object {
                "position": "relative",
                "zIndex": 0,
              }
            }
          >
            <ul
              data-radium={true}
            >
              <li>
                <button
                  className="Button Button--primary"
                  disabled={false}
                  onClick={[Function]}
                  title="Click should trigger onClick action"
                >
                  Button Button--primary
                </button>
              </li>
              <li>
                <button
                  className="Button Button--success"
                  disabled={false}
                  onClick={[Function]}
                  title="Click should trigger onClick action"
                >
                  Button Button--success
                </button>
              </li>
              <li>
                <button
                  className="Button Button--unsure"
                  disabled={false}
                  onClick={[Function]}
                  title="Click should trigger onClick action"
                >
                  Button Button--unsure
                </button>
              </li>
              <li>
                <button
                  className="Button Button--neutral"
                  disabled={false}
                  onClick={[Function]}
                  title="Click should trigger onClick action"
                >
                  Button Button--neutral
                </button>
              </li>
            </ul>
          </div>
          <a
            onClick={[Function]}
            role="button"
            style={
              Object {
                "background": "#28c",
                "borderRadius": "0 0 0 5px",
                "color": "#fff",
                "cursor": "pointer",
                "display": "block",
                "fontFamily": "sans-serif",
                "fontSize": "12px",
                "padding": "5px 15px",
                "position": "fixed",
                "right": 0,
                "textDecoration": "none",
                "top": 0,
              }
            }
            tabIndex="0"
          >
            Show Info
          </a>
          <div
            style={
              Object {
                "background": "white",
                "bottom": 0,
                "display": "none",
                "left": 0,
                "overflow": "auto",
                "padding": "0 40px",
                "position": "fixed",
                "right": 0,
                "top": 0,
                "zIndex": 99999,
              }
            }
          >
            <a
              onClick={[Function]}
              role="button"
              style={
                Object {
                  "background": "#28c",
                  "borderRadius": "0 0 0 5px",
                  "color": "#fff",
                  "cursor": "pointer",
                  "display": "block",
                  "fontFamily": "sans-serif",
                  "fontSize": "12px",
                  "padding": "5px 15px",
                  "position": "fixed",
                  "right": 0,
                  "textDecoration": "none",
                  "top": 0,
                }
              }
              tabIndex="0"
            >
              ×
            </a>
            <div
              style={undefined}
            >
              <div
                style={
                  Object {
                    "WebkitFontSmoothing": "antialiased",
                    "backgroundColor": "#fff",
                    "border": "1px solid #eee",
                    "borderRadius": "2px",
                    "boxShadow": "0px 2px 3px rgba(0, 0, 0, 0.05)",
                    "color": "#444",
                    "fontFamily": "
                      -apple-system, \\".SFNSText-Regular\\", \\"San Francisco\\", \\"Roboto\\",
                      \\"Segoe UI\\", \\"Helvetica Neue\\", \\"Lucida Grande\\", sans-serif
                    ",
                    "fontSize": "15px",
                    "fontWeight": 300,
                    "lineHeight": 1.45,
                    "marginTop": "50px",
                    "padding": "20px 40px 40px",
                  }
                }
              >
                <div
                  style={
                    Object {
                      "borderBottom": "1px solid #eee",
                      "marginBottom": 10,
                      "paddingTop": 10,
                    }
                  }
                >
                  <h1
                    style={
                      Object {
                        "fontSize": "35px",
                        "margin": 0,
                        "padding": 0,
                      }
                    }
                  >
                    Button
                  </h1>
                  <h2
                    style={
                      Object {
                        "fontSize": "22px",
                        "fontWeight": 400,
                        "margin": "0 0 10px 0",
                        "padding": 0,
                      }
                    }
                  >
                    colour styles
                  </h2>
                </div>
                
                <div>
                  <h1
                    style={
                      Object {
                        "borderBottom": "1px solid #EEE",
                        "fontSize": "25px",
                        "margin": "20px 0 0 0",
                        "padding": "0 0 5px 0",
                      }
                    }
                  >
                    Story Source
                  </h1>
                  <pre
                    style={
                      Object {
                        "backgroundColor": "#fafafa",
                        "fontFamily": "Menlo, Monaco, \\"Courier New\\", monospace",
                        "fontSize": ".88em",
                        "lineHeight": 1.5,
                        "overflowX": "scroll",
                        "padding": ".5rem",
                      }
                    }
                  >
                    <div>
                      <div
                        style={
                          Object {
                            "paddingLeft": 18,
                            "paddingRight": 3,
                          }
                        }
                      >
                        <span
                          style={
                            Object {
                              "color": "#777",
                            }
                          }
                        >
                          &lt;
                          ul
                        </span>
                        <span>
                          <span>
                             
                            <span
                              style={Object {}}
                            >
                              data-radium
                            </span>
                            
                          </span>
                        </span>
                        <span
                          style={
                            Object {
                              "color": "#777",
                            }
                          }
                        >
                          &gt;
                        </span>
                      </div>
                      <div>
                        <div
                          style={
                            Object {
                              "paddingLeft": 33,
                              "paddingRight": 3,
                            }
                          }
                        >
                          <span
                            style={
                              Object {
                                "color": "#777",
                              }
                            }
                          >
                            &lt;
                            li
                          </span>
                          <span />
                          <span
                            style={
                              Object {
                                "color": "#777",
                              }
                            }
                          >
                            &gt;
                          </span>
                        </div>
                        <div>
                          <div
                            style={
                              Object {
                                "paddingLeft": 48,
                                "paddingRight": 3,
                              }
                            }
                          >
                            <span
                              style={
                                Object {
                                  "color": "#777",
                                }
                              }
                            >
                              &lt;
                              Button
                            </span>
                            <span>
                              <span>
                                 
                                <span
                                  style={Object {}}
                                >
                                  title
                                </span>
                                <span>
                                  =
                                  <span
                                    style={Object {}}
                                  >
                                    <span
                                      style={
                                        Object {
                                          "color": "#22a",
                                          "wordBreak": "break-word",
                                        }
                                      }
                                    >
                                      "
                                      Click should trigger onClick action
                                      "
                                    </span>
                                  </span>
                                </span>
                              </span>
                              <span>
                                 
                                <span
                                  style={Object {}}
                                >
                                  onClick
                                </span>
                                <span>
                                  =
                                  <span
                                    style={Object {}}
                                  >
                                    <span>
                                      <span
                                        style={
                                          Object {
                                            "color": "#170",
                                          }
                                        }
                                      >
                                        onClick()
                                      </span>
                                    </span>
                                  </span>
                                </span>
                              </span>
                              <span>
                                 
                                <span
                                  style={Object {}}
                                >
                                  className
                                </span>
                                <span>
                                  =
                                  <span
                                    style={Object {}}
                                  >
                                    <span
                                      style={
                                        Object {
                                          "color": "#22a",
                                          "wordBreak": "break-word",
                                        }
                                      }
                                    >
                                      "
                                      Button Button--primary
                                      "
                                    </span>
                                  </span>
                                </span>
                                
                              </span>
                            </span>
                            <span
                              style={
                                Object {
                                  "color": "#777",
                                }
                              }
                            >
                              &gt;
                            </span>
                          </div>
                          <div
                            style={
                              Object {
                                "paddingLeft": 63,
                                "paddingRight": 3,
                              }
                            }
                          >
                            <span
                              style={
                                Object {
                                  "color": "#777",
                                }
                              }
                            >
                              Button Button--primary
                            </span>
                          </div>
                          <div
                            style={
                              Object {
                                "paddingLeft": 48,
                                "paddingRight": 3,
                              }
                            }
                          >
                            <span
                              style={
                                Object {
                                  "color": "#777",
                                }
                              }
                            >
                              &lt;/
                              Button
                              &gt;
                            </span>
                          </div>
                        </div>
                        <div
                          style={
                            Object {
                              "paddingLeft": 33,
                              "paddingRight": 3,
                            }
                          }
                        >
                          <span
                            style={
                              Object {
                                "color": "#777",
                              }
                            }
                          >
                            &lt;/
                            li
                            &gt;
                          </span>
                        </div>
                      </div>
                      <div>
                        <div
                          style={
                            Object {
                              "paddingLeft": 33,
                              "paddingRight": 3,
                            }
                          }
                        >
                          <span
                            style={
                              Object {
                                "color": "#777",
                              }
                            }
                          >
                            &lt;
                            li
                          </span>
                          <span />
                          <span
                            style={
                              Object {
                                "color": "#777",
                              }
                            }
                          >
                            &gt;
                          </span>
                        </div>
                        <div>
                          <div
                            style={
                              Object {
                                "paddingLeft": 48,
                                "paddingRight": 3,
                              }
                            }
                          >
                            <span
                              style={
                                Object {
                                  "color": "#777",
                                }
                              }
                            >
                              &lt;
                              Button
                            </span>
                            <span>
                              <span>
                                 
                                <span
                                  style={Object {}}
                                >
                                  title
                                </span>
                                <span>
                                  =
                                  <span
                                    style={Object {}}
                                  >
                                    <span
                                      style={
                                        Object {
                                          "color": "#22a",
                                          "wordBreak": "break-word",
                                        }
                                      }
                                    >
                                      "
                                      Click should trigger onClick action
                                      "
                                    </span>
                                  </span>
                                </span>
                              </span>
                              <span>
                                 
                                <span
                                  style={Object {}}
                                >
                                  onClick
                                </span>
                                <span>
                                  =
                                  <span
                                    style={Object {}}
                                  >
                                    <span>
                                      <span
                                        style={
                                          Object {
                                            "color": "#170",
                                          }
                                        }
                                      >
                                        onClick()
                                      </span>
                                    </span>
                                  </span>
                                </span>
                              </span>
                              <span>
                                 
                                <span
                                  style={Object {}}
                                >
                                  className
                                </span>
                                <span>
                                  =
                                  <span
                                    style={Object {}}
                                  >
                                    <span
                                      style={
                                        Object {
                                          "color": "#22a",
                                          "wordBreak": "break-word",
                                        }
                                      }
                                    >
                                      "
                                      Button Button--success
                                      "
                                    </span>
                                  </span>
                                </span>
                                
                              </span>
                            </span>
                            <span
                              style={
                                Object {
                                  "color": "#777",
                                }
                              }
                            >
                              &gt;
                            </span>
                          </div>
                          <div
                            style={
                              Object {
                                "paddingLeft": 63,
                                "paddingRight": 3,
                              }
                            }
                          >
                            <span
                              style={
                                Object {
                                  "color": "#777",
                                }
                              }
                            >
                              Button Button--success
                            </span>
                          </div>
                          <div
                            style={
                              Object {
                                "paddingLeft": 48,
                                "paddingRight": 3,
                              }
                            }
                          >
                            <span
                              style={
                                Object {
                                  "color": "#777",
                                }
                              }
                            >
                              &lt;/
                              Button
                              &gt;
                            </span>
                          </div>
                        </div>
                        <div
                          style={
                            Object {
                              "paddingLeft": 33,
                              "paddingRight": 3,
                            }
                          }
                        >
                          <span
                            style={
                              Object {
                                "color": "#777",
                              }
                            }
                          >
                            &lt;/
                            li
                            &gt;
                          </span>
                        </div>
                      </div>
                      <div>
                        <div
                          style={
                            Object {
                              "paddingLeft": 33,
                              "paddingRight": 3,
                            }
                          }
                        >
                          <span
                            style={
                              Object {
                                "color": "#777",
                              }
                            }
                          >
                            &lt;
                            li
                          </span>
                          <span />
                          <span
                            style={
                              Object {
                                "color": "#777",
                              }
                            }
                          >
                            &gt;
                          </span>
                        </div>
                        <div>
                          <div
                            style={
                              Object {
                                "paddingLeft": 48,
                                "paddingRight": 3,
                              }
                            }
                          >
                            <span
                              style={
                                Object {
                                  "color": "#777",
                                }
                              }
                            >
                              &lt;
                              Button
                            </span>
                            <span>
                              <span>
                                 
                                <span
                                  style={Object {}}
                                >
                                  title
                                </span>
                                <span>
                                  =
                                  <span
                                    style={Object {}}
                                  >
                                    <span
                                      style={
                                        Object {
                                          "color": "#22a",
                                          "wordBreak": "break-word",
                                        }
                                      }
                                    >
                                      "
                                      Click should trigger onClick action
                                      "
                                    </span>
                                  </span>
                                </span>
                              </span>
                              <span>
                                 
                                <span
                                  style={Object {}}
                                >
                                  onClick
                                </span>
                                <span>
                                  =
                                  <span
                                    style={Object {}}
                                  >
                                    <span>
                                      <span
                                        style={
                                          Object {
                                            "color": "#170",
                                          }
                                        }
                                      >
                                        onClick()
                                      </span>
                                    </span>
                                  </span>
                                </span>
                              </span>
                              <span>
                                 
                                <span
                                  style={Object {}}
                                >
                                  className
                                </span>
                                <span>
                                  =
                                  <span
                                    style={Object {}}
                                  >
                                    <span
                                      style={
                                        Object {
                                          "color": "#22a",
                                          "wordBreak": "break-word",
                                        }
                                      }
                                    >
                                      "
                                      Button Button--unsure
                                      "
                                    </span>
                                  </span>
                                </span>
                                
                              </span>
                            </span>
                            <span
                              style={
                                Object {
                                  "color": "#777",
                                }
                              }
                            >
                              &gt;
                            </span>
                          </div>
                          <div
                            style={
                              Object {
                                "paddingLeft": 63,
                                "paddingRight": 3,
                              }
                            }
                          >
                            <span
                              style={
                                Object {
                                  "color": "#777",
                                }
                              }
                            >
                              Button Button--unsure
                            </span>
                          </div>
                          <div
                            style={
                              Object {
                                "paddingLeft": 48,
                                "paddingRight": 3,
                              }
                            }
                          >
                            <span
                              style={
                                Object {
                                  "color": "#777",
                                }
                              }
                            >
                              &lt;/
                              Button
                              &gt;
                            </span>
                          </div>
                        </div>
                        <div
                          style={
                            Object {
                              "paddingLeft": 33,
                              "paddingRight": 3,
                            }
                          }
                        >
                          <span
                            style={
                              Object {
                                "color": "#777",
                              }
                            }
                          >
                            &lt;/
                            li
                            &gt;
                          </span>
                        </div>
                      </div>
                      <div>
                        <div
                          style={
                            Object {
                              "paddingLeft": 33,
                              "paddingRight": 3,
                            }
                          }
                        >
                          <span
                            style={
                              Object {
                                "color": "#777",
                              }
                            }
                          >
                            &lt;
                            li
                          </span>
                          <span />
                          <span
                            style={
                              Object {
                                "color": "#777",
                              }
                            }
                          >
                            &gt;
                          </span>
                        </div>
                        <div>
                          <div
                            style={
                              Object {
                                "paddingLeft": 48,
                                "paddingRight": 3,
                              }
                            }
                          >
                            <span
                              style={
                                Object {
                                  "color": "#777",
                                }
                              }
                            >
                              &lt;
                              Button
                            </span>
                            <span>
                              <span>
                                 
                                <span
                                  style={Object {}}
                                >
                                  title
                                </span>
                                <span>
                                  =
                                  <span
                                    style={Object {}}
                                  >
                                    <span
                                      style={
                                        Object {
                                          "color": "#22a",
                                          "wordBreak": "break-word",
                                        }
                                      }
                                    >
                                      "
                                      Click should trigger onClick action
                                      "
                                    </span>
                                  </span>
                                </span>
                              </span>
                              <span>
                                 
                                <span
                                  style={Object {}}
                                >
                                  onClick
                                </span>
                                <span>
                                  =
                                  <span
                                    style={Object {}}
                                  >
                                    <span>
                                      <span
                                        style={
                                          Object {
                                            "color": "#170",
                                          }
                                        }
                                      >
                                        onClick()
                                      </span>
                                    </span>
                                  </span>
                                </span>
                              </span>
                              <span>
                                 
                                <span
                                  style={Object {}}
                                >
                                  className
                                </span>
                                <span>
                                  =
                                  <span
                                    style={Object {}}
                                  >
                                    <span
                                      style={
                                        Object {
                                          "color": "#22a",
                                          "wordBreak": "break-word",
                                        }
                                      }
                                    >
                                      "
                                      Button Button--neutral
                                      "
                                    </span>
                                  </span>
                                </span>
                                
                              </span>
                            </span>
                            <span
                              style={
                                Object {
                                  "color": "#777",
                                }
                              }
                            >
                              &gt;
                            </span>
                          </div>
                          <div
                            style={
                              Object {
                                "paddingLeft": 63,
                                "paddingRight": 3,
                              }
                            }
                          >
                            <span
                              style={
                                Object {
                                  "color": "#777",
                                }
                              }
                            >
                              Button Button--neutral
                            </span>
                          </div>
                          <div
                            style={
                              Object {
                                "paddingLeft": 48,
                                "paddingRight": 3,
                              }
                            }
                          >
                            <span
                              style={
                                Object {
                                  "color": "#777",
                                }
                              }
                            >
                              &lt;/
                              Button
                              &gt;
                            </span>
                          </div>
                        </div>
                        <div
                          style={
                            Object {
                              "paddingLeft": 33,
                              "paddingRight": 3,
                            }
                          }
                        >
                          <span
                            style={
                              Object {
                                "color": "#777",
                              }
                            }
                          >
                            &lt;/
                            li
                            &gt;
                          </span>
                        </div>
                      </div>
                      <div
                        style={
                          Object {
                            "paddingLeft": 18,
                            "paddingRight": 3,
                          }
                        }
                      >
                        <span
                          style={
                            Object {
                              "color": "#777",
                            }
                          }
                        >
                          &lt;/
                          ul
                          &gt;
                        </span>
                      </div>
                    </div>
                  </pre>
                </div>
                <div>
                  <h1
                    style={
                      Object {
                        "borderBottom": "1px solid #EEE",
                        "fontSize": "25px",
                        "margin": "20px 0 0 0",
                        "padding": "0 0 5px 0",
                      }
                    }
                  >
                    Prop Types
                  </h1>
                  <div>
                    <h2
                      style={
                        Object {
                          "margin": "20px 0 0 0",
                        }
                      }
                    >
                      "
                      Button
                      " Component
                    </h2>
                    <table
                      style={
                        Object {
                          "borderCollapse": "separate",
                          "borderSpacing": "10px 5px",
                          "marginLeft": -10,
                        }
                      }
                    >
                      <thead>
                        <tr>
                          <th>
                            property
                          </th>
                          <th>
                            propType
                          </th>
                          <th>
                            required
                          </th>
                          <th>
                            default
                          </th>
                          <th>
                            description
                          </th>
                        </tr>
                      </thead>
                      <tbody>
                        <tr>
                          <td>
                            children
                          </td>
                          <td>
                            node
                          </td>
                          <td>
                            no
                          </td>
                          <td>
                            -
                          </td>
                          <td />
                        </tr>
                        <tr>
                          <td>
                            className
                          </td>
                          <td>
                            string
                          </td>
                          <td>
                            no
                          </td>
                          <td>
                            -
                          </td>
                          <td />
                        </tr>
                        <tr>
                          <td>
                            disabled
                          </td>
                          <td>
                            bool
                          </td>
                          <td>
                            no
                          </td>
                          <td>
                            <span>
                              <span
                                style={
                                  Object {
                                    "color": "#a11",
                                  }
                                }
                              >
                                false
                              </span>
                            </span>
                          </td>
                          <td />
                        </tr>
                        <tr>
                          <td>
                            onClick
                          </td>
                          <td>
                            func
                          </td>
                          <td>
                            no
                          </td>
                          <td>
                            -
                          </td>
                          <td />
                        </tr>
                        <tr>
                          <td>
                            title
                          </td>
                          <td>
                            string
                          </td>
                          <td>
                            no
                          </td>
                          <td>
                            -
                          </td>
                          <td />
                        </tr>
                      </tbody>
                    </table>
                  </div>
                </div>
              </div>
            </div>
          </div>
        </div>
        <div
          data-radium={true}
          style={
            Object {
              "bottom": "auto",
              "height": 20,
              "left": -19,
              "position": "absolute",
              "right": "auto",
              "top": -19,
              "width": 20,
            }
          }
        >
          <div
            data-radium={true}
            style={
              Object {
                "borderBottom": "solid 1px rgba(0, 0, 0, 0.1)",
                "bottom": 0,
                "left": 0,
                "position": "absolute",
                "right": 5,
                "top": undefined,
              }
            }
          />
          <div
            data-radium={true}
            style={
              Object {
                "borderRight": "solid 1px rgba(0, 0, 0, 0.1)",
                "bottom": 5,
                "left": "auto",
                "position": "absolute",
                "right": 0,
                "top": 0,
              }
            }
          />
        </div>
        <div
          data-radium={true}
          style={
            Object {
              "bottom": "auto",
              "height": 20,
              "left": "auto",
              "position": "absolute",
              "right": -19,
              "top": -19,
              "width": 20,
            }
          }
        >
          <div
            data-radium={true}
            style={
              Object {
                "borderBottom": "solid 1px rgba(0, 0, 0, 0.1)",
                "bottom": 0,
                "left": 5,
                "position": "absolute",
                "right": 0,
                "top": "auto",
              }
            }
          />
          <div
            data-radium={true}
            style={
              Object {
                "borderRight": "solid 1px rgba(0, 0, 0, 0.1)",
                "bottom": 5,
                "left": 0,
                "position": "absolute",
                "right": "auto",
                "top": 0,
              }
            }
          />
        </div>
        <div
          data-radium={true}
          style={
            Object {
              "bottom": -19,
              "height": 20,
              "left": -19,
              "position": "absolute",
              "right": "auto",
              "top": "auto",
              "width": 20,
            }
          }
        >
          <div
            data-radium={true}
            style={
              Object {
                "borderBottom": "solid 1px rgba(0, 0, 0, 0.1)",
                "bottom": "auto",
                "left": 0,
                "position": "absolute",
                "right": 5,
                "top": 0,
              }
            }
          />
          <div
            data-radium={true}
            style={
              Object {
                "borderRight": "solid 1px rgba(0, 0, 0, 0.1)",
                "bottom": 0,
                "left": "auto",
                "position": "absolute",
                "right": 0,
                "top": 5,
              }
            }
          />
        </div>
        <div
          data-radium={true}
          style={
            Object {
              "bottom": -19,
              "height": 20,
              "left": "auto",
              "position": "absolute",
              "right": -19,
              "top": undefined,
              "width": 20,
            }
          }
        >
          <div
            data-radium={true}
            style={
              Object {
                "borderBottom": "solid 1px rgba(0, 0, 0, 0.1)",
                "bottom": "auto",
                "left": 5,
                "position": "absolute",
                "right": 0,
                "top": 0,
              }
            }
          />
          <div
            data-radium={true}
            style={
              Object {
                "borderRight": "solid 1px rgba(0, 0, 0, 0.1)",
                "bottom": 0,
                "left": 0,
                "position": "absolute",
                "right": "auto",
                "top": 5,
              }
            }
          />
        </div>
      </div>
    </div>
  </div>
</div>
`;

exports[`Editor Storyshots Button plain (disabled) 1`] = `
<div
  data-radium={true}
  style={
    Object {
      "background": "rgb(255, 255, 255)",
      "bottom": 0,
      "display": "flex",
      "flexDirection": "column",
      "left": 0,
      "position": "absolute",
      "right": 0,
      "top": 0,
    }
  }
>
  <div
    data-radium={true}
    style={
      Object {
        "borderBottom": "solid 1px rgba(0, 0, 0, 0.1)",
        "marginLeft": 15,
        "marginRight": 15,
        "marginTop": 15,
        "paddingBottom": 15,
        "paddingTop": 2,
      }
    }
  >
    <h2
      data-radium={true}
      style={
        Object {
          "color": "rgba(0, 0, 0, 0.6)",
          "fontSize": 20,
          "fontWeight": 200,
          "margin": 0,
          "padding": 0,
        }
      }
    >
      Button
    </h2>
  </div>
  <div
    data-radium={true}
    style={
      Object {
        "boxSizing": "border-box",
        "flex": 1,
        "margin": 50,
        "position": "relative",
      }
    }
  >
    <div
      data-radium={true}
      style={
        Object {
          "alignItems": "center",
          "bottom": 0,
          "display": "flex",
          "flexDirection": "column",
          "justifyContent": "center",
          "left": 0,
          "position": "absolute",
          "right": 0,
          "top": 0,
        }
      }
    >
      <div
        data-radium={true}
        style={
          Object {
            "border": "solid 1px rgba(0, 0, 0, 0.0)",
            "boxSizing": "border-box",
            "height": "auto",
            "position": "relative",
            "width": "auto",
          }
        }
      >
        <div>
          <div
            style={
              Object {
                "position": "relative",
                "zIndex": 0,
              }
            }
          >
            <button
              className="is-disabled"
              disabled={true}
              onClick={undefined}
              title="Should not dispatch onClick action"
            >
              Plain disabled button. Click event should 
              <strong>
                not
              </strong>
               be fired.
            </button>
          </div>
          <a
            onClick={[Function]}
            role="button"
            style={
              Object {
                "background": "#28c",
                "borderRadius": "0 0 0 5px",
                "color": "#fff",
                "cursor": "pointer",
                "display": "block",
                "fontFamily": "sans-serif",
                "fontSize": "12px",
                "padding": "5px 15px",
                "position": "fixed",
                "right": 0,
                "textDecoration": "none",
                "top": 0,
              }
            }
            tabIndex="0"
          >
            Show Info
          </a>
          <div
            style={
              Object {
                "background": "white",
                "bottom": 0,
                "display": "none",
                "left": 0,
                "overflow": "auto",
                "padding": "0 40px",
                "position": "fixed",
                "right": 0,
                "top": 0,
                "zIndex": 99999,
              }
            }
          >
            <a
              onClick={[Function]}
              role="button"
              style={
                Object {
                  "background": "#28c",
                  "borderRadius": "0 0 0 5px",
                  "color": "#fff",
                  "cursor": "pointer",
                  "display": "block",
                  "fontFamily": "sans-serif",
                  "fontSize": "12px",
                  "padding": "5px 15px",
                  "position": "fixed",
                  "right": 0,
                  "textDecoration": "none",
                  "top": 0,
                }
              }
              tabIndex="0"
            >
              ×
            </a>
            <div
              style={undefined}
            >
              <div
                style={
                  Object {
                    "WebkitFontSmoothing": "antialiased",
                    "backgroundColor": "#fff",
                    "border": "1px solid #eee",
                    "borderRadius": "2px",
                    "boxShadow": "0px 2px 3px rgba(0, 0, 0, 0.05)",
                    "color": "#444",
                    "fontFamily": "
                      -apple-system, \\".SFNSText-Regular\\", \\"San Francisco\\", \\"Roboto\\",
                      \\"Segoe UI\\", \\"Helvetica Neue\\", \\"Lucida Grande\\", sans-serif
                    ",
                    "fontSize": "15px",
                    "fontWeight": 300,
                    "lineHeight": 1.45,
                    "marginTop": "50px",
                    "padding": "20px 40px 40px",
                  }
                }
              >
                <div
                  style={
                    Object {
                      "borderBottom": "1px solid #eee",
                      "marginBottom": 10,
                      "paddingTop": 10,
                    }
                  }
                >
                  <h1
                    style={
                      Object {
                        "fontSize": "35px",
                        "margin": 0,
                        "padding": 0,
                      }
                    }
                  >
                    Button
                  </h1>
                  <h2
                    style={
                      Object {
                        "fontSize": "22px",
                        "fontWeight": 400,
                        "margin": "0 0 10px 0",
                        "padding": 0,
                      }
                    }
                  >
                    plain (disabled)
                  </h2>
                </div>
                
                <div>
                  <h1
                    style={
                      Object {
                        "borderBottom": "1px solid #EEE",
                        "fontSize": "25px",
                        "margin": "20px 0 0 0",
                        "padding": "0 0 5px 0",
                      }
                    }
                  >
                    Story Source
                  </h1>
                  <pre
                    style={
                      Object {
                        "backgroundColor": "#fafafa",
                        "fontFamily": "Menlo, Monaco, \\"Courier New\\", monospace",
                        "fontSize": ".88em",
                        "lineHeight": 1.5,
                        "overflowX": "scroll",
                        "padding": ".5rem",
                      }
                    }
                  >
                    <div>
                      <div
                        style={
                          Object {
                            "paddingLeft": 18,
                            "paddingRight": 3,
                          }
                        }
                      >
                        <span
                          style={
                            Object {
                              "color": "#777",
                            }
                          }
                        >
                          &lt;
                          Button
                        </span>
                        <span>
                          <span>
                             
                            <span
                              style={Object {}}
                            >
                              title
                            </span>
                            <span>
                              =
                              <span
                                style={Object {}}
                              >
                                <span
                                  style={
                                    Object {
                                      "color": "#22a",
                                      "wordBreak": "break-word",
                                    }
                                  }
                                >
                                  "
                                  Should not dispatch onClick action
                                  "
                                </span>
                              </span>
                            </span>
                          </span>
                          <span>
                             
                            <span
                              style={Object {}}
                            >
                              onClick
                            </span>
                            <span>
                              =
                              <span
                                style={Object {}}
                              >
                                <span>
                                  <span
                                    style={
                                      Object {
                                        "color": "#170",
                                      }
                                    }
                                  >
                                    onClick()
                                  </span>
                                </span>
                              </span>
                            </span>
                          </span>
                          <span>
                             
                            <span
                              style={Object {}}
                            >
                              disabled
                            </span>
                            
                          </span>
                        </span>
                        <span
                          style={
                            Object {
                              "color": "#777",
                            }
                          }
                        >
                          &gt;
                        </span>
                      </div>
                      <div
                        style={
                          Object {
                            "paddingLeft": 33,
                            "paddingRight": 3,
                          }
                        }
                      >
                        <span
                          style={
                            Object {
                              "color": "#777",
                            }
                          }
                        >
                          Plain disabled button. Click event should 
                        </span>
                      </div>
                      <div>
                        <div
                          style={
                            Object {
                              "paddingLeft": 33,
                              "paddingRight": 3,
                            }
                          }
                        >
                          <span
                            style={
                              Object {
                                "color": "#777",
                              }
                            }
                          >
                            &lt;
                            strong
                          </span>
                          <span />
                          <span
                            style={
                              Object {
                                "color": "#777",
                              }
                            }
                          >
                            &gt;
                          </span>
                        </div>
                        <div
                          style={
                            Object {
                              "paddingLeft": 33,
                              "paddingRight": 3,
                            }
                          }
                        >
                          <span
                            style={
                              Object {
                                "color": "#777",
                              }
                            }
                          >
                            not
                          </span>
                        </div>
                        <div
                          style={
                            Object {
                              "paddingLeft": 33,
                              "paddingRight": 3,
                            }
                          }
                        >
                          <span
                            style={
                              Object {
                                "color": "#777",
                              }
                            }
                          >
                            &lt;/
                            strong
                            &gt;
                          </span>
                        </div>
                      </div>
                      <div
                        style={
                          Object {
                            "paddingLeft": 33,
                            "paddingRight": 3,
                          }
                        }
                      >
                        <span
                          style={
                            Object {
                              "color": "#777",
                            }
                          }
                        >
                           be fired.
                        </span>
                      </div>
                      <div
                        style={
                          Object {
                            "paddingLeft": 18,
                            "paddingRight": 3,
                          }
                        }
                      >
                        <span
                          style={
                            Object {
                              "color": "#777",
                            }
                          }
                        >
                          &lt;/
                          Button
                          &gt;
                        </span>
                      </div>
                    </div>
                  </pre>
                </div>
                <div>
                  <h1
                    style={
                      Object {
                        "borderBottom": "1px solid #EEE",
                        "fontSize": "25px",
                        "margin": "20px 0 0 0",
                        "padding": "0 0 5px 0",
                      }
                    }
                  >
                    Prop Types
                  </h1>
                  <div>
                    <h2
                      style={
                        Object {
                          "margin": "20px 0 0 0",
                        }
                      }
                    >
                      "
                      Button
                      " Component
                    </h2>
                    <table
                      style={
                        Object {
                          "borderCollapse": "separate",
                          "borderSpacing": "10px 5px",
                          "marginLeft": -10,
                        }
                      }
                    >
                      <thead>
                        <tr>
                          <th>
                            property
                          </th>
                          <th>
                            propType
                          </th>
                          <th>
                            required
                          </th>
                          <th>
                            default
                          </th>
                          <th>
                            description
                          </th>
                        </tr>
                      </thead>
                      <tbody>
                        <tr>
                          <td>
                            children
                          </td>
                          <td>
                            node
                          </td>
                          <td>
                            no
                          </td>
                          <td>
                            -
                          </td>
                          <td />
                        </tr>
                        <tr>
                          <td>
                            className
                          </td>
                          <td>
                            string
                          </td>
                          <td>
                            no
                          </td>
                          <td>
                            -
                          </td>
                          <td />
                        </tr>
                        <tr>
                          <td>
                            disabled
                          </td>
                          <td>
                            bool
                          </td>
                          <td>
                            no
                          </td>
                          <td>
                            <span>
                              <span
                                style={
                                  Object {
                                    "color": "#a11",
                                  }
                                }
                              >
                                false
                              </span>
                            </span>
                          </td>
                          <td />
                        </tr>
                        <tr>
                          <td>
                            onClick
                          </td>
                          <td>
                            func
                          </td>
                          <td>
                            no
                          </td>
                          <td>
                            -
                          </td>
                          <td />
                        </tr>
                        <tr>
                          <td>
                            title
                          </td>
                          <td>
                            string
                          </td>
                          <td>
                            no
                          </td>
                          <td>
                            -
                          </td>
                          <td />
                        </tr>
                      </tbody>
                    </table>
                  </div>
                </div>
              </div>
            </div>
          </div>
        </div>
        <div
          data-radium={true}
          style={
            Object {
              "bottom": "auto",
              "height": 20,
              "left": -19,
              "position": "absolute",
              "right": "auto",
              "top": -19,
              "width": 20,
            }
          }
        >
          <div
            data-radium={true}
            style={
              Object {
                "borderBottom": "solid 1px rgba(0, 0, 0, 0.1)",
                "bottom": 0,
                "left": 0,
                "position": "absolute",
                "right": 5,
                "top": undefined,
              }
            }
          />
          <div
            data-radium={true}
            style={
              Object {
                "borderRight": "solid 1px rgba(0, 0, 0, 0.1)",
                "bottom": 5,
                "left": "auto",
                "position": "absolute",
                "right": 0,
                "top": 0,
              }
            }
          />
        </div>
        <div
          data-radium={true}
          style={
            Object {
              "bottom": "auto",
              "height": 20,
              "left": "auto",
              "position": "absolute",
              "right": -19,
              "top": -19,
              "width": 20,
            }
          }
        >
          <div
            data-radium={true}
            style={
              Object {
                "borderBottom": "solid 1px rgba(0, 0, 0, 0.1)",
                "bottom": 0,
                "left": 5,
                "position": "absolute",
                "right": 0,
                "top": "auto",
              }
            }
          />
          <div
            data-radium={true}
            style={
              Object {
                "borderRight": "solid 1px rgba(0, 0, 0, 0.1)",
                "bottom": 5,
                "left": 0,
                "position": "absolute",
                "right": "auto",
                "top": 0,
              }
            }
          />
        </div>
        <div
          data-radium={true}
          style={
            Object {
              "bottom": -19,
              "height": 20,
              "left": -19,
              "position": "absolute",
              "right": "auto",
              "top": "auto",
              "width": 20,
            }
          }
        >
          <div
            data-radium={true}
            style={
              Object {
                "borderBottom": "solid 1px rgba(0, 0, 0, 0.1)",
                "bottom": "auto",
                "left": 0,
                "position": "absolute",
                "right": 5,
                "top": 0,
              }
            }
          />
          <div
            data-radium={true}
            style={
              Object {
                "borderRight": "solid 1px rgba(0, 0, 0, 0.1)",
                "bottom": 0,
                "left": "auto",
                "position": "absolute",
                "right": 0,
                "top": 5,
              }
            }
          />
        </div>
        <div
          data-radium={true}
          style={
            Object {
              "bottom": -19,
              "height": 20,
              "left": "auto",
              "position": "absolute",
              "right": -19,
              "top": undefined,
              "width": 20,
            }
          }
        >
          <div
            data-radium={true}
            style={
              Object {
                "borderBottom": "solid 1px rgba(0, 0, 0, 0.1)",
                "bottom": "auto",
                "left": 5,
                "position": "absolute",
                "right": 0,
                "top": 0,
              }
            }
          />
          <div
            data-radium={true}
            style={
              Object {
                "borderRight": "solid 1px rgba(0, 0, 0, 0.1)",
                "bottom": 0,
                "left": 0,
                "position": "absolute",
                "right": "auto",
                "top": 5,
              }
            }
          />
        </div>
      </div>
    </div>
  </div>
</div>
`;

exports[`Editor Storyshots Button plain 1`] = `
<div
  data-radium={true}
  style={
    Object {
      "background": "rgb(255, 255, 255)",
      "bottom": 0,
      "display": "flex",
      "flexDirection": "column",
      "left": 0,
      "position": "absolute",
      "right": 0,
      "top": 0,
    }
  }
>
  <div
    data-radium={true}
    style={
      Object {
        "borderBottom": "solid 1px rgba(0, 0, 0, 0.1)",
        "marginLeft": 15,
        "marginRight": 15,
        "marginTop": 15,
        "paddingBottom": 15,
        "paddingTop": 2,
      }
    }
  >
    <h2
      data-radium={true}
      style={
        Object {
          "color": "rgba(0, 0, 0, 0.6)",
          "fontSize": 20,
          "fontWeight": 200,
          "margin": 0,
          "padding": 0,
        }
      }
    >
      Button
    </h2>
  </div>
  <div
    data-radium={true}
    style={
      Object {
        "boxSizing": "border-box",
        "flex": 1,
        "margin": 50,
        "position": "relative",
      }
    }
  >
    <div
      data-radium={true}
      style={
        Object {
          "alignItems": "center",
          "bottom": 0,
          "display": "flex",
          "flexDirection": "column",
          "justifyContent": "center",
          "left": 0,
          "position": "absolute",
          "right": 0,
          "top": 0,
        }
      }
    >
      <div
        data-radium={true}
        style={
          Object {
            "border": "solid 1px rgba(0, 0, 0, 0.0)",
            "boxSizing": "border-box",
            "height": "auto",
            "position": "relative",
            "width": "auto",
          }
        }
      >
        <div>
          <div
            style={
              Object {
                "position": "relative",
                "zIndex": 0,
              }
            }
          >
            <button
              className=""
              disabled={false}
              onClick={[Function]}
              title="Click should trigger onClick action"
            >
              Unstyled button. Pretty plain. Should be used with some styles.
            </button>
          </div>
          <a
            onClick={[Function]}
            role="button"
            style={
              Object {
                "background": "#28c",
                "borderRadius": "0 0 0 5px",
                "color": "#fff",
                "cursor": "pointer",
                "display": "block",
                "fontFamily": "sans-serif",
                "fontSize": "12px",
                "padding": "5px 15px",
                "position": "fixed",
                "right": 0,
                "textDecoration": "none",
                "top": 0,
              }
            }
            tabIndex="0"
          >
            Show Info
          </a>
          <div
            style={
              Object {
                "background": "white",
                "bottom": 0,
                "display": "none",
                "left": 0,
                "overflow": "auto",
                "padding": "0 40px",
                "position": "fixed",
                "right": 0,
                "top": 0,
                "zIndex": 99999,
              }
            }
          >
            <a
              onClick={[Function]}
              role="button"
              style={
                Object {
                  "background": "#28c",
                  "borderRadius": "0 0 0 5px",
                  "color": "#fff",
                  "cursor": "pointer",
                  "display": "block",
                  "fontFamily": "sans-serif",
                  "fontSize": "12px",
                  "padding": "5px 15px",
                  "position": "fixed",
                  "right": 0,
                  "textDecoration": "none",
                  "top": 0,
                }
              }
              tabIndex="0"
            >
              ×
            </a>
            <div
              style={undefined}
            >
              <div
                style={
                  Object {
                    "WebkitFontSmoothing": "antialiased",
                    "backgroundColor": "#fff",
                    "border": "1px solid #eee",
                    "borderRadius": "2px",
                    "boxShadow": "0px 2px 3px rgba(0, 0, 0, 0.05)",
                    "color": "#444",
                    "fontFamily": "
                      -apple-system, \\".SFNSText-Regular\\", \\"San Francisco\\", \\"Roboto\\",
                      \\"Segoe UI\\", \\"Helvetica Neue\\", \\"Lucida Grande\\", sans-serif
                    ",
                    "fontSize": "15px",
                    "fontWeight": 300,
                    "lineHeight": 1.45,
                    "marginTop": "50px",
                    "padding": "20px 40px 40px",
                  }
                }
              >
                <div
                  style={
                    Object {
                      "borderBottom": "1px solid #eee",
                      "marginBottom": 10,
                      "paddingTop": 10,
                    }
                  }
                >
                  <h1
                    style={
                      Object {
                        "fontSize": "35px",
                        "margin": 0,
                        "padding": 0,
                      }
                    }
                  >
                    Button
                  </h1>
                  <h2
                    style={
                      Object {
                        "fontSize": "22px",
                        "fontWeight": 400,
                        "margin": "0 0 10px 0",
                        "padding": 0,
                      }
                    }
                  >
                    plain
                  </h2>
                </div>
                
                <div>
                  <h1
                    style={
                      Object {
                        "borderBottom": "1px solid #EEE",
                        "fontSize": "25px",
                        "margin": "20px 0 0 0",
                        "padding": "0 0 5px 0",
                      }
                    }
                  >
                    Story Source
                  </h1>
                  <pre
                    style={
                      Object {
                        "backgroundColor": "#fafafa",
                        "fontFamily": "Menlo, Monaco, \\"Courier New\\", monospace",
                        "fontSize": ".88em",
                        "lineHeight": 1.5,
                        "overflowX": "scroll",
                        "padding": ".5rem",
                      }
                    }
                  >
                    <div>
                      <div
                        style={
                          Object {
                            "paddingLeft": 18,
                            "paddingRight": 3,
                          }
                        }
                      >
                        <span
                          style={
                            Object {
                              "color": "#777",
                            }
                          }
                        >
                          &lt;
                          Button
                        </span>
                        <span>
                          <span>
                             
                            <span
                              style={Object {}}
                            >
                              title
                            </span>
                            <span>
                              =
                              <span
                                style={Object {}}
                              >
                                <span
                                  style={
                                    Object {
                                      "color": "#22a",
                                      "wordBreak": "break-word",
                                    }
                                  }
                                >
                                  "
                                  Click should trigger onClick action
                                  "
                                </span>
                              </span>
                            </span>
                          </span>
                          <span>
                             
                            <span
                              style={Object {}}
                            >
                              onClick
                            </span>
                            <span>
                              =
                              <span
                                style={Object {}}
                              >
                                <span>
                                  <span
                                    style={
                                      Object {
                                        "color": "#170",
                                      }
                                    }
                                  >
                                    onClick()
                                  </span>
                                </span>
                              </span>
                            </span>
                            
                          </span>
                        </span>
                        <span
                          style={
                            Object {
                              "color": "#777",
                            }
                          }
                        >
                          &gt;
                        </span>
                      </div>
                      <div
                        style={
                          Object {
                            "paddingLeft": 33,
                            "paddingRight": 3,
                          }
                        }
                      >
                        <span
                          style={
                            Object {
                              "color": "#777",
                            }
                          }
                        >
                          Unstyled button. Pretty plain. Should be used with some styles.
                        </span>
                      </div>
                      <div
                        style={
                          Object {
                            "paddingLeft": 18,
                            "paddingRight": 3,
                          }
                        }
                      >
                        <span
                          style={
                            Object {
                              "color": "#777",
                            }
                          }
                        >
                          &lt;/
                          Button
                          &gt;
                        </span>
                      </div>
                    </div>
                  </pre>
                </div>
                <div>
                  <h1
                    style={
                      Object {
                        "borderBottom": "1px solid #EEE",
                        "fontSize": "25px",
                        "margin": "20px 0 0 0",
                        "padding": "0 0 5px 0",
                      }
                    }
                  >
                    Prop Types
                  </h1>
                  <div>
                    <h2
                      style={
                        Object {
                          "margin": "20px 0 0 0",
                        }
                      }
                    >
                      "
                      Button
                      " Component
                    </h2>
                    <table
                      style={
                        Object {
                          "borderCollapse": "separate",
                          "borderSpacing": "10px 5px",
                          "marginLeft": -10,
                        }
                      }
                    >
                      <thead>
                        <tr>
                          <th>
                            property
                          </th>
                          <th>
                            propType
                          </th>
                          <th>
                            required
                          </th>
                          <th>
                            default
                          </th>
                          <th>
                            description
                          </th>
                        </tr>
                      </thead>
                      <tbody>
                        <tr>
                          <td>
                            children
                          </td>
                          <td>
                            node
                          </td>
                          <td>
                            no
                          </td>
                          <td>
                            -
                          </td>
                          <td />
                        </tr>
                        <tr>
                          <td>
                            className
                          </td>
                          <td>
                            string
                          </td>
                          <td>
                            no
                          </td>
                          <td>
                            -
                          </td>
                          <td />
                        </tr>
                        <tr>
                          <td>
                            disabled
                          </td>
                          <td>
                            bool
                          </td>
                          <td>
                            no
                          </td>
                          <td>
                            <span>
                              <span
                                style={
                                  Object {
                                    "color": "#a11",
                                  }
                                }
                              >
                                false
                              </span>
                            </span>
                          </td>
                          <td />
                        </tr>
                        <tr>
                          <td>
                            onClick
                          </td>
                          <td>
                            func
                          </td>
                          <td>
                            no
                          </td>
                          <td>
                            -
                          </td>
                          <td />
                        </tr>
                        <tr>
                          <td>
                            title
                          </td>
                          <td>
                            string
                          </td>
                          <td>
                            no
                          </td>
                          <td>
                            -
                          </td>
                          <td />
                        </tr>
                      </tbody>
                    </table>
                  </div>
                </div>
              </div>
            </div>
          </div>
        </div>
        <div
          data-radium={true}
          style={
            Object {
              "bottom": "auto",
              "height": 20,
              "left": -19,
              "position": "absolute",
              "right": "auto",
              "top": -19,
              "width": 20,
            }
          }
        >
          <div
            data-radium={true}
            style={
              Object {
                "borderBottom": "solid 1px rgba(0, 0, 0, 0.1)",
                "bottom": 0,
                "left": 0,
                "position": "absolute",
                "right": 5,
                "top": undefined,
              }
            }
          />
          <div
            data-radium={true}
            style={
              Object {
                "borderRight": "solid 1px rgba(0, 0, 0, 0.1)",
                "bottom": 5,
                "left": "auto",
                "position": "absolute",
                "right": 0,
                "top": 0,
              }
            }
          />
        </div>
        <div
          data-radium={true}
          style={
            Object {
              "bottom": "auto",
              "height": 20,
              "left": "auto",
              "position": "absolute",
              "right": -19,
              "top": -19,
              "width": 20,
            }
          }
        >
          <div
            data-radium={true}
            style={
              Object {
                "borderBottom": "solid 1px rgba(0, 0, 0, 0.1)",
                "bottom": 0,
                "left": 5,
                "position": "absolute",
                "right": 0,
                "top": "auto",
              }
            }
          />
          <div
            data-radium={true}
            style={
              Object {
                "borderRight": "solid 1px rgba(0, 0, 0, 0.1)",
                "bottom": 5,
                "left": 0,
                "position": "absolute",
                "right": "auto",
                "top": 0,
              }
            }
          />
        </div>
        <div
          data-radium={true}
          style={
            Object {
              "bottom": -19,
              "height": 20,
              "left": -19,
              "position": "absolute",
              "right": "auto",
              "top": "auto",
              "width": 20,
            }
          }
        >
          <div
            data-radium={true}
            style={
              Object {
                "borderBottom": "solid 1px rgba(0, 0, 0, 0.1)",
                "bottom": "auto",
                "left": 0,
                "position": "absolute",
                "right": 5,
                "top": 0,
              }
            }
          />
          <div
            data-radium={true}
            style={
              Object {
                "borderRight": "solid 1px rgba(0, 0, 0, 0.1)",
                "bottom": 0,
                "left": "auto",
                "position": "absolute",
                "right": 0,
                "top": 5,
              }
            }
          />
        </div>
        <div
          data-radium={true}
          style={
            Object {
              "bottom": -19,
              "height": 20,
              "left": "auto",
              "position": "absolute",
              "right": -19,
              "top": undefined,
              "width": 20,
            }
          }
        >
          <div
            data-radium={true}
            style={
              Object {
                "borderBottom": "solid 1px rgba(0, 0, 0, 0.1)",
                "bottom": "auto",
                "left": 5,
                "position": "absolute",
                "right": 0,
                "top": 0,
              }
            }
          />
          <div
            data-radium={true}
            style={
              Object {
                "borderRight": "solid 1px rgba(0, 0, 0, 0.1)",
                "bottom": 0,
                "left": 0,
                "position": "absolute",
                "right": "auto",
                "top": 5,
              }
            }
          />
        </div>
      </div>
    </div>
  </div>
</div>
`;

exports[`Editor Storyshots Button rounded and styled 1`] = `
<div
  data-radium={true}
  style={
    Object {
      "background": "rgb(255, 255, 255)",
      "bottom": 0,
      "display": "flex",
      "flexDirection": "column",
      "left": 0,
      "position": "absolute",
      "right": 0,
      "top": 0,
    }
  }
>
  <div
    data-radium={true}
    style={
      Object {
        "borderBottom": "solid 1px rgba(0, 0, 0, 0.1)",
        "marginLeft": 15,
        "marginRight": 15,
        "marginTop": 15,
        "paddingBottom": 15,
        "paddingTop": 2,
      }
    }
  >
    <h2
      data-radium={true}
      style={
        Object {
          "color": "rgba(0, 0, 0, 0.6)",
          "fontSize": 20,
          "fontWeight": 200,
          "margin": 0,
          "padding": 0,
        }
      }
    >
      Button
    </h2>
  </div>
  <div
    data-radium={true}
    style={
      Object {
        "boxSizing": "border-box",
        "flex": 1,
        "margin": 50,
        "position": "relative",
      }
    }
  >
    <div
      data-radium={true}
      style={
        Object {
          "alignItems": "center",
          "bottom": 0,
          "display": "flex",
          "flexDirection": "column",
          "justifyContent": "center",
          "left": 0,
          "position": "absolute",
          "right": 0,
          "top": 0,
        }
      }
    >
      <div
        data-radium={true}
        style={
          Object {
            "border": "solid 1px rgba(0, 0, 0, 0.0)",
            "boxSizing": "border-box",
            "height": "auto",
            "position": "relative",
            "width": "auto",
          }
        }
      >
        <div>
          <div
            style={
              Object {
                "position": "relative",
                "zIndex": 0,
              }
            }
          >
            <button
              className="Button Button--small u-rounded Button--primary"
              disabled={false}
              onClick={[Function]}
              title="Styles from suggestion panel button"
            >
              Button Button--small u-rounded Button--primary
            </button>
          </div>
          <a
            onClick={[Function]}
            role="button"
            style={
              Object {
                "background": "#28c",
                "borderRadius": "0 0 0 5px",
                "color": "#fff",
                "cursor": "pointer",
                "display": "block",
                "fontFamily": "sans-serif",
                "fontSize": "12px",
                "padding": "5px 15px",
                "position": "fixed",
                "right": 0,
                "textDecoration": "none",
                "top": 0,
              }
            }
            tabIndex="0"
          >
            Show Info
          </a>
          <div
            style={
              Object {
                "background": "white",
                "bottom": 0,
                "display": "none",
                "left": 0,
                "overflow": "auto",
                "padding": "0 40px",
                "position": "fixed",
                "right": 0,
                "top": 0,
                "zIndex": 99999,
              }
            }
          >
            <a
              onClick={[Function]}
              role="button"
              style={
                Object {
                  "background": "#28c",
                  "borderRadius": "0 0 0 5px",
                  "color": "#fff",
                  "cursor": "pointer",
                  "display": "block",
                  "fontFamily": "sans-serif",
                  "fontSize": "12px",
                  "padding": "5px 15px",
                  "position": "fixed",
                  "right": 0,
                  "textDecoration": "none",
                  "top": 0,
                }
              }
              tabIndex="0"
            >
              ×
            </a>
            <div
              style={undefined}
            >
              <div
                style={
                  Object {
                    "WebkitFontSmoothing": "antialiased",
                    "backgroundColor": "#fff",
                    "border": "1px solid #eee",
                    "borderRadius": "2px",
                    "boxShadow": "0px 2px 3px rgba(0, 0, 0, 0.05)",
                    "color": "#444",
                    "fontFamily": "
                      -apple-system, \\".SFNSText-Regular\\", \\"San Francisco\\", \\"Roboto\\",
                      \\"Segoe UI\\", \\"Helvetica Neue\\", \\"Lucida Grande\\", sans-serif
                    ",
                    "fontSize": "15px",
                    "fontWeight": 300,
                    "lineHeight": 1.45,
                    "marginTop": "50px",
                    "padding": "20px 40px 40px",
                  }
                }
              >
                <div
                  style={
                    Object {
                      "borderBottom": "1px solid #eee",
                      "marginBottom": 10,
                      "paddingTop": 10,
                    }
                  }
                >
                  <h1
                    style={
                      Object {
                        "fontSize": "35px",
                        "margin": 0,
                        "padding": 0,
                      }
                    }
                  >
                    Button
                  </h1>
                  <h2
                    style={
                      Object {
                        "fontSize": "22px",
                        "fontWeight": 400,
                        "margin": "0 0 10px 0",
                        "padding": 0,
                      }
                    }
                  >
                    rounded and styled
                  </h2>
                </div>
                
                <div>
                  <h1
                    style={
                      Object {
                        "borderBottom": "1px solid #EEE",
                        "fontSize": "25px",
                        "margin": "20px 0 0 0",
                        "padding": "0 0 5px 0",
                      }
                    }
                  >
                    Story Source
                  </h1>
                  <pre
                    style={
                      Object {
                        "backgroundColor": "#fafafa",
                        "fontFamily": "Menlo, Monaco, \\"Courier New\\", monospace",
                        "fontSize": ".88em",
                        "lineHeight": 1.5,
                        "overflowX": "scroll",
                        "padding": ".5rem",
                      }
                    }
                  >
                    <div>
                      <div
                        style={
                          Object {
                            "paddingLeft": 18,
                            "paddingRight": 3,
                          }
                        }
                      >
                        <span
                          style={
                            Object {
                              "color": "#777",
                            }
                          }
                        >
                          &lt;
                          Button
                        </span>
                        <span>
                          <span>
                             
                            <span
                              style={Object {}}
                            >
                              title
                            </span>
                            <span>
                              =
                              <span
                                style={Object {}}
                              >
                                <span
                                  style={
                                    Object {
                                      "color": "#22a",
                                      "wordBreak": "break-word",
                                    }
                                  }
                                >
                                  "
                                  Styles from suggestion panel button
                                  "
                                </span>
                              </span>
                            </span>
                          </span>
                          <span>
                             
                            <span
                              style={Object {}}
                            >
                              onClick
                            </span>
                            <span>
                              =
                              <span
                                style={Object {}}
                              >
                                <span>
                                  <span
                                    style={
                                      Object {
                                        "color": "#170",
                                      }
                                    }
                                  >
                                    onClick()
                                  </span>
                                </span>
                              </span>
                            </span>
                          </span>
                          <span>
                             
                            <span
                              style={Object {}}
                            >
                              className
                            </span>
                            <span>
                              =
                              <span
                                style={Object {}}
                              >
                                <span
                                  style={
                                    Object {
                                      "color": "#22a",
                                      "wordBreak": "break-word",
                                    }
                                  }
                                >
                                  "
                                  Button Button--small u-rounded Button--primary
                                  "
                                </span>
                              </span>
                            </span>
                            
                          </span>
                        </span>
                        <span
                          style={
                            Object {
                              "color": "#777",
                            }
                          }
                        >
                          &gt;
                        </span>
                      </div>
                      <div
                        style={
                          Object {
                            "paddingLeft": 33,
                            "paddingRight": 3,
                          }
                        }
                      >
                        <span
                          style={
                            Object {
                              "color": "#777",
                            }
                          }
                        >
                          Button Button--small u-rounded Button--primary
                        </span>
                      </div>
                      <div
                        style={
                          Object {
                            "paddingLeft": 18,
                            "paddingRight": 3,
                          }
                        }
                      >
                        <span
                          style={
                            Object {
                              "color": "#777",
                            }
                          }
                        >
                          &lt;/
                          Button
                          &gt;
                        </span>
                      </div>
                    </div>
                  </pre>
                </div>
                <div>
                  <h1
                    style={
                      Object {
                        "borderBottom": "1px solid #EEE",
                        "fontSize": "25px",
                        "margin": "20px 0 0 0",
                        "padding": "0 0 5px 0",
                      }
                    }
                  >
                    Prop Types
                  </h1>
                  <div>
                    <h2
                      style={
                        Object {
                          "margin": "20px 0 0 0",
                        }
                      }
                    >
                      "
                      Button
                      " Component
                    </h2>
                    <table
                      style={
                        Object {
                          "borderCollapse": "separate",
                          "borderSpacing": "10px 5px",
                          "marginLeft": -10,
                        }
                      }
                    >
                      <thead>
                        <tr>
                          <th>
                            property
                          </th>
                          <th>
                            propType
                          </th>
                          <th>
                            required
                          </th>
                          <th>
                            default
                          </th>
                          <th>
                            description
                          </th>
                        </tr>
                      </thead>
                      <tbody>
                        <tr>
                          <td>
                            children
                          </td>
                          <td>
                            node
                          </td>
                          <td>
                            no
                          </td>
                          <td>
                            -
                          </td>
                          <td />
                        </tr>
                        <tr>
                          <td>
                            className
                          </td>
                          <td>
                            string
                          </td>
                          <td>
                            no
                          </td>
                          <td>
                            -
                          </td>
                          <td />
                        </tr>
                        <tr>
                          <td>
                            disabled
                          </td>
                          <td>
                            bool
                          </td>
                          <td>
                            no
                          </td>
                          <td>
                            <span>
                              <span
                                style={
                                  Object {
                                    "color": "#a11",
                                  }
                                }
                              >
                                false
                              </span>
                            </span>
                          </td>
                          <td />
                        </tr>
                        <tr>
                          <td>
                            onClick
                          </td>
                          <td>
                            func
                          </td>
                          <td>
                            no
                          </td>
                          <td>
                            -
                          </td>
                          <td />
                        </tr>
                        <tr>
                          <td>
                            title
                          </td>
                          <td>
                            string
                          </td>
                          <td>
                            no
                          </td>
                          <td>
                            -
                          </td>
                          <td />
                        </tr>
                      </tbody>
                    </table>
                  </div>
                </div>
              </div>
            </div>
          </div>
        </div>
        <div
          data-radium={true}
          style={
            Object {
              "bottom": "auto",
              "height": 20,
              "left": -19,
              "position": "absolute",
              "right": "auto",
              "top": -19,
              "width": 20,
            }
          }
        >
          <div
            data-radium={true}
            style={
              Object {
                "borderBottom": "solid 1px rgba(0, 0, 0, 0.1)",
                "bottom": 0,
                "left": 0,
                "position": "absolute",
                "right": 5,
                "top": undefined,
              }
            }
          />
          <div
            data-radium={true}
            style={
              Object {
                "borderRight": "solid 1px rgba(0, 0, 0, 0.1)",
                "bottom": 5,
                "left": "auto",
                "position": "absolute",
                "right": 0,
                "top": 0,
              }
            }
          />
        </div>
        <div
          data-radium={true}
          style={
            Object {
              "bottom": "auto",
              "height": 20,
              "left": "auto",
              "position": "absolute",
              "right": -19,
              "top": -19,
              "width": 20,
            }
          }
        >
          <div
            data-radium={true}
            style={
              Object {
                "borderBottom": "solid 1px rgba(0, 0, 0, 0.1)",
                "bottom": 0,
                "left": 5,
                "position": "absolute",
                "right": 0,
                "top": "auto",
              }
            }
          />
          <div
            data-radium={true}
            style={
              Object {
                "borderRight": "solid 1px rgba(0, 0, 0, 0.1)",
                "bottom": 5,
                "left": 0,
                "position": "absolute",
                "right": "auto",
                "top": 0,
              }
            }
          />
        </div>
        <div
          data-radium={true}
          style={
            Object {
              "bottom": -19,
              "height": 20,
              "left": -19,
              "position": "absolute",
              "right": "auto",
              "top": "auto",
              "width": 20,
            }
          }
        >
          <div
            data-radium={true}
            style={
              Object {
                "borderBottom": "solid 1px rgba(0, 0, 0, 0.1)",
                "bottom": "auto",
                "left": 0,
                "position": "absolute",
                "right": 5,
                "top": 0,
              }
            }
          />
          <div
            data-radium={true}
            style={
              Object {
                "borderRight": "solid 1px rgba(0, 0, 0, 0.1)",
                "bottom": 0,
                "left": "auto",
                "position": "absolute",
                "right": 0,
                "top": 5,
              }
            }
          />
        </div>
        <div
          data-radium={true}
          style={
            Object {
              "bottom": -19,
              "height": 20,
              "left": "auto",
              "position": "absolute",
              "right": -19,
              "top": undefined,
              "width": 20,
            }
          }
        >
          <div
            data-radium={true}
            style={
              Object {
                "borderBottom": "solid 1px rgba(0, 0, 0, 0.1)",
                "bottom": "auto",
                "left": 5,
                "position": "absolute",
                "right": 0,
                "top": 0,
              }
            }
          />
          <div
            data-radium={true}
            style={
              Object {
                "borderRight": "solid 1px rgba(0, 0, 0, 0.1)",
                "bottom": 0,
                "left": 0,
                "position": "absolute",
                "right": "auto",
                "top": 5,
              }
            }
          />
        </div>
      </div>
    </div>
  </div>
</div>
`;

exports[`Editor Storyshots CommentBox default 1`] = `
<div
  className="trans-comment-box"
>
  <div
    className="form-group"
  >
    <label
      className="control-label"
      htmlFor="formControlsTextarea"
    >
      <span
        className="s0"
      >
        <svg
          className={undefined}
          dangerouslySetInnerHTML={
            Object {
              "__html": "<use xlink:href=\\"#Icon-comment\\" />",
            }
          }
          style={
            Object {
              "fill": "currentColor",
            }
          }
        />
      </span>
       Post a comment
    </label>
    <br />
    <textarea
      className="form-control"
      id="formControlsTextarea"
      onChange={[Function]}
      placeholder="..."
      type={undefined}
    />
  </div>
  <button
    className="Button Button--small u-rounded Button--primary pull-right btn btn-default"
    disabled={true}
    onClick={[Function]}
    type="button"
  >
    Post comment
  </button>
</div>
`;

exports[`Editor Storyshots DateAndTimeDisplay default 1`] = `
<span
  className={undefined}
>
  <span
    className="n1"
  >
    <svg
      className={undefined}
      dangerouslySetInnerHTML={
        Object {
          "__html": "<use xlink:href=\\"#Icon-clock\\" />",
        }
      }
      style={
        Object {
          "fill": "currentColor",
        }
      }
    />
  </span>
   
  <span>
    Dec 16, 2016
  </span>
   
  <span>
    2:18 AM
  </span>
</span>
`;

exports[`Editor Storyshots DateAndTimeDisplay styling examples 1`] = `
<ul>
  <li>
    <span
      className={undefined}
    >
      <span
        className="n1"
      >
        <svg
          className={undefined}
          dangerouslySetInnerHTML={
            Object {
              "__html": "<use xlink:href=\\"#Icon-clock\\" />",
            }
          }
          style={
            Object {
              "fill": "currentColor",
            }
          }
        />
      </span>
       
      <span>
        Oct 26, 1985
      </span>
       
      <span>
        1:21 AM
      </span>
    </span>
  </li>
  <li>
    <span
      className="u-textMicro"
    >
      <span
        className="n1"
      >
        <svg
          className={undefined}
          dangerouslySetInnerHTML={
            Object {
              "__html": "<use xlink:href=\\"#Icon-clock\\" />",
            }
          }
          style={
            Object {
              "fill": "currentColor",
            }
          }
        />
      </span>
       
      <span>
        Oct 26, 1985
      </span>
       
      <span>
        1:22 AM
      </span>
    </span>
  </li>
  <li>
    <span
      className="u-textMuted u-textMini"
    >
      <span
        className="n1"
      >
        <svg
          className={undefined}
          dangerouslySetInnerHTML={
            Object {
              "__html": "<use xlink:href=\\"#Icon-clock\\" />",
            }
          }
          style={
            Object {
              "fill": "currentColor",
            }
          }
        />
      </span>
       
      <span>
        Oct 26, 1985
      </span>
       
      <span>
        1:20 AM
      </span>
    </span>
  </li>
  <li
    className="u-sP-1-4"
  >
    <span
      className="u-bgHigher u-sP-1-4"
    >
      <span
        className="n1"
      >
        <svg
          className={undefined}
          dangerouslySetInnerHTML={
            Object {
              "__html": "<use xlink:href=\\"#Icon-clock\\" />",
            }
          }
          style={
            Object {
              "fill": "currentColor",
            }
          }
        />
      </span>
       
      <span>
        Oct 21, 2015
      </span>
       
      <span>
        12:00 AM
      </span>
    </span>
  </li>
  <li
    className="u-sP-1-2"
  >
    <span
      className="u-bgHigher u-sP-1-2 u-textMuted"
    >
      <span
        className="n1"
      >
        <svg
          className={undefined}
          dangerouslySetInnerHTML={
            Object {
              "__html": "<use xlink:href=\\"#Icon-clock\\" />",
            }
          }
          style={
            Object {
              "fill": "currentColor",
            }
          }
        />
      </span>
       
      <span>
        Nov 12, 1955
      </span>
       
      <span>
        12:00 AM
      </span>
    </span>
  </li>
</ul>
`;

exports[`Editor Storyshots GlossarySearchInput empty 1`] = `
<div
  className="inline-search"
>
  <div
    className="InputGroup InputGroup--outlined InputGroup--rounded is-focused"
  >
    <span
      className="InputGroup-addon"
      onClick={[Function]}
    >
      <span
        className="n1"
        title="Search glossary"
      >
        <svg
          className={undefined}
          dangerouslySetInnerHTML={
            Object {
              "__html": "<use xlink:href=\\"#Icon-search\\" />",
            }
          }
          style={
            Object {
              "fill": "currentColor",
            }
          }
        />
      </span>
    </span>
    <input
      className="InputGroup-input u-sizeLineHeight-1_1-4"
      maxLength="100"
      onChange={[Function]}
      placeholder="Search glossary…"
      type="search"
      value=""
    />
  </div>
</div>
`;

exports[`Editor Storyshots GlossarySearchInput with text 1`] = `
<div
  className="inline-search"
>
  <div
    className="InputGroup InputGroup--outlined InputGroup--rounded is-focused"
  >
    <span
      className="InputGroup-addon"
      onClick={[Function]}
    >
      <span
        className="n1"
        title="Search glossary"
      >
        <svg
          className={undefined}
          dangerouslySetInnerHTML={
            Object {
              "__html": "<use xlink:href=\\"#Icon-search\\" />",
            }
          }
          style={
            Object {
              "fill": "currentColor",
            }
          }
        />
      </span>
    </span>
    <input
      className="InputGroup-input u-sizeLineHeight-1_1-4"
      maxLength="100"
      onChange={[Function]}
      placeholder="Search glossary…"
      type="search"
      value="some text"
    />
  </div>
</div>
`;

exports[`Editor Storyshots GlossaryTerm Without translations 1`] = `
<table
  className="table"
>
  <thead>
    <tr>
      <th>
        Source
      </th>
      <th>
        Target
      </th>
      <th />
      <th
        className="align-right hide-md"
      >
        Details
      </th>
    </tr>
  </thead>
  <tbody>
    <tr>
      <td
        className="gloss-text long-string"
        data-filetype="text"
      >
        <button
          className="btn btn-link"
          disabled={false}
          onBlur={[Function]}
          onClick={null}
          onFocus={[Function]}
          onMouseOut={[Function]}
          onMouseOver={[Function]}
          type="button"
        >
          <span>
            <span
              className="hide-mdplus u-textMeta"
            >
              Source
            </span>
            Ambulance
          </span>
        </button>
      </td>
      <td
        className="gloss-text long-string"
        data-filetype="text"
      >
        <button
          className="btn btn-link"
          disabled={false}
          onBlur={[Function]}
          onClick={null}
          onFocus={[Function]}
          onMouseOut={[Function]}
          onMouseOver={[Function]}
          type="button"
        >
          <span>
            <span
              className="hide-mdplus u-textMeta"
            >
              Target
            </span>
            
          </span>
        </button>
      </td>
      <td
        title="No translation to copy."
      >
        <button
          className="Button Button--small u-rounded Button--primary btn btn-default"
          disabled={true}
          onClick={[Function]}
          type="button"
        >
          Copy
        </button>
      </td>
      <td
        className="info-icon"
      >
        <button
          className="Button--link s1"
          disabled={false}
          onClick={[Function]}
          title="Details"
        >
          <span
            className="s1"
            title="Details"
          >
            <svg
              className={undefined}
              dangerouslySetInnerHTML={
                Object {
                  "__html": "<use xlink:href=\\"#Icon-info\\" />",
                }
              }
              style={
                Object {
                  "fill": "currentColor",
                }
              }
            />
          </span>
        </button>
      </td>
    </tr>
    <tr>
      <td
        className="gloss-text long-string"
        data-filetype="text"
      >
        <button
          className="btn btn-link"
          disabled={false}
          onBlur={[Function]}
          onClick={null}
          onFocus={[Function]}
          onMouseOut={[Function]}
          onMouseOver={[Function]}
          type="button"
        >
          <span>
            <span
              className="hide-mdplus u-textMeta"
            >
              Source
            </span>
            Hospital
          </span>
        </button>
      </td>
      <td
        className="gloss-text long-string"
        data-filetype="text"
      >
        <button
          className="btn btn-link"
          disabled={false}
          onBlur={[Function]}
          onClick={null}
          onFocus={[Function]}
          onMouseOut={[Function]}
          onMouseOver={[Function]}
          type="button"
        >
          <span>
            <span
              className="hide-mdplus u-textMeta"
            >
              Target
            </span>
            
          </span>
        </button>
      </td>
      <td
        title="No translation to copy."
      >
        <button
          className="Button Button--small u-rounded Button--primary btn btn-default"
          disabled={true}
          onClick={[Function]}
          type="button"
        >
          Copy
        </button>
      </td>
      <td
        className="info-icon"
      >
        <button
          className="Button--link s1"
          disabled={false}
          onClick={[Function]}
          title="Details"
        >
          <span
            className="s1"
            title="Details"
          >
            <svg
              className={undefined}
              dangerouslySetInnerHTML={
                Object {
                  "__html": "<use xlink:href=\\"#Icon-info\\" />",
                }
              }
              style={
                Object {
                  "fill": "currentColor",
                }
              }
            />
          </span>
        </button>
      </td>
    </tr>
    <tr>
      <td
        className="gloss-text long-string"
        data-filetype="text"
      >
        <button
          className="btn btn-link"
          disabled={false}
          onBlur={[Function]}
          onClick={null}
          onFocus={[Function]}
          onMouseOut={[Function]}
          onMouseOver={[Function]}
          type="button"
        >
          <span>
            <span
              className="hide-mdplus u-textMeta"
            >
              Source
            </span>
            Doctor
          </span>
        </button>
      </td>
      <td
        className="gloss-text long-string"
        data-filetype="text"
      >
        <button
          className="btn btn-link"
          disabled={false}
          onBlur={[Function]}
          onClick={null}
          onFocus={[Function]}
          onMouseOut={[Function]}
          onMouseOver={[Function]}
          type="button"
        >
          <span>
            <span
              className="hide-mdplus u-textMeta"
            >
              Target
            </span>
            
          </span>
        </button>
      </td>
      <td
        title="No translation to copy."
      >
        <button
          className="Button Button--small u-rounded Button--primary btn btn-default"
          disabled={true}
          onClick={[Function]}
          type="button"
        >
          Copy
        </button>
      </td>
      <td
        className="info-icon"
      >
        <button
          className="Button--link s1"
          disabled={false}
          onClick={[Function]}
          title="Details"
        >
          <span
            className="s1"
            title="Details"
          >
            <svg
              className={undefined}
              dangerouslySetInnerHTML={
                Object {
                  "__html": "<use xlink:href=\\"#Icon-info\\" />",
                }
              }
              style={
                Object {
                  "fill": "currentColor",
                }
              }
            />
          </span>
        </button>
      </td>
    </tr>
  </tbody>
</table>
`;

exports[`Editor Storyshots GlossaryTerm in a table 1`] = `
<table
  className="table"
>
  <thead>
    <tr>
      <th>
        Source
      </th>
      <th>
        Target
      </th>
      <th />
      <th
        className="align-right hide-md"
      >
        Details
      </th>
    </tr>
  </thead>
  <tbody>
    <tr>
      <td
        className="gloss-text long-string"
        data-filetype="text"
      >
        <button
          className="btn btn-link"
          disabled={false}
          onBlur={[Function]}
          onClick={null}
          onFocus={[Function]}
          onMouseOut={[Function]}
          onMouseOver={[Function]}
          type="button"
        >
          <span>
            <span
              className="hide-mdplus u-textMeta"
            >
              Source
            </span>
            Ambulance
          </span>
        </button>
      </td>
      <td
        className="gloss-text long-string"
        data-filetype="text"
      >
        <button
          className="btn btn-link"
          disabled={false}
          onBlur={[Function]}
          onClick={null}
          onFocus={[Function]}
          onMouseOut={[Function]}
          onMouseOver={[Function]}
          type="button"
        >
          <span>
            <span
              className="hide-mdplus u-textMeta"
            >
              Target
            </span>
            Krankenwagen
          </span>
        </button>
      </td>
      <td
        title="Insert translated term at the cursor position."
      >
        <button
          className="Button Button--small u-rounded Button--primary btn btn-default"
          disabled={false}
          onClick={[Function]}
          type="button"
        >
          Copy
        </button>
      </td>
      <td
        className="info-icon"
      >
        <button
          className="Button--link s1"
          disabled={false}
          onClick={[Function]}
          title="Details"
        >
          <span
            className="s1"
            title="Details"
          >
            <svg
              className={undefined}
              dangerouslySetInnerHTML={
                Object {
                  "__html": "<use xlink:href=\\"#Icon-info\\" />",
                }
              }
              style={
                Object {
                  "fill": "currentColor",
                }
              }
            />
          </span>
        </button>
      </td>
    </tr>
    <tr>
      <td
        className="gloss-text long-string"
        data-filetype="text"
      >
        <button
          className="btn btn-link"
          disabled={false}
          onBlur={[Function]}
          onClick={null}
          onFocus={[Function]}
          onMouseOut={[Function]}
          onMouseOver={[Function]}
          type="button"
        >
          <span>
            <span
              className="hide-mdplus u-textMeta"
            >
              Source
            </span>
            Hospital
          </span>
        </button>
      </td>
      <td
        className="gloss-text long-string"
        data-filetype="text"
      >
        <button
          className="btn btn-link"
          disabled={false}
          onBlur={[Function]}
          onClick={null}
          onFocus={[Function]}
          onMouseOut={[Function]}
          onMouseOver={[Function]}
          type="button"
        >
          <span>
            <span
              className="hide-mdplus u-textMeta"
            >
              Target
            </span>
            Krankenhaus
          </span>
        </button>
      </td>
      <td
        title="Insert translated term at the cursor position."
      >
        <button
          className="Button Button--small u-rounded Button--primary btn btn-default"
          disabled={false}
          onClick={[Function]}
          type="button"
        >
          Copy
        </button>
      </td>
      <td
        className="info-icon"
      >
        <button
          className="Button--link s1"
          disabled={false}
          onClick={[Function]}
          title="Details"
        >
          <span
            className="s1"
            title="Details"
          >
            <svg
              className={undefined}
              dangerouslySetInnerHTML={
                Object {
                  "__html": "<use xlink:href=\\"#Icon-info\\" />",
                }
              }
              style={
                Object {
                  "fill": "currentColor",
                }
              }
            />
          </span>
        </button>
      </td>
    </tr>
    <tr>
      <td
        className="gloss-text long-string"
        data-filetype="text"
      >
        <button
          className="btn btn-link"
          disabled={false}
          onBlur={[Function]}
          onClick={null}
          onFocus={[Function]}
          onMouseOut={[Function]}
          onMouseOver={[Function]}
          type="button"
        >
          <span>
            <span
              className="hide-mdplus u-textMeta"
            >
              Source
            </span>
            Doctor
          </span>
        </button>
      </td>
      <td
        className="gloss-text long-string"
        data-filetype="text"
      >
        <button
          className="btn btn-link"
          disabled={false}
          onBlur={[Function]}
          onClick={null}
          onFocus={[Function]}
          onMouseOut={[Function]}
          onMouseOver={[Function]}
          type="button"
        >
          <span>
            <span
              className="hide-mdplus u-textMeta"
            >
              Target
            </span>
            Arzt
          </span>
        </button>
      </td>
      <td
        title="Insert translated term at the cursor position."
      >
        <button
          className="Button Button--small u-rounded Button--primary btn btn-default"
          disabled={false}
          onClick={[Function]}
          type="button"
        >
          Copy
        </button>
      </td>
      <td
        className="info-icon"
      >
        <button
          className="Button--link s1"
          disabled={false}
          onClick={[Function]}
          title="Details"
        >
          <span
            className="s1"
            title="Details"
          >
            <svg
              className={undefined}
              dangerouslySetInnerHTML={
                Object {
                  "__html": "<use xlink:href=\\"#Icon-info\\" />",
                }
              }
              style={
                Object {
                  "fill": "currentColor",
                }
              }
            />
          </span>
        </button>
      </td>
    </tr>
  </tbody>
</table>
`;

exports[`Editor Storyshots GlossaryTerm simple term on its own 1`] = `
<table
  className="table"
>
  <tbody>
    <tr>
      <td
        className="gloss-text long-string"
        data-filetype="text"
      >
        <button
          className="btn btn-link"
          disabled={false}
          onBlur={[Function]}
          onClick={null}
          onFocus={[Function]}
          onMouseOut={[Function]}
          onMouseOver={[Function]}
          type="button"
        >
          <span>
            <span
              className="hide-mdplus u-textMeta"
            >
              Source
            </span>
            Ambulance
          </span>
        </button>
      </td>
      <td
        className="gloss-text long-string"
        data-filetype="text"
      >
        <button
          className="btn btn-link"
          disabled={false}
          onBlur={[Function]}
          onClick={null}
          onFocus={[Function]}
          onMouseOut={[Function]}
          onMouseOver={[Function]}
          type="button"
        >
          <span>
            <span
              className="hide-mdplus u-textMeta"
            >
              Target
            </span>
            Krankenwagen
          </span>
        </button>
      </td>
      <td
        title="Insert translated term at the cursor position."
      >
        <button
          className="Button Button--small u-rounded Button--primary btn btn-default"
          disabled={false}
          onClick={[Function]}
          type="button"
        >
          Copy
        </button>
      </td>
      <td
        className="info-icon"
      >
        <button
          className="Button--link s1"
          disabled={false}
          onClick={[Function]}
          title="Details"
        >
          <span
            className="s1"
            title="Details"
          >
            <svg
              className={undefined}
              dangerouslySetInnerHTML={
                Object {
                  "__html": "<use xlink:href=\\"#Icon-info\\" />",
                }
              }
              style={
                Object {
                  "fill": "currentColor",
                }
              }
            />
          </span>
        </button>
      </td>
    </tr>
  </tbody>
</table>
`;

exports[`Editor Storyshots GlossaryTermModal details still loading 1`] = `
<div>
  <h1>
    Lorem Ipsum
  </h1>
  <div
    dangerouslySetInnerHTML={
      Object {
        "__html": "<p>Sit nulla est ex deserunt exercitation anim occaecat. Nostrud ullamco deserunt aute id consequat veniam incididunt duis in sint irure nisi. Mollit officia cillum Lorem ullamco minim nostrud elit officia tempor esse quis.</p>",
      }
    }
  />
  <ul
    dangerouslySetInnerHTML={
      Object {
        "__html": "<li>Sit nulla est ex deserunt exercitation anim occaecat. Nostrud ullamco deserunt aute id consequat veniam incididunt duis in sint irure nisi. Mollit officia cillum Lorem ullamco minim nostrud elit officia tempor esse quis.</li>
      <li>Sunt ad dolore quis aute consequat. Magna exercitation reprehenderit magna aute tempor cupidatat consequat elit dolor adipisicing. Mollit dolor eiusmod sunt ex incididunt cillum quis. Velit duis sit officia eiusmod Lorem aliqua enim laboris do dolor eiusmod. Et mollit incididunt nisi consectetur esse laborum eiusmod pariatur proident Lorem eiusmod et. Culpa deserunt nostrud ad veniam.</li>
      <li>Est velit labore esse esse cupidatat. Velit id elit consequat minim. Mollit enim excepteur ea laboris adipisicing aliqua proident occaecat do do adipisicing adipisicing ut fugiat. Consequat pariatur ullamco aute sunt esse. Irure excepteur eu non eiusmod. Commodo commodo et ad ipsum elit esse pariatur sit adipisicing sunt excepteur enim.</li>
      <li>Incididunt duis commodo mollit esse veniam non exercitation dolore occaecat ea nostrud laboris. Adipisicing occaecat fugiat fugiat irure fugiat in magna non consectetur proident fugiat. Commodo magna et aliqua elit sint cupidatat. Sint aute ullamco enim cillum anim ex. Est eiusmod commodo occaecat consequat laboris est do duis. Enim incididunt non culpa velit quis aute in elit magna ullamco in consequat ex proident.</li>
      <li>Dolore incididunt mollit fugiat pariatur cupidatat ipsum laborum cillum. Commodo consequat velit cupidatat duis ex nisi non aliquip ad ea pariatur do culpa. Eiusmod proident adipisicing tempor tempor qui pariatur voluptate dolor do ea commodo. Veniam voluptate cupidatat ex nisi do ullamco in quis elit.</li>",
      }
    }
  />
  <h2>
    Dolor Sit Amet
  </h2>
  <div
    dangerouslySetInnerHTML={
      Object {
        "__html": "<p>Sit nulla est ex deserunt exercitation anim occaecat. Nostrud ullamco deserunt aute id consequat veniam incididunt duis in sint irure nisi. Mollit officia cillum Lorem ullamco minim nostrud elit officia tempor esse quis.</p>
      <p>Sunt ad dolore quis aute consequat. Magna exercitation reprehenderit magna aute tempor cupidatat consequat elit dolor adipisicing. Mollit dolor eiusmod sunt ex incididunt cillum quis. Velit duis sit officia eiusmod Lorem aliqua enim laboris do dolor eiusmod. Et mollit incididunt nisi consectetur esse laborum eiusmod pariatur proident Lorem eiusmod et. Culpa deserunt nostrud ad veniam.</p>
      <p>Est velit labore esse esse cupidatat. Velit id elit consequat minim. Mollit enim excepteur ea laboris adipisicing aliqua proident occaecat do do adipisicing adipisicing ut fugiat. Consequat pariatur ullamco aute sunt esse. Irure excepteur eu non eiusmod. Commodo commodo et ad ipsum elit esse pariatur sit adipisicing sunt excepteur enim.</p>
      <p>Incididunt duis commodo mollit esse veniam non exercitation dolore occaecat ea nostrud laboris. Adipisicing occaecat fugiat fugiat irure fugiat in magna non consectetur proident fugiat. Commodo magna et aliqua elit sint cupidatat. Sint aute ullamco enim cillum anim ex. Est eiusmod commodo occaecat consequat laboris est do duis. Enim incididunt non culpa velit quis aute in elit magna ullamco in consequat ex proident.</p>
      <p>Dolore incididunt mollit fugiat pariatur cupidatat ipsum laborum cillum. Commodo consequat velit cupidatat duis ex nisi non aliquip ad ea pariatur do culpa. Eiusmod proident adipisicing tempor tempor qui pariatur voluptate dolor do ea commodo. Veniam voluptate cupidatat ex nisi do ullamco in quis elit.</p>",
      }
    }
  />
  <ul
    dangerouslySetInnerHTML={
      Object {
        "__html": "<li>Sit nulla est ex deserunt exercitation anim occaecat. Nostrud ullamco deserunt aute id consequat veniam incididunt duis in sint irure nisi. Mollit officia cillum Lorem ullamco minim nostrud elit officia tempor esse quis.</li>
      <li>Sunt ad dolore quis aute consequat. Magna exercitation reprehenderit magna aute tempor cupidatat consequat elit dolor adipisicing. Mollit dolor eiusmod sunt ex incididunt cillum quis. Velit duis sit officia eiusmod Lorem aliqua enim laboris do dolor eiusmod. Et mollit incididunt nisi consectetur esse laborum eiusmod pariatur proident Lorem eiusmod et. Culpa deserunt nostrud ad veniam.</li>
      <li>Est velit labore esse esse cupidatat. Velit id elit consequat minim. Mollit enim excepteur ea laboris adipisicing aliqua proident occaecat do do adipisicing adipisicing ut fugiat. Consequat pariatur ullamco aute sunt esse. Irure excepteur eu non eiusmod. Commodo commodo et ad ipsum elit esse pariatur sit adipisicing sunt excepteur enim.</li>
      <li>Incididunt duis commodo mollit esse veniam non exercitation dolore occaecat ea nostrud laboris. Adipisicing occaecat fugiat fugiat irure fugiat in magna non consectetur proident fugiat. Commodo magna et aliqua elit sint cupidatat. Sint aute ullamco enim cillum anim ex. Est eiusmod commodo occaecat consequat laboris est do duis. Enim incididunt non culpa velit quis aute in elit magna ullamco in consequat ex proident.</li>
      <li>Dolore incididunt mollit fugiat pariatur cupidatat ipsum laborum cillum. Commodo consequat velit cupidatat duis ex nisi non aliquip ad ea pariatur do culpa. Eiusmod proident adipisicing tempor tempor qui pariatur voluptate dolor do ea commodo. Veniam voluptate cupidatat ex nisi do ullamco in quis elit.</li>",
      }
    }
  />
  <div
    className="static-modal"
  />
</div>
`;

exports[`Editor Storyshots GlossaryTermModal with 1 detail item 1`] = `
<div>
  <h1>
    Lorem Ipsum
  </h1>
  <div
    dangerouslySetInnerHTML={
      Object {
        "__html": "<p>Sit nulla est ex deserunt exercitation anim occaecat. Nostrud ullamco deserunt aute id consequat veniam incididunt duis in sint irure nisi. Mollit officia cillum Lorem ullamco minim nostrud elit officia tempor esse quis.</p>",
      }
    }
  />
  <ul
    dangerouslySetInnerHTML={
      Object {
        "__html": "<li>Sit nulla est ex deserunt exercitation anim occaecat. Nostrud ullamco deserunt aute id consequat veniam incididunt duis in sint irure nisi. Mollit officia cillum Lorem ullamco minim nostrud elit officia tempor esse quis.</li>
      <li>Sunt ad dolore quis aute consequat. Magna exercitation reprehenderit magna aute tempor cupidatat consequat elit dolor adipisicing. Mollit dolor eiusmod sunt ex incididunt cillum quis. Velit duis sit officia eiusmod Lorem aliqua enim laboris do dolor eiusmod. Et mollit incididunt nisi consectetur esse laborum eiusmod pariatur proident Lorem eiusmod et. Culpa deserunt nostrud ad veniam.</li>
      <li>Est velit labore esse esse cupidatat. Velit id elit consequat minim. Mollit enim excepteur ea laboris adipisicing aliqua proident occaecat do do adipisicing adipisicing ut fugiat. Consequat pariatur ullamco aute sunt esse. Irure excepteur eu non eiusmod. Commodo commodo et ad ipsum elit esse pariatur sit adipisicing sunt excepteur enim.</li>
      <li>Incididunt duis commodo mollit esse veniam non exercitation dolore occaecat ea nostrud laboris. Adipisicing occaecat fugiat fugiat irure fugiat in magna non consectetur proident fugiat. Commodo magna et aliqua elit sint cupidatat. Sint aute ullamco enim cillum anim ex. Est eiusmod commodo occaecat consequat laboris est do duis. Enim incididunt non culpa velit quis aute in elit magna ullamco in consequat ex proident.</li>
      <li>Dolore incididunt mollit fugiat pariatur cupidatat ipsum laborum cillum. Commodo consequat velit cupidatat duis ex nisi non aliquip ad ea pariatur do culpa. Eiusmod proident adipisicing tempor tempor qui pariatur voluptate dolor do ea commodo. Veniam voluptate cupidatat ex nisi do ullamco in quis elit.</li>",
      }
    }
  />
  <h2>
    Dolor Sit Amet
  </h2>
  <div
    dangerouslySetInnerHTML={
      Object {
        "__html": "<p>Sit nulla est ex deserunt exercitation anim occaecat. Nostrud ullamco deserunt aute id consequat veniam incididunt duis in sint irure nisi. Mollit officia cillum Lorem ullamco minim nostrud elit officia tempor esse quis.</p>
      <p>Sunt ad dolore quis aute consequat. Magna exercitation reprehenderit magna aute tempor cupidatat consequat elit dolor adipisicing. Mollit dolor eiusmod sunt ex incididunt cillum quis. Velit duis sit officia eiusmod Lorem aliqua enim laboris do dolor eiusmod. Et mollit incididunt nisi consectetur esse laborum eiusmod pariatur proident Lorem eiusmod et. Culpa deserunt nostrud ad veniam.</p>
      <p>Est velit labore esse esse cupidatat. Velit id elit consequat minim. Mollit enim excepteur ea laboris adipisicing aliqua proident occaecat do do adipisicing adipisicing ut fugiat. Consequat pariatur ullamco aute sunt esse. Irure excepteur eu non eiusmod. Commodo commodo et ad ipsum elit esse pariatur sit adipisicing sunt excepteur enim.</p>
      <p>Incididunt duis commodo mollit esse veniam non exercitation dolore occaecat ea nostrud laboris. Adipisicing occaecat fugiat fugiat irure fugiat in magna non consectetur proident fugiat. Commodo magna et aliqua elit sint cupidatat. Sint aute ullamco enim cillum anim ex. Est eiusmod commodo occaecat consequat laboris est do duis. Enim incididunt non culpa velit quis aute in elit magna ullamco in consequat ex proident.</p>
      <p>Dolore incididunt mollit fugiat pariatur cupidatat ipsum laborum cillum. Commodo consequat velit cupidatat duis ex nisi non aliquip ad ea pariatur do culpa. Eiusmod proident adipisicing tempor tempor qui pariatur voluptate dolor do ea commodo. Veniam voluptate cupidatat ex nisi do ullamco in quis elit.</p>",
      }
    }
  />
  <ul
    dangerouslySetInnerHTML={
      Object {
        "__html": "<li>Sit nulla est ex deserunt exercitation anim occaecat. Nostrud ullamco deserunt aute id consequat veniam incididunt duis in sint irure nisi. Mollit officia cillum Lorem ullamco minim nostrud elit officia tempor esse quis.</li>
      <li>Sunt ad dolore quis aute consequat. Magna exercitation reprehenderit magna aute tempor cupidatat consequat elit dolor adipisicing. Mollit dolor eiusmod sunt ex incididunt cillum quis. Velit duis sit officia eiusmod Lorem aliqua enim laboris do dolor eiusmod. Et mollit incididunt nisi consectetur esse laborum eiusmod pariatur proident Lorem eiusmod et. Culpa deserunt nostrud ad veniam.</li>
      <li>Est velit labore esse esse cupidatat. Velit id elit consequat minim. Mollit enim excepteur ea laboris adipisicing aliqua proident occaecat do do adipisicing adipisicing ut fugiat. Consequat pariatur ullamco aute sunt esse. Irure excepteur eu non eiusmod. Commodo commodo et ad ipsum elit esse pariatur sit adipisicing sunt excepteur enim.</li>
      <li>Incididunt duis commodo mollit esse veniam non exercitation dolore occaecat ea nostrud laboris. Adipisicing occaecat fugiat fugiat irure fugiat in magna non consectetur proident fugiat. Commodo magna et aliqua elit sint cupidatat. Sint aute ullamco enim cillum anim ex. Est eiusmod commodo occaecat consequat laboris est do duis. Enim incididunt non culpa velit quis aute in elit magna ullamco in consequat ex proident.</li>
      <li>Dolore incididunt mollit fugiat pariatur cupidatat ipsum laborum cillum. Commodo consequat velit cupidatat duis ex nisi non aliquip ad ea pariatur do culpa. Eiusmod proident adipisicing tempor tempor qui pariatur voluptate dolor do ea commodo. Veniam voluptate cupidatat ex nisi do ullamco in quis elit.</li>",
      }
    }
  />
  <div
    className="static-modal"
  />
</div>
`;

exports[`Editor Storyshots GlossaryTermModal with 3 detail items 1`] = `
<div>
  <h1>
    Lorem Ipsum
  </h1>
  <div
    dangerouslySetInnerHTML={
      Object {
        "__html": "<p>Sit nulla est ex deserunt exercitation anim occaecat. Nostrud ullamco deserunt aute id consequat veniam incididunt duis in sint irure nisi. Mollit officia cillum Lorem ullamco minim nostrud elit officia tempor esse quis.</p>",
      }
    }
  />
  <ul
    dangerouslySetInnerHTML={
      Object {
        "__html": "<li>Sit nulla est ex deserunt exercitation anim occaecat. Nostrud ullamco deserunt aute id consequat veniam incididunt duis in sint irure nisi. Mollit officia cillum Lorem ullamco minim nostrud elit officia tempor esse quis.</li>
      <li>Sunt ad dolore quis aute consequat. Magna exercitation reprehenderit magna aute tempor cupidatat consequat elit dolor adipisicing. Mollit dolor eiusmod sunt ex incididunt cillum quis. Velit duis sit officia eiusmod Lorem aliqua enim laboris do dolor eiusmod. Et mollit incididunt nisi consectetur esse laborum eiusmod pariatur proident Lorem eiusmod et. Culpa deserunt nostrud ad veniam.</li>
      <li>Est velit labore esse esse cupidatat. Velit id elit consequat minim. Mollit enim excepteur ea laboris adipisicing aliqua proident occaecat do do adipisicing adipisicing ut fugiat. Consequat pariatur ullamco aute sunt esse. Irure excepteur eu non eiusmod. Commodo commodo et ad ipsum elit esse pariatur sit adipisicing sunt excepteur enim.</li>
      <li>Incididunt duis commodo mollit esse veniam non exercitation dolore occaecat ea nostrud laboris. Adipisicing occaecat fugiat fugiat irure fugiat in magna non consectetur proident fugiat. Commodo magna et aliqua elit sint cupidatat. Sint aute ullamco enim cillum anim ex. Est eiusmod commodo occaecat consequat laboris est do duis. Enim incididunt non culpa velit quis aute in elit magna ullamco in consequat ex proident.</li>
      <li>Dolore incididunt mollit fugiat pariatur cupidatat ipsum laborum cillum. Commodo consequat velit cupidatat duis ex nisi non aliquip ad ea pariatur do culpa. Eiusmod proident adipisicing tempor tempor qui pariatur voluptate dolor do ea commodo. Veniam voluptate cupidatat ex nisi do ullamco in quis elit.</li>",
      }
    }
  />
  <h2>
    Dolor Sit Amet
  </h2>
  <div
    dangerouslySetInnerHTML={
      Object {
        "__html": "<p>Sit nulla est ex deserunt exercitation anim occaecat. Nostrud ullamco deserunt aute id consequat veniam incididunt duis in sint irure nisi. Mollit officia cillum Lorem ullamco minim nostrud elit officia tempor esse quis.</p>
      <p>Sunt ad dolore quis aute consequat. Magna exercitation reprehenderit magna aute tempor cupidatat consequat elit dolor adipisicing. Mollit dolor eiusmod sunt ex incididunt cillum quis. Velit duis sit officia eiusmod Lorem aliqua enim laboris do dolor eiusmod. Et mollit incididunt nisi consectetur esse laborum eiusmod pariatur proident Lorem eiusmod et. Culpa deserunt nostrud ad veniam.</p>
      <p>Est velit labore esse esse cupidatat. Velit id elit consequat minim. Mollit enim excepteur ea laboris adipisicing aliqua proident occaecat do do adipisicing adipisicing ut fugiat. Consequat pariatur ullamco aute sunt esse. Irure excepteur eu non eiusmod. Commodo commodo et ad ipsum elit esse pariatur sit adipisicing sunt excepteur enim.</p>
      <p>Incididunt duis commodo mollit esse veniam non exercitation dolore occaecat ea nostrud laboris. Adipisicing occaecat fugiat fugiat irure fugiat in magna non consectetur proident fugiat. Commodo magna et aliqua elit sint cupidatat. Sint aute ullamco enim cillum anim ex. Est eiusmod commodo occaecat consequat laboris est do duis. Enim incididunt non culpa velit quis aute in elit magna ullamco in consequat ex proident.</p>
      <p>Dolore incididunt mollit fugiat pariatur cupidatat ipsum laborum cillum. Commodo consequat velit cupidatat duis ex nisi non aliquip ad ea pariatur do culpa. Eiusmod proident adipisicing tempor tempor qui pariatur voluptate dolor do ea commodo. Veniam voluptate cupidatat ex nisi do ullamco in quis elit.</p>",
      }
    }
  />
  <ul
    dangerouslySetInnerHTML={
      Object {
        "__html": "<li>Sit nulla est ex deserunt exercitation anim occaecat. Nostrud ullamco deserunt aute id consequat veniam incididunt duis in sint irure nisi. Mollit officia cillum Lorem ullamco minim nostrud elit officia tempor esse quis.</li>
      <li>Sunt ad dolore quis aute consequat. Magna exercitation reprehenderit magna aute tempor cupidatat consequat elit dolor adipisicing. Mollit dolor eiusmod sunt ex incididunt cillum quis. Velit duis sit officia eiusmod Lorem aliqua enim laboris do dolor eiusmod. Et mollit incididunt nisi consectetur esse laborum eiusmod pariatur proident Lorem eiusmod et. Culpa deserunt nostrud ad veniam.</li>
      <li>Est velit labore esse esse cupidatat. Velit id elit consequat minim. Mollit enim excepteur ea laboris adipisicing aliqua proident occaecat do do adipisicing adipisicing ut fugiat. Consequat pariatur ullamco aute sunt esse. Irure excepteur eu non eiusmod. Commodo commodo et ad ipsum elit esse pariatur sit adipisicing sunt excepteur enim.</li>
      <li>Incididunt duis commodo mollit esse veniam non exercitation dolore occaecat ea nostrud laboris. Adipisicing occaecat fugiat fugiat irure fugiat in magna non consectetur proident fugiat. Commodo magna et aliqua elit sint cupidatat. Sint aute ullamco enim cillum anim ex. Est eiusmod commodo occaecat consequat laboris est do duis. Enim incididunt non culpa velit quis aute in elit magna ullamco in consequat ex proident.</li>
      <li>Dolore incididunt mollit fugiat pariatur cupidatat ipsum laborum cillum. Commodo consequat velit cupidatat duis ex nisi non aliquip ad ea pariatur do culpa. Eiusmod proident adipisicing tempor tempor qui pariatur voluptate dolor do ea commodo. Veniam voluptate cupidatat ex nisi do ullamco in quis elit.</li>",
      }
    }
  />
  <div
    className="static-modal"
  />
</div>
`;

exports[`Editor Storyshots LanguageSelectList default 1`] = `
<div
  className="btn-toolbar"
  role="toolbar"
>
  <button
    className="Button Button--small u-rounded Button--primary is-active btn btn-default"
    disabled={false}
    onClick={[Function]}
    type="button"
  >
    <span
      className="n1"
    >
      <svg
        className={undefined}
        dangerouslySetInnerHTML={
          Object {
            "__html": "<use xlink:href=\\"#Icon-language\\" />",
          }
        }
        style={
          Object {
            "fill": "currentColor",
          }
        }
      />
    </span>
     
    Current
  </button>
  <button
    className="Button Button--small u-rounded Button--primary btn btn-default"
    disabled={false}
    onClick={[Function]}
    type="button"
  >
    <span
      className="n1"
    >
      <svg
        className={undefined}
        dangerouslySetInnerHTML={
          Object {
            "__html": "<use xlink:href=\\"#Icon-language\\" />",
          }
        }
        style={
          Object {
            "fill": "currentColor",
          }
        }
      />
    </span>
     
    All
  </button>
  <button
    className="Button Button--small u-rounded Button--primary btn btn-default"
    disabled={false}
    onClick={[Function]}
    type="button"
  >
    <span
      className="n1"
    >
      <svg
        className={undefined}
        dangerouslySetInnerHTML={
          Object {
            "__html": "<use xlink:href=\\"#Icon-language\\" />",
          }
        }
        style={
          Object {
            "fill": "currentColor",
          }
        }
      />
    </span>
     
    Source
  </button>
</div>
`;

exports[`Editor Storyshots ProgressBar Large 1`] = `
<div
  className="Progressbar Progressbar--lg"
>
  <span
    className="Progressbar-item Progressbar-approved"
    style={
      Object {
        "marginLeft": "0%",
        "width": "20%",
      }
    }
  />
  <span
    className="Progressbar-item Progressbar-translated"
    style={
      Object {
        "marginLeft": "20%",
        "width": "30%",
      }
    }
  />
  <span
    className="Progressbar-item Progressbar-needswork"
    style={
      Object {
        "marginLeft": "50%",
        "width": "20%",
      }
    }
  />
  <span
    className="Progressbar-item Progressbar-rejected"
    style={
      Object {
        "marginLeft": "70%",
        "width": "10%",
      }
    }
  />
  <span
    className="Progressbar-item Progressbar-untranslated"
    style={
      Object {
        "marginLeft": "80%",
        "width": "20%",
      }
    }
  />
</div>
`;

exports[`Editor Storyshots ProgressBar Medium (default) 1`] = `
<div
  className="Progressbar"
>
  <span
    className="Progressbar-item Progressbar-approved"
    style={
      Object {
        "marginLeft": "0%",
        "width": "20%",
      }
    }
  />
  <span
    className="Progressbar-item Progressbar-translated"
    style={
      Object {
        "marginLeft": "20%",
        "width": "30%",
      }
    }
  />
  <span
    className="Progressbar-item Progressbar-needswork"
    style={
      Object {
        "marginLeft": "50%",
        "width": "20%",
      }
    }
  />
  <span
    className="Progressbar-item Progressbar-rejected"
    style={
      Object {
        "marginLeft": "70%",
        "width": "10%",
      }
    }
  />
  <span
    className="Progressbar-item Progressbar-untranslated"
    style={
      Object {
        "marginLeft": "80%",
        "width": "20%",
      }
    }
  />
</div>
`;

exports[`Editor Storyshots ProgressBar Small 1`] = `
<div
  className="Progressbar Progressbar--sm"
>
  <span
    className="Progressbar-item Progressbar-approved"
    style={
      Object {
        "marginLeft": "0%",
        "width": "20%",
      }
    }
  />
  <span
    className="Progressbar-item Progressbar-translated"
    style={
      Object {
        "marginLeft": "20%",
        "width": "30%",
      }
    }
  />
  <span
    className="Progressbar-item Progressbar-needswork"
    style={
      Object {
        "marginLeft": "50%",
        "width": "20%",
      }
    }
  />
  <span
    className="Progressbar-item Progressbar-rejected"
    style={
      Object {
        "marginLeft": "70%",
        "width": "10%",
      }
    }
  />
  <span
    className="Progressbar-item Progressbar-untranslated"
    style={
      Object {
        "marginLeft": "80%",
        "width": "20%",
      }
    }
  />
</div>
`;

<<<<<<< HEAD
exports[`Editor Storyshots RejectTranslationModal Other [major] 1`] = `
<div>
  <h1>
    Lorem Ipsum
  </h1>
  <div
    dangerouslySetInnerHTML={
      Object {
        "__html": "<p>Sit nulla est ex deserunt exercitation anim occaecat. Nostrud ullamco deserunt aute id consequat veniam incididunt duis in sint irure nisi. Mollit officia cillum Lorem ullamco minim nostrud elit officia tempor esse quis.</p>",
      }
    }
  />
  <ul
    dangerouslySetInnerHTML={
      Object {
        "__html": "<li>Sit nulla est ex deserunt exercitation anim occaecat. Nostrud ullamco deserunt aute id consequat veniam incididunt duis in sint irure nisi. Mollit officia cillum Lorem ullamco minim nostrud elit officia tempor esse quis.</li>
      <li>Sunt ad dolore quis aute consequat. Magna exercitation reprehenderit magna aute tempor cupidatat consequat elit dolor adipisicing. Mollit dolor eiusmod sunt ex incididunt cillum quis. Velit duis sit officia eiusmod Lorem aliqua enim laboris do dolor eiusmod. Et mollit incididunt nisi consectetur esse laborum eiusmod pariatur proident Lorem eiusmod et. Culpa deserunt nostrud ad veniam.</li>
      <li>Est velit labore esse esse cupidatat. Velit id elit consequat minim. Mollit enim excepteur ea laboris adipisicing aliqua proident occaecat do do adipisicing adipisicing ut fugiat. Consequat pariatur ullamco aute sunt esse. Irure excepteur eu non eiusmod. Commodo commodo et ad ipsum elit esse pariatur sit adipisicing sunt excepteur enim.</li>
      <li>Incididunt duis commodo mollit esse veniam non exercitation dolore occaecat ea nostrud laboris. Adipisicing occaecat fugiat fugiat irure fugiat in magna non consectetur proident fugiat. Commodo magna et aliqua elit sint cupidatat. Sint aute ullamco enim cillum anim ex. Est eiusmod commodo occaecat consequat laboris est do duis. Enim incididunt non culpa velit quis aute in elit magna ullamco in consequat ex proident.</li>
      <li>Dolore incididunt mollit fugiat pariatur cupidatat ipsum laborum cillum. Commodo consequat velit cupidatat duis ex nisi non aliquip ad ea pariatur do culpa. Eiusmod proident adipisicing tempor tempor qui pariatur voluptate dolor do ea commodo. Veniam voluptate cupidatat ex nisi do ullamco in quis elit.</li>",
      }
    }
  />
  <h2>
    Dolor Sit Amet
  </h2>
  <div
    dangerouslySetInnerHTML={
      Object {
        "__html": "<p>Sit nulla est ex deserunt exercitation anim occaecat. Nostrud ullamco deserunt aute id consequat veniam incididunt duis in sint irure nisi. Mollit officia cillum Lorem ullamco minim nostrud elit officia tempor esse quis.</p>
      <p>Sunt ad dolore quis aute consequat. Magna exercitation reprehenderit magna aute tempor cupidatat consequat elit dolor adipisicing. Mollit dolor eiusmod sunt ex incididunt cillum quis. Velit duis sit officia eiusmod Lorem aliqua enim laboris do dolor eiusmod. Et mollit incididunt nisi consectetur esse laborum eiusmod pariatur proident Lorem eiusmod et. Culpa deserunt nostrud ad veniam.</p>
      <p>Est velit labore esse esse cupidatat. Velit id elit consequat minim. Mollit enim excepteur ea laboris adipisicing aliqua proident occaecat do do adipisicing adipisicing ut fugiat. Consequat pariatur ullamco aute sunt esse. Irure excepteur eu non eiusmod. Commodo commodo et ad ipsum elit esse pariatur sit adipisicing sunt excepteur enim.</p>
      <p>Incididunt duis commodo mollit esse veniam non exercitation dolore occaecat ea nostrud laboris. Adipisicing occaecat fugiat fugiat irure fugiat in magna non consectetur proident fugiat. Commodo magna et aliqua elit sint cupidatat. Sint aute ullamco enim cillum anim ex. Est eiusmod commodo occaecat consequat laboris est do duis. Enim incididunt non culpa velit quis aute in elit magna ullamco in consequat ex proident.</p>
      <p>Dolore incididunt mollit fugiat pariatur cupidatat ipsum laborum cillum. Commodo consequat velit cupidatat duis ex nisi non aliquip ad ea pariatur do culpa. Eiusmod proident adipisicing tempor tempor qui pariatur voluptate dolor do ea commodo. Veniam voluptate cupidatat ex nisi do ullamco in quis elit.</p>",
      }
    }
  />
  <ul
    dangerouslySetInnerHTML={
      Object {
        "__html": "<li>Sit nulla est ex deserunt exercitation anim occaecat. Nostrud ullamco deserunt aute id consequat veniam incididunt duis in sint irure nisi. Mollit officia cillum Lorem ullamco minim nostrud elit officia tempor esse quis.</li>
      <li>Sunt ad dolore quis aute consequat. Magna exercitation reprehenderit magna aute tempor cupidatat consequat elit dolor adipisicing. Mollit dolor eiusmod sunt ex incididunt cillum quis. Velit duis sit officia eiusmod Lorem aliqua enim laboris do dolor eiusmod. Et mollit incididunt nisi consectetur esse laborum eiusmod pariatur proident Lorem eiusmod et. Culpa deserunt nostrud ad veniam.</li>
      <li>Est velit labore esse esse cupidatat. Velit id elit consequat minim. Mollit enim excepteur ea laboris adipisicing aliqua proident occaecat do do adipisicing adipisicing ut fugiat. Consequat pariatur ullamco aute sunt esse. Irure excepteur eu non eiusmod. Commodo commodo et ad ipsum elit esse pariatur sit adipisicing sunt excepteur enim.</li>
      <li>Incididunt duis commodo mollit esse veniam non exercitation dolore occaecat ea nostrud laboris. Adipisicing occaecat fugiat fugiat irure fugiat in magna non consectetur proident fugiat. Commodo magna et aliqua elit sint cupidatat. Sint aute ullamco enim cillum anim ex. Est eiusmod commodo occaecat consequat laboris est do duis. Enim incididunt non culpa velit quis aute in elit magna ullamco in consequat ex proident.</li>
      <li>Dolore incididunt mollit fugiat pariatur cupidatat ipsum laborum cillum. Commodo consequat velit cupidatat duis ex nisi non aliquip ad ea pariatur do culpa. Eiusmod proident adipisicing tempor tempor qui pariatur voluptate dolor do ea commodo. Veniam voluptate cupidatat ex nisi do ullamco in quis elit.</li>",
      }
    }
  />
  <div
    className="static-modal"
  />
</div>
`;

exports[`Editor Storyshots RejectTranslationModal Style Guide and Glossary Violations [minor] 1`] = `
<div>
  <h1>
    Lorem Ipsum
  </h1>
  <div
    dangerouslySetInnerHTML={
      Object {
        "__html": "<p>Sit nulla est ex deserunt exercitation anim occaecat. Nostrud ullamco deserunt aute id consequat veniam incididunt duis in sint irure nisi. Mollit officia cillum Lorem ullamco minim nostrud elit officia tempor esse quis.</p>",
      }
    }
  />
  <ul
    dangerouslySetInnerHTML={
      Object {
        "__html": "<li>Sit nulla est ex deserunt exercitation anim occaecat. Nostrud ullamco deserunt aute id consequat veniam incididunt duis in sint irure nisi. Mollit officia cillum Lorem ullamco minim nostrud elit officia tempor esse quis.</li>
      <li>Sunt ad dolore quis aute consequat. Magna exercitation reprehenderit magna aute tempor cupidatat consequat elit dolor adipisicing. Mollit dolor eiusmod sunt ex incididunt cillum quis. Velit duis sit officia eiusmod Lorem aliqua enim laboris do dolor eiusmod. Et mollit incididunt nisi consectetur esse laborum eiusmod pariatur proident Lorem eiusmod et. Culpa deserunt nostrud ad veniam.</li>
      <li>Est velit labore esse esse cupidatat. Velit id elit consequat minim. Mollit enim excepteur ea laboris adipisicing aliqua proident occaecat do do adipisicing adipisicing ut fugiat. Consequat pariatur ullamco aute sunt esse. Irure excepteur eu non eiusmod. Commodo commodo et ad ipsum elit esse pariatur sit adipisicing sunt excepteur enim.</li>
      <li>Incididunt duis commodo mollit esse veniam non exercitation dolore occaecat ea nostrud laboris. Adipisicing occaecat fugiat fugiat irure fugiat in magna non consectetur proident fugiat. Commodo magna et aliqua elit sint cupidatat. Sint aute ullamco enim cillum anim ex. Est eiusmod commodo occaecat consequat laboris est do duis. Enim incididunt non culpa velit quis aute in elit magna ullamco in consequat ex proident.</li>
      <li>Dolore incididunt mollit fugiat pariatur cupidatat ipsum laborum cillum. Commodo consequat velit cupidatat duis ex nisi non aliquip ad ea pariatur do culpa. Eiusmod proident adipisicing tempor tempor qui pariatur voluptate dolor do ea commodo. Veniam voluptate cupidatat ex nisi do ullamco in quis elit.</li>",
      }
    }
  />
  <h2>
    Dolor Sit Amet
  </h2>
  <div
    dangerouslySetInnerHTML={
      Object {
        "__html": "<p>Sit nulla est ex deserunt exercitation anim occaecat. Nostrud ullamco deserunt aute id consequat veniam incididunt duis in sint irure nisi. Mollit officia cillum Lorem ullamco minim nostrud elit officia tempor esse quis.</p>
      <p>Sunt ad dolore quis aute consequat. Magna exercitation reprehenderit magna aute tempor cupidatat consequat elit dolor adipisicing. Mollit dolor eiusmod sunt ex incididunt cillum quis. Velit duis sit officia eiusmod Lorem aliqua enim laboris do dolor eiusmod. Et mollit incididunt nisi consectetur esse laborum eiusmod pariatur proident Lorem eiusmod et. Culpa deserunt nostrud ad veniam.</p>
      <p>Est velit labore esse esse cupidatat. Velit id elit consequat minim. Mollit enim excepteur ea laboris adipisicing aliqua proident occaecat do do adipisicing adipisicing ut fugiat. Consequat pariatur ullamco aute sunt esse. Irure excepteur eu non eiusmod. Commodo commodo et ad ipsum elit esse pariatur sit adipisicing sunt excepteur enim.</p>
      <p>Incididunt duis commodo mollit esse veniam non exercitation dolore occaecat ea nostrud laboris. Adipisicing occaecat fugiat fugiat irure fugiat in magna non consectetur proident fugiat. Commodo magna et aliqua elit sint cupidatat. Sint aute ullamco enim cillum anim ex. Est eiusmod commodo occaecat consequat laboris est do duis. Enim incididunt non culpa velit quis aute in elit magna ullamco in consequat ex proident.</p>
      <p>Dolore incididunt mollit fugiat pariatur cupidatat ipsum laborum cillum. Commodo consequat velit cupidatat duis ex nisi non aliquip ad ea pariatur do culpa. Eiusmod proident adipisicing tempor tempor qui pariatur voluptate dolor do ea commodo. Veniam voluptate cupidatat ex nisi do ullamco in quis elit.</p>",
      }
    }
  />
  <ul
    dangerouslySetInnerHTML={
      Object {
        "__html": "<li>Sit nulla est ex deserunt exercitation anim occaecat. Nostrud ullamco deserunt aute id consequat veniam incididunt duis in sint irure nisi. Mollit officia cillum Lorem ullamco minim nostrud elit officia tempor esse quis.</li>
      <li>Sunt ad dolore quis aute consequat. Magna exercitation reprehenderit magna aute tempor cupidatat consequat elit dolor adipisicing. Mollit dolor eiusmod sunt ex incididunt cillum quis. Velit duis sit officia eiusmod Lorem aliqua enim laboris do dolor eiusmod. Et mollit incididunt nisi consectetur esse laborum eiusmod pariatur proident Lorem eiusmod et. Culpa deserunt nostrud ad veniam.</li>
      <li>Est velit labore esse esse cupidatat. Velit id elit consequat minim. Mollit enim excepteur ea laboris adipisicing aliqua proident occaecat do do adipisicing adipisicing ut fugiat. Consequat pariatur ullamco aute sunt esse. Irure excepteur eu non eiusmod. Commodo commodo et ad ipsum elit esse pariatur sit adipisicing sunt excepteur enim.</li>
      <li>Incididunt duis commodo mollit esse veniam non exercitation dolore occaecat ea nostrud laboris. Adipisicing occaecat fugiat fugiat irure fugiat in magna non consectetur proident fugiat. Commodo magna et aliqua elit sint cupidatat. Sint aute ullamco enim cillum anim ex. Est eiusmod commodo occaecat consequat laboris est do duis. Enim incididunt non culpa velit quis aute in elit magna ullamco in consequat ex proident.</li>
      <li>Dolore incididunt mollit fugiat pariatur cupidatat ipsum laborum cillum. Commodo consequat velit cupidatat duis ex nisi non aliquip ad ea pariatur do culpa. Eiusmod proident adipisicing tempor tempor qui pariatur voluptate dolor do ea commodo. Veniam voluptate cupidatat ex nisi do ullamco in quis elit.</li>",
      }
    }
  />
  <div
    className="static-modal"
  />
</div>
`;

exports[`Editor Storyshots RejectTranslationModal Translation errors [critical] 1`] = `
<div>
  <h1>
    Lorem Ipsum
  </h1>
  <div
    dangerouslySetInnerHTML={
      Object {
        "__html": "<p>Sit nulla est ex deserunt exercitation anim occaecat. Nostrud ullamco deserunt aute id consequat veniam incididunt duis in sint irure nisi. Mollit officia cillum Lorem ullamco minim nostrud elit officia tempor esse quis.</p>",
      }
    }
  />
  <ul
    dangerouslySetInnerHTML={
      Object {
        "__html": "<li>Sit nulla est ex deserunt exercitation anim occaecat. Nostrud ullamco deserunt aute id consequat veniam incididunt duis in sint irure nisi. Mollit officia cillum Lorem ullamco minim nostrud elit officia tempor esse quis.</li>
      <li>Sunt ad dolore quis aute consequat. Magna exercitation reprehenderit magna aute tempor cupidatat consequat elit dolor adipisicing. Mollit dolor eiusmod sunt ex incididunt cillum quis. Velit duis sit officia eiusmod Lorem aliqua enim laboris do dolor eiusmod. Et mollit incididunt nisi consectetur esse laborum eiusmod pariatur proident Lorem eiusmod et. Culpa deserunt nostrud ad veniam.</li>
      <li>Est velit labore esse esse cupidatat. Velit id elit consequat minim. Mollit enim excepteur ea laboris adipisicing aliqua proident occaecat do do adipisicing adipisicing ut fugiat. Consequat pariatur ullamco aute sunt esse. Irure excepteur eu non eiusmod. Commodo commodo et ad ipsum elit esse pariatur sit adipisicing sunt excepteur enim.</li>
      <li>Incididunt duis commodo mollit esse veniam non exercitation dolore occaecat ea nostrud laboris. Adipisicing occaecat fugiat fugiat irure fugiat in magna non consectetur proident fugiat. Commodo magna et aliqua elit sint cupidatat. Sint aute ullamco enim cillum anim ex. Est eiusmod commodo occaecat consequat laboris est do duis. Enim incididunt non culpa velit quis aute in elit magna ullamco in consequat ex proident.</li>
      <li>Dolore incididunt mollit fugiat pariatur cupidatat ipsum laborum cillum. Commodo consequat velit cupidatat duis ex nisi non aliquip ad ea pariatur do culpa. Eiusmod proident adipisicing tempor tempor qui pariatur voluptate dolor do ea commodo. Veniam voluptate cupidatat ex nisi do ullamco in quis elit.</li>",
      }
    }
  />
  <h2>
    Dolor Sit Amet
  </h2>
  <div
    dangerouslySetInnerHTML={
      Object {
        "__html": "<p>Sit nulla est ex deserunt exercitation anim occaecat. Nostrud ullamco deserunt aute id consequat veniam incididunt duis in sint irure nisi. Mollit officia cillum Lorem ullamco minim nostrud elit officia tempor esse quis.</p>
      <p>Sunt ad dolore quis aute consequat. Magna exercitation reprehenderit magna aute tempor cupidatat consequat elit dolor adipisicing. Mollit dolor eiusmod sunt ex incididunt cillum quis. Velit duis sit officia eiusmod Lorem aliqua enim laboris do dolor eiusmod. Et mollit incididunt nisi consectetur esse laborum eiusmod pariatur proident Lorem eiusmod et. Culpa deserunt nostrud ad veniam.</p>
      <p>Est velit labore esse esse cupidatat. Velit id elit consequat minim. Mollit enim excepteur ea laboris adipisicing aliqua proident occaecat do do adipisicing adipisicing ut fugiat. Consequat pariatur ullamco aute sunt esse. Irure excepteur eu non eiusmod. Commodo commodo et ad ipsum elit esse pariatur sit adipisicing sunt excepteur enim.</p>
      <p>Incididunt duis commodo mollit esse veniam non exercitation dolore occaecat ea nostrud laboris. Adipisicing occaecat fugiat fugiat irure fugiat in magna non consectetur proident fugiat. Commodo magna et aliqua elit sint cupidatat. Sint aute ullamco enim cillum anim ex. Est eiusmod commodo occaecat consequat laboris est do duis. Enim incididunt non culpa velit quis aute in elit magna ullamco in consequat ex proident.</p>
      <p>Dolore incididunt mollit fugiat pariatur cupidatat ipsum laborum cillum. Commodo consequat velit cupidatat duis ex nisi non aliquip ad ea pariatur do culpa. Eiusmod proident adipisicing tempor tempor qui pariatur voluptate dolor do ea commodo. Veniam voluptate cupidatat ex nisi do ullamco in quis elit.</p>",
      }
    }
  />
  <ul
    dangerouslySetInnerHTML={
      Object {
        "__html": "<li>Sit nulla est ex deserunt exercitation anim occaecat. Nostrud ullamco deserunt aute id consequat veniam incididunt duis in sint irure nisi. Mollit officia cillum Lorem ullamco minim nostrud elit officia tempor esse quis.</li>
      <li>Sunt ad dolore quis aute consequat. Magna exercitation reprehenderit magna aute tempor cupidatat consequat elit dolor adipisicing. Mollit dolor eiusmod sunt ex incididunt cillum quis. Velit duis sit officia eiusmod Lorem aliqua enim laboris do dolor eiusmod. Et mollit incididunt nisi consectetur esse laborum eiusmod pariatur proident Lorem eiusmod et. Culpa deserunt nostrud ad veniam.</li>
      <li>Est velit labore esse esse cupidatat. Velit id elit consequat minim. Mollit enim excepteur ea laboris adipisicing aliqua proident occaecat do do adipisicing adipisicing ut fugiat. Consequat pariatur ullamco aute sunt esse. Irure excepteur eu non eiusmod. Commodo commodo et ad ipsum elit esse pariatur sit adipisicing sunt excepteur enim.</li>
      <li>Incididunt duis commodo mollit esse veniam non exercitation dolore occaecat ea nostrud laboris. Adipisicing occaecat fugiat fugiat irure fugiat in magna non consectetur proident fugiat. Commodo magna et aliqua elit sint cupidatat. Sint aute ullamco enim cillum anim ex. Est eiusmod commodo occaecat consequat laboris est do duis. Enim incididunt non culpa velit quis aute in elit magna ullamco in consequat ex proident.</li>
      <li>Dolore incididunt mollit fugiat pariatur cupidatat ipsum laborum cillum. Commodo consequat velit cupidatat duis ex nisi non aliquip ad ea pariatur do culpa. Eiusmod proident adipisicing tempor tempor qui pariatur voluptate dolor do ea commodo. Veniam voluptate cupidatat ex nisi do ullamco in quis elit.</li>",
      }
    }
  />
  <div
    className="static-modal"
  />
=======
exports[`Editor Storyshots SelectButton active 1`] = `
<button
  className="Button Button--small u-rounded Button--secondary is-active btn btn-default"
  disabled={false}
  onClick={[Function]}
  type="button"
>
  <span
    className="n1"
  >
    <svg
      className={undefined}
      dangerouslySetInnerHTML={
        Object {
          "__html": "<use xlink:href=\\"#Icon-clock\\" />",
        }
      }
      style={
        Object {
          "fill": "currentColor",
        }
      }
    />
  </span>
   
  All
</button>
`;

exports[`Editor Storyshots SelectButton default 1`] = `
<button
  className="Button Button--small u-rounded Button--secondary btn btn-default"
  disabled={false}
  onClick={[Function]}
  type="button"
>
  <span
    className="n1"
  >
    <svg
      className={undefined}
      dangerouslySetInnerHTML={
        Object {
          "__html": "<use xlink:href=\\"#Icon-clock\\" />",
        }
      }
      style={
        Object {
          "fill": "currentColor",
        }
      }
    />
  </span>
   
  All
</button>
`;

exports[`Editor Storyshots SelectButtonList default 1`] = `
<div
  className="btn-toolbar"
  role="toolbar"
>
  <button
    className="Button Button--small u-rounded Button--secondary btn btn-default"
    disabled={false}
    onClick={[Function]}
    type="button"
  >
    <span
      className="n1"
    >
      <svg
        className={undefined}
        dangerouslySetInnerHTML={
          Object {
            "__html": "<use xlink:href=\\"#Icon-clock\\" />",
          }
        }
        style={
          Object {
            "fill": "currentColor",
          }
        }
      />
    </span>
     
    All
  </button>
  <button
    className="Button Button--small u-rounded Button--secondary btn btn-default"
    disabled={false}
    onClick={[Function]}
    type="button"
  >
    <span
      className="n1"
    >
      <svg
        className={undefined}
        dangerouslySetInnerHTML={
          Object {
            "__html": "<use xlink:href=\\"#Icon-comment\\" />",
          }
        }
        style={
          Object {
            "fill": "currentColor",
          }
        }
      />
    </span>
     
    Comments
  </button>
  <button
    className="Button Button--small u-rounded Button--secondary btn btn-default"
    disabled={false}
    onClick={[Function]}
    type="button"
  >
    <span
      className="n1"
    >
      <svg
        className={undefined}
        dangerouslySetInnerHTML={
          Object {
            "__html": "<use xlink:href=\\"#Icon-refresh\\" />",
          }
        }
        style={
          Object {
            "fill": "currentColor",
          }
        }
      />
    </span>
     
    Updates
  </button>
</div>
`;

exports[`Editor Storyshots SelectButtonList first button active 1`] = `
<div
  className="btn-toolbar"
  role="toolbar"
>
  <button
    className="Button Button--small u-rounded Button--secondary is-active btn btn-default"
    disabled={false}
    onClick={[Function]}
    type="button"
  >
    <span
      className="n1"
    >
      <svg
        className={undefined}
        dangerouslySetInnerHTML={
          Object {
            "__html": "<use xlink:href=\\"#Icon-clock\\" />",
          }
        }
        style={
          Object {
            "fill": "currentColor",
          }
        }
      />
    </span>
     
    All
  </button>
  <button
    className="Button Button--small u-rounded Button--secondary btn btn-default"
    disabled={false}
    onClick={[Function]}
    type="button"
  >
    <span
      className="n1"
    >
      <svg
        className={undefined}
        dangerouslySetInnerHTML={
          Object {
            "__html": "<use xlink:href=\\"#Icon-comment\\" />",
          }
        }
        style={
          Object {
            "fill": "currentColor",
          }
        }
      />
    </span>
     
    Comments
  </button>
  <button
    className="Button Button--small u-rounded Button--secondary btn btn-default"
    disabled={false}
    onClick={[Function]}
    type="button"
  >
    <span
      className="n1"
    >
      <svg
        className={undefined}
        dangerouslySetInnerHTML={
          Object {
            "__html": "<use xlink:href=\\"#Icon-refresh\\" />",
          }
        }
        style={
          Object {
            "fill": "currentColor",
          }
        }
      />
    </span>
     
    Updates
  </button>
>>>>>>> db753387
</div>
`;

exports[`Editor Storyshots TextDiff default 1`] = `
<div
  className="Difference"
>
  <span>
    The 
  </span>
  <del>
    original
  </del>
  <ins>
    changed
  </ins>
  <span>
     text, what
  </span>
  <del>
    ever it wa
  </del>
  <ins>
     it now i
  </ins>
  <span>
    s.
  </span>
</div>
`;<|MERGE_RESOLUTION|>--- conflicted
+++ resolved
@@ -6334,167 +6334,6 @@
 </div>
 `;
 
-<<<<<<< HEAD
-exports[`Editor Storyshots RejectTranslationModal Other [major] 1`] = `
-<div>
-  <h1>
-    Lorem Ipsum
-  </h1>
-  <div
-    dangerouslySetInnerHTML={
-      Object {
-        "__html": "<p>Sit nulla est ex deserunt exercitation anim occaecat. Nostrud ullamco deserunt aute id consequat veniam incididunt duis in sint irure nisi. Mollit officia cillum Lorem ullamco minim nostrud elit officia tempor esse quis.</p>",
-      }
-    }
-  />
-  <ul
-    dangerouslySetInnerHTML={
-      Object {
-        "__html": "<li>Sit nulla est ex deserunt exercitation anim occaecat. Nostrud ullamco deserunt aute id consequat veniam incididunt duis in sint irure nisi. Mollit officia cillum Lorem ullamco minim nostrud elit officia tempor esse quis.</li>
-      <li>Sunt ad dolore quis aute consequat. Magna exercitation reprehenderit magna aute tempor cupidatat consequat elit dolor adipisicing. Mollit dolor eiusmod sunt ex incididunt cillum quis. Velit duis sit officia eiusmod Lorem aliqua enim laboris do dolor eiusmod. Et mollit incididunt nisi consectetur esse laborum eiusmod pariatur proident Lorem eiusmod et. Culpa deserunt nostrud ad veniam.</li>
-      <li>Est velit labore esse esse cupidatat. Velit id elit consequat minim. Mollit enim excepteur ea laboris adipisicing aliqua proident occaecat do do adipisicing adipisicing ut fugiat. Consequat pariatur ullamco aute sunt esse. Irure excepteur eu non eiusmod. Commodo commodo et ad ipsum elit esse pariatur sit adipisicing sunt excepteur enim.</li>
-      <li>Incididunt duis commodo mollit esse veniam non exercitation dolore occaecat ea nostrud laboris. Adipisicing occaecat fugiat fugiat irure fugiat in magna non consectetur proident fugiat. Commodo magna et aliqua elit sint cupidatat. Sint aute ullamco enim cillum anim ex. Est eiusmod commodo occaecat consequat laboris est do duis. Enim incididunt non culpa velit quis aute in elit magna ullamco in consequat ex proident.</li>
-      <li>Dolore incididunt mollit fugiat pariatur cupidatat ipsum laborum cillum. Commodo consequat velit cupidatat duis ex nisi non aliquip ad ea pariatur do culpa. Eiusmod proident adipisicing tempor tempor qui pariatur voluptate dolor do ea commodo. Veniam voluptate cupidatat ex nisi do ullamco in quis elit.</li>",
-      }
-    }
-  />
-  <h2>
-    Dolor Sit Amet
-  </h2>
-  <div
-    dangerouslySetInnerHTML={
-      Object {
-        "__html": "<p>Sit nulla est ex deserunt exercitation anim occaecat. Nostrud ullamco deserunt aute id consequat veniam incididunt duis in sint irure nisi. Mollit officia cillum Lorem ullamco minim nostrud elit officia tempor esse quis.</p>
-      <p>Sunt ad dolore quis aute consequat. Magna exercitation reprehenderit magna aute tempor cupidatat consequat elit dolor adipisicing. Mollit dolor eiusmod sunt ex incididunt cillum quis. Velit duis sit officia eiusmod Lorem aliqua enim laboris do dolor eiusmod. Et mollit incididunt nisi consectetur esse laborum eiusmod pariatur proident Lorem eiusmod et. Culpa deserunt nostrud ad veniam.</p>
-      <p>Est velit labore esse esse cupidatat. Velit id elit consequat minim. Mollit enim excepteur ea laboris adipisicing aliqua proident occaecat do do adipisicing adipisicing ut fugiat. Consequat pariatur ullamco aute sunt esse. Irure excepteur eu non eiusmod. Commodo commodo et ad ipsum elit esse pariatur sit adipisicing sunt excepteur enim.</p>
-      <p>Incididunt duis commodo mollit esse veniam non exercitation dolore occaecat ea nostrud laboris. Adipisicing occaecat fugiat fugiat irure fugiat in magna non consectetur proident fugiat. Commodo magna et aliqua elit sint cupidatat. Sint aute ullamco enim cillum anim ex. Est eiusmod commodo occaecat consequat laboris est do duis. Enim incididunt non culpa velit quis aute in elit magna ullamco in consequat ex proident.</p>
-      <p>Dolore incididunt mollit fugiat pariatur cupidatat ipsum laborum cillum. Commodo consequat velit cupidatat duis ex nisi non aliquip ad ea pariatur do culpa. Eiusmod proident adipisicing tempor tempor qui pariatur voluptate dolor do ea commodo. Veniam voluptate cupidatat ex nisi do ullamco in quis elit.</p>",
-      }
-    }
-  />
-  <ul
-    dangerouslySetInnerHTML={
-      Object {
-        "__html": "<li>Sit nulla est ex deserunt exercitation anim occaecat. Nostrud ullamco deserunt aute id consequat veniam incididunt duis in sint irure nisi. Mollit officia cillum Lorem ullamco minim nostrud elit officia tempor esse quis.</li>
-      <li>Sunt ad dolore quis aute consequat. Magna exercitation reprehenderit magna aute tempor cupidatat consequat elit dolor adipisicing. Mollit dolor eiusmod sunt ex incididunt cillum quis. Velit duis sit officia eiusmod Lorem aliqua enim laboris do dolor eiusmod. Et mollit incididunt nisi consectetur esse laborum eiusmod pariatur proident Lorem eiusmod et. Culpa deserunt nostrud ad veniam.</li>
-      <li>Est velit labore esse esse cupidatat. Velit id elit consequat minim. Mollit enim excepteur ea laboris adipisicing aliqua proident occaecat do do adipisicing adipisicing ut fugiat. Consequat pariatur ullamco aute sunt esse. Irure excepteur eu non eiusmod. Commodo commodo et ad ipsum elit esse pariatur sit adipisicing sunt excepteur enim.</li>
-      <li>Incididunt duis commodo mollit esse veniam non exercitation dolore occaecat ea nostrud laboris. Adipisicing occaecat fugiat fugiat irure fugiat in magna non consectetur proident fugiat. Commodo magna et aliqua elit sint cupidatat. Sint aute ullamco enim cillum anim ex. Est eiusmod commodo occaecat consequat laboris est do duis. Enim incididunt non culpa velit quis aute in elit magna ullamco in consequat ex proident.</li>
-      <li>Dolore incididunt mollit fugiat pariatur cupidatat ipsum laborum cillum. Commodo consequat velit cupidatat duis ex nisi non aliquip ad ea pariatur do culpa. Eiusmod proident adipisicing tempor tempor qui pariatur voluptate dolor do ea commodo. Veniam voluptate cupidatat ex nisi do ullamco in quis elit.</li>",
-      }
-    }
-  />
-  <div
-    className="static-modal"
-  />
-</div>
-`;
-
-exports[`Editor Storyshots RejectTranslationModal Style Guide and Glossary Violations [minor] 1`] = `
-<div>
-  <h1>
-    Lorem Ipsum
-  </h1>
-  <div
-    dangerouslySetInnerHTML={
-      Object {
-        "__html": "<p>Sit nulla est ex deserunt exercitation anim occaecat. Nostrud ullamco deserunt aute id consequat veniam incididunt duis in sint irure nisi. Mollit officia cillum Lorem ullamco minim nostrud elit officia tempor esse quis.</p>",
-      }
-    }
-  />
-  <ul
-    dangerouslySetInnerHTML={
-      Object {
-        "__html": "<li>Sit nulla est ex deserunt exercitation anim occaecat. Nostrud ullamco deserunt aute id consequat veniam incididunt duis in sint irure nisi. Mollit officia cillum Lorem ullamco minim nostrud elit officia tempor esse quis.</li>
-      <li>Sunt ad dolore quis aute consequat. Magna exercitation reprehenderit magna aute tempor cupidatat consequat elit dolor adipisicing. Mollit dolor eiusmod sunt ex incididunt cillum quis. Velit duis sit officia eiusmod Lorem aliqua enim laboris do dolor eiusmod. Et mollit incididunt nisi consectetur esse laborum eiusmod pariatur proident Lorem eiusmod et. Culpa deserunt nostrud ad veniam.</li>
-      <li>Est velit labore esse esse cupidatat. Velit id elit consequat minim. Mollit enim excepteur ea laboris adipisicing aliqua proident occaecat do do adipisicing adipisicing ut fugiat. Consequat pariatur ullamco aute sunt esse. Irure excepteur eu non eiusmod. Commodo commodo et ad ipsum elit esse pariatur sit adipisicing sunt excepteur enim.</li>
-      <li>Incididunt duis commodo mollit esse veniam non exercitation dolore occaecat ea nostrud laboris. Adipisicing occaecat fugiat fugiat irure fugiat in magna non consectetur proident fugiat. Commodo magna et aliqua elit sint cupidatat. Sint aute ullamco enim cillum anim ex. Est eiusmod commodo occaecat consequat laboris est do duis. Enim incididunt non culpa velit quis aute in elit magna ullamco in consequat ex proident.</li>
-      <li>Dolore incididunt mollit fugiat pariatur cupidatat ipsum laborum cillum. Commodo consequat velit cupidatat duis ex nisi non aliquip ad ea pariatur do culpa. Eiusmod proident adipisicing tempor tempor qui pariatur voluptate dolor do ea commodo. Veniam voluptate cupidatat ex nisi do ullamco in quis elit.</li>",
-      }
-    }
-  />
-  <h2>
-    Dolor Sit Amet
-  </h2>
-  <div
-    dangerouslySetInnerHTML={
-      Object {
-        "__html": "<p>Sit nulla est ex deserunt exercitation anim occaecat. Nostrud ullamco deserunt aute id consequat veniam incididunt duis in sint irure nisi. Mollit officia cillum Lorem ullamco minim nostrud elit officia tempor esse quis.</p>
-      <p>Sunt ad dolore quis aute consequat. Magna exercitation reprehenderit magna aute tempor cupidatat consequat elit dolor adipisicing. Mollit dolor eiusmod sunt ex incididunt cillum quis. Velit duis sit officia eiusmod Lorem aliqua enim laboris do dolor eiusmod. Et mollit incididunt nisi consectetur esse laborum eiusmod pariatur proident Lorem eiusmod et. Culpa deserunt nostrud ad veniam.</p>
-      <p>Est velit labore esse esse cupidatat. Velit id elit consequat minim. Mollit enim excepteur ea laboris adipisicing aliqua proident occaecat do do adipisicing adipisicing ut fugiat. Consequat pariatur ullamco aute sunt esse. Irure excepteur eu non eiusmod. Commodo commodo et ad ipsum elit esse pariatur sit adipisicing sunt excepteur enim.</p>
-      <p>Incididunt duis commodo mollit esse veniam non exercitation dolore occaecat ea nostrud laboris. Adipisicing occaecat fugiat fugiat irure fugiat in magna non consectetur proident fugiat. Commodo magna et aliqua elit sint cupidatat. Sint aute ullamco enim cillum anim ex. Est eiusmod commodo occaecat consequat laboris est do duis. Enim incididunt non culpa velit quis aute in elit magna ullamco in consequat ex proident.</p>
-      <p>Dolore incididunt mollit fugiat pariatur cupidatat ipsum laborum cillum. Commodo consequat velit cupidatat duis ex nisi non aliquip ad ea pariatur do culpa. Eiusmod proident adipisicing tempor tempor qui pariatur voluptate dolor do ea commodo. Veniam voluptate cupidatat ex nisi do ullamco in quis elit.</p>",
-      }
-    }
-  />
-  <ul
-    dangerouslySetInnerHTML={
-      Object {
-        "__html": "<li>Sit nulla est ex deserunt exercitation anim occaecat. Nostrud ullamco deserunt aute id consequat veniam incididunt duis in sint irure nisi. Mollit officia cillum Lorem ullamco minim nostrud elit officia tempor esse quis.</li>
-      <li>Sunt ad dolore quis aute consequat. Magna exercitation reprehenderit magna aute tempor cupidatat consequat elit dolor adipisicing. Mollit dolor eiusmod sunt ex incididunt cillum quis. Velit duis sit officia eiusmod Lorem aliqua enim laboris do dolor eiusmod. Et mollit incididunt nisi consectetur esse laborum eiusmod pariatur proident Lorem eiusmod et. Culpa deserunt nostrud ad veniam.</li>
-      <li>Est velit labore esse esse cupidatat. Velit id elit consequat minim. Mollit enim excepteur ea laboris adipisicing aliqua proident occaecat do do adipisicing adipisicing ut fugiat. Consequat pariatur ullamco aute sunt esse. Irure excepteur eu non eiusmod. Commodo commodo et ad ipsum elit esse pariatur sit adipisicing sunt excepteur enim.</li>
-      <li>Incididunt duis commodo mollit esse veniam non exercitation dolore occaecat ea nostrud laboris. Adipisicing occaecat fugiat fugiat irure fugiat in magna non consectetur proident fugiat. Commodo magna et aliqua elit sint cupidatat. Sint aute ullamco enim cillum anim ex. Est eiusmod commodo occaecat consequat laboris est do duis. Enim incididunt non culpa velit quis aute in elit magna ullamco in consequat ex proident.</li>
-      <li>Dolore incididunt mollit fugiat pariatur cupidatat ipsum laborum cillum. Commodo consequat velit cupidatat duis ex nisi non aliquip ad ea pariatur do culpa. Eiusmod proident adipisicing tempor tempor qui pariatur voluptate dolor do ea commodo. Veniam voluptate cupidatat ex nisi do ullamco in quis elit.</li>",
-      }
-    }
-  />
-  <div
-    className="static-modal"
-  />
-</div>
-`;
-
-exports[`Editor Storyshots RejectTranslationModal Translation errors [critical] 1`] = `
-<div>
-  <h1>
-    Lorem Ipsum
-  </h1>
-  <div
-    dangerouslySetInnerHTML={
-      Object {
-        "__html": "<p>Sit nulla est ex deserunt exercitation anim occaecat. Nostrud ullamco deserunt aute id consequat veniam incididunt duis in sint irure nisi. Mollit officia cillum Lorem ullamco minim nostrud elit officia tempor esse quis.</p>",
-      }
-    }
-  />
-  <ul
-    dangerouslySetInnerHTML={
-      Object {
-        "__html": "<li>Sit nulla est ex deserunt exercitation anim occaecat. Nostrud ullamco deserunt aute id consequat veniam incididunt duis in sint irure nisi. Mollit officia cillum Lorem ullamco minim nostrud elit officia tempor esse quis.</li>
-      <li>Sunt ad dolore quis aute consequat. Magna exercitation reprehenderit magna aute tempor cupidatat consequat elit dolor adipisicing. Mollit dolor eiusmod sunt ex incididunt cillum quis. Velit duis sit officia eiusmod Lorem aliqua enim laboris do dolor eiusmod. Et mollit incididunt nisi consectetur esse laborum eiusmod pariatur proident Lorem eiusmod et. Culpa deserunt nostrud ad veniam.</li>
-      <li>Est velit labore esse esse cupidatat. Velit id elit consequat minim. Mollit enim excepteur ea laboris adipisicing aliqua proident occaecat do do adipisicing adipisicing ut fugiat. Consequat pariatur ullamco aute sunt esse. Irure excepteur eu non eiusmod. Commodo commodo et ad ipsum elit esse pariatur sit adipisicing sunt excepteur enim.</li>
-      <li>Incididunt duis commodo mollit esse veniam non exercitation dolore occaecat ea nostrud laboris. Adipisicing occaecat fugiat fugiat irure fugiat in magna non consectetur proident fugiat. Commodo magna et aliqua elit sint cupidatat. Sint aute ullamco enim cillum anim ex. Est eiusmod commodo occaecat consequat laboris est do duis. Enim incididunt non culpa velit quis aute in elit magna ullamco in consequat ex proident.</li>
-      <li>Dolore incididunt mollit fugiat pariatur cupidatat ipsum laborum cillum. Commodo consequat velit cupidatat duis ex nisi non aliquip ad ea pariatur do culpa. Eiusmod proident adipisicing tempor tempor qui pariatur voluptate dolor do ea commodo. Veniam voluptate cupidatat ex nisi do ullamco in quis elit.</li>",
-      }
-    }
-  />
-  <h2>
-    Dolor Sit Amet
-  </h2>
-  <div
-    dangerouslySetInnerHTML={
-      Object {
-        "__html": "<p>Sit nulla est ex deserunt exercitation anim occaecat. Nostrud ullamco deserunt aute id consequat veniam incididunt duis in sint irure nisi. Mollit officia cillum Lorem ullamco minim nostrud elit officia tempor esse quis.</p>
-      <p>Sunt ad dolore quis aute consequat. Magna exercitation reprehenderit magna aute tempor cupidatat consequat elit dolor adipisicing. Mollit dolor eiusmod sunt ex incididunt cillum quis. Velit duis sit officia eiusmod Lorem aliqua enim laboris do dolor eiusmod. Et mollit incididunt nisi consectetur esse laborum eiusmod pariatur proident Lorem eiusmod et. Culpa deserunt nostrud ad veniam.</p>
-      <p>Est velit labore esse esse cupidatat. Velit id elit consequat minim. Mollit enim excepteur ea laboris adipisicing aliqua proident occaecat do do adipisicing adipisicing ut fugiat. Consequat pariatur ullamco aute sunt esse. Irure excepteur eu non eiusmod. Commodo commodo et ad ipsum elit esse pariatur sit adipisicing sunt excepteur enim.</p>
-      <p>Incididunt duis commodo mollit esse veniam non exercitation dolore occaecat ea nostrud laboris. Adipisicing occaecat fugiat fugiat irure fugiat in magna non consectetur proident fugiat. Commodo magna et aliqua elit sint cupidatat. Sint aute ullamco enim cillum anim ex. Est eiusmod commodo occaecat consequat laboris est do duis. Enim incididunt non culpa velit quis aute in elit magna ullamco in consequat ex proident.</p>
-      <p>Dolore incididunt mollit fugiat pariatur cupidatat ipsum laborum cillum. Commodo consequat velit cupidatat duis ex nisi non aliquip ad ea pariatur do culpa. Eiusmod proident adipisicing tempor tempor qui pariatur voluptate dolor do ea commodo. Veniam voluptate cupidatat ex nisi do ullamco in quis elit.</p>",
-      }
-    }
-  />
-  <ul
-    dangerouslySetInnerHTML={
-      Object {
-        "__html": "<li>Sit nulla est ex deserunt exercitation anim occaecat. Nostrud ullamco deserunt aute id consequat veniam incididunt duis in sint irure nisi. Mollit officia cillum Lorem ullamco minim nostrud elit officia tempor esse quis.</li>
-      <li>Sunt ad dolore quis aute consequat. Magna exercitation reprehenderit magna aute tempor cupidatat consequat elit dolor adipisicing. Mollit dolor eiusmod sunt ex incididunt cillum quis. Velit duis sit officia eiusmod Lorem aliqua enim laboris do dolor eiusmod. Et mollit incididunt nisi consectetur esse laborum eiusmod pariatur proident Lorem eiusmod et. Culpa deserunt nostrud ad veniam.</li>
-      <li>Est velit labore esse esse cupidatat. Velit id elit consequat minim. Mollit enim excepteur ea laboris adipisicing aliqua proident occaecat do do adipisicing adipisicing ut fugiat. Consequat pariatur ullamco aute sunt esse. Irure excepteur eu non eiusmod. Commodo commodo et ad ipsum elit esse pariatur sit adipisicing sunt excepteur enim.</li>
-      <li>Incididunt duis commodo mollit esse veniam non exercitation dolore occaecat ea nostrud laboris. Adipisicing occaecat fugiat fugiat irure fugiat in magna non consectetur proident fugiat. Commodo magna et aliqua elit sint cupidatat. Sint aute ullamco enim cillum anim ex. Est eiusmod commodo occaecat consequat laboris est do duis. Enim incididunt non culpa velit quis aute in elit magna ullamco in consequat ex proident.</li>
-      <li>Dolore incididunt mollit fugiat pariatur cupidatat ipsum laborum cillum. Commodo consequat velit cupidatat duis ex nisi non aliquip ad ea pariatur do culpa. Eiusmod proident adipisicing tempor tempor qui pariatur voluptate dolor do ea commodo. Veniam voluptate cupidatat ex nisi do ullamco in quis elit.</li>",
-      }
-    }
-  />
-  <div
-    className="static-modal"
-  />
-=======
 exports[`Editor Storyshots SelectButton active 1`] = `
 <button
   className="Button Button--small u-rounded Button--secondary is-active btn btn-default"
@@ -6722,7 +6561,6 @@
      
     Updates
   </button>
->>>>>>> db753387
 </div>
 `;
 
