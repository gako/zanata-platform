--- conflicted
+++ resolved
@@ -9,46 +9,8 @@
   selectDayChanged
 } from '../../actions/profile'
 import RecentContributions from './RecentContributions'
-<<<<<<< HEAD
 import { Notification, Icon, LoaderText } from '../../components'
-=======
-import {
-  Base,
-  Flex,
-  Icon,
-  LoaderText,
-  Page,
-  ScrollView
-} from 'zanata-ui'
-
-import { Notification } from '../../components'
 import { getLanguageUrl } from '../../utils/UrlHelper'
-
-const classes = {
-  wrapper: {
-    p: 'Py(r1)',
-    fld: 'Fld(c) Fld(r)--md'
-  },
-  details: {
-    w: 'W(100%) Miw(21rem) Maw(r16)',
-    m: 'Mb(r1)'
-  },
-  detailsAvatar: {
-    bdrs: 'Bdrs(rnd)',
-    m: 'Mstart(a)',
-    ov: 'Ov(h)',
-    w: 'Maw(1/4)'
-  },
-  detailsText: {
-    m: 'Mend(rh)',
-    flx: 'Flx(flx1)'
-  },
-  usersName: {
-    fz: 'Fz(ms3)',
-    fw: 'Fw(600)'
-  }
-}
->>>>>>> f013a495
 
 /**
  * Root component for user profile page
@@ -136,7 +98,6 @@
                       }
                     </span>
                     {languageTeams &&
-<<<<<<< HEAD
                     (<span className='flex-center' tagName='li'
                       id='profile-languages'>
                       <Icon name='language'
@@ -144,19 +105,14 @@
                         title='Spoken languages' />
                       {languageTeams}
                     </span>)}
-=======
-                    (<Flex tagName='li' align='c' id='profile-languages'
-                      title='Spoken languages'>
-                      <Icon name='language' atomic={{m: 'Mend(re)'}} />
-                      <span>{languageTeams}</span>
-                    </Flex>)}
                     {roles && isLoggedIn &&
-                    (<Flex tagName='li' align='c' id='profile-roles'
-                      title='Roles'>
-                      <Icon name='users' atomic={{m: 'Mend(re)'}} />
-                      <span>{roles}</span>
-                    </Flex>)}
->>>>>>> f013a495
+                     (<span className='flex-center' tagName='li'
+                       id='profile-roles'
+                       title='Roles'>
+                       <Icon name='users'
+                         className='s0' />
+                       <span>{roles}</span>
+                     </span>)}
                   </ul>
                 </div>
               </div>
