--- conflicted
+++ resolved
@@ -277,11 +277,7 @@
   margin-bottom: 0.5rem;
 }
 
-<<<<<<< HEAD
-li.v span.u-textMuted {
-=======
 #TM-merge-modal li.v span.text-muted {
->>>>>>> e6c29f71
   font-weight: 500;
   margin-left: 2.5rem;
 }
