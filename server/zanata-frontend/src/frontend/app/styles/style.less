--- conflicted
+++ resolved
@@ -6559,7 +6559,6 @@
   color: @color-light;
 }
 
-<<<<<<< HEAD
 table.tmx-table .btn-sm {
   padding: 0.31rem 2.4rem;
 }
@@ -6612,7 +6611,6 @@
 }
 
 
-=======
 .translationContainer pre.cm-s-default {
   word-wrap: normal;
   word-break: normal;
@@ -6622,7 +6620,6 @@
   hyphens: initial;
 }
 
->>>>>>> 8d532d11
 // @screen-xs variable depreciated
 @media (max-width: 29.375rem) {
   .view {
