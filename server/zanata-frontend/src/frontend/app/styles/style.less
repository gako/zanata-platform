--- conflicted
+++ resolved
@@ -2731,11 +2731,7 @@
 
 // Glossary delete button
 button.btn-link.delete-link, button.btn-link.delete-link .loader-text {
-<<<<<<< HEAD
   color: @brand-danger;
-=======
-  color:@brand-danger;
->>>>>>> 9b802dce
 }
 
 .btn-link, .btn-link.active, .btn-link:active, .btn-link[disabled], fieldset[disabled] .btn-link {
@@ -2841,11 +2837,7 @@
 }
 
 .btn-danger .loader-text, .btn-primary .loader-text {
-<<<<<<< HEAD
   color: #fff;
-=======
-  color:#fff;
->>>>>>> 9b802dce
 }
 
 .btn-warning:active, .btn-warning:hover {
@@ -3005,11 +2997,7 @@
 li.progress-bar__expander.panels__panel__item a .list__item,
 li.progress-bar__expander a .list__item,
 li.progress-bar__expander.panels__panel__item a .list__item__content {
-<<<<<<< HEAD
   padding: 0.75em 0.75em 0.75em !important;
-=======
-  padding:0.75em 0.75em 0.75em !important;
->>>>>>> 9b802dce
 }
 
 input[type=button].btn-block, input[type=reset].btn-block, input[type=submit].btn-block {
@@ -3109,11 +3097,7 @@
 }
 
 .block-inline {
-<<<<<<< HEAD
   display: inline-block;
-=======
-  display:inline-block;
->>>>>>> 9b802dce
 }
 
 .toolbar {
@@ -3158,11 +3142,7 @@
 }
 
 .btn-toolbar #popover-positioned-top .btn {
-<<<<<<< HEAD
   float: none;
-=======
-  float:none;
->>>>>>> 9b802dce
 }
 
 .btn-toolbar > .btn, .btn-toolbar > .btn-group, .btn-toolbar > .input-group {
@@ -3434,7 +3414,6 @@
   max-width: 14em;
 }
 
-<<<<<<< HEAD
 table.glossary-entry {
   width:100%;
   margin-bottom:0;
@@ -3495,14 +3474,14 @@
 
 .Select-clear {
   vertical-align: middle;
-=======
+}
+
 .delete-all-glossary {
   vertical-align:text-top;
 }
 
 .Select-clear {
   vertical-align:middle;
->>>>>>> 9b802dce
 }
 
 .usericon {
@@ -4972,12 +4951,10 @@
   padding: @padding-xs-horizontal 0;
 }
 
-<<<<<<< HEAD
 .tooltip.right {
   margin-left: @margin-tooltip;
   padding: 0 @padding-small-vertical;
 }
-=======
   .tooltip-inner {
     max-width: 15em;
     padding: @padding-base-vertical;
@@ -4987,7 +4964,6 @@
     border-radius: @border-radius-base;
     border: solid 2px @brand-primary;
   }
->>>>>>> 9b802dce
 
 .tooltip.left {
   margin-left: -@margin-tooltip;
@@ -5136,13 +5112,11 @@
   padding-left: 0;
 }
 
-<<<<<<< HEAD
 .center-block {
   display: block;
   margin-right: auto;
   margin-left: auto;
 }
-=======
   .toolbar {
     padding-top: @margin-hr;
   }
@@ -5161,7 +5135,6 @@
     padding-bottom: @padding-large-horizontal;
     padding-left: 0;
   }
->>>>>>> 9b802dce
 
 .pull-right {
   float: right !important;
@@ -5737,10 +5710,10 @@
     font-size: 1.4em;
   }
 
-<<<<<<< HEAD
   .container-sidebar td.hidesmall {
     display:none;
-=======
+  }
+  
   .hidden-lesm {
     position: absolute !important;
     *clip: rect(1px 1px 1px 1px);
@@ -5750,7 +5723,6 @@
     height: 1px !important;
     width: 1px !important;
     overflow: hidden;
->>>>>>> 9b802dce
   }
 
   .matrix-table {
