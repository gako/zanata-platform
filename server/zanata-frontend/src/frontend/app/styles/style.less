@import "variables.less";

* {
  -webkit-box-sizing: border-box;
  -moz-box-sizing: border-box;
  box-sizing: border-box;
}

html {
  -webkit-text-size-adjust: 100%;
  -ms-text-size-adjust: 100%;
  -webkit-tap-highlight-color: rgba(0, 0, 0, 0);
}

.htmlstyle {
  font-family: 'Source Sans Pro', 'Helvetica Neue', Helvetica, Arial,
  sans-serif;
  line-height: 1.5;
  background-color: #fff;
  font-size: @font-size-base;
}

.template {
  background-color: #fff;
  font-size: @font-size-base !important;
}

body {
  margin: 0;
  line-height: @line-height-base;
  color: @text-color;
  background-color: #fff;
  font-size: 1rem;
  line-height: @line-height-small;
}

.view {
  width: 100%;
  height: 100%;
}

.page {
  overflow: hidden;
}

body.bodystyle {
  margin: 0;
  color: @color-dark;
}

body.templatestyle {
  background-color: inherit;
  font-size: inherit;
  overflow: hidden !important;
}

.template-wrapper {
  align-items: flex-start;
  display: flex;
  flex-direction: column;
  flex-shrink: 0;
  height: 100%;
}

.template-container {
  align-items: flex-start;
  display: flex;
  flex-direction: row;
  flex-shrink: 0;
  height: 100%;
  min-height: 100vh;
  width: 100%;
  position: fixed;
}

.root-main {
  width: 100%;
  height: 100%;
  display: flex;
  flex-grow: 1;
  overflow: auto;;
  overflow-x: hidden;
  -webkit-overflow-scrolling: touch;
  padding-top: 0 !important;
  margin-bottom: @spacing-base-and-a-half;
}

.root-main-content {
  align-items: flex-start;
  display: flex;
  flex-direction: column;
  flex: 1;
  overflow: hidden;
  height: auto;
  min-height: max-content;
}

.container {
  margin-right: auto;
  margin-left: auto;
  padding-right: @spacing-base;
  padding-left: @spacing-base;
}

.container-sidebar {
  margin-left: 4.5rem;
}

.container-editor {
  margin-left: 6rem;
  width: 100%;
}

.container-fluid {
  margin-right: auto;
  margin-left: auto;
  padding-right: @spacing-base;
  padding-left: @spacing-base;
}

.container-editor {
  overflow-x: scroll;
}

.content-view-container {
  max-width: 48rem;
  width: 100%;
  margin-top: @spacing-base;
  margin-left: @spacing-base;
  margin-right: @spacing-base;
}

.container:focus {
  outline: 0;
}

.container:after {
  display: block;
  clear: both;
  content: '';
}

.react-list {
  height: auto;
}

.react-autosuggest__container {
  position: relative;
}

.react-autosuggest__input {
  border: 0;
}

.react-autosuggest__input:focus {
  outline: 0;
}

.react-autosuggest__container--open .react-autosuggest__input {
  border-bottom-left-radius: 0;
  border-bottom-right-radius: 0;
}

.react-autosuggest__suggestions-container {
  display: none;
}

.react-autosuggest__container--open .react-autosuggest__suggestions-container {
  display: block;
  position: absolute;
  border: 1px solid #aaa;
  background-color: #fff;
  border-bottom-left-radius: @border-radius-base;
  border-bottom-right-radius: @border-radius-base;
  z-index: 2;
}

.react-autosuggest__suggestions-list {
  margin: 0;
  padding: 0;
  list-style-type: none;
}

.react-autosuggest__suggestion {
  cursor: pointer;
  padding: 0.4em 0.5rem;
}

.react-autosuggest__suggestion--focused {
  background-color: #ddd;
}

.no-suggestions {
  margin-top: @spacing-large-horizontal;
  padding-left: @spacing-base;
}

.nav-bar {
  background-color: @color-light;
  box-shadow: inset 0 1px 4px 0 rgba(0, 0, 0, 0.185);
  display: flex !important;
  flex-shrink: 0;
  overflow: hidden;
  position: fixed;
}

.nav-icon {
  display: block;
}

.nav-link {
  background-color: '';
  color: rgb(237, 242, 248) !important;
  flex-direction: column;
  align-items: center;
  flex-shrink: 0;
  font-size: 0.694rem !important;
  text-align: center;
  transition: all .3s cubic-bezier(0.19, 1, 0.22, 1);
}

.nav-link:hover {
  color: #fff !important;
  background-color: rgba(255, 255, 255, 0.2);
  filter: '';
}

.nav-link:focus, .nav-link:active {
  filter: '';
}

.nav-link.active {
  background-color: #fff;
  box-shadow: 0 1px 4px 0 rgba(0, 0, 0, 0.185);
  color: @color-light !important;
  cursor: default;
}

.nav-link.active:hover {
  color: '';
  background-color: '';
}

.nav-link.small {
  display: flex;
}

.nav-link.search {
  margin-top: @spacing-rq;
}

.nav-logo {
  display: none;
}

.flex-c {
  flex-direction: column;
  display: flex;
}

.flex-rr {
  flex-direction: row-reverse;
  display: flex;
}

.flex-center {
  display: flex;
  align-items: center;
}

.flextab {
  align-items: stretch;
  display: flex;
  flex-direction: column;
  overflow: hidden;
  flex: 1;
  padding: 1em;
}

.flex-chart-container {
  display: flex;
  flex-direction: column;
  align-items: center;
  justify-items: center;
  margin-bottom: @spacing-base-and-a-half;
  min-height: 6rem;
}

.full-width {
  width: 100%;
}

.search-view-theme {
  align-items: center;
  color: rgb(84, 102, 122);
  position: relative;
  width: 80%;
  margin-top: @spacing-rq;
  margin-bottom: @spacing-base;
  margin-left: auto;
  margin-right: auto;
}

.wide-view-theme {
  align-items: center;
  overflow: hidden;
  overflow-x: hidden;
  -webkit-overflow-scrolling: touch;
  max-width: 90%;
  width: inherit;
  margin-left: 1rem;
  padding-left: @spacing-base;
  padding-right: @spacing-base;
}

.wide-view-theme.profile-page, .wide-view-theme-glossary {
  max-width: 100%;
}

.wide-view-theme-glossary {
  padding-bottom: 3rem;
}

.glossary-header {
  flex-direction: row-reverse;
}

.glossary-header .row {
  display: inline-flex;
  padding-top: @spacing-rq;
  padding-bottom: @spacing-rh;
  padding-right: @spacing-half-base;
  position: relative;
  width: 100%;
}

.glossary-header .row .row {
  width: 5em;
  padding-left: @spacing-rq;
}

.glossaryhead-wrapper {
  right: 0;
  padding-left: @spacing-rq;
  padding-right: @spacing-rq;
  position: fixed;
  left: 4.5rem;
  z-index: 100;
}

.glossaryhead-base {
  border-bottom: solid 2px;
  border-bottom-color: rgb(237, 242, 248);
  background-color: #fff;
  padding-top: @spacing-rq;
}

.glossary-table {
  width: 100%;
  margin-top: @spacing-rq;
}

.glossary-table table {
  width: 100%;
}

.glossary-table button {
  padding-left: 0;
}

.gwt-base {
  background-color: #fff;
  font-size: 16px;
}

.inner-view-theme {
  align-items: center;
  display: flex;
}

.logo-link-theme {
  border: none;
  line-height: 1;
  margin-right: @spacing-rh;
}

.glossaryhead-title {
  font-size: 1.2rem;
  margin-top: @spacing-heading;
  margin-right: @spacing-rh;
}

.glossaryhead-actions-theme {
  flex-grow: 1;
}

.glossaryhead-actions-theme .text-input {
  min-width: 4em;
}

.scroll-view-theme {
  align-items: center;
  overflow: hidden;
  overflow-x: hidden;
  -webkit-overflow-scrolling: touch;
  max-width: 48rem;
  width: inherit;
  margin-left: auto;
  margin-right: auto;
  padding-left: @spacing-base;
  padding-right: @spacing-base;
}

.sidebar {
  align-items: stretch;
  display: flex;
  flex-direction: column;
  overflow: hidden;
  width: 25%;
  font-size: 0.875rem;
  z-index: 2;
}

.sidebar-wrapper {
  align-items: stretch;
  display: flex;
  flex-direction: column;
  flex-grow: 1;
  background-color: #EEF2F5;
  overflow: auto;
  overflow-x: hidden;
  overflow-scrolling: touch;
}

.sidebar-container {
  align-items: stretch;
  display: flex;
  flex-direction: column;
  flex-shrink: 0;
  flex-grow: 1;
  /* Px(r1)--sm */
  padding-bottom: @spacing-rh;
  position: relative;
  width: 100%;
}

.sidebar-container {
  align-items: stretch;
  display: flex;
  flex-direction: column;
  flex-shrink: 0;
  padding-left: 1em;
  padding-right: 1em;
}

input.text-input {
  align-items: center;
  border: solid 2px transparent;
  cursor: text;
  background-color: #fff;
  height: 2.25rem;
  width: 100%;
  border-radius: @border-radius-small;
  appearance: none;
  -webkit-appearance: none;
  -moz-appearance: none;
  background-color: transparent;
  border: 2px solid rgb(189, 212, 220);
  border-radius: @border-radius-text-input;
  box-sizing: border-box;
  color: inherit;
  font-family: inherit;
  font-weight: inherit;
  font-size: 1rem;
  font-style: inherit;
  outline: none;
  padding-left: @spacing-rh;
  padding-right: @spacing-rh;
}

.text-input .placeholder {
  color: hsl(195, 32%, 80%);
}

.text-input:focus {
  border-color: #1ba7d9;
}

input.text-input:focus {
  border-color: @color-light;
}

input.text-input::placeholder {
  color: hsl(195, 32%, 80%);
}

.input-flex {
  flex-grow: 1;
}

.search-view-theme .text-input {
  background-color: '';
  border: 2px solid rgb(189, 212, 220) !important;
  border-radius: @border-radius-text-input;
  box-sizing: border-box;
  font-family: inherit;
  font-weight: inherit;
  color: inherit;
  font-size: 1.1rem;
  font-style: inherit;
  outline: 0;
  width: 80%;
  padding-left: @spacing-hr;
  padding-right: @spacing-rh;
  margin-left: -@spacing-base-and-a-half;
}

.scroll-view-theme h2 {
  padding-left: @spacing-re;
  margin-top: 0;
}

.block-padding {
  padding: @spacing-rh;
}

.text-state-classes {
  text-align: left;
  width: 100%;
}

.search-view-theme svg {
  vertical-align: sub;
}

.text-state-classes.text-input {
  align-items: center;
  background-color: #fff;
  height: auto;
  width: 100%;
}

.text-state-classes.text {
  align-items: center;
  border: solid 2px transparent;
  cursor: text;
  height: auto;
  padding: @spacing-re @spacing-rh;
  width: 100%;
  margin-left: @spacing-rh;
}

.icon {
  display: inline-block;
  width: 1rem;
  height: 1rem;
  stroke-width: 0;
  stroke: currentColor;
  fill: currentColor;
}

span.icons {
  position: absolute;
  height: 100%;
  width: 100%;
  top: 0;
  left: 0;
}

span.svg {
  display: inline-block;
  position: relative;
  vertical-align: middle;
}

.n2, .n2 svg {
  width: 0.694rem;
  height: 0.694rem;
}

.n1, .n1 svg {
  width: 0.833rem;
  height: 0.833rem;
}

.s0, .s0 svg {
  width: 1rem;
  height: 1rem;
}

.s1, .s1 svg {
  width: 1.2rem;
  height: 1.2rem;
}

.s2, .s2 svg {
  width: 1.44rem;
  height: 1.44rem;
  vertical-align: middle;
}

.s3, .s3 svg {
  width: 1.728rem;
  height: 1.728rem;
}

.s4, .s4 svg {
  width: 2.074rem;
  height: 2.074rem;
}

.s5, .s5 svg {
  width: 2.488rem;
  height: 2.488rem;
}

.s6, .s6 svg {
  width: 2.986rem;
  height: 2.986rem;
}

.s7, .s7 svg {
  width: 3.583rem;
  height: 3.583rem;
}

.s8, .s8 svg {
  width: 4.3rem;
  height: 4.3rem;
}

.s9, .s9 svg {
  width: 5.16rem;
  height: 5.16rem;
}

.s10, .s10 svg {
  width: 6.192rem;
  height: 6.192rem;
}

.abs {
  position: absolute;
}

.loader-text {
  text-align: center;
  color: @color-dark;
  font-size: 1.1rem;
}

button .loader-text .loader {
  display: none;
  visibility: hidden
}

.loader {
  vertical-align: middle;
  display: inline-block;
}

.loading-container-theme {
  align-items: center;
  flex-grow: 1;
  justify-content: center;
  width: 100%;
}

.header-loader {
  font-size: 1.2rem;
  margin-left: @spacing-rq;
}

.editable {
  border-radius: @border-radius-editable;
  transition: all .3s cubic-bezier(0.19, 1, 0.22, 1);
  vertical-align: middle;
}

.editable:hover {
  border: solid 2px;
  border-color: rgb(189, 212, 220);
  opacity: 1;
}

.editable .placeholder {
  color: @color-muted;
}

.editable.row {
  padding: @spacing-rh;
}

.Select-option {
  line-height: 1rem;
  padding: @spacing-re;
}

.trans-row {
  opacity: 0;
  transition: transform .3s cubic-bezier(0.19, 1, 0.22, 1), opacity .3s cubic-bezier(0.19, 1, 0.22, 1);
}

.selected .row--selected {
  opacity: 1;
}

.editable:hover .editable-op1 {
  opacity: 1;
}

:root {
  --LogoLoader-transition-ease: cubic-bezier(.175, .885, .320, 1.275);
}

.stretched-box {
  top: 0;
  right: 0;
  bottom: 0;
  left: 0;
  position: absolute;
}

.LogoLoader {
  position: relative;
  display: inline-block;
  width: calc(1.5rem * 1.625);
  height: calc(1.5rem * 1.625);
  color: #fff;
  border-radius: @border-radius-loader;
}

.LogoLoader--inverted {
  color: #20718A;
}

.LogoLoader-logo {
  position: absolute;
  top: 0;
  right: 0;
  bottom: 0;
  left: 0;
  transition: all 0.25s var(--LogoLoader-transition-ease);
  fill: currentColor;
}

.LogoLoader-svg {
  position: absolute;
  top: 0;
  left: 0;
  right: 0;
  bottom: 0;
  overflow: visible;
}

.LogoLoader path {
  transform-origin: 50% 50% 0;
}

.LogoLoader:hover .LogoLoader-z {
  animation: pop 0.3s var(--LogoLoader-transition-ease);
  animation-iteration-count: 2;
  animation-direction: alternate;
}

.LogoLoader-z {
  transform: scale(1, 1);
  transition: all 0.25s var(--LogoLoader-transition-ease);
}

.LogoLoader .LogoLoader-logo {
  transform-origin: 50% 50% 0;
  /*transform: scale(.8, .8);*/
}

.LogoLoader .LogoLoader-circle, .LogoLoader .LogoLoader-circlePulse {
  transform: scale(1, 1);
}

.LogoLoader.is-loading .LogoLoader-z {
  animation: pulseBegin 1s infinite linear;
}

.LogoLoader.is-loading .LogoLoader-circle {
  animation: pulseBegin 1s infinite linear;
  animation-delay: 0.1s;
}

.LogoLoader.is-loading .LogoLoader-circlePulse {
  animation: pulse 1s infinite linear;
  animation-delay: 0.1s;
}

@keyframes pulseBegin {
  0% {
    transform: scale(1);
  }
  20% {
    transform: scale(.6);
  }
  40% {
    transform: scale(1.2);
  }
  60% {
    transform: scale(1);
  }
  100% {
    transform: scale(1);
  }
}

@keyframes bouncedelay {
  0%, 100%, 90% {
    transform: scale(0, 0);
    opacity: 0.1;
  }
  40% {
    transform: scale(0.05, 0.05);
    opacity: 1;
  }
}

@keyframes pulse {
  0% {
    transform: scale(.6);
    opacity: 0;
  }
  20% {
    transform: scale(.6);
  }
  40% {
    transform: scale(1.2);
    opacity: 0.5;
  }
  60% {
    transform: scale(1.6);
    opacity: 0.7;
  }
  100% {
    transform: scale(2);
    opacity: 0.0;
  }
}

@keyframes pop {
  to {
    transform: rotate(15deg) scale(1.1, 1.1);
  }
}

article, aside, details, figcaption, footer, header, main, menu, nav, section, summary {
  display: block;
}

audio, canvas, progress, video {
  display: inline-block;
  vertical-align: baseline;
}

[hidden], template {
  display: none;
}

[class*=LineClamp] {
  text-overflow: ellipsis;
}

a {
  text-decoration: none;
  background-color: transparent;
  color: @color-dark;
  transition: all 0.3s cubic-bezier(0.19, 1, 0.22, 1);
}

a:link, a:visited {
  color: @color-light;
  text-decoration: none;
}

a:active {
  outline: 0;
  text-decoration: underline;
  filter: brightness(.5);
}

a:focus, a:hover {
  text-decoration: none;
  color: @color-light;
  filter: brightness(.95);
}

a:focus {
  outline: 0;
}

#nav {
  height: initial;
  a:active {
    outline: 0;
    filter: brightness(1.0);
  }
  a:focus, a:hover {
    outline: 0;
    filter: brightness(1.0);
  }
}

abbr[data-original-title], abbr[title] {
  cursor: help;
  border-bottom: 1px dotted #777;
}

.initialism {
  font-size: 90%;
  text-transform: uppercase;
}

code, kbd, pre, samp {
  font-family: Menlo, Monaco, Consolas, 'Courier New', monospace;
  font-size: 1rem;
}

code {
  font-size: 90%;
  padding: @spacing-code-small @spacing-code-large;
  color: #c7254e;
  border-radius: @border-radius-base;
  background-color: #f9f2f4;
}

kbd {
  font-size: 90%;
  padding: @spacing-code-small @spacing-code-large;
  color: #fff;
  border-radius: @border-radius-small;
  background-color: #333;
  -webkit-box-shadow: inset 0 -1px 0 rgba(0, 0, 0, .25);
  box-shadow: inset 0 -1px 0 rgba(0, 0, 0, .25);
}

kbd kbd {
  font-size: 100%;
  font-weight: 700;
  padding: 0;
  -webkit-box-shadow: none;
  box-shadow: none;
}

pre {
  font-size: 0.929rem;
  line-height: @line-height-base;
  display: block;
  margin: 0 0 @spacing-heading;
  padding: @spacing-large-horizontal;
  word-wrap: break-word;
  word-break: break-all;
  color: @gray-dark;
  border: 1px solid #ccc;
  border-radius: @border-radius-base;
  background-color: @gray-lighter;
  overflow: auto;
}

pre code {
  font-size: inherit;
  padding: 0;
  white-space: pre-wrap;
  color: inherit;
  border-radius: 0;
  background-color: transparent;
}

.pre-scrollable {
  overflow-y: scroll;
  max-height: 24.286rem;
}

b, strong {
  font-weight: 700;
}

dfn {
  font-style: italic;
}

.small, small {
  font-size: 85%;
}

.mark, mark {
  color: #000;
  background: #ff0;
}

sub, sup {
  font-size: @spacing-rq;
  line-height: 0;
  position: relative;
  vertical-align: baseline;
}

sup {
  top: -.5rem;
}

sub {
  bottom: -.25rem;
}

img {
  border: 0;
  vertical-align: middle;
}

svg:not(:root) {
  overflow: hidden;
}

figure {
  margin: 0;
}

hr {
  -webkit-box-sizing: content-box;
  -moz-box-sizing: content-box;
  box-sizing: content-box;
  height: 0;
  margin-top: @spacing-hr;
  margin-bottom: @spacing-hr;
  border: 0;
  border-top: 1px solid #eee;
}

button, input, optgroup, select, textarea {
  font: inherit;
  margin: 0;
  color: inherit;
  font-size: inherit;
  line-height: inherit;
  line-height: 2.25rem;
}

button {
  overflow: visible;
  color: #fff;
  font-weight: 600;
  padding-left: @spacing-button;
  padding-right: @spacing-button;
  font-size: 1rem;
  display: inline-block;
  margin-bottom: 0;
  cursor: pointer;
  -webkit-user-select: none;
  -moz-user-select: none;
  -ms-user-select: none;
  user-select: none;
  text-align: center;
  vertical-align: middle;
  white-space: nowrap;
  border: 1px solid transparent;
  border-radius: @border-radius-base;
  background-image: none;
  -ms-touch-action: manipulation;
  touch-action: manipulation;
}

button, select {
  text-transform: none;
}

button, html input[type=button], input[type=reset], input[type=submit] {
  cursor: pointer;
  -webkit-appearance: button;
}

button[disabled], html input[disabled] {
  cursor: default;
}

button::-moz-focus-inner, input::-moz-focus-inner {
  padding: 0;
  border: 0;
}

input {
  line-height: normal;
}

input[type=checkbox], input[type=radio] {
  -webkit-box-sizing: border-box;
  -moz-box-sizing: border-box;
  box-sizing: border-box;
  padding: 0;
}

input[type=number]::-webkit-inner-spin-button, input[type=number]::-webkit-outer-spin-button {
  height: auto;
}

input[type=search] {
  -webkit-box-sizing: content-box;
  -moz-box-sizing: content-box;
  box-sizing: content-box;
  -webkit-appearance: textfield;
}

input[type=search]::-webkit-search-cancel-button, input[type=search]::-webkit-search-decoration {
  -webkit-appearance: none;
}

fieldset {
  min-width: 0;
  margin: 0;
  padding: 0;
  border: 0;
}

legend {
  font-size: 1.85rem;
  line-height: inherit;
  display: block;
  width: 100%;
  margin-bottom: @spacing-hr;
  padding: 0;
  color: #333;
  border: 0;
  border-bottom: 1px solid #e5e5e5;
}

label {
  font-weight: 700;
  display: inline-block;
  max-width: 100%;
  margin-bottom: @spacing-hr;
}

label.control-label span.s0 {
  vertical-align: text-top;
  margin-left: @spacing-label-large;
}

input[type=search] {
  -webkit-box-sizing: border-box;
  -moz-box-sizing: border-box;
  box-sizing: border-box;
}

input[type=checkbox], input[type=radio] {
  line-height: normal;
  margin: 1px \9 0 0;
}

input[type=file] {
  display: block;
}

input[type=range] {
  display: block;
  width: 100%;
}

select[multiple], select[size] {
  height: auto;
}

input[type=checkbox]:focus, input[type=file]:focus, input[type=radio]:focus {
  outline: 0;
  border-color: #1ba7d9;
}

output {
  font-size: 1rem;
  line-height: @line-height-base;
  display: block;
  padding-top: @spacing-half-base;
  color: #555;
}

fieldset {
  margin: 0 2px;
  padding: 0.35em 0.625em @spacing-rq;
  border: 1px solid silver;
}

legend {
  padding: 0;
  border: 0;
}

textarea {
  overflow: auto;
}

optgroup {
  font-weight: 700;
}

table {
  border-spacing: 0;
  border-collapse: collapse;
}

table td {
  font-size: 1.071rem;
}

.tr.tr-flex1 {
  flex: 1;
}

.container-sidebar td {
  align-items: center;
  height: 3rem;
  padding-top: @spacing-rh;
  padding-bottom: @spacing-rh;
  padding-left: @spacing-rq;
  padding-right: @spacing-rq;
}

.container-sidebar td.tight {
  padding: @spacing-tight;
}

.container-sidebar td.td-3 {
  width: 37.5%;
}

.container-sidebar td.td-1 {
  width: 16.6667%;
}

.container-sidebar td.td-2 {
  width: 25%;
}

.container-sidebar td.td-4 {
  width: 50%;
  overflow: hidden;
  word-wrap: normal;
}

.container-sidebar tr {
  border-bottom: solid 1px;
  border-color: rgb(237, 242, 248);
  height: 3rem;
}

.container-sidebar tr.highlight {
  transition: all .3s cubic-bezier(0.19, 1, 0.22, 1);
  vertical-align: text-bottom;
}

.container-sidebar tr.highlight:hover {
  background-color: rgb(237, 242, 248);
}

.container-sidebar tr.selected {
  background-color: rgb(237, 242, 248);
}

.modal-select {
  max-width: 24rem;
  margin-bottom: @spacing-base-and-a-half;
}

.modal-input {
  margin-bottom: @spacing-base-and-a-half;
}

.modal-locale {
  font-size: 1.44rem;
}

.locale-options {
  display: flex;
  align-items: center;
  justify-content: space-between;
}

.locale-options-label {
  flex: 1;
  overflow: hidden;
  display: -webkit-box;
  -webkit-box-orient: vertical;
  -webkit-line-clamp: 1;
  max-height: 2rem;

}

.locale-options-value {
  flex: none;
  padding-left: @spacing-re;
  text-align: right;
  max-width: 6rem;
  display: -webkit-box;
  -webkit-box-orient: vertical;
  -webkit-line-clamp: 1;
  max-height: 1rem;
}

.locale-options-count {
  flex: none;
  color: @color-muted;
  padding-left: @spacing-re;
  text-align: right;
  width: 3rem;
  overflow: hidden;
  display: -webkit-box;
  -webkit-box-orient: vertical;
  -webkit-line-clamp: 1;
  max-height: 1rem;
}

.tablepadding {
  padding-right: 0;
  padding-left: 0;
}

.tablepadding i.fa.fa-user {
  font-size: 1.571rem;
  margin-right: @spacing-rq;
  color: #ccc;
}

td, th {
  padding: 0;
}

td small {
  color: #333;
}

td.inline {
  display: inline-table;
  width: 5.714rem;
}

td.prog {
  border-top: none !important;
}

td.prog:last-of-type {
  border-bottom: solid 1px #ddd;
}

:after, :before {
  -webkit-box-sizing: border-box;
  -moz-box-sizing: border-box;
  box-sizing: border-box;
}

.carousel-inner > .item > a > img, .carousel-inner > .item > img, .img-responsive, .thumbnail > img, .thumbnail a > img {
  display: block;
  max-width: 100%;
  height: auto;
}

.img-rounded {
  border-radius: @border-radius-large;
}

.img-thumbnail {
  line-height: @line-height-base;
  display: inline-block;
  max-width: 100%;
  height: auto;
  padding: @border-radius-base;
  -webkit-transition: all 0.2s ease-in-out;
  -o-transition: all 0.2s ease-in-out;
  transition: all 0.2s ease-in-out;
  border: 1px solid #ddd;
  border-radius: @border-radius-base;
  background-color: #fff;
}

.img-circle {
  border-radius: 50%;
}

.sr-only {
  position: absolute;
  overflow: hidden;
  clip: rect(0, 0, 0, 0);
  width: 1px;
  height: 1px;
  margin: -1px;
  padding: 0;
  border: 0;
}

.sr-only-focusable:active, .sr-only-focusable:focus {
  position: static;
  overflow: visible;
  clip: auto;
  width: auto;
  height: auto;
  margin: 0;
}

[role=button] {
  cursor: pointer;
}

.h1, .h2, .h3, .h4, .h5, .h6, h1, h2, h3, h4, h5, h6 {
  font-family: inherit;
  font-weight: 500;
  line-height: 1.1;
  color: inherit;
}

h1:not(:first-of-type) {
  padding-top: 1rem;
}

.h1 .small, .h1 small, .h2 .small, .h2 small, .h3 .small, .h3 small, .h4 .small, .h4 small, .h5 .small, .h5 small, .h6 .small, .h6 small, h1 .small, h1 small, h2 .small, h2 small, h3 .small, h3 small, h4 .small, h4 small, h5 .small, h5 small, h6 .small, h6 small {
  font-weight: 400;
  line-height: 1;
  color: #777;
}

.h1, .h2, .h3, h1, h2, h3 {
  margin-top: @spacing-heading;
  margin-bottom: @spacing-heading;
  color: @color-light;
}

.h1 .small, .h1 small, .h2 .small, .h2 small, .h3 .small, .h3 small, h1 .small, h1 small, h2 .small, h2 small, h3 .small, h3 small {
  font-size: 65%;
}

.h4, .h5, .h6, h4, h5, h6 {
  margin-top: @spacing-rh;
  margin-bottom: @spacing-rh;
}

.h4 .small, .h4 small, .h5 .small, .h5 small, .h6 .small, .h6 small, h4 .small, h4 small, h5 .small, h5 small, h6 .small, h6 small {
  font-size: 75%;
}

.h1, h1 {
  font-size: 2.25rem;
}

.h2, h2 {
  font-size: 1.875rem;
}

.h3, h3 {
  font-size: 1.5rem;
}

.h4, h4 {
  font-size: 1.125rem;
  padding-bottom: @spacing-half-base;
  color: @color-light;
  font-weight: bold;
}

.h5, h5 {
  font-size: 0.875rem;
}

.h6, h6 {
  font-size: @spacing-rq;
}

.AutoTags h1:after, form i, table i {
  color: @color-dark;
}

p {
  margin: 0 0 @spacing-base-and-a-half;
  font-size: 1rem;
}

.lead {
  font-size: 1.143rem;
  font-weight: 300;
  line-height: 1.4;
  margin-bottom: @spacing-hr;
}

.text-left {
  text-align: left;
}

.text-right {
  text-align: right;
}

.text-center {
  text-align: center;
}

.text-justify {
  text-align: justify;
}

.text-nowrap {
  white-space: nowrap;
}

.text-lowercase {
  text-transform: lowercase;
}

.text-uppercase {
  text-transform: uppercase;
}

.text-bold-uppercase {
  font-weight: 600;
  text-transform: uppercase;
}

.text-capitalize {
  text-transform: capitalize;
}

.text-muted {
  color: @color-muted;
}

.text-unsupported {
  color: @color-danger;
  margin-top: @spacing-rq;
}

.loading-muted {
  color: @color-muted;
  margin-bottom: @spacing-rq;
}

.glossary-text-muted {
  color: @color-muted;
  margin-left: 7rem;
}

.text-dark {
  color: @color-dark;
}

h2.text-dark {
  font-size: 1.2rem;
  padding-left: 0;
  margin-bottom: 0;
}

td span.txt--understated {
  color: @color-muted;
  font-size: 0.9rem;
}

.modal-muted {
  color: @color-muted;
  padding-top: @spacing-rq;
}

.text-primary {
  color: @color-light;
}

.text-warning {
  color: @color-warning;
}

.text-danger {
  color: @color-danger;
}

.text-success {
  color: @color-success;
}

.text-info {
  color: @color-light;
}

.alert {
  padding: @alert-padding;
  margin-bottom: @line-height-computed;
  border: 1px solid transparent;
  border-radius: @alert-border-radius;
  // Headings for larger alerts
  h4 {
    margin-top: 0;
    // Specified for the h4 to prevent conflicts of changing @headings-color
    color: inherit;
  }
  // Provide class for links that match alerts
  .alert-link {
    font-weight: @alert-link-font-weight;
  }
  // Improve alignment and spacing of inner content
  > p, > ul {
    margin-bottom: 0;
  }
  > p + p {
    margin-top: 5px;
  }
}

// Dismissable alerts
//
// Expand the right padding and account for the close button's positioning.
.alert-dismissable {
  padding-right: (@alert-padding + 20);
  // Adjust close link position
  .close {
    position: relative;
    top: -2px;
    right: -21px;
    color: inherit;
  }
}

.alert-danger, .alert-info, .alert-success, .alert-warning {
  color: #fff;
  padding-left: @spacing-small-horizontal;
  opacity: 0.8;
}

.alert-info {
  background-color: @color-light;
}

.alert-warning {
  background-color: @color-warning;
}

.alert-success {
  background-color: @color-success;
}

.alert-danger {
  background-color: @color-danger;
}

a.text-primary:focus, a.text-primary:hover {
  color: @color-dark;
}

.bg-primary {
  color: #fff;
  background-color: @color-dark;
}

a.bg-primary:focus, a.bg-primary:hover {
  background-color: @color-dark;
}

ol, ul {
  margin-top: 0;
  margin-bottom: @spacing-heading;
}

span ul li span {
  vertical-align: top;
  margin-left: @spacing-large-horizontal;
}

ol ol, ol ul, ul ol, ul ul {
  margin-bottom: 0;
}

.list-unstyled {
  padding-left: 0;
  list-style: none;
}

.list-inline {
  margin-left: -5px;
  padding-left: 0;
  list-style: none;
}

.search-view-theme .list-inline {
  vertical-align: text-bottom;
}

h2.modal-title .list-inline {
  vertical-align: baseline;
  font-weight: 400;
}

.list-inline > li {
  display: inline-block;
  padding-right: @spacing-small-horizontal;
  padding-left: @spacing-small-horizontal;
}

dl {
  margin-top: 0;
  margin-bottom: @spacing-hr;
}

dd, dt {
  line-height: @line-height-base;
}

dt {
  font-weight: 700;
}

dd {
  margin-left: 0;
}

.col-lg-1, .col-lg-10, .col-lg-11, .col-lg-12, .col-lg-2, .col-lg-3, .col-lg-4, .col-lg-5, .col-lg-6, .col-lg-7, .col-lg-8, .col-lg-9, .col-md-1, .col-md-10, .col-md-11, .col-md-12, .col-md-2, .col-md-3, .col-md-4, .col-md-5, .col-md-6, .col-md-7, .col-md-8, .col-md-9, .col-sm-1, .col-sm-10, .col-sm-11, .col-sm-12, .col-sm-2, .col-sm-3, .col-sm-4, .col-sm-5, .col-sm-6, .col-sm-7, .col-sm-8, .col-sm-9, .col-xs-1, .col-xs-10, .col-xs-11, .col-xs-12, .col-xs-2, .col-xs-3, .col-xs-4, .col-xs-5, .col-xs-6, .col-xs-7, .col-xs-8, .col-xs-9 {
  position: relative;
  min-height: 1px;
  padding-right: @spacing-base;
  padding-left: @spacing-base;
}

.col-xs-1, .col-xs-10, .col-xs-11, .col-xs-12, .col-xs-2, .col-xs-3, .col-xs-4, .col-xs-5, .col-xs-6, .col-xs-7, .col-xs-8, .col-xs-9 {
  float: left;
}

.col-xs-12 {
  width: 100%;
}

.col-xs-11 {
  width: 91.66666667%;
}

.col-xs-10 {
  width: 83.33333333%;
}

.col-xs-9 {
  width: 75%;
}

.col-xs-8 {
  width: 66.66666667%;
}

.col-xs-7 {
  width: 58.33333333%;
}

.col-xs-6 {
  width: 50%;
}

.col-xs-5 {
  width: 41.66666667%;
}

.col-xs-4 {
  width: 33.33333333%;
}

.col-xs-3 {
  width: 25%;
}

.col-xs-2 {
  width: 16.66666667%;
}

.col-xs-1 {
  width: 8.33333333%;
}

.col-xs-pull-12 {
  right: 100%;
}

.col-xs-pull-11 {
  right: 91.66666667%;
}

.col-xs-pull-10 {
  right: 83.33333333%;
}

.col-xs-pull-9 {
  right: 75%;
}

.col-xs-pull-8 {
  right: 66.66666667%;
}

.col-xs-pull-7 {
  right: 58.33333333%;
}

.col-xs-pull-6 {
  right: 50%;
}

.col-xs-pull-5 {
  right: 41.66666667%;
}

.col-xs-pull-4 {
  right: 33.33333333%;
}

.col-xs-pull-3 {
  right: 25%;
}

.col-xs-pull-2 {
  right: 16.66666667%;
}

.col-xs-pull-1 {
  right: 8.33333333%;
}

.col-xs-pull-0 {
  right: auto;
}

.col-xs-push-12 {
  left: 100%;
}

.col-xs-push-11 {
  left: 91.66666667%;
}

.col-xs-push-10 {
  left: 83.33333333%;
}

.col-xs-push-9 {
  left: 75%;
}

.col-xs-push-8 {
  left: 66.66666667%;
}

.col-xs-push-7 {
  left: 58.33333333%;
}

.col-xs-push-6 {
  left: 50%;
}

.col-xs-push-5 {
  left: 41.66666667%;
}

.col-xs-push-4 {
  left: 33.33333333%;
}

.col-xs-push-3 {
  left: 25%;
}

.col-xs-push-2 {
  left: 16.66666667%;
}

.col-xs-push-1 {
  left: 8.33333333%;
}

.col-xs-push-0 {
  left: auto;
}

.col-xs-offset-12 {
  margin-left: 100%;
}

.col-xs-offset-11 {
  margin-left: 91.66666667%;
}

.col-xs-offset-10 {
  margin-left: 83.33333333%;
}

.col-xs-offset-9 {
  margin-left: 75%;
}

.col-xs-offset-8 {
  margin-left: 66.66666667%;
}

.col-xs-offset-7 {
  margin-left: 58.33333333%;
}

.col-xs-offset-6 {
  margin-left: 50%;
}

.col-xs-offset-5 {
  margin-left: 41.66666667%;
}

.col-xs-offset-4 {
  margin-left: 33.33333333%;
}

.col-xs-offset-3 {
  margin-left: 25%;
}

.col-xs-offset-2 {
  margin-left: 16.66666667%;
}

.col-xs-offset-1 {
  margin-left: 8.33333333%;
}

.col-xs-offset-0 {
  margin-left: 0;
}

//* move media queries here *//
table {
  background-color: transparent;
}

caption {
  padding-top: @spacing-half-base;
  padding-bottom: @spacing-half-base;
  text-align: left;
  color: #777;
}

th {
  text-align: left;
}

.table {
  width: 100%;
  max-width: 100%;
  margin-bottom: @spacing-hr;
}

.table > tbody > tr > td, .table > tbody > tr > th, .table > tfoot > tr > td, .table > tfoot > tr > th, .table > thead > tr > td, .table > thead > tr > th {
  line-height: @line-height-base;
  padding: @spacing-half-base;
  border-top: 1px solid #ddd;
}

.table > thead > tr > th {
  vertical-align: bottom;
  border-bottom: 2px solid #ddd;
}

.table > caption + thead > tr:first-child > td, .table > caption + thead > tr:first-child > th, .table > colgroup + thead > tr:first-child > td, .table > colgroup + thead > tr:first-child > th, .table > thead:first-child > tr:first-child > td, .table > thead:first-child > tr:first-child > th {
  border-top: 0;
}

.table > tbody + tbody {
  border-top: 2px solid #ddd;
}

.table tbody tr td:not(:first-child), thead tr th:not(:first-child) {
  text-align: right;
}

.table .table {
  background-color: #fff;
}

.table-condensed > tbody > tr > td, .table-condensed > tbody > tr > th, .table-condensed > tfoot > tr > td, .table-condensed > tfoot > tr > th, .table-condensed > thead > tr > td, .table-condensed > thead > tr > th {
  padding: @spacing-small-horizontal;
}

.table-bordered {
  border: 1px solid #ddd;
}

.table-bordered > tbody > tr > td, .table-bordered > tbody > tr > th, .table-bordered > tfoot > tr > td, .table-bordered > tfoot > tr > th, .table-bordered > thead > tr > td, .table-bordered > thead > tr > th {
  border: 1px solid #ddd;
}

.table-bordered > thead > tr > td, .table-bordered > thead > tr > th {
  border-bottom-width: 2px;
  background-color: #fafafa;
}

.table-striped > tbody > tr:nth-of-type(odd) {
  background-color: @gray-lighter;
}

.table-hover > tbody > tr:hover {
  background-color: @gray-light;
}

table col[class*=col-] {
  position: static;
  display: table-column;
  float: none;
}

table td[class*=col-], table th[class*=col-] {
  position: static;
  display: table-cell;
  float: none;
}

.table > tbody > tr > td {
  vertical-align: middle;
}

.table > tbody > tr > td.active, .table > tbody > tr > th.active, .table > tbody > tr.active > td, .table > tbody > tr.active > th, .table > tfoot > tr > td.active, .table > tfoot > tr > th.active, .table > tfoot > tr.active > td, .table > tfoot > tr.active > th, .table > thead > tr > td.active, .table > thead > tr > th.active, .table > thead > tr.active > td, .table > thead > tr.active > th {
  background-color: #fcfcfc;
}

.table > tbody > tr > td.success, .table > tbody > tr > th.success, .table > tbody > tr.success > td, .table > tbody > tr.success > th, .table > tfoot > tr > td.success, .table > tfoot > tr > th.success, .table > tfoot > tr.success > td, .table > tfoot > tr.success > th, .table > thead > tr > td.success, .table > thead > tr > th.success, .table > thead > tr.success > td, .table > thead > tr.success > th {
  background-color: #dff0d8;
}

.table > tbody > tr > td.info, .table > tbody > tr > th.info, .table > tbody > tr.info > td, .table > tbody > tr.info > th, .table > tfoot > tr > td.info, .table > tfoot > tr > th.info, .table > tfoot > tr.info > td, .table > tfoot > tr.info > th, .table > thead > tr > td.info, .table > thead > tr > th.info, .table > thead > tr.info > td, .table > thead > tr.info > th {
  background-color: #d9edf7;
}

.table > tbody > tr > td.warning, .table > tbody > tr > th.warning, .table > tbody > tr.warning > td, .table > tbody > tr.warning > th, .table > tfoot > tr > td.warning, .table > tfoot > tr > th.warning, .table > tfoot > tr.warning > td, .table > tfoot > tr.warning > th, .table > thead > tr > td.warning, .table > thead > tr > th.warning, .table > thead > tr.warning > td, .table > thead > tr.warning > th {
  background-color: #fcf8e3;
}

.table > tbody > tr > td.danger, .table > tbody > tr > th.danger, .table > tbody > tr.danger > td, .table > tbody > tr.danger > th, .table > tfoot > tr > td.danger, .table > tfoot > tr > th.danger, .table > tfoot > tr.danger > td, .table > tfoot > tr.danger > th, .table > thead > tr > td.danger, .table > thead > tr > th.danger, .table > thead > tr.danger > td, .table > thead > tr.danger > th {
  background-color: #f2dede;
}

.table-responsive {
  overflow-x: auto;
  min-height: 0.01%;
}

.form-control {
  font-size: 1rem;
  line-height: @line-height-base;
  display: block;
  width: 100%;
  height: 2rem;
  padding: @spacing-small-horizontal @spacing-rq;
  -webkit-transition: border-color ease-in-out 0.15s, -webkit-box-shadow ease-in-out 0.15s;
  -o-transition: border-color ease-in-out 0.15s, box-shadow ease-in-out 0.15s;
  transition: border-color ease-in-out 0.15s, box-shadow ease-in-out 0.15s;
  color: #555;
  border: 1px solid #ccc;
  border-radius: @border-radius-base;
  background: #fff none;
  -webkit-box-shadow: inset 0 1px 1px rgba(0, 0, 0, .075);
  box-shadow: inset 0 1px 1px rgba(0, 0, 0, .075);
}

.form-control:focus {
  outline: 0;
  border-color: #1ba7d9;
}

.form-control::-moz-placeholder {
  opacity: 1;
  color: #999;
}

.form-control:-ms-input-placeholder {
  color: #999;
}

.form-control::-webkit-input-placeholder {
  color: #999;
}

.form-control::-ms-expand {
  border: 0;
  background-color: transparent;
}

.form-control[disabled], .form-control[readonly], fieldset[disabled] .form-control {
  opacity: 1;
  background-color: #eee;
}

.form-control[disabled], fieldset[disabled] .form-control {
  cursor: not-allowed;
}

textarea.form-control {
  height: auto;
}

input[type=search] {
  -webkit-appearance: none;
}

.form-group {
  margin-bottom: @spacing-base;
}

.form-group .bg-info, p.bg-info {
  margin-bottom: @spacing-heading;
  padding: @spacing-large-horizontal;
  color: #20718a;
}

p.bg-warning {
  font-style: italic;
  padding: @spacing-large-horizontal;
}

.bg-info label {
  font-weight: 500;
}

span.infotxt {
  font-size: 0.9rem;
  font-weight: 400;
  margin-right: @spacing-xxl;
  margin-left: @spacing-heading;
  color: @color-info;
}

span.infotxt {
  margin-left: 0;
}

.checkbox, .radio {
  position: relative;
  display: block;
  margin-top: @spacing-rq;
  margin-bottom: @spacing-rq;
}

.checkbox label, .radio label {
  font-weight: 400;
  min-height: 1.85rem;
  margin-bottom: 0;
  padding-left: @spacing-re;
  cursor: pointer;
}

.checkbox input[type=checkbox], .checkbox-inline input[type=checkbox], .radio input[type=radio], .radio-inline input[type=radio] {
  margin-top: @spacing-rh !important;
  margin-left: @spacing-re !important;
  margin-right: @spacing-re;
}

.highlight-th {
  background-color: @gray-lighter;
}

.checkbox + .checkbox, .radio + .radio {
  margin-top: @spacing-rh;
}

.checkbox-inline, .radio-inline {
  font-weight: 400;
  position: relative;
  display: inline-block;
  margin-bottom: 0;
  padding-left: @spacing-re;
  cursor: pointer;
  vertical-align: sub;
}

.checkbox-inline + .checkbox-inline, .radio-inline + .radio-inline {
  margin-top: 0;
  margin-left: @spacing-rq;
}

fieldset[disabled] input[type=checkbox], fieldset[disabled] input[type=radio], input[type=checkbox].disabled, input[type=checkbox][disabled], input[type=radio].disabled, input[type=radio][disabled] {
  cursor: not-allowed;
}

.checkbox-inline.disabled, .radio-inline.disabled, fieldset[disabled] .checkbox-inline, fieldset[disabled] .radio-inline {
  cursor: not-allowed;
}

.checkbox.disabled label, .radio.disabled label, fieldset[disabled] .checkbox label, fieldset[disabled] .radio label {
  cursor: not-allowed;
}

.form-control-static {
  min-height: 3rem;
  margin-bottom: 0;
  padding-top: @spacing-half-base;
  padding-bottom: @spacing-half-base;
}

.form-control-static.input-lg, .form-control-static.input-sm {
  padding-right: 0;
  padding-left: 0;
}

.input-sm {
  font-size: 0.857rem;
  line-height: @line-height-small;
  height: 2.143rem;
  padding: @spacing-small-horizontal @spacing-large-horizontal;
  border-radius: @border-radius-small;
}

select.input-sm {
  line-height: 2.143rem;
  height: 2.143rem;
}

select[multiple].input-sm, textarea.input-sm {
  height: auto;
}

.form-group-sm .form-control {
  font-size: 0.857rem;
  line-height: @line-height-small;
  height: 2.143rem;
  padding: @spacing-small-horizontal @spacing-large-horizontal;
  border-radius: @border-radius-small;
}

.form-group-sm select.form-control {
  line-height: 2.143rem;
  height: 2.143rem;
}

.form-group-sm select[multiple].form-control, .form-group-sm textarea.form-control {
  height: auto;
}

.form-group-sm .form-control-static {
  font-size: 0.875rem;
  line-height: @line-height-small;
  height: 2.143rem;
  min-height: 2.286rem;
  padding: @spacing-small-horizontal @spacing-large-horizontal;
}

.form-group-lg .form-control, .input-lg {
  font-size: 1.286rem;
  line-height: @line-height-large;
  height: 3.286rem;
  padding: @spacing-large-horizontal @spacing-base;
  border-radius: @border-radius-large;
}

.form-group-lg select.form-control, select.input-lg {
  line-height: 3.286rem;
  height: 3.286rem;
}

select[multiple].input-lg, textarea.input-lg {
  height: auto;
}

.form-group-lg select[multiple].form-control, .form-group-lg textarea.form-control {
  height: auto;
}

.form-group-lg .form-control-static {
  font-size: 1.286rem;
  line-height: @line-height-large;
  height: 3.286rem;
  min-height: 2.714rem;
  padding: @spacing-large-horizontal @spacing-base;
}

.has-feedback {
  position: relative;
}

.has-feedback .form-control {
  padding-right: 3.036rem;
}

.form-control-feedback {
  line-height: 2.429rem;
  position: absolute;
  z-index: 2;
  top: 0;
  right: 0;
  display: block;
  width: 2.429rem;
  height: 2.429rem;
  text-align: center;
  pointer-events: none;
}

.form-group-lg .form-control + .form-control-feedback, .input-group-lg + .form-control-feedback, .input-lg + .form-control-feedback {
  line-height: 3.286rem;
  width: 3.286rem;
  height: 3.286rem;
}

.form-group-sm .form-control + .form-control-feedback, .input-group-sm + .form-control-feedback, .input-sm + .form-control-feedback {
  line-height: 2.143rem;
  width: 2.143rem;
  height: 2.143rem;
}

.form-horizontal .checkbox, .form-horizontal .checkbox-inline, .form-horizontal .radio, .form-horizontal .radio-inline {
  margin-top: 0;
  margin-bottom: 0;
  padding-top: @spacing-half-base;
}

.form-horizontal .checkbox, .form-horizontal .radio {
  min-height: 1.929rem;
}

.form-horizontal .has-feedback .form-control-feedback {
  right: 1.071rem;
}

.btn-code {
  margin-top: @spacing-base;
  margin-left: 0;
}

.btn.active.focus, .btn.active:focus, .btn.focus, .btn:active.focus, .btn:active:focus, .btn:focus {
  outline: 0;
  box-shadow: none;
  opacity: 0.85;
}

.btn.focus, .btn:focus, .btn:hover {
  text-decoration: none;
  color: #333;
  //box-shadow: 0 2px 2px 0 rgba(0, 0, 0, 0.1), 0 6px 10px 0 rgba(0, 0, 0, 0.15);
  opacity: 0.85;
}

.btn.active, .btn:active {
  outline: 0;
  background-image: none;
  -webkit-box-shadow: none;
  box-shadow: none;
}

.btn.disabled, .btn[disabled], fieldset[disabled] .btn {
  cursor: not-allowed;
  opacity: 0.65;
  -webkit-box-shadow: none;
  box-shadow: none;
  filter: alpha(opacity=65);
}

a.btn.disabled, fieldset[disabled] a.btn {
  pointer-events: none;
  box-shadow: none;
}

a.btn-primary {
  color: #fff !important;
}

.btn-primary i {
  color: #fff;
}

.btn-default {
  color: @color-dark;
  border-color: #ccc;
  background-color: #fff;
}

.btn-default.focus, .btn-default:focus {
  color: #333;
  border-color: #8c8c8c;
  background-color: #e6e6e6;
}

.btn-default:hover {
  color: #333;
  border-color: #adadad;
  background-color: #e6e6e6;
}

.btn-default.active, .btn-default:active, .open > .dropdown-toggle.btn-default {
  color: #333;
  border-color: #adadad;
  background-color: #e6e6e6;
}

.btn-default.active.focus, .btn-default.active:focus, .btn-default.active:hover, .btn-default:active.focus, .btn-default:active:focus, .btn-default:active:hover, .open > .dropdown-toggle.btn-default.focus, .open > .dropdown-toggle.btn-default:focus, .open > .dropdown-toggle.btn-default:hover {
  color: #333;
  border-color: #8c8c8c;
  background-color: #d4d4d4;
}

.btn-default.active, .btn-default:active, .open > .dropdown-toggle.btn-default {
  background-image: none;
}

.btn-default.disabled.focus, .btn-default.disabled:focus, .btn-default.disabled:hover, .btn-default[disabled].focus, .btn-default[disabled]:focus, .btn-default[disabled]:hover, fieldset[disabled] .btn-default.focus, fieldset[disabled] .btn-default:focus, fieldset[disabled] .btn-default:hover {
  border-color: #ccc;
  background-color: #fff;
}

.btn-default:hover, .nav > li > a:focus, .nav > li > a:hover, .pager li > a:focus, .pager li > a:hover, .pagination > li > a:hover, a.list-group-item:focus, a.list-group-item:hover, button.list-group-item:focus, button.list-group-item:hover {
  background-color: @gray-lighter;
}

.btn-default .badge {
  color: #fff;
  background-color: #333;
}

.btn-primary.dark {
  background-color: @color-dark;
  border-color: #ccc;
  color: #fff;
  // inherits btn-default styling
}

span.greentext.badge {
  color: #fff;
  background-color: @color-success;
}

span.dis.badge {
  color: #fff;
  background-color: #aaa;
}

span.caret {
  margin-right: @spacing-heading;
  color: #546675;
}

.btn-primary .plusicon {
  margin-right: @spacing-re;
  vertical-align: middle;
}

i.i.txt--neutral.i--users {
  vertical-align: super;
}

.crossicon {
  margin-right: @spacing-re;
  vertical-align: text-top;
}

.plus-icon, .export-icon, .import-icon {
  margin-right: @spacing-re;
}

.infoicon {
  margin-left: @spacing-re;
  vertical-align: sub;
}

.lockedicon {
  margin-right: @spacing-re;
  color: @color-warning;
}

.infoicon-nomargin {
  vertical-align: sub;
}

span.langcode {
  font-size: 0.9rem;
  color: #aaa;
}

#btn-language-add-new {
  margin-left: @spacing-large-vertical;
}

.btn-primary {
  color: #fff;
  border-color: #ccc;
  background-color: @color-light;
}

.btn-primary .fa, .btn-primary:focus .fa {
  color: #fff;
}

.btn-primary.focus, .btn-primary:focus {
  color: #fff;
  border-color: #122b40;
  background-color: @color-dark;
}

.btn-primary.active.focus, .btn-primary.active:focus, .btn-primary.active:hover, .btn-primary:active.focus, .btn-primary:active:focus, .btn-primary:active:hover {
  border-color: #ccc;
  background-color: @color-light;
  color: #fff;
}

.btn-primary.active, .btn-primary:active, .open > .dropdown-toggle.btn-primary {
  color: #fff;
  border-color: #204d74;
  background-color: @color-dark;
}

.btn-primary.active, .btn-primary:active, .open > .dropdown-toggle.btn-primary {
  background-image: none;
}

.btn-primary.active:hover {
  border-color: #ccc;
  background-color: @color-dark;
}

.btn-primary.disabled.focus, .btn-primary.disabled:focus, .btn-primary.disabled:hover, .btn-primary[disabled].focus, .btn-primary[disabled]:focus, .btn-primary[disabled]:hover, fieldset[disabled] .btn-primary.focus, fieldset[disabled] .btn-primary:focus, fieldset[disabled] .btn-primary:hover {
  border-color: #2e6da4;
  color: #fff;
  background-color: rgb(84, 102, 119);
}

.btn-primary .badge {
  color: #337ab7;
  background-color: #fff;
}

.btn-link {
  font-weight: 400;
  border-radius: 0;
}

button.btn-link {
  color: @color-light;
}

.button-group {
  margin: 10px 0;
}

.button-group .btn {
  margin-right: @spacing-heading;
  margin-bottom: @spacing-heading;
}

// Glossary delete button
button.btn-link.delete-link, button.btn-link.delete-link .loader-text {
  color: @color-danger;
}

.btn-link, .btn-link.active, .btn-link:active, .btn-link[disabled], fieldset[disabled] .btn-link {
  background-color: transparent;
  -webkit-box-shadow: none;
  box-shadow: none;
}

.btn-link, .btn-link:active, .btn-link:focus, .btn-link:hover {
  border-color: transparent;
  box-shadow: none;
}

.btn-link:focus, .btn-link:hover {
  text-decoration: underline;
  color: #23527c;
  background-color: transparent;
  box-shadow: none;
}

.btn-link[disabled]:focus, .btn-link[disabled]:hover, fieldset[disabled] .btn-link:focus, fieldset[disabled] .btn-link:hover {
  text-decoration: none;
  color: #777;
}

.btn-group-lg > .btn, .btn-lg {
  font-size: 1.286rem;
  line-height: @line-height-large;
  padding: @spacing-large-horizontal @spacing-base;
  border-radius: @border-radius-large;
}

.btn-group-sm > .btn, .btn-sm {
  font-size: 0.857rem;
  line-height: @line-height-small;
  padding: @spacing-small-horizontal @spacing-large-horizontal;
  border-radius: @border-radius-small;
}

.btn-group-xs > .btn, .btn-xs {
  font-size: 0.857rem;
  line-height: @line-height-small;
  padding: @spacing-small-vertical @spacing-small-horizontal;
  border-radius: @border-radius-small;
}

.btn-block {
  display: block;
  width: 100%;
}

.btn-sm .loader-text {
  font-size: 1em;
}

.btn-block + .btn-block {
  margin-top: @spacing-btn-block;
}

.btn-default.focus, .btn-default.focus i, .btn-default:focus, .btn-default:focus i, .btn-default:hover, .btn-default:hover i {
  color: #000;
}

.btn-primary.focus, .btn-primary.focus i, .btn-primary:focus, .btn-primary:focus i, .btn-primary:hover, .btn-primary:hover i {
  color: #fff;
}

.nav-pills > li.active > a:focus, .nav-pills > li.active > a:hover {
  background-color: @color-dark;
}

.nav-pills > li.active > a {
  background-color: @color-light;
}

.btn-success:active, .btn-success:hover {
  border-color: #50a360;
  background-color: #50a360;
  color: #fff;
}

.btn-success {
  border-color: #50a360;
  background-color: @color-success;
}

.btn-info:active, .btn-info:hover {
  border-color: #4995cf;
  background-color: #4995cf;
  color: #fff;
}

.btn-info {
  border-color: #4995cf;
  background-color: @color-info;
}

.btn-danger:active, .btn-danger:hover {
  border-color: #cf3031;
  background-color: #cf3031;
  color: #fff;
}

.btn-danger {
  border-color: #cf3031;
  background-color: @color-danger;
}

.btn-danger .loader-text, .btn-primary .loader-text {
  color: #fff;
}

.btn-warning:active, .btn-warning:hover {
  border-color: #cf8800;
  background-color: #cf8800;
  color: #fff;
}

.btn-warning {
  border-color: #cf8800;
  background-color: @color-warning;
}

button.btn.btn-danger.dropdown-toggle > span.caret, button.btn.btn-info.dropdown-toggle > span.caret, button.btn.btn-primary.dropdown-toggle > span.caret, button.btn.btn-success.dropdown-toggle > span.caret, button.btn.btn-warning.dropdown-toggle > span.caret {
  color: #fff;
}

.has-success .control-label, .checkbox.has-success, .radio.has-success {
  color: @color-success;
}

.has-success .form-control {
  border-color: @color-success;
}

.has-success .form-control-feedback {
  color: @color-success;
}

.has-warning .control-label, .checkbox.has-warning, .radio.has-warning {
  color: @color-warning;
}

.has-warning .form-control {
  border-color: @color-warning;
}

.has-warning .form-control-feedback {
  color: @color-warning;
}

.has-error .control-label, .checkbox.has-error, .radio.has-error {
  color: @color-danger;
}

.has-error .form-control {
  border-color: @color-danger;
}

.has-error .form-control-feedback {
  color: @color-danger;
}

.label-success {
  background-color: @label-success-bg;
}

.label-info {
  background-color: @label-info-bg;
}

.label-warning {
  background-color: @label-warning-bg;
}

.label-danger {
  background-color: @label-danger-bg;
}

.dropdown {
  position: relative;
}

.dropdown-toggle:focus {
  outline: 0;
}

.dropdown-menu {
  position: absolute;
  top: 100%;
  left: 0;
  z-index: 1000;
  display: none;
  float: left;
  min-width: 120px;
  padding: 0;
  margin: 2px 0 0;
  list-style: none;
  font-size: 14px;
  background-color: #fff;
  border: 1px solid #ccc;
  border: 1px solid rgba(0, 0, 0, 0.15);
  border-radius: @border-radius-base;
  -webkit-box-shadow: 0 6px 12px rgba(0, 0, 0, 0.175);
  box-shadow: 0 6px 12px rgba(0, 0, 0, 0.175);
  background-clip: padding-box;
}

.dropdown-menu.pull-right {
  right: 0;
  left: auto;
}

.dropdown-menu .divider {
  height: 1px;
  margin: @spacing-divider 0;
  overflow: hidden;
  background-color: #e5e5e5;
}

.dropdown-menu > li > a {
  display: block;
  padding: @border-radius-large @spacing-xxl;
  clear: both;
  font-weight: normal;
  line-height: @line-height-base;
  color: #333333;
  white-space: nowrap;
}

.dropdown-menu > li > a:hover, .dropdown-menu > li > a:focus {
  text-decoration: none;
  color: #fff;
  background-color: #bbb;
}

.dropdown-menu > .active > a, .dropdown-menu > .active > a:hover, .dropdown-menu > .active > a:focus {
  color: #fff;
  text-decoration: none;
  outline: 0;
  background-color: #bbb;
}

.dropdown-menu > .disabled > a, .dropdown-menu > .disabled > a:hover, .dropdown-menu > .disabled > a:focus {
  color: #808080;
}

.dropdown-menu > .disabled > a:hover, .dropdown-menu > .disabled > a:focus {
  text-decoration: none;
  background-color: transparent;
  background-image: none;
  filter: progid:DXImageTransform.Microsoft.gradient(enabled=false);
  cursor: not-allowed;
}

.dropdown-menu > li > a {
  color: @color-dark;
}

.dropdown-menu > li > a:focus, .dropdown-menu > li > a:hover {
  color: @color-light;
}

.open > .dropdown-toggle.btn-primary.focus, .open > .dropdown-toggle.btn-primary:focus, .open > .dropdown-toggle.btn-primary:hover {
  color: #fff;
  border-color: #ccc;
  background-color: @color-dark;
}

.btn-primary.focus, .btn-primary:focus, .btn-primary:hover {
  color: #fff;
  border-color: #ccc;
  background-color: @color-dark;
}

// Dropdown menus
// --------------------------------------------------
// Dropdown arrow/caret
.caret {
  display: inline-block;
  width: 0;
  height: 0;
  margin-left: 2px;
  vertical-align: middle;
  border-top: @caret-width-base solid;
  border-right: @caret-width-base solid transparent;
  border-left: @caret-width-base solid transparent;
}

// The dropdown wrapper (div)
.dropdown {
  position: relative;
}

// Prevent the focus on the dropdown toggle when closing dropdowns
.dropdown-toggle:focus {
  outline: 0;
}

// The dropdown menu (ul)
.dropdown-menu {
  position: absolute;
  font-size: 1em;
  top: 100%;
  left: 0;
  z-index: @zindex-dropdown;
  display: none; // none by default, but block on "open" of the menu
  float: left;
  min-width: 160px;
  padding: 0;
  margin: 2px 0 0; // override default ul
  list-style: none;
  font-size: @font-size-base;
  background-color: @dropdown-bg;
  border: 1px solid @dropdown-fallback-border; // IE8 fallback
  border: 1px solid @dropdown-border;
  border-radius: @border-radius-base;
  box-shadow: 0 6px 12px rgba(0, 0, 0, .175);
  background-clip: padding-box;
  // Aligns the dropdown menu to right
  //
  // Deprecated as of 3.1.0 in favor of `.dropdown-menu-[dir]`
  &.pull-right {
    right: 0;
    left: auto;
  }
  // Dividers (basically an hr) within the dropdown
  .divider {
    border-bottom: solid 1px @dropdown-divider-bg;
  }
  // Links within the dropdown menu
  > li > a {
    display: block;
    padding: @border-radius-small @spacing-re;
    clear: both;
    font-weight: normal;
    line-height: @line-height-base;
    color: @dropdown-link-color;
    white-space: nowrap; // prevent links from randomly breaking onto new lines
  }
}

// Hover/Focus state
.dropdown-menu > li > a {
  &:hover, &:focus {
    text-decoration: none;
    color: @dropdown-link-hover-color;
    background-color: @dropdown-link-hover-bg;
  }
}

// Active state
.dropdown-menu > .active > a {
  &, &:hover, &:focus {
    color: @dropdown-link-active-color;
    text-decoration: none;
    outline: 0;
    background-color: @dropdown-link-active-bg;
  }
}

// Disabled state
//
// Gray out text and ensure the hover/focus state remains gray
.dropdown-menu > .disabled > a {
  &, &:hover, &:focus {
    color: @dropdown-link-disabled-color;
  }
}

// Nuke hover/focus effects
.dropdown-menu > .disabled > a {
  &:hover, &:focus {
    text-decoration: none;
    background-color: transparent;
    background-image: none; // Remove CSS gradient
    .reset-filter {
      cursor: not-allowed;
    }
  }
}

// Open state for the dropdown
.open {
  // Show the menu
  > .dropdown-menu {
    display: block;
  }
  // Remove the outline when :focus is triggered
  > a {
    outline: 0;
  }
}

// Menu positioning
//
// Add extra class to `.dropdown-menu` to flip the alignment of the dropdown
// menu with the parent.
.dropdown-menu-right {
  left: auto; // Reset the default from `.dropdown-menu`
  right: 0;
}

// With v3, we enabled auto-flipping if you have a dropdown within a right
// aligned nav component. To enable the undoing of that, we provide an override
// to restore the default dropdown menu alignment.
//
// This is only for left-aligning a dropdown menu within a `.navbar-right` or
// `.pull-right` nav component.
.dropdown-menu-left {
  left: 0;
  right: auto;
}

// Dropdown section headers
.dropdown-header {
  display: block;
  padding: @border-radius-small @spacing-xxl;
  font-size: @font-size-small;
  line-height: @line-height-base;
  color: @dropdown-header-color;
}

// Backdrop to catch body clicks on mobile, etc.
.dropdown-backdrop {
  position: fixed;
  left: 0;
  right: 0;
  bottom: 0;
  top: 0;
  z-index: (@zindex-dropdown - 10);
}

// Right aligned dropdowns
.pull-right > .dropdown-menu {
  right: 0;
  left: auto;
}

// Allow for dropdowns to go bottom up (aka, dropup-menu)
//
// Just add .dropup after the standard .dropdown class and you're set, bro.
// TODO: abstract this so that the navbar fixed styles are not placed here?
.dropup, .navbar-fixed-bottom .dropdown {
  // Reverse the caret
  .caret {
    border-top: 0;
    border-bottom: @caret-width-base solid;
    content: "";
  }
  // Different positioning for bottom up menu
  .dropdown-menu {
    top: auto;
    bottom: 100%;
    margin-bottom: 1px;
  }
}

//
// Progress bars
// --------------------------------------------------
// Bar animations
// -------------------------
// WebKit
@-webkit-keyframes progress-bar-stripes {
  from {
    background-position: 40px 0;
  }
  to {
    background-position: 0 0;
  }
}

// Spec and IE10+
@keyframes progress-bar-stripes {
  from {
    background-position: 40px 0;
  }
  to {
    background-position: 0 0;
  }
}

// Bar itself
// -------------------------
// Outer container
.progress {
  overflow: hidden;
  height: 1rem;
  margin-bottom: @spacing-base;
  background-color: @progress-bg;
  box-shadow: inset 0 1px 2px rgba(0, 0, 0, .1);
}

// Bar of progress
//untranslated
.progress-bar {
  float: left;
  width: 0%;
  height: 100%;
  font-size: @font-size-small;
  line-height: @line-height-computed;
  color: @progress-bar-color;
  text-align: center;
  background-color: @progress-bar-bg;
  box-shadow: inset 0 -1px 0 rgba(0, 0, 0, .15);
  transition: width .6s ease;
}

// Striped bars
.progress-striped .progress-bar {
  #gradient > .striped {
    background-size: 40px 40px;
  }
}

// Call animation for the active one
.progress.active .progress-bar {
  animation: progress-bar-stripes 2s linear infinite;
}

// Variations
// -------------------------

//translated
.progress-bar-translated {
  background-color: @progress-bar-translated-bg;
}

.progress-bar-approved {
  background-color: @progress-bar-approved-bg;
}

//fuzzy
.progress-bar-fuzzy {
  background-color: @progress-bar-unsure-bg;
}

.progress-bar-rejected {
  background-color: @progress-bar-rejected-bg;
}

ul.list--stats li.progress-bar__expander,
li.progress-bar__expander.panels__panel__item,
li.progress-bar__expander.list__item--actionable {
  padding-bottom: @spacing-rh !important;
}

li.progress-bar__expander.panels__panel__item a .list__item,
li.progress-bar__expander a .list__item,
li.progress-bar__expander.panels__panel__item a .list__item__content {
  padding: 0.75em 0.75em 0.75em !important;
}

input[type=button].btn-block, input[type=reset].btn-block, input[type=submit].btn-block {
  width: 100%;
}

.fade {
  -webkit-transition: opacity 0.15s linear;
  -o-transition: opacity 0.15s linear;
  transition: opacity 0.15s linear;
  opacity: 0;
}

.fade.in {
  opacity: 1;
}

.collapse {
  display: none;
}

.collapse.in {
  display: block;
}

tr.collapse.in {
  display: table-row;
}

tbody.collapse {
  display: table-row-group;
}

.row {
  display: inline-table;
}

.notify-row {
  width: 100%;
  justify-content: center;
}

.notification-modal {
  margin-top: @spacing-rq;
  margin-bottom: @spacing-rq;
  text-align: center;
}

.danger.notification-modal, .row-danger {
  color: rgb(234, 66, 86);
}

.warning.notification-modal, .row-warning {
  color: rgb(252, 153, 71);
}

.row-info {
  color: @color-light;
}

.info.notification-modal {
  color: #000;
}

.notification-modal-content {
  border-radius: @spacing-rh;
  box-shadow: 0 1px 4px 0 rgba(0, 0, 0, 0.185);
  padding: @spacing-rq;
  font-size: 1.2rem;
}

.modal-select .Select-menu-outer {
  position: relative !important
}

.modal-section {
  margin-bottom: @spacing-rh;
}

.modal-section label {
  margin-bottom: 0;
}

.collapsing {
  position: relative;
  overflow: hidden;
  height: 0;
  -webkit-transition-timing-function: ease;
  -o-transition-timing-function: ease;
  transition-timing-function: ease;
  -webkit-transition-duration: 0.35s;
  -o-transition-duration: 0.35s;
  transition-duration: 0.35s;
  -webkit-transition-property: height, visibility;
  -o-transition-property: height, visibility;
  transition-property: height, visibility;
}

.caret {
  display: inline-block;
  width: 0;
  height: 0;
  margin-left: 2px;
  vertical-align: middle;
  border-top: 4px dashed;
  border-top: 4px solid;
  border-right: 4px solid transparent;
  border-left: 4px solid transparent;
}

.block-inline {
  display: inline-block;
}

.toolbar {
  padding-top: @spacing-hr;
}

.toolbar .sort-items {
  padding-bottom: @spacing-large-horizontal;
  padding-right: 0;
}

.toolbar .show-items {
  padding-bottom: @spacing-large-horizontal;
  padding-right: 0;
}

.btn-group, .btn-group-vertical {
  position: relative;
  display: inline-block;
  vertical-align: middle;
}

.btn-group > .btn, .btn-group-vertical > .btn {
  position: relative;
  float: left;
}

.btn-group > .btn.active, .btn-group > .btn:active, .btn-group > .btn:focus, .btn-group > .btn:hover, .btn-group-vertical > .btn.active, .btn-group-vertical > .btn:active, .btn-group-vertical > .btn:focus, .btn-group-vertical > .btn:hover {
  z-index: 2;
}

.btn-group .btn + .btn, .btn-group .btn + .btn-group, .btn-group .btn-group + .btn, .btn-group .btn-group + .btn-group {
  margin-left: -1px;
}

.btn-toolbar {
  margin-left: -5px;
}

.btn-toolbar .btn, .btn-toolbar .btn-group, .btn-toolbar .input-group {
  float: left;
}

.btn-toolbar #popover-positioned-top .btn {
  float: none;
}

.btn-toolbar > .btn, .btn-toolbar > .btn-group, .btn-toolbar > .input-group {
  margin-left: @spacing-btn-toolbar;
}

.btn-group > .btn:not(:first-child):not(:last-child):not(.dropdown-toggle) {
  border-radius: 0;
}

.btn-group > .btn:first-child {
  margin-left: 0;
}

.btn-group > .btn:first-child:not(:last-child):not(.dropdown-toggle) {
  border-top-right-radius: 0;
  border-bottom-right-radius: 0;
}

.btn-group > .btn:last-child:not(:first-child), .btn-group > .dropdown-toggle:not(:first-child) {
  border-top-left-radius: 0;
  border-bottom-left-radius: 0;
}

.btn-group > .btn-group {
  float: left;
}

.btn-group > .btn-group:not(:first-child):not(:last-child) > .btn {
  border-radius: 0;
}

.btn-group > .btn-group:first-child:not(:last-child) > .btn:last-child, .btn-group > .btn-group:first-child:not(:last-child) > .dropdown-toggle {
  border-top-right-radius: 0;
  border-bottom-right-radius: 0;
}

.btn-group > .btn-group:last-child:not(:first-child) > .btn:first-child {
  border-top-left-radius: 0;
  border-bottom-left-radius: 0;
}

.btn-group .dropdown-toggle:active, .btn-group.open .dropdown-toggle {
  outline: 0;
}

.btn-group > .btn + .dropdown-toggle {
  padding-right: @spacing-half-base;
  padding-left: @spacing-half-base;
}

.btn-group > .btn-lg + .dropdown-toggle {
  padding-right: @spacing-rq;
  padding-left: @spacing-rq;
}

.btn-group.open .dropdown-toggle {
  -webkit-box-shadow: inset 0 3px 5px rgba(0, 0, 0, .125);
  box-shadow: inset 0 3px 5px rgba(0, 0, 0, .125);
}

.btn-group.open .dropdown-toggle.btn-link {
  -webkit-box-shadow: none;
  box-shadow: none;
}

.btn .caret {
  margin-left: 0;
}

.btn-lg .caret {
  border-width: 5px 5px 0;
  border-bottom-width: 0;
}

[data-toggle=buttons] > .btn input[type=checkbox], [data-toggle=buttons] > .btn input[type=radio], [data-toggle=buttons] > .btn-group > .btn input[type=checkbox], [data-toggle=buttons] > .btn-group > .btn input[type=radio] {
  position: absolute;
  clip: rect(0, 0, 0, 0);
  pointer-events: none;
}

.input-group {
  position: relative;
  display: table;
  border-collapse: separate;
}

.input-group[class*=col-] {
  float: none;
  padding-right: 0;
  padding-left: 0;
}

.input-group .form-control {
  position: relative;
  z-index: 2;
  float: left;
  width: 100%;
  margin-bottom: 0;
}

.input-group .form-control:focus {
  z-index: 3;
}

.input-group-lg > .form-control, .input-group-lg > .input-group-addon, .input-group-lg > .input-group-btn > .btn {
  font-size: 1.286rem;
  line-height: @line-height-large;
  border-radius: @border-radius-large;
}

select.input-group-lg > .form-control, select.input-group-lg > .input-group-addon, select.input-group-lg > .input-group-btn > .btn {
  line-height: 3.286rem;
  height: 3.286rem;
}

select[multiple].input-group-lg > .form-control, select[multiple].input-group-lg > .input-group-addon, select[multiple].input-group-lg > .input-group-btn > .btn, textarea.input-group-lg > .form-control, textarea.input-group-lg > .input-group-addon, textarea.input-group-lg > .input-group-btn > .btn {
  height: auto;
}

.input-group-sm > .input-group-addon, .input-group-sm > .input-group-btn > .btn {
  font-size: 0.857rem;
  line-height: 1.5;
  height: 2.143rem;
  padding: @spacing-small-horizontal @spacing-large-horizontal;
  border-radius: @border-radius-small;
}

select.input-group-sm > .form-control, select.input-group-sm > .input-group-addon, select.input-group-sm > .input-group-btn > .btn {
  line-height: 2.143rem;
  height: 2.143rem;
}

select[multiple].input-group-sm > .form-control, select[multiple].input-group-sm > .input-group-addon, select[multiple].input-group-sm > .input-group-btn > .btn, textarea.input-group-sm > .form-control, textarea.input-group-sm > .input-group-addon, textarea.input-group-sm > .input-group-btn > .btn {
  height: auto;
}

.input-group .form-control, .input-group-addon, .input-group-btn {
  display: table-cell;
}

.input-group .form-control:not(:first-child):not(:last-child), .input-group-addon:not(:first-child):not(:last-child), .input-group-btn:not(:first-child):not(:last-child) {
  border-radius: 0;
}

.input-group-addon, .input-group-btn {
  width: 1%;
  vertical-align: middle;
  white-space: nowrap;
}

.input-group-addon {
  font-size: 1rem;
  font-weight: 400;
  line-height: 1;
  padding: @spacing-search-box @spacing-rq;
  text-align: center;
  color: @color-dark;
  border-radius: @border-radius-base;
  background-color: #fff;
  border: 1px solid #ccc;
}

.input-group-addon.input-sm {
  font-size: 0.857rem;
  padding: @spacing-small-horizontal @spacing-large-horizontal;
  border-radius: @border-radius-small;
}

.input-group-addon.input-lg {
  font-size: 1.286rem;
  padding: @spacing-large-horizontal @spacing-base;
  border-radius: @border-radius-large;
}

.input-group-addon input[type=checkbox], .input-group-addon input[type=radio] {
  margin-top: 0;
}

.input-group .form-control:first-child, .input-group-addon:first-child, .input-group-btn:first-child > .btn, .input-group-btn:first-child > .btn-group > .btn, .input-group-btn:first-child > .dropdown-toggle, .input-group-btn:last-child > .btn-group:not(:last-child) > .btn, .input-group-btn:last-child > .btn:not(:last-child):not(.dropdown-toggle) {
  border-top-right-radius: 0;
  border-bottom-right-radius: 0;
}

.input-group-addon:first-child {
  border-right: 0;
}

.input-group .form-control:last-child, .input-group-addon:last-child, .input-group-btn:first-child > .btn-group:not(:first-child) > .btn, .input-group-btn:first-child > .btn:not(:first-child), .input-group-btn:last-child > .btn, .input-group-btn:last-child > .btn-group > .btn, .input-group-btn:last-child > .dropdown-toggle {
  border-top-left-radius: 0;
  border-bottom-left-radius: 0;
}

.input-group-addon:last-child {
  border-left: 0;
}

.input-group-btn {
  font-size: 0;
  position: relative;
  white-space: nowrap;
}

.input-group-btn > .btn {
  position: relative;
}

.input-group-btn > .btn + .btn {
  margin-left: -1px;
}

.input-group-btn > .btn:active, .input-group-btn > .btn:focus, .input-group-btn > .btn:hover {
  z-index: 2;
}

.input-group-btn:first-child > .btn, .input-group-btn:first-child > .btn-group {
  margin-right: -1px;
}

.input-group-btn:last-child > .btn, .input-group-btn:last-child > .btn-group {
  z-index: 2;
  margin-left: -1px;
}

//
// Breadcrumbs
// --------------------------------------------------
.breadcrumb {
  padding: @breadcrumb-padding-vertical @breadcrumb-padding-horizontal;
  margin-bottom: @line-height-computed;
  list-style: none;
  background-color: @breadcrumb-bg;
  border-radius: @border-radius-base;
  > li {
    display: inline-block;
    + li:before {
      content: "@{breadcrumb-separator}\00a0"; // Unicode space added since inline-block means non-collapsing white-space
      padding: 0 @caret-width-large;
      color: @breadcrumb-color;
    }
  }
  > .active {
    color: @breadcrumb-active-color;
  }
}

.pagination, .search-box, .show-items {
  padding: 0;
  height: 2rem;
}

.show-items {
  display: inline-flex;
}

.show-items .form-control {
  margin-left: @spacing-label-large;
}

.show-items span {
  margin-top: @spacing-small-horizontal;
  margin-left: @spacing-large-horizontal;
}

.deleteicon {
  vertical-align: sub;
}

#delete-entries .tooltip-inner {
  max-width: 14rem;
}

table.glossary-entry {
  width: 100%;
  margin-bottom: 0;
}

.glossary-button {
  margin-left: @spacing-rq;
}

.glossary-button span.s1 {
  vertical-align: sub;
}

.row {
  display: block;
}

.glossary-row {
  padding-right: @spacing-rq;
}

span.hidden-lesm.glossary-row {
  margin-top: 0.1em;
}

#glossary-select {
  margin-right: @spacing-re;
  width: 4.5rem;
}

.glossary-select {
  position: absolute;
  margin-right: 7em;
}

.is-searchable.is-open > .Select-control {
  cursor: text;
}

.is-open > .Select-control {
  border-bottom-right-radius: 0;
  border-bottom-left-radius: 0;
  background: #fff;
  border-color: #9cbeca #bdd4dc #cedfe5;
}

.Select, .Select div, .Select input, .Select span {
  box-sizing: border-box;
}

.Select-menu-outer {
  border-bottom-right-radius: .375em;
  border-bottom-left-radius: .375em;
  background-color: #fff;
  border: 1px solid #bdd4dc;
  border-top-color: #deeaee;
  box-shadow: 0 1px 0 rgba(0, 0, 0, .06);
  box-sizing: border-box;
  margin-top: -1px;
  max-height: 200px;
  position: absolute;
  top: 100%;
  width: 100%;
  z-index: 1000;
  -webkit-overflow-scrolling: touch;
}

.glossary-header .Select-menu-outer {
  top: 0 !important;
  position: relative;
}

.input-group-addon:first-child {
  border-right: 0;
}

.input-group .form-control:last-child, .input-group-addon:last-child, .input-group-btn:first-child > .btn-group:not(:first-child) > .btn, .input-group-btn:first-child > .btn:not(:first-child), .input-group-btn:last-child > .btn, .input-group-btn:last-child > .btn-group > .btn, .input-group-btn:last-child > .dropdown-toggle {
  border-top-left-radius: 0;
  border-bottom-left-radius: 0;
}

.input-group-addon:last-child {
  border-left: 0;
}

.input-group-btn {
  font-size: 0;
  position: relative;
  white-space: nowrap;
}

.input-group-btn > .btn {
  position: relative;
}

.input-group-btn > .btn + .btn {
  margin-left: -1px;
}

.input-group-btn > .btn:active, .input-group-btn > .btn:focus, .input-group-btn > .btn:hover {
  z-index: 2;
}

.input-group-btn:first-child > .btn, .input-group-btn:first-child > .btn-group {
  margin-right: -1px;
}

.input-group-btn:last-child > .btn, .input-group-btn:last-child > .btn-group {
  z-index: 2;
  margin-left: -1px;
}

//
// Breadcrumbs
// --------------------------------------------------
.breadcrumb {
  padding: @breadcrumb-padding-vertical @breadcrumb-padding-horizontal;
  margin-bottom: @line-height-computed;
  list-style: none;
  background-color: @breadcrumb-bg;
  border-radius: @border-radius-base;
  > li {
    display: inline-block;
    + li:before {
      content: "@{breadcrumb-separator}\00a0"; // Unicode space added since inline-block means non-collapsing white-space
      padding: 0 @caret-width-large;
      color: @breadcrumb-color;
    }
  }
  > .active {
    color: @breadcrumb-active-color;
  }
}

.pagination, .search-box, .show-items {
  padding: 0;
  height: 2rem;
}

.show-items {
  display: inline-flex;
}

.show-items .form-control {
  margin-left: @spacing-label-large;
}

.show-items span {
  margin-top: @spacing-small-horizontal;
  margin-left: @spacing-large-horizontal;
}

.deleteicon {
  vertical-align: sub;
}

#delete-entries .tooltip-inner {
  max-width: 14rem;
}

table.glossary-entry {
  width: 100%;
  margin-bottom: 0;
}

.glossary-button {
  margin-left: @spacing-rq;
}

.glossary-button span.s1 {
  vertical-align: sub;
}

.row {
  display: block;
}

.glossary-row {
  padding-right: @spacing-rq;
}

span.hidden-lesm.glossary-row {
  margin-top: @spacing-rh;
}

#glossary-select {
  margin-right: @spacing-re;
  width: 4.5rem;
}

.glossary-select {
  position: absolute;
}

.is-searchable.is-open > .Select-control {
  cursor: text;
}

.is-open > .Select-control {
  border-bottom-right-radius: 0;
  border-bottom-left-radius: 0;
  background: #fff;
  border-color: #9cbeca #bdd4dc #cedfe5;
}

.Select, .Select div, .Select input, .Select span {
  box-sizing: border-box;
}

.Select-menu-outer {
  border-bottom-right-radius: .375em;
  border-bottom-left-radius: .375em;
  background-color: #fff;
  border: 1px solid #bdd4dc;
  border-top-color: #deeaee;
  box-shadow: 0 1px 0 rgba(0, 0, 0, .06);
  box-sizing: border-box;
  margin-top: -1px;
  max-height: 200px;
  position: absolute;
  top: 100%;
  width: 100%;
  z-index: 1000;
  -webkit-overflow-scrolling: touch;
}

.glossary-header .Select-menu-outer {
  top: 0 !important;
  position: relative;
}

.Select-menu {
  max-height: 198px;
  overflow-y: auto;
}

.Select-option.is-focused {
  background-color: #1ba7d9;
  color: #edf2f8;
}

.Select-option {
  box-sizing: border-box;
  background-color: #fff;
  color: #8799ad;
  cursor: pointer;
  display: block;
  padding: .375em .75em;
  line-height: 1em;
}

.Select-control {
  background-color: #fff;
  border-color: #cedfe5 #bdd4dc #9cbeca;
  border-radius: .375em;
  border: .125em solid #bdd4dc;
  color: #54667a;
  cursor: default;
  display: table;
  border-spacing: 0;
  border-collapse: separate;
  height: 2.25em;
  outline: none;
  overflow: hidden;
  position: relative;
  width: 100%;
}

.Select--single > .Select-control .Select-value, .Select-placeholder {
  bottom: 0;
  color: #bdd4dc;
  left: 0;
  line-height: 2em;
  padding-left: .75em;
  padding-right: .75em;
  position: absolute;
  right: 0;
  top: 0;
  max-width: 100%;
  overflow: hidden;
  text-overflow: ellipsis;
  white-space: nowrap;
}

.Select-input {
  height: 2em;
  padding-left: .75em;
  padding-right: .75em;
  vertical-align: middle;
}

.Select-input input {
  border: none;
}

td.lang-select .Select {
  position: relative;
}

td.lang-select .Select-input input {
  margin-top: 0.25em;
}

.Select-input input:focus {
  outline: 0;
}

.Select-input:focus {
  outline: 0;
}

.glossary-header .row .Select-control {
  width: 4em;
}

.Select-arrow-zone {
  cursor: pointer;
  display: table-cell;
  position: relative;
  text-align: center;
  vertical-align: middle;
  width: 1.5625em;
  padding-right: .3125em;
}

.Select-arrow-zone:focus {
  outline: 0;

}

.Select-option:last-child {
  border-bottom-right-radius: .375em;
  border-bottom-left-radius: .375em;
}

.Select-arrow {
  border-color: #bdd4dc transparent transparent;
  border-style: solid;
  border-width: .3125em .3125em .15625em;
  display: inline-block;
  height: 0;
  width: 0;
}

.Select-clear-zone {
  -webkit-animation: Select-animation-fadeIn .2s;
  animation: Select-animation-fadeIn .2s;
  color: #a2b3be;
  cursor: pointer;
  display: table-cell;
  position: relative;
  text-align: center;
  vertical-align: middle;
  width: 1.6em;
}

td.lang-select .row {
  position: absolute;
  top: 0.8rem;
  right: 5rem;
}

td.lang-select .row span {
  vertical-align: text-top;
}

td.lang-select .row span svg {
  vertical-align: inherit;
}

.glossary-list .entry-row {
  align-items: center;
}

.glossary-paging {
  margin-top: 0.6em;
  margin-left: auto;
  padding-left: 4em;
}

.entry-row, .glossary-paging {
  display: flex !important;
}

.glossary-paging .text-muted {
  color: @text-muted;
  margin-left: @spacing-re;
}

.text-neutral-top {
  color: @color-neutral;
  margin-top: 0.3em;
}

.glossary-paging .text-neutral-total {
  color: @color-neutral;
  margin-left: @spacing-rq;
  margin-top: -0.3em;
}

.glossary-paging .text-neutral-total .row {
  vertical-align: middle;
}

.glossary-list {
  margin-right: @spacing-base;
  margin-left: @spacing-base;
  font-size: 0.92rem;
}

td.lang-select .Select-clear {
  vertical-align: middle;
  top: 0.25em;
  color: @color-neutral;
  font-size: 1.2em;
}

.usericon {
  fill: #03A6D7;
  margin-right: @spacing-re;
  vertical-align: sub;
}

.projecticon {
  margin-right: @spacing-re;
}

.usericon-muted {
  color: @color-muted;
  margin-right: @spacing-rh;
}

.statusicons {
  margin-right: @spacing-rh;
}

.headericons {
  vertical-align: sub;
}

.usersicon-muted, .translateicon-muted {
  color: @color-muted;
  margin-right: @spacing-rh;
  margin-left: @spacing-rq;
  vertical-align: sub;
}

.translateicon-neutral, .languageicon-neutral,
.glossaryicon-neutral {
  color: rgb(189, 212, 220);
  margin-left: @spacing-rq;
  margin-right: @spacing-re;
}

img.avatar-round {
  margin-right: @spacing-rq;
  border-radius: @border-radius-img;
  height: 2.25rem;
  width: 2.25rem;
}

.project-link {
  display: inline-block;
  margin-left: @spacing-rh;
}

.muted-left, .muted-left {
  color: @color-muted;
  margin-left: @spacing-rq;
}

.current-page {
  color: @color-muted;
  margin-left: @spacing-re;
}

.show-grid {
  border: solid 1px #ccc;
}

.sg-animated {
  -webkit-transition: all 0.6s ease-out;
  -moz-transition: all 0.6s ease-out;
  -ms-transition: all 0.6s ease-out;
  -o-transition: all 0.6s ease-out;
  transition: all 0.6s ease-out;
}

.sg-color {
  background: #fff;
  border: 1px solid #b3b3b3;
  display: inline-block;
  height: 80px;
  margin: 0 @spacing-half-base @spacing-half-base 0;
  padding: @spacing-small-horizontal;
  position: relative;
  width: 100px;
}

.sg-color-swatch {
  display: block;
  height: 100%;
  width: 100%;
}

.sg-color-swatch span {
  background: #000;
  background: rgba(0, 0, 0, 0.7);
  bottom: 5px;
  color: #fff;
  font-size: .8rem;
  margin: 0;
  opacity: 0;
  padding: @spacing-small-horizontal 0;
  position: absolute;
  text-align: center;
  text-transform: uppercase;
  width: 88px;
}

.sg-color-swatch:hover span {
  opacity: 1;
}

/* -------------------------------------------------------------------------
 Colors
---------------------------------------------------------------------------- */

.sg-brand-primary .sg-color-swatch {
  background: #03A6D7;
}

.sg-gray-lighter .sg-color-swatch {
  background: #546677;
}

.sg-gray-light .sg-color-swatch {
  background: #629BAC;
}

.sg-gray .sg-color-swatch {
  background: @gray-lighter;
}

.sg-gray-dark .sg-color-swatch {
  background: @gray-light;
}

.sg-gray-darker .sg-color-swatch {
  background: @gray;
}

.sg-gray-darkest .sg-color-swatch {
  background: @gray-darker;
}

.sg-brand-success .sg-color-swatch {
  background: #62C876;
}

.sg-brand-info .sg-color-swatch {
  background: #4E9FDD;
}

.sg-brand-unsure .sg-color-swatch {
  background: #E9DD00;
}

.sg-brand-warning .sg-color-swatch {
  background: #FFA800;
}

.sg-brand-danger .sg-color-swatch {
  background: #FF3B3D;
}

.sg-nav-pills {
  max-width: 220px;
}

.search-box input.form-control {
}

//
// Navs
// --------------------------------------------------
// Base class
// --------------------------------------------------
.nav {
  margin-bottom: 0;
  padding-left: 0; // Override default ul/ol
  list-style: none;
  &:extend(.clearfix all);
  > li {
    position: relative;
    display: block;
    > a {
      position: relative;
      display: block;
      padding: @nav-link-padding;
      &:hover, &:focus {
        text-decoration: none;
        background-color: @nav-link-hover-bg;
      }
    }
    // Disabled state sets text to gray and nukes hover/tab effects
    &.disabled > a {
      color: @nav-disabled-link-color;
      &:hover, &:focus {
        color: @nav-disabled-link-hover-color;
        text-decoration: none;
        background-color: transparent;
        cursor: not-allowed;
      }
    }
  }
  // Open dropdowns
  .open > a {
    &, &:hover, &:focus {
      background-color: @nav-link-hover-bg;
      border-color: @link-color;
    }
  }
  // Prevent IE8 from misplacing imgs
  //
  // See https://github.com/h5bp/html5-boilerplate/issues/984#issuecomment-3985989
  > li > a > img {
    max-width: none;
  }
}

// Tabs
// -------------------------
// Give the tabs something to sit on
.nav-tabs {
  border-bottom: 1px solid @nav-tabs-border-color;
  > li {
    float: left;
    // Make the list-items overlay the bottom border
    margin-bottom: -1px;
    // Actual tabs (as links)
    > a {
      margin-right: 2px;
      line-height: @line-height-base;
      border: 1px solid transparent;
      border-radius: @border-radius-base @border-radius-base 0 0;
      &:hover {
        border-color: @nav-tabs-link-hover-border-color @nav-tabs-link-hover-border-color @nav-tabs-border-color;
      }
    }
    // Active state, and its :hover to override normal :hover
    &.active > a {
      &, &:hover, &:focus {
        color: @nav-tabs-active-link-hover-color;
        background-color: @nav-tabs-active-link-hover-bg;
        border: 1px solid @nav-tabs-active-link-hover-border-color;
        border-bottom-color: transparent;
        cursor: default;
      }
    }
  }
  // pulling this in mainly for less shorthand
  &.nav-justified {
    .nav-justified();
    .nav-tabs-justified();
  }
}

// Pills
// -------------------------
.nav-pills {
  > li {
    float: left;
    // Links rendered as pills
    > a {
      border-radius: @nav-pills-border-radius;
    }
    + li {
      margin-left: 2px;
    }
    // Active state
    &.active > a {
      &, &:hover, &:focus {
        color: @nav-pills-active-link-hover-color;
        background-color: @nav-pills-active-link-hover-bg;
      }
    }
  }
}

// Stacked pills - used for sidebar links
.nav-stacked {
  > li {
    float: none;
    + li {
      margin-top: 2px;
      margin-left: 0; // no need for this gap between nav items
    }
  }
}

// Nav variations
// --------------------------------------------------
// Justified nav links
// -------------------------
.nav-justified {
  width: 100%;
  > li {
    float: none;
    > a {
      text-align: center;
      margin-bottom: @spacing-half-base;
    }
  }
  > .dropdown .dropdown-menu {
    top: auto;
    left: auto;
  }
  @media (min-width: @screen-sm-min) {
    > li {
      display: table-cell;
      width: 1%;
      > a {
        margin-bottom: 0;
      }
    }
  }
}

// Move borders to anchors instead of bottom of list
//
// Mixin for adding on top the shared `.nav-justified` styles for our tabs
.nav-tabs-justified {
  border-bottom: 0;
  > li > a {
    // Override margin from .nav-tabs
    margin-right: 0;
    border-radius: @border-radius-base;
  }
  > .active > a, > .active > a:hover, > .active > a:focus {
    border: 1px solid @nav-tabs-justified-link-border-color;
  }
  @media (min-width: @screen-sm-min) {
    > li > a {
      border-bottom: 1px solid @nav-tabs-justified-link-border-color;
      border-radius: @border-radius-base @border-radius-base 0 0;
    }

    > .active > a, > .active > a:hover, > .active > a:focus {
      border-bottom-color: @nav-tabs-justified-active-link-border-color;
    }
  }
}

.user-profile {
  display: flex;
  align-items: flex-start;
  align-content: flex-start;
  flex-direction: column;
  justify-content: flex-start;
  margin-left: auto;
  flex-wrap: nowrap;
  margin-top: 4.5rem;
  margin-bottom: 4.5rem;
  margin-right: auto;
  max-width: 20rem;
  width: 100%;
}

.profile-wrapper {
  margin-top: @spacing-rh;
}

h2.matrix-heading {
  flex-grow: 1;
  flex-shrink: 0;
}

.contribution-heading {
  font-size: 1.2rem;
  font-weight: 600;
  text-transform: uppercase;
}

#profile-matrix .modal-content {
  max-width: 750px;
}

.daterange-textfield input.text-input {
  width: 12rem;
  font-size: 0.986rem;
}

.calendar-daterange {
  width: 100%;
}

.user-profile {
  display: flex;
  align-items: flex-start;
  align-content: flex-start;
  flex-direction: column;
  justify-content: flex-start;
  margin-left: auto;
  flex-wrap: nowrap;
  margin-top: 4.5em;
  margin-bottom: 4.5em;
  margin-right: auto;
  max-width: 20em;
  width: 100%;
}

.profile-wrapper {
  margin-top: 0.375em;
}

#profile-matrix .modal-content {
  max-width: 750px;
}

#profile-username, #profile-languages, #profile-roles {
  line-height: 1.333;
}

#profile-languages {
  display: block;
}

#profile-languages a {
  display: block;
}

#profile-languages svg {
  vertical-align: middle;
}

.langicon {
  vertical-align: sub;
}

.daterange-textfield input.textInput {
  width: 12rem;
  font-size: 0.986em;
}

.calendar-daterange {
  width: 100%;
}

.user-profile .loader-text {
  width: 100%;
}

.details {
  width: 100%;
  min-width: 21rem;
  max-width: 24rem;
  margin-bottom: @spacing-base-and-a-half;
}

img.details-avatar {
  border-radius: 500px;
  margin-left: auto;
  overflow: hidden;
}

.user-profile .details-text {
  margin-right: @spacing-rq;
  flex: 1;
}

.user-profile .username {
  font-size: 1.728rem;
  font-weight: 600;
}

ul.large-font-list {
  padding-left: 0;
}

span.profile-email {
  margin-left: @spacing-rh;
  color: @color-muted;
}

ul.large-font-list li.flex-center svg {
  margin-right: @spacing-re;
}

#profile-matrix {
  padding-left: @spacing-xxl;
  padding-right: @spacing-xxl;
}

#profile-matrix tbody tr td:not(:first-child), #profile-matrix tr th:not(:first-child) {
  text-align: center;
}

#profile-overview {
  align-items: flex-start;
  align-content: flex-start;
  flex-direction: row-reverse;
  justify-content: flex-start;
  flex-wrap: nowrap;
  width: 100%;
  margin-bottom: @spacing-base-and-a-half;
}

#profile-displayname {
  color: @color-dark;
  font-weight: 600;
  margin-bottom: @spacing-rh;
  margin-top: 0;
}

#profile-matrix h2, #profile-matrix h3 {
  color: @color-dark;
  font-size: 1.2rem;
  margin-bottom: 0;
}

h2.recent-contrib {
  font-weight: 600;
  text-transform: uppercase;
  width: 100%;
}

.activity-graph {
  background-clip: padding-box;
  border-width: @spacing-rh;
  border-color: transparent;
  border-style: solid;
  overflow: hidden;
  padding: 0;
  position: relative;
  text-align: center;
  vertical-align: top;
  margin-bottom: @spacing-base-and-a-half;
  table-layout: fixed;
  width: 100%
}

.activity-graph h3 {
  color: @color-dark;
}

.activity-graph .stretched-box {
  position: relative !important;
}

.activity-graph .cal-date {
  font-size: 0.833rem !important;
  padding-top: @spacing-re;
  padding-bottom: @spacing-re;
  background-color: rgba(255, 255, 255, 0.15);
}

.activity-graph .cal-info {
  background-color: rgba(255, 255, 255, 0.30);
  padding-top: @spacing-re;
  padding-bottom: @spacing-re;
  font-weight: 600;
}

.activity-table-inner {
  display: flex;
  margin-bottom: @spacing-rq;
}

#activity-table td button {
  padding: 0;
}

#activity-table td button.btn-primary {
  background-color: rgba(84, 102, 119, 0.65);
}

#activity-table td button.btn-warning {
  background-color: rgba(233, 221, 0, 0.65);
}

#activity-table td button.btn-info {
  background-color: rgba(2, 154, 207, 0.65);
}

#activity-table td button.btn-success {
  background-color: rgba(98, 200, 118, 0.65);
}

button.success.btn.btn-default, button.plain.btn.btn-default, button.primary.btn.btn-default, button.unsure.btn.btn-default {
  border-radius: @border-radius-pager;
  margin-right: @spacing-base;
  border: solid 1px @gray;
}

button.plain.btn.btn-default:focus, button.plain.btn.btn-default:hover,
button.plain.btn.btn-default.active {
  background-color: rgba(84, 102, 119, 0.95);
  color: #fff;
  text-decoration: none;
  outline: 0;
  box-shadow: none;
}

button.primary.btn.btn-default:focus, button.primary.btn.btn-default:hover,
button.primary.btn.btn-default.active {
  background-color: rgba(3, 166, 215, 0.95);
  color: #fff;
  text-decoration: none;
  outline: 0;
  box-shadow: none;
}

button.success.btn.btn-default:focus, button.success.btn.btn-default:hover,
button.success.btn.btn-default.active {
  background-color: rgba(98, 200, 118, 0.95);
  color: #fff;
  text-decoration: none;
  outline: 0;
  box-shadow: none;
}

button.unsure.btn.btn-default:focus, button.unsure.btn.btn-default:hover,
button.unsure.btn.btn-default.active {
  background-color: rgba(233, 221, 0, 1);
  color: #fff;
  text-decoration: none;
  outline: 0;
  box-shadow: none;
}

#activity-table td button.active.btn.btn-primary {
  background-color: rgba(84, 102, 119, 1);
}

#activity-table td button.active.btn.btn-warning {
  background-color: rgba(233, 221, 0, 1);
}

#activity-table td button.active.btn.btn-info {
  background-color: rgba(2, 154, 207, 1);
}

#activity-table td button.active.btn.btn-success {
  background-color: rgba(98, 200, 118, 1);
}

#activity-table td button.btn-primary:focus, #activity-table td button.btn-info:focus, #activity-table td button.btn-warning:focus, #activity-table td button.btn-success:focus {
  outline: 0;
  color: #fff;
  box-shadow: none;
}

#activity-table td button.btn-warning:focus {
  background-color: rgba(233, 221, 0, 0.95);
}

#activity-table td button.btn-primary:focus {
  background-color: rgba(84, 102, 119, 0.85);
}

#activity-table td button.btn-info:focus {
  background-color: rgba(2, 154, 207, 0.85);
}

#activity-table td button.btn-success:focus {
  background-color: rgba(98, 200, 118, 0.85);
}

#activity-table .btn-clear {
  margin-top: 0.7rem;
}

#activity-table td button {
  border: none;
}

#activity-table th {
  text-align: center;
}

#activity-table td .btn {
  width: 96%;
  border-radius: 0;
  line-height: 1.4rem;
  padding-left: 0;
  padding-right: 0;
}

// Tabbable tabs
// -------------------------
// Hide tabbable panes to start, show them when `.active`
.tab-content {
  > .tab-pane {
    display: none;
  }
  > .active {
    display: block;
  }
}

.rdr-Calendar {
  max-width: 240px;
}

// Dropdowns
// -------------------------
// Specific dropdowns
.nav-tabs .dropdown-menu {
  // make dropdown border overlap tab border
  margin-top: -1px;
  // Remove the top rounded corners here since there is a hard edge above the menu
}

ul.nav-pills > li.active > a:hover, .nav-pills > li.active > a:focus {
  background-color: #546677;
}

ul.nav-pills > li.active > a {
  background-color: #03a6d7;
}

.header-classes {
  margin-left: 0;
  margin-bottom: @spacing-xxl;
}

.pagination {
  display: inline-block;
  margin: 0;
  padding-left: 0;
  border-radius: @border-radius-base;
  clear: none;
}

.pagination > li {
  display: inline;
}

.pagination > li > a, .pagination > li > span {
  line-height: @line-height-base;
  position: relative;
  float: left;
  margin-left: -1px;
  padding: @spacing-small-horizontal @spacing-large-horizontal;
  text-decoration: none;
  background-color: #fff;
  color: @color-muted;
}

.pagination > li:first-child > a, .pagination > li:first-child > span {
  margin-left: 0;
  border-top-left-radius: @border-radius-base;
  border-bottom-left-radius: @border-radius-base;
}

.pagination > li:last-child > a, .pagination > li:last-child > span {
  border-top-right-radius: @border-radius-base;
  border-bottom-right-radius: @border-radius-base;
}

.pagination > li > a:focus, .pagination > li > a:hover, .pagination > li > span:focus, .pagination > li > span:hover {
  z-index: 2;
  color: #23527c;
  background-color: @gray-lighter;
}

.pagination > .active > a, .pagination > .active > a:focus, .pagination > .active > a:hover, .pagination > .active > span, .pagination > .active > span:focus, .pagination > .active > span:hover {
  z-index: 3;
  cursor: default;
  color: @color-dark;
  background-color: #fff;
}

.pagination > .disabled > a, .pagination > .disabled > a:focus, .pagination > .disabled > a:hover, .pagination > .disabled > span, .pagination > .disabled > span:focus, .pagination > .disabled > span:hover {
  cursor: not-allowed;
  color: @color-muted;
  background-color: #fff;
}

.pagination-lg > li > a, .pagination-lg > li > span {
  font-size: 1.286rem;
  line-height: @line-height-large;
  padding: @spacing-large-horizontal @spacing-base;
}

.pagination-lg > li:first-child > a, .pagination-lg > li:first-child > span {
  border-top-left-radius: @border-radius-large;
  border-bottom-left-radius: @border-radius-large;
}

.pagination-lg > li:last-child > a, .pagination-lg > li:last-child > span {
  border-top-right-radius: @border-radius-large;
  border-bottom-right-radius: @border-radius-large;
}

.pagination-sm > li > a, .pagination-sm > li > span {
  font-size: 0.875rem;
  line-height: @line-height-small;
  padding: @spacing-small-horizontal @spacing-large-horizontal;
}

.pagination-sm > li:first-child > a, .pagination-sm > li:first-child > span {
  border-top-left-radius: @border-radius-small;
  border-bottom-left-radius: @border-radius-small;
}

.pagination-sm > li:last-child > a, .pagination-sm > li:last-child > span {
  border-top-right-radius: @border-radius-small;
  border-bottom-right-radius: @border-radius-small;
}

.pager {
  margin: @spacing-hr 0;
  padding-left: 0;
  list-style: none;
  text-align: center;
}

.pager li {
  display: inline;
}

.pager li > a, .pager li > span {
  display: inline-block;
  padding: @spacing-small-horizontal @spacing-large-vertical;
  border: 1px solid #ddd;
  border-radius: @border-radius-pager;
  background-color: #fff;
}

.pager li > a:focus, .pager li > a:hover {
  text-decoration: none;
  background-color: #eee;
}

.pager .next > a, .pager .next > span {
  float: right;
}

.pager .previous > a, .pager .previous > span {
  float: left;
}

.pager .disabled > a, .pager .disabled > a:focus, .pager .disabled > a:hover, .pager .disabled > span {
  cursor: not-allowed;
  color: #777;
  background-color: #fff;
}

.label {
  font-size: 0.7rem;
  font-weight: 700;
  line-height: 1;
  display: inline;
  padding: @spacing-label-small @spacing-label-large @spacing-label-small;
  text-align: center;
  vertical-align: baseline;
  white-space: nowrap;
  color: #fff;
  border-radius: @border-radius-label;
  margin-left: @spacing-tooltip;
  margin-righta: @spacing-tooltip;
}

.button-spacing button:first-of-type {
  margin-right: @spacing-re;
}

a.label:focus, a.label:hover {
  cursor: pointer;
  text-decoration: none;
  color: #fff;
}

.label:empty {
  display: none;
}

.btn .label {
  position: relative;
  top: -1px;
}

.btn-clear {
  margin-top: 0.8rem;
}

.label-default {
  background-color: @color-dark;
}

.label-default[href]:focus, .label-default[href]:hover {
  background-color: #5e5e5e;
}

.label-primary {
  background-color: @color-light;
}

.label-primary[href]:focus, .label-primary[href]:hover {
  background-color: @color-dark;
}

.badge {
  font-size: 1.2rem;
  font-weight: 700;
  line-height: 1;
  display: inline-block;
  min-width: 1rem;
  text-align: center;
  vertical-align: middle;
  white-space: nowrap;
  color: @color-muted;
  border-radius: @spacing-heading;
  background-color: transparent;
}

.nav-pills .badge, p .badge {
  font-size: 0.9rem;
  line-height: 1rem;
  background-color: #546677;
}

.badge:empty {
  display: none;
}

.btn .badge {
  position: relative;
  top: -1px;
}

.btn-group-xs > .btn .badge, .btn-xs .badge {
  top: 0;
  padding: @spacing-small-vertical @spacing-small-horizontal;
}

a.badge:focus, a.badge:hover {
  cursor: pointer;
  text-decoration: none;
  color: #fff;
}

h2 span.badge {
  vertical-align: middle;
}

.list-group-item.active > .badge, .nav-pills > .active > a > .badge {
  color: #337ab7;
  background-color: #fff;
}

.list-group-item-danger, .list-group-item-info, .list-group-item-success, .list-group-item-warning {
  color: #333;
}

.list-group-item > .badge {
  float: right;
}

.list-group-item > .badge + .badge {
  margin-right: @spacing-btn-toolbar;
}

.list-group {
  margin-bottom: @spacing-hr;
  padding-left: 0;
}

.list-group-item {
  position: relative;
  display: block;
  margin-bottom: -1px;
  padding: @spacing-large-horizontal @spacing-base;
  border: 1px solid #ddd;
  background-color: #fff;
}

.list-group-item:first-child {
  border-top-left-radius: @border-radius-base;
  border-top-right-radius: @border-radius-base;
}

.list-group-item:last-child {
  margin-bottom: 0;
  border-bottom-right-radius: @border-radius-base;
  border-bottom-left-radius: @border-radius-base;
}

a.list-group-item, button.list-group-item {
  color: #555;
}

a.list-group-item .list-group-item-heading, button.list-group-item .list-group-item-heading {
  color: #333;
}

a.list-group-item:focus, a.list-group-item:hover, button.list-group-item:focus, button.list-group-item:hover {
  text-decoration: none;
  color: #555;
  background-color: @gray-lighter;
}

button.list-group-item {
  width: 100%;
  text-align: left;
}

.list-group-item.disabled, .list-group-item.disabled:focus, .list-group-item.disabled:hover {
  cursor: not-allowed;
  color: #777;
  background-color: @gray-light;
}

.list-group-item.disabled .list-group-item-heading, .list-group-item.disabled:focus .list-group-item-heading, .list-group-item.disabled:hover .list-group-item-heading {
  color: inherit;
}

.list-group-item.disabled .list-group-item-text, .list-group-item.disabled:focus .list-group-item-text, .list-group-item.disabled:hover .list-group-item-text {
  color: #777;
}

.list-group-item.active, .list-group-item.active:focus, .list-group-item.active:hover {
  z-index: 2;
  color: #fff;
  border-color: @color-dark;
  background-color: @color-dark;
}

.list-group-item.active .list-group-item-heading, .list-group-item.active .list-group-item-heading > .small, .list-group-item.active .list-group-item-heading > small, .list-group-item.active:focus .list-group-item-heading, .list-group-item.active:focus .list-group-item-heading > .small, .list-group-item.active:focus .list-group-item-heading > small, .list-group-item.active:hover .list-group-item-heading, .list-group-item.active:hover .list-group-item-heading > .small, .list-group-item.active:hover .list-group-item-heading > small {
  color: inherit;
}

.list-group-item.active .list-group-item-text, .list-group-item.active:focus .list-group-item-text, .list-group-item.active:hover .list-group-item-text {
  color: #c7ddef;
}

.list-group-item-heading {
  margin-top: 0;
  margin-bottom: @spacing-btn-toolbar;
}

.list-group-item-text {
  line-height: @line-height-large;
  margin-bottom: 0;
}

.teaser-list-theme {
  margin-bottom: 2.25rem;
}

.teaser-list-theme .list-theme {
  margin-top: @spacing-base-and-a-half;
}

.teaser-view-theme {
  align-items: center;

  margin-bottom: @spacing-rh;
}

.teaser-header-view-theme {

  align-items: center;
  display: inline-flex;
  vertical-align: sub;
  padding-bottom: @spacing-base;

}

.header-icons {
  margin-right: @spacing-rq;
}

.calendar-activity {
  margin-bottom: @spacing-rh;
}

.teaser-inner {
  flex-direction: column;
  flex: 1;
}

.user-teaser-inner {
  align-items: center;
  flex-direction: row;
}

.teaser-header-inner {
  margin-left: @spacing-rh;
  color: @color-light;
  display: flex;
  align-items: center;
}

.btn-link-end {
  margin-right: @spacing-rq;
}

.lineclamp {
  display: -webkit-box;
  -webkit-box-orient: vertical;
  overflow: hidden;
  max-height: 24px;
  padding-left: @spacing-rh;
}

a.lineclamp {
  display: -webkit-box;
  *display: inline;
  zoom: 1;
}

a.lineclamp:after {
  content: ".";
  font-size: 0;
  visibility: hidden;
  display: inline-block;
  overflow: hidden;
  height: 0;
  width: 0;
}

.meta-info {
  align-items: center;

  font-size: 0.833rem;
}

.team-teaser-view {
  align-items: center;

  margin-bottom: @spacing-rq;
}

.words-translated-view {
  align-items: center;
  margin-left: auto;
}

.flex-row {
  display: flex;
  flex-direction: row;
}

.flex-row-center {
  display: flex;
  flex-direction: row;
  align-items: center;
}

.text-muted-bold {
  color: @color-muted;
  font-weight: 600;
}

.text-bold {
  font-weight: 600;
}

.small-text {
  font-size: 0.833rem;
}

.left-rq {
  margin-left: @spacing-rq;
}

.text-suggestion {
  color: @color-muted;
  font-size: 0.833rem;
  margin-left: @spacing-rh;
}

.text-light {
  font-weight: 400;
}

.langteam-teaser-view-id {
  margin-left: @spacing-rq;
}

.langteam-teaser-view-members {
  align-items: center;
  margin-left: auto;

  float: right;
  padding-right: @spacing-xlarge;
}

.embed-responsive {
  position: relative;
  display: block;
  overflow: hidden;
  height: 0;
  padding: 0;
}

.block {
  display: block;
}

.toolbar .page-count {
  padding-bottom: @spacing-large-horizontal;
  padding-left: 0;
}

.panel {
  margin-bottom: @spacing-hr;
  border: 1px solid transparent;
  border-radius: @border-radius-base;
  -webkit-box-shadow: 0 1px 1px rgba(0, 0, 0, .05);
  box-shadow: 0 1px 1px rgba(0, 0, 0, .05);
  background-color: #fcfcfc;
}

.panel-body {
  padding: @spacing-large-vertical;
  color: @color-dark;
  font-size: 1rem;
}

.panel-title {
  margin-top: 0;
  margin-bottom: 0;
  color: inherit;
  font-size: 1.143rem;
}

.panel.panel-side {
  padding: @spacing-half-base;
  border: solid 1px #ddd !important;
  background-color: #fff !important;
}

.panel-heading {
  padding: @spacing-large-horizontal;
  border-bottom: 1px solid transparent;
  border-top-left-radius: @border-radius-small;
  border-top-right-radius: @border-radius-small;
  font-size: 1.1em !important;
  font-weight: 600;
  color: @color-light;
  background-color: #fff;
}

#documents h2 span#document-label {
  max-width: 100%;
  hyphens: initial;
}

.ellipsis {
  text-overflow: ellipsis;
  white-space: nowrap;
  overflow: hidden;
  word-wrap: normal;
}

.panel-heading > .dropdown .dropdown-toggle {
  color: inherit;
}

.panel-title > .small, .panel-title > .small > a, .panel-title > a, .panel-title > small, .panel-title > small > a {
  color: inherit;
}

.panel-footer {
  padding: @spacing-large-horizontal;
  background-color: @gray-lighter;
  border-top: 1px solid #ddd;
  border-bottom-right-radius: @border-radius-small;
  border-bottom-left-radius: @border-radius-small;
}

.panel > .list-group, .panel > .panel-collapse > .list-group {
  margin-bottom: 0;
}

.panel > .list-group .list-group-item, .panel > .panel-collapse > .list-group .list-group-item {
  border-width: 1px 0;
  border-radius: 0;
}

.panel > .list-group:first-child .list-group-item:first-child, .panel > .panel-collapse > .list-group:first-child .list-group-item:first-child {
  border-top: 0;
  border-top-left-radius: @border-radius-small;
  border-top-right-radius: @border-radius-small;
}

.panel > .list-group:last-child .list-group-item:last-child, .panel > .panel-collapse > .list-group:last-child .list-group-item:last-child {
  border-bottom: 0;
  border-bottom-right-radius: @border-radius-small;
  border-bottom-left-radius: @border-radius-small;
}

.panel > .panel-heading + .panel-collapse > .list-group .list-group-item:first-child {
  border-top-left-radius: 0;
  border-top-right-radius: 0;
}

.panel-heading + .list-group .list-group-item:first-child {
  border-top-width: 0;
}

.list-group + .panel-footer {
  border-top-width: 0;
}

.panel > .panel-collapse > .table, .panel > .table, .panel > .table-responsive > .table {
  margin-bottom: 0;
}

.panel > .panel-collapse > .table caption, .panel > .table caption, .panel > .table-responsive > .table caption {
  padding-right: @spacing-large-vertical;
  padding-left: @spacing-large-vertical;
}

.panel > .table-responsive:first-child > .table:first-child, .panel > .table:first-child {
  border-top-left-radius: @border-radius-small;
  border-top-right-radius: @border-radius-small;
}

.panel > .table-responsive:first-child > .table:first-child > tbody:first-child > tr:first-child, .panel > .table-responsive:first-child > .table:first-child > thead:first-child > tr:first-child, .panel > .table:first-child > tbody:first-child > tr:first-child, .panel > .table:first-child > thead:first-child > tr:first-child {
  border-top-left-radius: @border-radius-small;
  border-top-right-radius: @border-radius-small;
}

.panel > .table-responsive:first-child > .table:first-child > tbody:first-child > tr:first-child td:first-child, .panel > .table-responsive:first-child > .table:first-child > tbody:first-child > tr:first-child th:first-child, .panel > .table-responsive:first-child > .table:first-child > thead:first-child > tr:first-child td:first-child, .panel > .table-responsive:first-child > .table:first-child > thead:first-child > tr:first-child th:first-child, .panel > .table:first-child > tbody:first-child > tr:first-child td:first-child, .panel > .table:first-child > tbody:first-child > tr:first-child th:first-child, .panel > .table:first-child > thead:first-child > tr:first-child td:first-child, .panel > .table:first-child > thead:first-child > tr:first-child th:first-child {
  border-top-left-radius: @border-radius-small;
}

.panel > .table-responsive:first-child > .table:first-child > tbody:first-child > tr:first-child td:last-child, .panel > .table-responsive:first-child > .table:first-child > tbody:first-child > tr:first-child th:last-child, .panel > .table-responsive:first-child > .table:first-child > thead:first-child > tr:first-child td:last-child, .panel > .table-responsive:first-child > .table:first-child > thead:first-child > tr:first-child th:last-child, .panel > .table:first-child > tbody:first-child > tr:first-child td:last-child, .panel > .table:first-child > tbody:first-child > tr:first-child th:last-child, .panel > .table:first-child > thead:first-child > tr:first-child td:last-child, .panel > .table:first-child > thead:first-child > tr:first-child th:last-child {
  border-top-right-radius: @border-radius-small;
}

.panel > .table-responsive:last-child > .table:last-child, .panel > .table:last-child {
  border-bottom-right-radius: @border-radius-small;
  border-bottom-left-radius: @border-radius-small;
}

.panel > .table-responsive:last-child > .table:last-child > tbody:last-child > tr:last-child, .panel > .table-responsive:last-child > .table:last-child > tfoot:last-child > tr:last-child, .panel > .table:last-child > tbody:last-child > tr:last-child, .panel > .table:last-child > tfoot:last-child > tr:last-child {
  border-bottom-right-radius: @border-radius-small;
  border-bottom-left-radius: @border-radius-small;
}

.panel > .table-responsive:last-child > .table:last-child > tbody:last-child > tr:last-child td:first-child, .panel > .table-responsive:last-child > .table:last-child > tbody:last-child > tr:last-child th:first-child, .panel > .table-responsive:last-child > .table:last-child > tfoot:last-child > tr:last-child td:first-child, .panel > .table-responsive:last-child > .table:last-child > tfoot:last-child > tr:last-child th:first-child, .panel > .table:last-child > tbody:last-child > tr:last-child td:first-child, .panel > .table:last-child > tbody:last-child > tr:last-child th:first-child, .panel > .table:last-child > tfoot:last-child > tr:last-child td:first-child, .panel > .table:last-child > tfoot:last-child > tr:last-child th:first-child {
  border-bottom-left-radius: @border-radius-small;
}

.panel > .table-responsive:last-child > .table:last-child > tbody:last-child > tr:last-child td:last-child, .panel > .table-responsive:last-child > .table:last-child > tbody:last-child > tr:last-child th:last-child, .panel > .table-responsive:last-child > .table:last-child > tfoot:last-child > tr:last-child td:last-child, .panel > .table-responsive:last-child > .table:last-child > tfoot:last-child > tr:last-child th:last-child, .panel > .table:last-child > tbody:last-child > tr:last-child td:last-child, .panel > .table:last-child > tbody:last-child > tr:last-child th:last-child, .panel > .table:last-child > tfoot:last-child > tr:last-child td:last-child, .panel > .table:last-child > tfoot:last-child > tr:last-child th:last-child {
  border-bottom-right-radius: @border-radius-small;
}

.panel > .panel-body + .table, .panel > .panel-body + .table-responsive, .panel > .table + .panel-body, .panel > .table-responsive + .panel-body {
  border-top: 1px solid #ddd;
}

.panel > .table > tbody:first-child > tr:first-child td, .panel > .table > tbody:first-child > tr:first-child th {
  border-top: 0;
}

.panel > .table-bordered, .panel > .table-responsive > .table-bordered {
  border: 0;
}

.panel > .table-bordered > tbody > tr > td:first-child, .panel > .table-bordered > tbody > tr > th:first-child, .panel > .table-bordered > tfoot > tr > td:first-child, .panel > .table-bordered > tfoot > tr > th:first-child, .panel > .table-bordered > thead > tr > td:first-child, .panel > .table-bordered > thead > tr > th:first-child, .panel > .table-responsive > .table-bordered > tbody > tr > td:first-child, .panel > .table-responsive > .table-bordered > tbody > tr > th:first-child, .panel > .table-responsive > .table-bordered > tfoot > tr > td:first-child, .panel > .table-responsive > .table-bordered > tfoot > tr > th:first-child, .panel > .table-responsive > .table-bordered > thead > tr > td:first-child, .panel > .table-responsive > .table-bordered > thead > tr > th:first-child {
  border-left: 0;
}

.panel > .table-bordered > tbody > tr > td:last-child, .panel > .table-bordered > tbody > tr > th:last-child, .panel > .table-bordered > tfoot > tr > td:last-child, .panel > .table-bordered > tfoot > tr > th:last-child, .panel > .table-bordered > thead > tr > td:last-child, .panel > .table-bordered > thead > tr > th:last-child, .panel > .table-responsive > .table-bordered > tbody > tr > td:last-child, .panel > .table-responsive > .table-bordered > tbody > tr > th:last-child, .panel > .table-responsive > .table-bordered > tfoot > tr > td:last-child, .panel > .table-responsive > .table-bordered > tfoot > tr > th:last-child, .panel > .table-responsive > .table-bordered > thead > tr > td:last-child, .panel > .table-responsive > .table-bordered > thead > tr > th:last-child {
  border-right: 0;
}

.panel > .table-bordered > tbody > tr:first-child > td, .panel > .table-bordered > tbody > tr:first-child > th, .panel > .table-bordered > thead > tr:first-child > td, .panel > .table-bordered > thead > tr:first-child > th, .panel > .table-responsive > .table-bordered > tbody > tr:first-child > td, .panel > .table-responsive > .table-bordered > tbody > tr:first-child > th, .panel > .table-responsive > .table-bordered > thead > tr:first-child > td, .panel > .table-responsive > .table-bordered > thead > tr:first-child > th {
  border-bottom: 0;
}

.panel > .table-bordered > tbody > tr:last-child > td, .panel > .table-bordered > tbody > tr:last-child > th, .panel > .table-bordered > tfoot > tr:last-child > td, .panel > .table-bordered > tfoot > tr:last-child > th, .panel > .table-responsive > .table-bordered > tbody > tr:last-child > td, .panel > .table-responsive > .table-bordered > tbody > tr:last-child > th, .panel > .table-responsive > .table-bordered > tfoot > tr:last-child > td, .panel > .table-responsive > .table-bordered > tfoot > tr:last-child > th {
  border-bottom: 0;
}

.panel > .table-responsive {
  margin-bottom: 0;
  border: 0;
}

.panel-group {
  margin-bottom: @spacing-hr;
}

.panel-group .panel {
  margin-bottom: 0;
  border-radius: @border-radius-base;
}

.panel-group .panel + .panel {
  margin-top: @spacing-btn-toolbar;
}

.panel-group .panel-heading {
  border-bottom: 0;
}

.panel-group .panel-heading + .panel-collapse > .list-group, .panel-group .panel-heading + .panel-collapse > .panel-body {
  border-top: 1px solid #ddd;
}

.panel-group .panel-footer {
  border-top: 0;
}

.panel-group .panel-footer + .panel-collapse .panel-body {
  border-bottom: 1px solid #ddd;
}

.panel-default {
  border-color: #ddd;
}

.panel-code {
  border-color: #fff;
  box-shadow: none;
  background-color: #fff;
  margin-top: 1rem;
}

.panel-default > .panel-heading {
  color: #333;
  background-color: @gray-lighter;
  border-color: #ddd;
}

.panel-default > .panel-heading + .panel-collapse > .panel-body {
  border-top-color: #ddd;
}

.panel-default > .panel-heading .badge {
  color: @gray-lighter;
  background-color: #333;
}

.panel-default > .panel-footer + .panel-collapse > .panel-body {
  border-bottom-color: #ddd;
}

.panel-primary {
  border: solid 1px @color-dark;
}

.panel-success {
  border: solid 1px @color-success;
}

.panel-info {
  border: solid 1px @color-info;
}

.panel-warning {
  border: solid 1px @color-warning;
}

.panel-danger {
  border: solid 1px @color-danger;
}

.panel-primary > .panel-heading {
  border-bottom: solid 1px @color-dark;
  color: #fff;
  background-color: @color-dark;
}

.panel-success > .panel-heading {
  border-bottom: solid 1px @color-success;
  color: #fff;
  background-color: @color-success;
}

.panel-info > .panel-heading {
  border-bottom: solid 1px @color-info;
}

.panel-warning > .panel-heading {
  border-bottom: solid 1px #ffa800;
  color: #fff;
  background-color: @color-warning;
}

.panel-danger > .panel-heading {
  border-bottom: solid 1px @color-danger;
  color: #fff;
  background-color: @color-danger;
}

.panel-primary > .panel-heading h3 {
  color: @color-dark;
}

.panel-info > .panel-heading {
  border-bottom: solid 1px @color-info;
  color: #fff;
  background-color: @color-info;
}

.panel-success > .panel-heading h3 {
  color: @color-success;
}

.panel-warning > .panel-heading h3 {
  color: #ffa800;
}

.panel-danger > .panel-heading h3 {
  color: @color-danger;
}

.searchtable.table tbody tr td, .searchtable.table thead tr th {
  text-align: left !important;
}

.table thead tr {
  border-bottom-color: transparent !important;
}

.modal-open {
  overflow: hidden;
}

.modal {
  position: fixed;
  top: 0;
  right: 0;
  bottom: 0;
  left: 0;
  z-index: 1050;
  overflow: hidden;
  -webkit-overflow-scrolling: touch;
  outline: 0;
  padding: @spacing-base;
}

.modal.fade .modal-dialog {
  -webkit-transition: -webkit-transform 0.3s ease-out;
  -o-transition: -o-transform 0.3s ease-out;
  transition: transform 0.3s ease-out;
  -webkit-transform: translate(0, -25%);
  -ms-transform: translate(0, -25%);
  -o-transform: translate(0, -25%);
  transform: translate(0, -25%);
}

.modal.in .modal-dialog {
  -webkit-transform: translate(0, 0);
  -ms-transform: translate(0, 0);
  -o-transform: translate(0, 0);
  transform: translate(0, 0);
}

.modal-open .modal {
  overflow-x: hidden;
  overflow-y: auto;
}

.modal-dialog {
  position: relative;
  width: auto;
  margin: @spacing-large-horizontal;
}

.modal-content {
  position: relative;
  background-color: #fff;
  -webkit-background-clip: padding-box;
  background-clip: padding-box;
  border: 1px solid #999;
  border: 1px solid rgba(0, 0, 0, .2);
  border-radius: @border-radius-modal;
  outline: 0;
  max-width: 48rem;
  margin-left: auto;
  margin-right: auto;
  -webkit-box-shadow: 0 3px 9px rgba(0, 0, 0, .4);
  box-shadow: 0 3px 9px rgba(0, 0, 0, .4);
}

.modal-backdrop {
  position: fixed;
  top: 0;
  right: 0;
  bottom: 0;
  left: 0;
  z-index: 1040;
  background-color: #000;
  opacity: 0.5;
}

.modal-backdrop.fade {
  filter: alpha(opacity=0);
  opacity: 0;
}

.modal-backdrop.in {
  filter: alpha(opacity=50);
  opacity: 0.5;
}

.modal-header {
  padding: 15px;
  border-bottom: 0;
}

.modal-header .close {
  margin-top: -2px;
  opacity: 0.7;
}

.modal-title {
  margin: 0;
  line-height: @line-height-base;
  font-size: 1.725rem;
  text-align: center;
}

.modal-body {
  position: relative;
  padding: @spacing-xlarge;
  color: @color-dark;
}

.modal-body .scrollable {
  overflow: auto;
  overflow-x: hidden;
}

.modal-body label {
  margin-bottom: 0;
}

.modal-body .checkbox {
  margin: 0;
}

.modal-footer {
  padding: @spacing-base;
  text-align: right;
  right: 0;
  border-top: 0;
  background: rgba(0, 0, 0, .05);
}

.modal-footer .btn + .btn {
  margin-bottom: 0;
  margin-left: @spacing-small-horizontal;
}

.modal-footer .btn-group .btn + .btn {
  margin-left: -1px;
}

.modal-footer .btn-block + .btn-block {
  margin-left: 0;
}

.modal-scrollbar-measure {
  position: absolute;
  top: -9999px;
  width: 50px;
  height: 50px;
  overflow: scroll;
}

.hidden {
  display: none !important;
}

.popover {
  position: absolute;
  margin-top: -10px;
  z-index: 1060;
  display: none;
  max-width: 250px;
  padding: @spacing-badge;
  font-family: Helvetica Neue, Helvetica, Arial, sans-serif;
  font-style: normal;
  font-weight: 400;
  letter-spacing: normal;
  line-break: auto;
  line-height: @line-height-base;
  text-align: center;
  text-decoration: none;
  text-shadow: none;
  text-transform: none;
  white-space: normal;
  word-break: normal;
  word-spacing: normal;
  word-wrap: normal;
  font-size: 14px;
  background-color: #fff;
  background-clip: padding-box;
  border: 1px solid rgba(0, 0, 0, .2);
  border-radius: 6px;
  box-shadow: 0 5px 10px rgba(0, 0, 0, .2);
}

h3.popover-title {
  font-size: 1rem;
  text-transform: uppercase;
}

.popover-content p {
  margin-bottom: @spacing-heading;
}

.popover.top > .arrow {
  left: 50%;
  margin-left: -11px;
  border-bottom-width: 0;
  border-top-color: #999;
  border-top-color: rgba(0, 0, 0, .25);
  bottom: -11px;
}

.popover > .arrow {
  border-width: 11px;
}

.popover > .arrow, .popover > .arrow:after {
  position: absolute;
  display: block;
  width: 0;
  height: 0;
  border-color: transparent;
  border-style: solid;
}

.popover.top > .arrow:after {
  content: " ";
  bottom: 1px;
  margin-left: -10px;
  border-bottom-width: 0;
  border-top-color: #fff;
}

.popover > .arrow:after {
  border-width: 10px;
  content: "";
}

.tooltip-inner {
  max-width: 15rem;
  padding: @spacing-half-base;
  color: @color-dark;
  text-align: center;
  background-color: #fff;
  border-radius: @border-radius-base;
  border: solid 2px @color-dark;
}

.tooltip {
  position: absolute;
  z-index: 1070;
  display: block;
  font-family: Helvetica Neue, Helvetica, Arial, sans-serif;
  font-style: normal;
  font-weight: 400;
  letter-spacing: normal;
  line-break: auto;
  line-height: @line-height-base;
  text-align: left;
  text-decoration: none;
  text-shadow: none;
  text-transform: none;
  white-space: normal;
  word-break: normal;
  word-spacing: normal;
  word-wrap: normal;
  font-size: 0.857rem;
  border-color: @color-dark;
}

.tooltip-arrow {
  position: absolute;
  width: 0;
  height: 0;
  border-color: transparent;
  border-style: solid;
}

.tooltip.top {
  margin-top: -@spacing-tooltip;
  padding: @spacing-small-horizontal 0;
}

.tooltip.right {
  margin-left: @spacing-tooltip;
  padding: 0 @spacing-small-horizontal;
}

.tooltip-inner {
  max-width: 15rem;
  padding: @spacing-half-base;
  color: @color-dark;
  text-align: center;
  background-color: #fff;
  border-radius: @border-radius-base;
  border: solid 2px @color-dark;
}

.tooltip.left {
  margin-left: -@spacing-tooltip;
  padding: 0 @spacing-small-horizontal;
}

.tooltip.bottom {
  margin-top: @spacing-tooltip;
  padding: @spacing-small-horizontal 0;
}

.tooltip.top .tooltip-arrow {
  bottom: 0;
  left: 50%;
  margin-left: -@spacing-small-horizontal;
  border-width: 5px 5px 0;
  border-top-color: @color-dark;
}

.tooltip.right .tooltip-arrow {
  top: 50%;
  left: 0;
  margin-top: -@spacing-small-horizontal;
  border-width: 5px 5px 5px 0;
  border-right-color: @color-dark;
}

.tooltip.left .tooltip-arrow {
  top: 50%;
  right: 0;
  margin-top: -@spacing-small-horizontal;
  border-width: 5px 0 5px 5px;
  border-left-color: @color-dark;
}

.tooltip.bottom .tooltip-arrow {
  top: 0;
  left: 50%;
  margin-left: -@spacing-small-horizontal;
  border-width: 0 5px 5px;
  border-bottom-color: @color-dark;
}

//
// Wells
// --------------------------------------------------
// Base class
.well {
  min-height: 20px;
  padding: @spacing-tooltip;
  margin-bottom: @spacing-xlarge;
  background-color: @well-bg;
  border: 1px solid @well-border;
  border-radius: @border-radius-base;
  box-shadow: inset 0 1px 1px rgba(0, 0, 0, .05);
  blockquote {
    border-color: #ddd;
    border-color: rgba(0, 0, 0, .15);
  }
}

// Sizes
.well-lg {
  padding: @spacing-base-and-a-half;
  border-radius: @border-radius-large;
}

.well-sm {
  padding: @spacing-half-base;
  border-radius: @border-radius-small;
}

.well a {
  font-style: italic;
}

.content {
  font-size: 1rem;
  padding-top: @spacing-hr;
  padding-bottom: @spacing-hr;
  background-color: #fff;
  width: 100%;
}

button.close {
  font-weight: 700;
  line-height: 1;
  top: 0;
  right: 1rem;
  position: absolute;
  border: 0;
  color: #f00;
  z-index: 1;
  padding: @spacing-rq;
  outline: none;
}

button.close:focus, button.close:hover, button.close:active:focus {
  cursor: pointer;
  text-decoration: none;
  opacity: 0.5;
  color: #000;
  filter: alpha(opacity=50);
  box-shadow: none;
  outline: none;
  background-color: #fff;
}

.closeIcon svg {
  opacity: 0.7;
  height: 1rem;
  width: 1rem;
  text-align: center;
  color: #f00;
}

.btn-group-vertical > .btn-group:before, .btn-group:after, .btn-toolbar:after, .btn-toolbar:before, .clearfix:after, .clearfix:before, .container-fluid:after, .container-fluid:before, .container:after, .container:before, .dl-horizontal dd:after, .dl-horizontal dd:before, .form-horizontal .form-group:after, .form-horizontal .form-group:before, .modal-footer:after, .modal-footer:before, .modal-header:after, .modal-header:before, .nav:after, .nav:before, .navbar-collapse:after, .navbar-collapse:before, .navbar-header:after, .navbar-header:before, .navbar:after, .navbar:before, .pager:after, .pager:before, .panel-body:after, .panel-body:before, .row:after, .row:before {
  display: table;
  content: ' ';
}

.btn-group-vertical > .btn-group:after, .btn-toolbar:after, .clearfix:after, .container-fluid:after, .container:after, .dl-horizontal dd:after, .form-horizontal .form-group:after, .modal-footer:after, .modal-header:after, .nav:after, .navbar-collapse:after, .navbar-header:after, .navbar:after, .pager:after, .panel-body:after, .row:after {
  clear: both;
}

.glyphicon-modal-window:before {
  content: "\e237";
}

.toolbar {
  padding-top: @spacing-hr;
}

.toolbar .sort-items {
  padding-bottom: @spacing-large-horizontal;
  padding-right: 0;
}

.toolbar .show-items {
  padding-bottom: @spacing-large-horizontal;
  padding-right: 0;
}

.toolbar .page-count {
  padding-bottom: @spacing-base;
  padding-left: 0;
}

.center-block {
  display: block;
  margin-right: auto;
  margin-left: auto;
}

.toolbar {
  padding-top: @spacing-hr;
}

.toolbar .sort-items {
  padding-bottom: @spacing-large-horizontal;
  padding-right: 0;
}

.toolbar .show-items {
  padding-bottom: @spacing-large-horizontal;
  padding-right: 0;
}

.toolbar .page-count {
  padding-bottom: @spacing-base;
  padding-left: 0;
}

.pull-right {
  float: right !important;
}

.pull-left {
  float: left !important;
}

.hide {
  display: none !important;
}

.show {
  display: block !important;
}

.invisible {
  visibility: hidden;
}

.text-hide {
  font: 0/0 a;
  color: transparent;
  border: 0;
  background-color: transparent;
  text-shadow: none;
}

.hidden {
  display: none !important;
}

.affix {
  position: fixed;
}

//IE 10 fix (ms-viewport)
@-ms-viewport {
  width: device-width;
}

.visible-lg, .visible-md, .visible-sm, .visible-xs {
  display: none !important;
}

.visible-lg-block, .visible-lg-inline, .visible-lg-inline-block, .visible-md-block, .visible-md-inline, .visible-md-inline-block, .visible-sm-block, .visible-sm-inline-block, .visible-xs-block, .visible-xs-inline, .visible-xs-inline-block {
  display: none !important;
}

#explore h1 {
  font-size: 1.2em !important;
  margin-bottom: 0;
}

.glossary-search {
  flex: 1;
  margin-left: 0;
}

.search-box svg {
  vertical-align: text-bottom;
}

.new-zanata .bg--pop-highest {
  border: none;
}

.new-zanata .g {
  align-self: center;
  padding-bottom: @spacing-base;
}

.more-content {
  align-self: center;
}

li.more-list-item {
  border-bottom: solid 1px #edf2f8;
  padding-top: @spacing-rq;
  padding-bottom: @spacing-rq;
}

li.more-contact {
  padding-top: @spacing-rh;
  padding-bottom: @spacing-rh;
}

li.more-info {
  padding-top: @spacing-base-and-a-half;
  font-size: 0.833rem !important;
  color: @color-muted;
}

li.more-language {
  padding-top: @spacing-base-and-a-half;
}

.new-zanata .bg--pop-highest thead, .bg--pop-highest tbody {
  border: 1px solid rgba(32, 113, 138, .15);
}

.new-zanata .l-wrapper {
  align-items: center;
}

table.search-table {
  max-width: 36.05em;
}

.panel__header i.i--add:not(.i--large) {
  color: #fff;
}

.button--small i.i--settings {
  vertical-align: baseline;
}

i.i--left.i--lock, i.i--left.i--trash {
  x color: #fff;
  vertical-align: baseline;
}

#version-page.g {
  width: 100%;
}

#file-upload-component-toggle-button i.i--add,
#add-team-member-button i.i--add {
  color: @color-dark;
}

.new-zanata .g--centered {
  text-align: center;
  width: 100%;
}

.tabs__content {
  padding-bottom: @spacing-base-and-a-half;

}

li.more-info {
  padding-top: @spacing-base-and-a-half;
  font-size: 0.833rem !important;
  color: @color-muted;
}

li.more-language {
  padding-top: @spacing-base-and-a-half;
}

.new-zanata .bg--pop-highest thead, .bg--pop-highest tbody {
  border: 1px solid rgba(32, 113, 138, .15);
}

.new-zanata .l__wrapper {
<<<<<<< HEAD
  align-items: center;
  display: inherit !important;
=======
  align-items:center;
  display:inherit;
>>>>>>> 1765a046
}

table.search-table {
  max-width: 36.05em;
}

.panel__header i.i--add:not(.i--large) {
  color: #fff;
}

.button--small i.i--settings {
  vertical-align: baseline;
}

i.i--left.i--lock, i.i--left.i--trash {
  x color: #fff;
  vertical-align: baseline;
}

#version-page.g {
  width: 100%;
}

#file-upload-component-toggle-button i.i--add,
#add-team-member-button i.i--add {
  color: @color-dark;
}

.new-zanata .g--centered {
  text-align: center;
  width: 100%;
}

.txt--meta.content {
  padding-top:0;
  padding-bottom:0;
}

.tabs__content {
<<<<<<< HEAD
  padding-bottom: @spacing-base-and-a-half;
}

//Project Version Sidebar

.accordion-section-title {
  width: 100%;
  display: inline-block;
  color: #54667a;
  padding-top: 20px;
  padding-bottom: 10px;
  font-size: 2.25em;
  line-height: 1.08333em;
  letter-spacing: -0.05em;
}

.accordion-section-title .projicon svg {
  fill: @color-dark;
  height: 30px;
  width: 30px;
  margin-bottom: 2px;
  vertical-align: bottom;
}

.accordion-section-title span {
  vertical-align: bottom;
}

a.accordion-section-title:hover {
  color: @color-dark;
}

.accordion-section-content ul {
  list-style-type: none;
  padding-left: 0;
}

.sidebar-icon svg {
  fill: @color-dark !important;
  vertical-align: middle;
  margin-right: @spacing-re;
}

.sidebar .nav-stacked {
  font-weight: 500;
}

li.active .sidebar-icon svg {
  fill: #fff !important;
}

.sidebar ul.menu-list li.active a {
  margin-left: 0;
}

.version-percent {
  color: @color-success;
}

.version-percent span.percent {
  font-size: 1.6em;
}

.version-percent p {
  margin-bottom: 0;
}

.sidebar-version-title {
  vertical-align: super;
  padding-left: 3px;
  font-size: 1.6em;
}

.version-inline {
  margin-bottom: @spacing-rh;
}

.sidebar .version-inline .dropdown.btn-group {
  vertical-align: sub;
  padding-left: @spacing-rh;

=======
  padding-bottom:@spacing-base-and-a-half;
>>>>>>> 1765a046
}

.version-inline .btn-sm {
  padding: 0.16rem 0.31rem;
}

.version-inline svg {
  fill: @color-dark;
}

.version-settings {
  margin-bottom: @spacing-rq;
}

.sidebar .dropdown-menu, .version-settings {
  font-size: 0.857rem;
}

.sidebar #version {
  margin-top: 1.5em;
  padding-top: 10px;
  border-top: solid 1px #bdd4dc;
}

.sidebar ul.dropdown-menu li {
  padding-right: 0;
}

.sidebar ul li.active a {
  color: #fff;
}

#options-dropdown {
  margin-top: @spacing-rq;
}

.v-heading {
  vertical-align: text-top;
  padding-left: @spacing-re;
}

// @screen-xs variable depreciated
@media (max-width: 29.375rem) {
  .view {
    flex-direction: column;
    display: inline-flex;
    width: 100%;
    flex-shrink: 0;
    height: inherit !important;
  }

  #root {
    order: 1;
    width: 100%;
  }

  .template-container {
    flex-direction: column;
    width: 100%;
  }

  .glossaryhead-wrapper {
    left: 0;
    top: 0;
    background-color: #fff;
  }

  .wide-view-theme {
    margin-left: 0;
  }

  .root-main {
    margin-left: @spacing-rq;
    margin-right: @spacing-rq;
  }

  .glossary-table {
    margin-top: @spacing-rh;
  }

  .glossary-header {
    padding-top: 7rem;
  }

  .glossary-list {
    margin-top: 2em;
  }

  .glossaryhead-base {
    padding-top: 0;
    margin-left: @spacing-rh;
    margin-right: @spacing-rh;
  }

  .logo-link-theme {
    display: none;
  }

  .glossaryhead-title {
    font-size: 1.44rem;
    margin-right: 0;
  }

  .hidden-lesm {
    position: absolute !important;
    clip: rect(1px, 1px, 1px, 1px);
    padding: 0 !important;
    border: 0 !important;
    height: 1px !important;
    width: 1px !important;
    overflow: hidden;
  }

  .glossaryhead-wrapper {
    left: 0;
  }

  .meta-info {
    margin-left: auto;
  }

  .teaser-inner {
    flex-direction: row;
    flex: 1;
  }

  main {
    margin-left: 0;
  }

  .container-sidebar, .container-editor {
    margin-left: 0;
    margin-right: 0;
    width: 100%;
  }

  .container-sidebar {
    position: absolute;
    top: 0;
  }

  .page {
    flex: 1;
    margin-left: 0;
    margin-top: 0;
  }

  #nav {
    height: initial;
    width: 100%;
    position: fixed;
    overflow: hidden;
    bottom: 0;
    z-index: 1000;
  }

  .nav-bar {
    order: 1;
    width: 100%;
  }

  .nav-link {
    display: none;
    flex-grow: 1;
    padding: @spacing-rh;
  }
}

@media (min-width: 29.376rem) {
  .view {
    display: flex;
    align-items: flex-start;
    flex-direction: row;
    flex-shrink: 0;
    min-height: 100%;
  }

  .glossary-header {
    padding-top: 8rem;
  }

  .glossary-list {
    margin-top: 2em;
  }

  .glossaryhead-base {
    margin-left: 1.5rem;
    margin-right: 1rem;
  }

  .glossaryhead-title {
    margin-right: @spacing-base;
  }

  .wide-view-theme-glossary {
    margin-left: 2.5rem;
    margin-right: 1rem;
    margin-bottom: 2.5rem;
  }

  main {
    margin-left: 4.5rem;
  }

  .container-sidebar {
    margin-left: 4.5rem;
    width: 100%;
  }

  .container-editor {
    margin-left: 6rem;
    width: 100%;
  }

  #nav {
    min-height: 100%;
    top: 0;
    height: 100%;
    overflow: auto;
  }

  .nav-bar {
    flex-direction: column;
    height: 100%;
    order: 0;
    width: 4.5rem;
  }

  .nav-link {
    display: flex;
    flex-grow: 0;
    padding-top: @spacing-rq;
    padding-bottom: @spacing-rq;
  }

}

@media (min-width: @screen-sm-min) {
  .modal-dialog {
    width: 600px;
    margin: @spacing-dialog auto;
  }

  .modal-content {
    -webkit-box-shadow: 0 5px 15px rgba(0, 0, 0, .5);
    box-shadow: 0 5px 15px rgba(0, 0, 0, .5);
  }

  .modal-sm {
    width: 300px;
  }

  h1 {
    margin-top: 0;
  }

  .container {
    width: @container-tablet;
  }

  .content {
    width: 65%;
  }

  .header-classes {
    font-size: 1rem;
  }

  .dl-horizontal dt {
    float: left;
    clear: left;
    overflow: hidden;
    width: 11.429rem;
    text-align: right;
    white-space: nowrap;
    text-overflow: ellipsis;
  }

  .dl-horizontal dd {
    margin-left: @spacing-rh;
  }

  .col-sm-1, .col-sm-10, .col-sm-11, .col-sm-12, .col-sm-2, .col-sm-3, .col-sm-4, .col-sm-5, .col-sm-6, .col-sm-7, .col-sm-8, .col-sm-9 {
    float: left;
  }

  .col-sm-12 {
    width: 100%;
  }

  .col-sm-11 {
    width: 91.66666667%;
  }

  .col-sm-10 {
    width: 83.33333333%;
  }

  .col-sm-9 {
    width: 75%;
  }

  .col-sm-8 {
    width: 66.66666667%;
  }

  .col-sm-7 {
    width: 58.33333333%;
  }

  .col-sm-6 {
    width: 50%;
  }

  .col-sm-5 {
    width: 41.66666667%;
  }

  .col-sm-4 {
    width: 33.33333333%;
  }

  .col-sm-3 {
    width: 25%;
  }

  .col-sm-2 {
    width: 16.66666667%;
  }

  .col-sm-1 {
    width: 8.33333333%;
  }

  .col-sm-pull-12 {
    right: 100%;
  }

  .col-sm-pull-11 {
    right: 91.66666667%;
  }

  .col-sm-pull-10 {
    right: 83.33333333%;
  }

  .col-sm-pull-9 {
    right: 75%;
  }

  .col-sm-pull-8 {
    right: 66.66666667%;
  }

  .col-sm-pull-7 {
    right: 58.33333333%;
  }

  .col-sm-pull-6 {
    right: 50%;
  }

  .col-sm-pull-5 {
    right: 41.66666667%;
  }

  .col-sm-pull-4 {
    right: 33.33333333%;
  }

  .col-sm-pull-3 {
    right: 25%;
  }

  .col-sm-pull-2 {
    right: 16.66666667%;
  }

  .col-sm-pull-1 {
    right: 8.33333333%;
  }

  .col-sm-pull-0 {
    right: auto;
  }

  .col-sm-push-12 {
    left: 100%;
  }

  .col-sm-push-11 {
    left: 91.66666667%;
  }

  .col-sm-push-10 {
    left: 83.33333333%;
  }

  .col-sm-push-9 {
    left: 75%;
  }

  .col-sm-push-8 {
    left: 66.66666667%;
  }

  .col-sm-push-7 {
    left: 58.33333333%;
  }

  .col-sm-push-6 {
    left: 50%;
  }

  .col-sm-push-5 {
    left: 41.66666667%;
  }

  .col-sm-push-4 {
    left: 33.33333333%;
  }

  .col-sm-push-3 {
    left: 25%;
  }

  .col-sm-push-2 {
    left: 16.66666667%;
  }

  .col-sm-push-1 {
    left: 8.33333333%;
  }

  .col-sm-push-0 {
    left: auto;
  }

  .col-sm-offset-12 {
    margin-left: 100%;
  }

  .col-sm-offset-11 {
    margin-left: 91.66666667%;
  }

  .col-sm-offset-10 {
    margin-left: 83.33333333%;
  }

  .col-sm-offset-9 {
    margin-left: 75%;
  }

  .col-sm-offset-8 {
    margin-left: 66.66666667%;
  }

  .col-sm-offset-7 {
    margin-left: 58.33333333%;
  }

  .col-sm-offset-6 {
    margin-left: 50%;
  }

  .col-sm-offset-5 {
    margin-left: 41.66666667%;
  }

  .col-sm-offset-4 {
    margin-left: 33.33333333%;
  }

  .col-sm-offset-3 {
    margin-left: 25%;
  }

  .col-sm-offset-2 {
    margin-left: 16.66666667%;
  }

  .col-sm-offset-1 {
    margin-left: 8.33333333%;
  }

  .col-sm-offset-0 {
    margin-left: 0;
  }

  .form-inline .form-group {
    display: inline-block;
    margin-bottom: 0;
    vertical-align: middle;
  }

  .form-inline .form-control {
    display: inline-block;
    width: auto;
    vertical-align: middle;
  }

  .form-inline .form-control-static {
    display: inline-block;
  }

  .form-inline .input-group {
    display: inline-table;
    vertical-align: middle;
  }

  .form-inline .input-group .form-control, .form-inline .input-group .input-group-addon, .form-inline .input-group .input-group-btn {
    width: auto;
  }

  .form-inline .input-group > .form-control {
    width: 100%;
  }

  .form-inline .control-label {
    margin-bottom: 0;
    vertical-align: middle;
  }

  .form-inline .checkbox, .form-inline .radio {
    display: inline-block;
    margin-top: 0;
    margin-bottom: 0;
    vertical-align: middle;
  }

  .form-inline .checkbox label, .form-inline .radio label {
    padding-left: 0;
  }

  .form-inline .checkbox input[type=checkbox], .form-inline .radio input[type=radio] {
    position: relative;
    margin-left: 0;
  }

  .form-inline .has-feedback .form-control-feedback {
    top: 0;
  }

  .form-inline .form-control {
    width: 100%;
  }

  .form-horizontal .control-label {
    margin-bottom: 0;
    padding-top: @spacing-half-base;
    text-align: right;
  }

  .form-horizontal .form-group-lg .control-label {
    font-size: 1.286rem;
    padding-top: @spacing-rq;
  }

  .form-horizontal .form-group-sm .control-label {
    font-size: 0.857rem;
    padding-top: @spacing-small-horizontal;
  }
}

@media (max-width: @screen-sm-max) {
  .search-view-theme span svg {
    font-size: 1.4rem;
  }

  //Project version sidebar
  ul#expList {
    margin-bottom: -5px;
  }

  svg.hide-desktop {
    fill: rgb(84, 102, 122);
    height: 30px;
    width: 30px;
    right: 10px;
    position: absolute;
    transform: rotate(0deg);
    transform-origin: 50% 50% 0px;
  }

  .accordion, .accordion * {
    -webkit-box-sizing: border-box;
    -moz-box-sizing: border-box;
    box-sizing: border-box;
  }

  .accordion {
    overflow: hidden;
  }

  .sidebar .dropdown.btn-group {
    vertical-align: top;
  }

  .hide-desktop {
    transition: all linear 0.15s;
  }

  .hide-desktop.down {
    fill: rgb(84, 102, 122);
    height: 30px;
    width: 30px;
    right: 10px;
    position: absolute;
    transform: rotate(0deg);
    transform-origin: 50% 50% 0px;
  }

  .hide-desktop.up {
    transform: rotate(-180deg);
    transform-origin: 50% 50% 0px;
  }

  .projicon {
    color: #54667a;
    height: 30px;
    width: 30px;
    margin-bottom: 2px;
  }

  .accordion-section-title.active, .accordion-section-title:hover {
    text-decoration: none;
  }

  .accordion-section:last-child .accordion-section-title {
    border-bottom: none;
  }

  .accordion-section-content {
    display: none;
    padding-top: 10px;
  }

  .accordion-section-content.open {
    display: block !important;
    padding-top: 10px;
  }

  .sidebar {
    width: 100%;
  }

  #version {
    margin-top: 0.5em !important;
  }

  p.version-settings {
    margin-bottom: 0;
  }

  #version .drop {
    margin-left: 10px;
  }

  .sidebar ul:not(.dropdown-menu) {
    display: inline-flex;
  }

  .sidebar ul li.active {
    display: inline-block;
    margin-left: 0px !important;
  }

  .sidebar ul li {
    padding-right: 10px;
    line-height: 2em;
  }

  .flextab {
    flex: 3;
  }

  .container-sidebar td.hidesmall {
    display: none;
  }

  .hidden-lesm {
    position: absolute !important;
    *clip: rect(1px 1px 1px 1px);
    clip: rect(1px, 1px, 1px, 1px);
    padding: 0 !important;
    border: 0 !important;
    height: 1px !important;
    width: 1px !important;
    overflow: hidden;
  }

  .matrix-table {
    display: block;
  }

  .matrix-heading {
    padding-bottom: @spacing-base;
  }

  .lang-select {
    right: 0;
  }

  .glossaryhead-actions-theme button {
    padding-left: 0;
    padding-right: 0;
  }

  .header-classes {
    margin-left: 0;
    margin-bottom: @spacing-hr;
  }

  .search-view-theme .text-input {
    width: 60%;
  }

  .wide-view-theme {
    max-width: 100%;
  }

  #profile-matrix {
    padding-left: 0;
  }

  .lead {
    font-size: 1.5rem;
  }

  .visible-xs {
    display: block !important;
  }

  table.visible-xs {
    display: table !important;
  }

  tr.visible-xs {
    display: table-row !important;
  }

  td.visible-xs, th.visible-xs {
    display: table-cell !important;
  }

  .visible-xs-block {
    display: block !important;
  }

  .visible-xs-inline {
    display: inline !important;
  }

  .visible-xs-inline-block {
    display: inline-block !important;
  }

  .content {
    min-height: 21.429rem;
  }

  .collapsing {
    transition: height 0.8s;
  }
}

@media (min-width: @screen-sm-min) and (max-width: @screen-md-max) {
  .visible-sm {
    display: block !important;
  }

  .hidden-sm {
    display: none !important;
  }

  .container-sidebar td.td-3, .container-sidebar td.td-4 {
    width: 33.33%;
  }

  .container-sidebar td.td-2 {
    width: 25%;
  }

  .matrix-table {
    display: flex;
    flex-direction: row;
  }

  .matrix-inner {
    width: 100%;
  }

  .matrix-heading {
    width: 100%;
  }

  #profile-matrix h2 {
    margin-top: 0;
  }

  h2.matrix-heading {
    max-width: 100%;
    min-width: 100%;
  }

  table.visible-sm {
    display: table !important;
  }

  tr.visible-sm {
    display: table-row !important;
  }

  td.visible-sm, th.visible-sm {
    display: table-cell !important;
  }

  .visible-sm-block {
    display: block !important;
  }

  .visible-sm-inline {
    display: inline !important;
  }

  .visible-sm-inline-block {
    display: inline-block !important;
  }

  .visible-md {
    display: block !important;
  }

  table.visible-md {
    display: table !important;
  }

  tr.visible-md {
    display: table-row !important;
  }

  td.visible-md, th.visible-md {
    display: table-cell !important;
  }
}

@media (min-width: @screen-md-min) {
  .lang-select {
    position: relative;
  }

  // Project version sidebar
  svg.hide-desktop {
    display: none;
    visibility: hidden;
  }

  .sidebar {
    float: left;
    height: 100vh;
  }

  .sidebar ul li.active {
    margin-left: -15px;
    margin-right: -15px;
  }

  li.active .sidebar-icon svg {
    margin-left: 15px;
  }

  .sidebar ul {
    margin-left: -10px;
  }

  ul.v-links {
    margin-top: @spacing-rq;
  }

  ul.v-links li.active a {
    padding-left: 45px;
    margin-left: -15px;
  }

  .modal-lg {
    width: 900px;
  }

  .glossaryhead-title {
    margin-right: 3em;
  }

  .glossary-button {
    margin-left: @spacing-rh;
  }

  .glossary-search {
    flex: 1;
    margin-left: @spacing-rh;
  }

  .wide-view-theme.profile-page {
    margin-top: @spacing-rh;
  }

  .wide-view-theme-glossary {
    margin-left: 2.5rem;
    margin-right: 1rem;
  }

  .matrix-heading {
    margin-right: @spacing-rq;
    margin-left: @spacing-rq;
  }

  h2.matrix-heading {
    min-width: 0;
    margin-left: 3rem;
  }

  .show-items {
    clear: none !important;
  }

  .container {
    width: @container-desktop;
  }

  .col-md-1, .col-md-10, .col-md-11, .col-md-12, .col-md-2, .col-md-3, .col-md-4, .col-md-5, .col-md-6, .col-md-7, .col-md-8, .col-md-9 {
    float: left;
  }

  .col-md-12 {
    width: 100%;
  }

  .col-md-11 {
    width: 91.66666667%;
  }

  .col-md-10 {
    width: 83.33333333%;
  }

  .col-md-9 {
    width: 75%;
  }

  .col-md-8 {
    width: 66.66666667%;
  }

  .col-md-7 {
    width: 58.33333333%;
  }

  .col-md-6 {
    width: 50%;
  }

  .col-md-5 {
    width: 41.66666667%;
  }

  .col-md-4 {
    width: 33.33333333%;
  }

  .col-md-3 {
    width: 25%;
  }

  .col-md-2 {
    width: 16.66666667%;
  }

  .col-md-1 {
    width: 8.33333333%;
  }

  .col-md-pull-12 {
    right: 100%;
  }

  .col-md-pull-11 {
    right: 91.66666667%;
  }

  .col-md-pull-10 {
    right: 83.33333333%;
  }

  .col-md-pull-9 {
    right: 75%;
  }

  .col-md-pull-8 {
    right: 66.66666667%;
  }

  .col-md-pull-7 {
    right: 58.33333333%;
  }

  .col-md-pull-6 {
    right: 50%;
  }

  .col-md-pull-5 {
    right: 41.66666667%;
  }

  .col-md-pull-4 {
    right: 33.33333333%;
  }

  .col-md-pull-3 {
    right: 25%;
  }

  .col-md-pull-2 {
    right: 16.66666667%;
  }

  .col-md-pull-1 {
    right: 8.33333333%;
  }

  .col-md-pull-0 {
    right: auto;
  }

  .col-md-push-12 {
    left: 100%;
  }

  .col-md-push-11 {
    left: 91.66666667%;
  }

  .col-md-push-10 {
    left: 83.33333333%;
  }

  .col-md-push-9 {
    left: 75%;
  }

  .col-md-push-8 {
    left: 66.66666667%;
  }

  .col-md-push-7 {
    left: 58.33333333%;
  }

  .col-md-push-6 {
    left: 50%;
  }

  .col-md-push-5 {
    left: 41.66666667%;
  }

  .col-md-push-4 {
    left: 33.33333333%;
  }

  .col-md-push-3 {
    left: 25%;
  }

  .col-md-push-2 {
    left: 16.66666667%;
  }

  .col-md-push-1 {
    left: 8.33333333%;
  }

  .col-md-push-0 {
    left: auto;
  }

  .col-md-offset-12 {
    margin-left: 100%;
  }

  .col-md-offset-11 {
    margin-left: 91.66666667%;
  }

  .col-md-offset-10 {
    margin-left: 83.33333333%;
  }

  .col-md-offset-9 {
    margin-left: 75%;
  }

  .col-md-offset-8 {
    margin-left: 66.66666667%;
  }

  .col-md-offset-7 {
    margin-left: 58.33333333%;
  }

  .col-md-offset-6 {
    margin-left: 50%;
  }

  .col-md-offset-5 {
    margin-left: 41.66666667%;
  }

  .col-md-offset-4 {
    margin-left: 33.33333333%;
  }

  .col-md-offset-3 {
    margin-left: 25%;
  }

  .col-md-offset-2 {
    margin-left: 16.66666667%;
  }

  .col-md-offset-1 {
    margin-left: 8.33333333%;
  }

  .col-md-offset-0 {
    margin-left: 0;
  }
}

@media (max-width: @screen-md-max) {
  .glossaryhead-actions-theme .hidden-lesm {
    position: absolute !important;
    clip: rect(1px, 1px, 1px, 1px);
    padding: 0 !important;
    border: 0 !important;
    height: 1px !important;
    width: 1px !important;
    overflow: hidden;
  }

  .hidden-xs {
    display: none !important;
  }
}

@media (min-width: @screen-md-min) and (max-width: @screen-lg) {
  .visible-md-block {
    display: block !important;
  }

  .visible-md-inline {
    display: inline !important;
  }

  .visible-md-inline-block {
    display: inline-block !important;
  }

  .profile-wrapper {
    flex-direction: column;
  }

}

@media (min-width: @screen-lg-min) {
  .container {
    width: @container-large-desktop;
  }

  .glossaryhead-title {
    margin-right: 9em;
  }

  .container-sidebar td.td-2 {
    width: 16.6667%;
  }

  .profile-wrapper {
    padding-right: 4rem;
    flex-direction: row;
  }

  .matrix-table {
    display: flex;
    flex-direction: row;
  }

  .matrix-inner {
    width: 50%;
    margin-right: @spacing-rq;
  }

  .visible-lg {
    display: block !important;
  }

  table.visible-lg {
    display: table !important;
  }

  tr.visible-lg {
    display: table-row !important;
  }

  td.visible-lg, th.visible-lg {
    display: table-cell !important;
  }

  .col-lg-1, .col-lg-10, .col-lg-11, .col-lg-12, .col-lg-2, .col-lg-3, .col-lg-4, .col-lg-5, .col-lg-6, .col-lg-7, .col-lg-8, .col-lg-9 {
    float: left;
  }

  .col-lg-12 {
    width: 100%;
  }

  .col-lg-11 {
    width: 91.66666667%;
  }

  .col-lg-10 {
    width: 83.33333333%;
  }

  .col-lg-9 {
    width: 75%;
  }

  .col-lg-8 {
    width: 66.66666667%;
  }

  .col-lg-7 {
    width: 58.33333333%;
  }

  .col-lg-6 {
    width: 50%;
  }

  .col-lg-5 {
    width: 41.66666667%;
  }

  .col-lg-4 {
    width: 33.33333333%;
  }

  .col-lg-3 {
    width: 25%;
  }

  .col-lg-2 {
    width: 16.66666667%;
  }

  .col-lg-1 {
    width: 8.33333333%;
  }

  .col-lg-pull-12 {
    right: 100%;
  }

  .col-lg-pull-11 {
    right: 91.66666667%;
  }

  .col-lg-pull-10 {
    right: 83.33333333%;
  }

  .col-lg-pull-9 {
    right: 75%;
  }

  .col-lg-pull-8 {
    right: 66.66666667%;
  }

  .col-lg-pull-7 {
    right: 58.33333333%;
  }

  .col-lg-pull-6 {
    right: 50%;
  }

  .col-lg-pull-5 {
    right: 41.66666667%;
  }

  .col-lg-pull-4 {
    right: 33.33333333%;
  }

  .col-lg-pull-3 {
    right: 25%;
  }

  .col-lg-pull-2 {
    right: 16.66666667%;
  }

  .col-lg-pull-1 {
    right: 8.33333333%;
  }

  .col-lg-pull-0 {
    right: auto;
  }

  .col-lg-push-12 {
    left: 100%;
  }

  .col-lg-push-11 {
    left: 91.66666667%;
  }

  .col-lg-push-10 {
    left: 83.33333333%;
  }

  .col-lg-push-9 {
    left: 75%;
  }

  .col-lg-push-8 {
    left: 66.66666667%;
  }

  .col-lg-push-7 {
    left: 58.33333333%;
  }

  .col-lg-push-6 {
    left: 50%;
  }

  .col-lg-push-5 {
    left: 41.66666667%;
  }

  .col-lg-push-4 {
    left: 33.33333333%;
  }

  .col-lg-push-3 {
    left: 25%;
  }

  .col-lg-push-2 {
    left: 16.66666667%;
  }

  .col-lg-push-1 {
    left: 8.33333333%;
  }

  .col-lg-push-0 {
    left: auto;
  }

  .col-lg-offset-12 {
    margin-left: 100%;
  }

  .col-lg-offset-11 {
    margin-left: 91.66666667%;
  }

  .col-lg-offset-10 {
    margin-left: 83.33333333%;
  }

  .col-lg-offset-9 {
    margin-left: 75%;
  }

  .col-lg-offset-8 {
    margin-left: 66.66666667%;
  }

  .col-lg-offset-7 {
    margin-left: 58.33333333%;
  }

  .col-lg-offset-6 {
    margin-left: 50%;
  }

  .col-lg-offset-5 {
    margin-left: 41.66666667%;
  }

  .col-lg-offset-4 {
    margin-left: 33.33333333%;
  }

  .col-lg-offset-3 {
    margin-left: 25%;
  }

  .col-lg-offset-2 {
    margin-left: 16.66666667%;
  }

  .col-lg-offset-1 {
    margin-left: 8.33333333%;
  }

  .col-lg-offset-0 {
    margin-left: 0;
  }
}

@media (min-width: @screen-lg) {
  .visible-lg-block {
    display: block !important;
  }

  .visible-lg-inline {
    display: inline !important;
  }

  .visible-lg-inline-block {
    display: inline-block !important;
  }

  .hidden-lg {
    display: none !important;
  }

  .container-editor {
    overflow-x: hidden;
  }
}

@media (min-width: @screen-md-min) and (max-width: @screen-md-max) {
  .header-classes {
    margin-left: @spacing-hr;
  }
}

@media (min-width: @screen-md-min) and (max-width: @screen-lg) {
  .hidden-md {
    display: none !important;
  }
}

.visible-print {
  display: none !important;
}

@media print {
  .visible-print {
    display: block !important;
  }

  table.visible-print {
    display: table !important;
  }

  tr.visible-print {
    display: table-row !important;
  }

  td.visible-print, th.visible-print {
    display: table-cell !important;
  }
}

.visible-print-block {
  display: none !important;
}

@media print {
  .visible-print-block {
    display: block !important;
  }
}

.visible-print-inline {
  display: none !important;
}

@media print {
  .visible-print-inline {
    display: inline !important;
  }
}

.visible-print-inline-block {
  display: none !important;
}

@media print {
  .visible-print-inline-block {
    display: inline-block !important;
  }
}

@media print {
  .hidden-print {
    display: none !important;
  }
}

@media screen and (max-width: @screen-sm-max) {
  .table-responsive {
    overflow-y: hidden;
    width: 100%;
    margin-bottom: @spacing-base;
    border: 1px solid #ddd;
    -ms-overflow-style: -ms-autohiding-scrollbar;
  }

  .table-responsive > .table {
    margin-bottom: 0;
  }

  .table-responsive > .table > tbody > tr > td, .table-responsive > .table > tbody > tr > th, .table-responsive > .table > tfoot > tr > td, .table-responsive > .table > tfoot > tr > th, .table-responsive > .table > thead > tr > td, .table-responsive > .table > thead > tr > th {
    white-space: nowrap;
  }

  .table-responsive > .table-bordered {
    border: 0;
  }

  .table-responsive > .table-bordered > tbody > tr > td:first-child, .table-responsive > .table-bordered > tbody > tr > th:first-child, .table-responsive > .table-bordered > tfoot > tr > td:first-child, .table-responsive > .table-bordered > tfoot > tr > th:first-child, .table-responsive > .table-bordered > thead > tr > td:first-child, .table-responsive > .table-bordered > thead > tr > th:first-child {
    border-left: 0;
  }

  .table-responsive > .table-bordered > tbody > tr > td:last-child, .table-responsive > .table-bordered > tbody > tr > th:last-child, .table-responsive > .table-bordered > tfoot > tr > td:last-child, .table-responsive > .table-bordered > tfoot > tr > th:last-child, .table-responsive > .table-bordered > thead > tr > td:last-child, .table-responsive > .table-bordered > thead > tr > th:last-child {
    border-right: 0;
  }

  .table-responsive > .table-bordered > tbody > tr:last-child > td, .table-responsive > .table-bordered > tbody > tr:last-child > th, .table-responsive > .table-bordered > tfoot > tr:last-child > td, .table-responsive > .table-bordered > tfoot > tr:last-child > th {
    border-bottom: 0;
  }
}

@media screen and (-webkit-min-device-pixel-ratio: 0) {
  input[type=date].form-control, input[type=datetime-local].form-control, input[type=month].form-control, input[type=time].form-control {
    line-height: 2rem;
  }

  .input-group-sm input[type=date], .input-group-sm input[type=datetime-local], .input-group-sm input[type=month], .input-group-sm input[type=time], input[type=date].input-sm, input[type=datetime-local].input-sm, input[type=month].input-sm, input[type=time].input-sm {
    line-height: 1rem;
  }

  .input-group-lg input[type=date], .input-group-lg input[type=datetime-local], .input-group-lg input[type=month], .input-group-lg input[type=time], input[type=date].input-lg, input[type=datetime-local].input-lg, input[type=month].input-lg, input[type=time].input-lg {
    line-height: 3rem;
  }
}

/*! Source: https://github.com/h5bp/html5-boilerplate/blob/master/src/css/main.css */

@media print {
  *, :after, :before {
    color: #000 !important;
    background: 0 0 !important;
    -webkit-box-shadow: none !important;
    box-shadow: none !important;
    text-shadow: none !important;
  }

  a, a:visited {
    text-decoration: underline;
  }

  a[href]:after {
    content: ' (' attr(href) ')';
  }

  abbr[title]:after {
    content: ' (' attr(title) ')';
  }

  a[href^='#']:after, a[href^='javascript:']:after {
    content: '';
  }

  blockquote, pre {
    border: 1px solid #999;
    page-break-inside: avoid;
  }

  thead {
    display: table-header-group;
  }

  img, tr {
    page-break-inside: avoid;
  }

  img {
    max-width: 100% !important;
  }

  img.avatar {
    max-width: 2.857rem;
    max-height: 2.857rem;
  }

  table img.avatar {
    margin-right: @spacing-heading;
  }

  h2, h3, p {
    orphans: 3;
    widows: 3;
  }

  h2, h3 {
    page-break-after: avoid;
  }

  .navbar {
    display: none;
  }

  .btn > .caret, .dropup > .btn > .caret {
    border-top-color: #000 !important;
  }

  .label {
    border: 1px solid #000;
  }

  .table {
    border-collapse: collapse !important;
  }

  .table td, .table th {
    background-color: #fff !important;
  }

  .table-bordered td, .table-bordered th {
    border: 1px solid #ddd !important;
  }
}<|MERGE_RESOLUTION|>--- conflicted
+++ resolved
@@ -6016,7 +6016,7 @@
 }
 
 i.i--left.i--lock, i.i--left.i--trash {
-  x color: #fff;
+  color: #fff;
   vertical-align: baseline;
 }
 
@@ -6054,13 +6054,8 @@
 }
 
 .new-zanata .l__wrapper {
-<<<<<<< HEAD
   align-items: center;
   display: inherit !important;
-=======
-  align-items:center;
-  display:inherit;
->>>>>>> 1765a046
 }
 
 table.search-table {
@@ -6076,7 +6071,7 @@
 }
 
 i.i--left.i--lock, i.i--left.i--trash {
-  x color: #fff;
+  color: #fff;
   vertical-align: baseline;
 }
 
@@ -6100,7 +6095,6 @@
 }
 
 .tabs__content {
-<<<<<<< HEAD
   padding-bottom: @spacing-base-and-a-half;
 }
 
@@ -6181,10 +6175,6 @@
 .sidebar .version-inline .dropdown.btn-group {
   vertical-align: sub;
   padding-left: @spacing-rh;
-
-=======
-  padding-bottom:@spacing-base-and-a-half;
->>>>>>> 1765a046
 }
 
 .version-inline .btn-sm {
