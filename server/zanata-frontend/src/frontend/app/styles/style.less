--- conflicted
+++ resolved
@@ -4697,7 +4697,6 @@
     flex-shrink: 0;
   }
 
-<<<<<<< HEAD
   .meta-info {
     margin-left: auto;
   }
@@ -4705,7 +4704,8 @@
   .teaserInner {
     flex-direction:row;
     flex:1;
-=======
+  }
+  
   main {
     margin-left:0;
   }
@@ -4714,7 +4714,6 @@
     margin-left:0;
     margin-right:0;
     width:100%;
->>>>>>> f013a495
   }
 
   .page {
