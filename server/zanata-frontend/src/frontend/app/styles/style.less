--- conflicted
+++ resolved
@@ -590,7 +590,7 @@
   font-size: 1.1rem;
 }
 
-.btn-primary .loader-text .loader {
+button .loader-text .loader {
   display: none;
   visibility: hidden
 }
@@ -1473,15 +1473,9 @@
   margin-bottom: @spacing-rq;
 }
 
-<<<<<<< HEAD
 .glossary-text-muted {
   color: @color-muted;
   margin-left: 7rem;
-=======
-button .loader-text .loader {
-  display: none;
-  visibility: hidden
->>>>>>> 8f341301
 }
 
 .text-dark {
