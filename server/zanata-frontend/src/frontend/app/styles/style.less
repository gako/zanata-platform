@import "./variables.less";


* {
  -webkit-box-sizing: border-box;
  -moz-box-sizing: border-box;
  box-sizing: border-box;
}

html {
  -webkit-text-size-adjust: 100%;
  -ms-text-size-adjust: 100%;
  -webkit-tap-highlight-color: rgba(0, 0, 0, 0);
  font-family: 'Source Sans Pro', 'Helvetica Neue', Helvetica, Arial,
  sans-serif;
}

.htmlstyle {
  font-family: 'Source Sans Pro', 'Helvetica Neue', Helvetica, Arial,
  sans-serif;
  line-heig fht: 1.5;
  background-color: #fff;
  font-size: @font-size-base;
}

.template {
  background-color: #fff;
  font-size: @font-size-base !important;
}

body {
  margin: 0;
  line-height: @line-height-base;
  color: @text-color;
  background-color: #fff;
  font-size: 1rem;
  line-height: @line-height-small;
}

.view {
  width: 100%;
  height: 100%;
}

.page {
  overflow: hidden;
}

body.bodystyle {
  margin: 0;
  color: @color-dark;
}

body.templatestyle {
  background-color: inherit;
  font-size: inherit;
  overflow: hidden !important;
}

.template-wrapper {
  align-items: flex-start;
  -webkit-align-items: flex-start; /* Safari 7.0+ */
  display: flex;
  display: -webkit-box;      /* OLD - iOS 6-, Safari 3.1-6 */
  display: -webkit-flex;
  display: -moz-flex;
  display: -ms-flex;
  display: -o-flex;
  flex-direction: column;
  -webkit-flex-direction: column;
  flex-shrink: 0;
  -webkit-flex-shrink: 0;
  height: 100%;
}

.template-container {
  align-items: flex-start;
  -webkit-align-items: flex-start; /* Safari 7.0+ */
  display: flex;
  display: -webkit-box;      /* OLD - iOS 6-, Safari 3.1-6 */
  display: -webkit-flex;
  display: -moz-flex;
  display: -ms-flex;
  display: -o-flex;
  flex-direction: row;
  -webkit-flex-direction: row;
  flex-shrink: 0;
  -webkit-flex-shrink: 0;
  height: 100%;
  min-height: 100vh;
  width: 100%;
  position: fixed;
}

.root-main {
  width: 100%;
  height: 100%;
  display: flex;
  display: -webkit-box;      /* OLD - iOS 6-, Safari 3.1-6 */
  display: -webkit-flex;
  display: -moz-flex;
  display: -ms-flex;
  display: -o-flex;
  flex-grow: 1;
  -webkit-flex-grow: 1;
  overflow: auto;
  overflow-x: hidden;
  -webkit-overflow-scrolling: touch;
  padding-top: 0 !important;
  margin-bottom: @spacing-base-and-a-half;
}

.root-main-content {
  align-items: flex-start;
  -webkit-align-items: flex-start; /* Safari 7.0+ */
  display: flex;
  display: -webkit-box;      /* OLD - iOS 6-, Safari 3.1-6 */
  display: -webkit-flex;
  display: -moz-flex;
  display: -ms-flex;
  display: -o-flex;
  flex-direction: column;
  -webkit-flex-direction: column;
  flex: 1;
  -webkit-box-flex: 1;
  -moz-flex: 1;
  -webkit-flex: 1;
  overflow: hidden;
  height: auto;
  min-height: max-content;
}

.container {
  margin-right: auto;
  margin-left: auto;
  padding-right: @spacing-base;
  padding-left: @spacing-base;
}

.container-sidebar {
  margin-left: 4.5rem;
}

.container-editor {
  margin-left: 6rem;
  width: 100%;
}

.container-fluid {
  margin-right: auto;
  margin-left: auto;
  padding-right: @spacing-base;
  padding-left: @spacing-base;
}

.container-editor {
  overflow-x: scroll;
}

.content-view-container {
  max-width: 48rem;
  width: 100%;
  margin-top: @spacing-base;
  margin-left: @spacing-base;
  margin-right: @spacing-base;
}

.container:focus {
  outline: 0;
}

.container:after {
  display: block;
  clear: both;
  content: '';
}

.react-list {
  height: auto;
}

.react-autosuggest__container {
  position: relative;
}

.react-autosuggest__input {
  border: 0;
}

.react-autosuggest__input:focus {
  outline: 0;
}

.react-autosuggest__container--open .react-autosuggest__input {
  border-bottom-left-radius: 0;
  border-bottom-right-radius: 0;
}

.react-autosuggest__suggestions-container {
  display: none;
}

.react-autosuggest__container--open .react-autosuggest__suggestions-container {
  display: block;
  position: absolute;
  border: 1px solid #aaa;
  background-color: #fff;
  border-bottom-left-radius: @border-radius-base;
  border-bottom-right-radius: @border-radius-base;
  z-index: 2;
}

.react-autosuggest__suggestions-list {
  margin: 0;
  padding: 0;
  list-style-type: none;
}

.react-autosuggest__suggestion {
  cursor: pointer;
  padding: 0.4em 0.5rem;
}

.react-autosuggest__suggestion--focused {
  background-color: @color-neutral;
}

.no-suggestions {
  margin-top: @spacing-large-horizontal;
  padding-left: @spacing-base;
}

.nav-bar {
  background-color: @color-light;
  box-shadow: inset 0 1px 4px 0 rgba(0, 0, 0, 0.185);
  display: flex !important;
  display: -webkit-box;      /* OLD - iOS 6-, Safari 3.1-6 */
  display: -webkit-flex;
  display: -moz-flex;
  display: -ms-flex;
  display: -o-flex;
  flex-shrink: 0;
  -webkit-flex-shrink: 0;
  overflow: hidden;
  position: fixed;
}

.nav-icon {
  display: block;
}

.nav-link {
  background-color: '';
  color: rgb(237, 242, 248) !important;
  flex-direction: column;
  -webkit-flex-direction: column;
  align-items: center;
  -webkit-align-items: center; /* Safari 7.0+ */
  flex-shrink: 0;
  -webkit-flex-shrink: 0;
  font-size: 0.694rem !important;
  text-align: center;
  transition: all .3s cubic-bezier(0.19, 1, 0.22, 1);
}

.nav-link:hover {
  color: #fff !important;
  background-color: rgba(255, 255, 255, 0.2);
  filter: '';
}

.nav-link:focus, .nav-link:active {
  filter: '';
}

.nav-link.active {
  background-color: #fff;
  box-shadow: 0 1px 4px 0 rgba(0, 0, 0, 0.185);
  color: @color-light !important;
  cursor: default;
}

.nav-link.active:hover {
  color: '';
  background-color: '';
}

.nav-link.small {
  display: flex;
  display: -webkit-box;      /* OLD - iOS 6-, Safari 3.1-6 */
  display: -webkit-flex;
  display: -moz-flex;
  display: -ms-flex;
  display: -o-flex;
}

.nav-link.search {
  margin-top: @spacing-rq;
}

.nav-logo {
  display: none;
}

.flex-c {
  flex-direction: column;
  -webkit-flex-direction: column;
  display: flex;
  display: -webkit-box;      /* OLD - iOS 6-, Safari 3.1-6 */
  display: -webkit-flex;
  display: -moz-flex;
  display: -ms-flex;
  display: -o-flex;
}

.flex-rr {
  flex-direction: row-reverse;
  -webkit-flex-direction: row-reverse;
  display: flex;
  display: -webkit-box;      /* OLD - iOS 6-, Safari 3.1-6 */
  display: -webkit-flex;
  display: -moz-flex;
  display: -ms-flex;
  display: -o-flex;
}

.flex-center {
  display: flex;
  align-items: center;
  -webkit-align-items: center; /* Safari 7.0+ */
  display: -webkit-box;      /* OLD - iOS 6-, Safari 3.1-6 */
  display: -webkit-flex;
  display: -moz-flex;
  display: -ms-flex;
  display: -o-flex;
}

.flextab {
  align-items: stretch;
  display: flex;
  flex-direction: column;
  overflow: hidden;
  flex: 1;
  padding: 1em;
}

.flextab {
  overflow: hidden;
  padding: 1em;
}

.flex-chart-container {
  display: flex;
  display: -webkit-box;      /* OLD - iOS 6-, Safari 3.1-6 */
  display: -webkit-flex;
  display: -moz-flex;
  display: -ms-flex;
  display: -o-flex;
  flex-direction: column;
  -webkit-flex-direction: column;
  align-items: center;
  -webkit-align-items: center; /* Safari 7.0+ */
  justify-items: center;
  margin-bottom: @spacing-base-and-a-half;
  min-height: 6rem;
}

.full-width {
  width: 100%;
}

.search-view-theme {
  align-items: center;
  -webkit-align-items: center; /* Safari 7.0+ */
  color: rgb(84, 102, 122);
  position: relative;
  width: 80%;
  margin-top: @spacing-rq;
  margin-bottom: @spacing-base;
  margin-left: auto;
  margin-right: auto;
}

.wide-view-theme {
  align-items: center;
  -webkit-align-items: center; /* Safari 7.0+ */
  overflow: hidden;
  overflow-x: hidden;
  -webkit-overflow-scrolling: touch;
  max-width: 90%;
  width: inherit;
  margin-left: 1rem;
  padding-left: @spacing-base;
  padding-right: @spacing-base;
}

.wide-view-theme.profile-page, .wide-view-theme-glossary {
  max-width: 100%;
}

.wide-view-theme-glossary {
  padding-bottom: 3rem;
}

.glossary-header {
  flex-direction: row-reverse;
  -webkit-flex-direction: row-reverse;
}

.glossary-header .row {
  display: inline-flex;
  padding-top: @spacing-rq;
  padding-bottom: @spacing-rh;
  padding-right: @spacing-half-base;
  position: relative;
  width: 100%;
}

.glossary-header .row .row {
  width: 5em;
  padding-left: @spacing-rq;
}

.glossaryhead-wrapper {
  right: 0;
  padding-left: @spacing-rq;
  padding-right: @spacing-rq;
  position: fixed;
  left: 4.5rem;
  z-index: 100;
}

.glossaryhead-base {
  border-bottom: solid 2px;
  border-bottom-color: rgb(237, 242, 248);
  background-color: #fff;
  padding-top: @spacing-rq;
}

.glossary-table {
  width: 100%;
  margin-top: @spacing-rq;
}

.glossary-table table {
  width: 100%;
}

.glossary-table button {
  padding-left: 0;
}

.gwt-base {
  background-color: #fff;
  font-size: 16px;
}

.inner-view-theme {
  align-items: center;
  -webkit-align-items: center; /* Safari 7.0+ */
  display: flex;
  display: -webkit-box;      /* OLD - iOS 6-, Safari 3.1-6 */
  display: -webkit-flex;
  display: -moz-flex;
  display: -ms-flex;
  display: -o-flex;
}

.logo-link-theme {
  border: none;
  line-height: 1;
  margin-right: @spacing-rh;
}

.glossaryhead-title {
  font-size: 1.2rem;
  margin-top: @spacing-heading;
  margin-right: @spacing-rh;
}

.glossaryhead-actions-theme {
  flex-grow: 1;
  -webkit-flex-grow: 1;
}

.glossaryhead-actions-theme .text-input {
  min-width: 4em;
}

.scroll-view-theme {
  align-items: center;
  -webkit-align-items: center; /* Safari 7.0+ */
  overflow: hidden;
  overflow-x: hidden;
  -webkit-overflow-scrolling: touch;
  max-width: 48rem;
  width: inherit;
  margin-left: auto;
  margin-right: auto;
  padding-left: @spacing-base;
  padding-right: @spacing-base;
}

.sidebar {
  align-items: stretch;
  display: flex;
  flex-direction: column;
  overflow: hidden;
  width: 25%;
  font-size: 0.875rem;
  z-index: 2;
}

.sidebar-wrapper {
  align-items: stretch;
  display: flex;
  flex-direction: column;
  flex-grow: 1;
  background-color: #EEF2F5;
  overflow: auto;
  overflow-x: hidden;
  overflow-scrolling: touch;
}

.sidebar-container {
  align-items: stretch;
  display: flex;
  flex-direction: column;
  flex-shrink: 0;
  flex-grow: 1;
  /* Px(r1)--sm */
  padding-bottom: @spacing-rh;
  position: relative;
  width: 100%;
}

.sidebar-container {
  align-items: stretch;
  display: flex;
  flex-direction: column;
  flex-shrink: 0;
  padding-left: 1em;
  padding-right: 1em;
}

<<<<<<< HEAD
input.text-input {
=======
input.text-input, textarea.text-input {
>>>>>>> 834c309f
  align-items: center;
  -webkit-align-items: center; /* Safari 7.0+ */
  border: solid 2px transparent;
  cursor: text;
  background-color: #fff;
  height: 2.25rem;
  width: 100%;
  border-radius: @border-radius-small;
  appearance: none;
  -webkit-appearance: none;
  -moz-appearance: none;
  background-color: transparent;
  border: 2px solid rgb(189, 212, 220);
  border-radius: @border-radius-text-input;
  box-sizing: border-box;
  color: inherit;
  font-family: inherit;
  font-weight: inherit;
  font-size: 1rem;
  font-style: inherit;
  outline: none;
  padding-left: @spacing-rh;
  padding-right: @spacing-rh;
}

.text-input .placeholder {
  color: hsl(195, 32%, 80%);
}

.text-input:focus {
  border-color: #1ba7d9;
}

input.text-input:focus {
  border-color: @color-light;
}

input.text-input::placeholder {
  color: hsl(195, 32%, 80%);
}

.input-flex {
  flex-grow: 1;
  -webkit-flex-grow: 1;
}

.search-view-theme .text-input {
  background-color: '';
  border: 2px solid rgb(189, 212, 220) !important;
  border-radius: @border-radius-text-input;
  box-sizing: border-box;
  font-family: inherit;
  font-weight: inherit;
  color: inherit;
  font-size: 1.1rem;
  font-style: inherit;
  outline: 0;
  width: 80%;
  padding-left: @spacing-hr;
  padding-right: @spacing-rh;
  margin-left: -@spacing-base-and-a-half;
}

.scroll-view-theme h2 {
  padding-left: @spacing-re;
  margin-top: 0;
}

.block-padding {
  padding: @spacing-rh;
}

.text-state-classes {
  text-align: left;
  width: 100%;
}

.search-view-theme svg {
  vertical-align: sub;
}

.text-state-classes.text-input {
  align-items: center;
  -webkit-align-items: center; /* Safari 7.0+ */
  background-color: #fff;
  height: auto;
  width: 100%;
}

.text-state-classes.text {
  align-items: center;
  -webkit-align-items: center; /* Safari 7.0+ */
  border: solid 2px transparent;
  cursor: text;
  height: auto;
  padding: @spacing-re @spacing-rh;
  width: 100%;
  margin-left: @spacing-rh;
}

.icon {
  display: inline-block;
  width: 1rem;
  height: 1rem;
  stroke-width: 0;
  stroke: currentColor;
  fill: currentColor;
}

span.icons {
  position: absolute;
  height: 100%;
  width: 100%;
  top: 0;
  left: 0;
}

span.svg {
  display: inline-block;
  position: relative;
  vertical-align: middle;
}

.n2, .n2 svg {
  width: 0.694rem;
  height: 0.694rem;
}

.n1, .n1 svg {
  width: 0.833rem;
  height: 0.833rem;
}

.s0, .s0 svg {
  width: 1rem;
  height: 1rem;
}

.s1, .s1 svg {
  width: 1.2rem;
  height: 1.2rem;
}

.s2, .s2 svg {
  width: 1.44rem;
  height: 1.44rem;
  vertical-align: middle;
}

.s3, .s3 svg {
  width: 1.728rem;
  height: 1.728rem;
}

.s4, .s4 svg {
  width: 2.074rem;
  height: 2.074rem;
}

.s5, .s5 svg {
  width: 2.488rem;
  height: 2.488rem;
}

.s6, .s6 svg {
  width: 2.986rem;
  height: 2.986rem;
}

.s7, .s7 svg {
  width: 3.583rem;
  height: 3.583rem;
}

.s8, .s8 svg {
  width: 4.3rem;
  height: 4.3rem;
}

.s9, .s9 svg {
  width: 5.16rem;
  height: 5.16rem;
}

.s10, .s10 svg {
  width: 6.192rem;
  height: 6.192rem;
}

.abs {
  position: absolute;
}

.loader-text {
  text-align: center;
  color: @color-dark;
  font-size: 1.1rem;
}

button .loader-text .loader {
  display: none;
  visibility: hidden
}

.loader {
  vertical-align: middle;
  display: inline-block;
}

.loading-container-theme {
  align-items: center;
  -webkit-align-items: center; /* Safari 7.0+ */
  flex-grow: 1;
  -webkit-flex-grow: 1;
  justify-content: center;
  margin-left: auto;
  margin-right: auto;
  width: 300px;
}

.header-loader {
  font-size: 1.2rem;
  margin-left: @spacing-rq;
}

.editable {
  border-radius: @border-radius-editable;
  transition: all .3s cubic-bezier(0.19, 1, 0.22, 1);
  vertical-align: middle;
}

.editable:hover {
  border: solid 2px;
  border-color: rgb(189, 212, 220);
  opacity: 1;
}

.editable .placeholder {
  color: @color-muted;
}

.editable.row {
  padding: @spacing-rh;
}

.Select-option {
  line-height: 1rem;
  padding: @spacing-re;
}

.trans-row {
  opacity: 0;
  transition: transform .3s cubic-bezier(0.19, 1, 0.22, 1), opacity .3s cubic-bezier(0.19, 1, 0.22, 1);
}

.selected .row--selected {
  opacity: 1;
}

.editable:hover .editable-op1 {
  opacity: 1;
}

:root {
  --LogoLoader-transition-ease: cubic-bezier(.175, .885, .320, 1.275);
}

.stretched-box {
  top: 0;
  right: 0;
  bottom: 0;
  left: 0;
  position: absolute;
}

.LogoLoader {
  position: relative;
  display: inline-block;
  width: calc(1.5rem * 1.625);
  height: calc(1.5rem * 1.625);
  color: #fff;
  border-radius: @border-radius-loader;
}

.LogoLoader--inverted {
  color: #20718A;
}

.LogoLoader-logo {
  position: absolute;
  top: 0;
  right: 0;
  bottom: 0;
  left: 0;
  transition: all 0.25s var(--LogoLoader-transition-ease);
  fill: currentColor;
}

.LogoLoader-svg {
  position: absolute;
  top: 0;
  left: 0;
  right: 0;
  bottom: 0;
  overflow: visible;
}

.LogoLoader path {
  transform-origin: 50% 50% 0;
}

.LogoLoader:hover .LogoLoader-z {
  animation: pop 0.3s var(--LogoLoader-transition-ease);
  animation-iteration-count: 2;
  animation-direction: alternate;
}

.LogoLoader-z {
  transform: scale(1, 1);
  transition: all 0.25s var(--LogoLoader-transition-ease);
}

.LogoLoader .LogoLoader-logo {
  transform-origin: 50% 50% 0;
  /*transform: scale(.8, .8);*/
}

.LogoLoader .LogoLoader-circle, .LogoLoader .LogoLoader-circlePulse {
  transform: scale(1, 1);
}

.LogoLoader.is-loading .LogoLoader-z {
  animation: pulseBegin 1s infinite linear;
}

.LogoLoader.is-loading .LogoLoader-circle {
  animation: pulseBegin 1s infinite linear;
  animation-delay: 0.1s;
}

.LogoLoader.is-loading .LogoLoader-circlePulse {
  animation: pulse 1s infinite linear;
  animation-delay: 0.1s;
}

@keyframes pulseBegin {
  0% {
    transform: scale(1);
  }
  20% {
    transform: scale(.6);
  }
  40% {
    transform: scale(1.2);
  }
  60% {
    transform: scale(1);
  }
  100% {
    transform: scale(1);
  }
}

@keyframes bouncedelay {
  0%, 100%, 90% {
    transform: scale(0, 0);
    opacity: 0.1;
  }
  40% {
    transform: scale(0.05, 0.05);
    opacity: 1;
  }
}

@keyframes pulse {
  0% {
    transform: scale(.6);
    opacity: 0;
  }
  20% {
    transform: scale(.6);
  }
  40% {
    transform: scale(1.2);
    opacity: 0.5;
  }
  60% {
    transform: scale(1.6);
    opacity: 0.7;
  }
  100% {
    transform: scale(2);
    opacity: 0.0;
  }
}

@keyframes pop {
  to {
    transform: rotate(15deg) scale(1.1, 1.1);
  }
}

article, aside, details, figcaption, footer, header, main, menu, nav, section, summary {
  display: block;
}

audio, canvas, progress, video {
  display: inline-block;
  vertical-align: baseline;
}

[hidden], template {
  display: none;
}

[class*=LineClamp] {
  text-overflow: ellipsis;
}

a {
  text-decoration: none;
  background-color: transparent;
  color: @color-dark;
  transition: all 0.3s cubic-bezier(0.19, 1, 0.22, 1);
}

a:link, a:visited {
  color: @color-light;
  text-decoration: none;
}

a:active {
  outline: 0;
  text-decoration: underline;
  filter: brightness(.5);
}

a:focus, a:hover {
  text-decoration: none;
  color: @color-light;
  filter: brightness(.95);
}

a:focus {
  outline: 0;
}

#nav {
  height: initial;
  a:active {
    outline: 0;
    filter: brightness(1.0);
  }
  a:focus, a:hover {
    outline: 0;
    filter: brightness(1.0);
  }
}

abbr[data-original-title], abbr[title] {
  cursor: help;
  border-bottom: 1px dotted #777;
}

.initialism {
  font-size: 90%;
  text-transform: uppercase;
}

code, kbd, pre, samp {
  font-family: Menlo, Monaco, Consolas, 'Courier New', monospace;
  font-size: 1rem;
}

code {
  font-size: 90%;
  padding: @spacing-code-small @spacing-code-large;
  color: #c7254e;
  border-radius: @border-radius-base;
  background-color: #f9f2f4;
}

kbd {
  font-size: 90%;
  padding: @spacing-code-small @spacing-code-large;
  color: #fff;
  border-radius: @border-radius-small;
  background-color: #333;
  -webkit-box-shadow: inset 0 -1px 0 rgba(0, 0, 0, .25);
  box-shadow: inset 0 -1px 0 rgba(0, 0, 0, .25);
}

kbd kbd {
  font-size: 100%;
  font-weight: 700;
  padding: 0;
  -webkit-box-shadow: none;
  box-shadow: none;
}

pre {
  font-size: 0.929rem;
  line-height: @line-height-base;
  display: block;
  margin: 0 0 @spacing-heading;
  padding: @spacing-large-horizontal;
  word-wrap: break-word;
  word-break: break-all;
  color: @gray-dark;
  border: 1px solid #ccc;
  border-radius: @border-radius-base;
  background-color: @gray-lighter;
  overflow: auto;
}

pre code {
  font-size: inherit;
  padding: 0;
  white-space: pre-wrap;
  color: inherit;
  border-radius: 0;
  background-color: transparent;
}

.pre-scrollable {
  overflow-y: scroll;
  max-height: 24.286rem;
}

b, strong {
  font-weight: 700;
}

dfn {
  font-style: italic;
}

.small, small {
  font-size: 85%;
}

.mark, mark {
  color: #000;
  background: #ff0;
}

sub, sup {
  font-size: @spacing-rq;
  line-height: 0;
  position: relative;
  vertical-align: baseline;
}

sup {
  top: -.5rem;
}

sub {
  bottom: -.25rem;
}

img {
  border: 0;
  vertical-align: middle;
}

svg:not(:root) {
  overflow: hidden;
}

figure {
  margin: 0;
}

hr {
  -webkit-box-sizing: content-box;
  -moz-box-sizing: content-box;
  box-sizing: content-box;
  height: 0;
  margin-top: @spacing-hr;
  margin-bottom: @spacing-hr;
  border: 0;
  border-top: 1px solid #eee;
}

button, input, optgroup, select, textarea {
  font: inherit;
  margin: 0;
  color: inherit;
  font-size: inherit;
  line-height: inherit;
  line-height: 2.25rem;
}

button {
  overflow: visible;
  color: #fff;
  font-weight: 600;
  padding-left: @spacing-button;
  padding-right: @spacing-button;
  font-size: 1rem;
  display: inline-block;
  margin-bottom: 0;
  cursor: pointer;
  -webkit-user-select: none;
  -moz-user-select: none;
  -ms-user-select: none;
  user-select: none;
  text-align: center;
  vertical-align: middle;
  white-space: nowrap;
  border: 1px solid transparent;
  border-radius: @border-radius-base;
  background-image: none;
  -ms-touch-action: manipulation;
  touch-action: manipulation;
}

button, select {
  text-transform: none;
}

button, html input[type=button], input[type=reset], input[type=submit] {
  cursor: pointer;
  -webkit-appearance: button;
}

button[disabled], html input[disabled] {
  cursor: default;
}

button::-moz-focus-inner, input::-moz-focus-inner {
  padding: 0;
  border: 0;
}

input {
  line-height: normal;
}

input[type=checkbox], input[type=radio] {
  -webkit-box-sizing: border-box;
  -moz-box-sizing: border-box;
  box-sizing: border-box;
  padding: 0;
}

input[type=number]::-webkit-inner-spin-button, input[type=number]::-webkit-outer-spin-button {
  height: auto;
}

input[type=search] {
  -webkit-box-sizing: content-box;
  -moz-box-sizing: content-box;
  box-sizing: content-box;
  -webkit-appearance: textfield;
}

input[type=search]::-webkit-search-cancel-button, input[type=search]::-webkit-search-decoration {
  -webkit-appearance: none;
}

fieldset {
  min-width: 0;
  margin: 0;
  padding: 0;
  border: 0;
}

legend {
  font-size: 1.85rem;
  line-height: inherit;
  display: block;
  width: 100%;
  margin-bottom: @spacing-hr;
  padding: 0;
  color: #333;
  border: 0;
  border-bottom: 1px solid #e5e5e5;
}

label {
  font-weight: 700;
  display: inline-block;
  max-width: 100%;
  margin-bottom: @spacing-hr;
}

label.control-label span.s0 {
  vertical-align: text-top;
  margin-left: @spacing-label-large;
}

input[type=search] {
  -webkit-box-sizing: border-box;
  -moz-box-sizing: border-box;
  box-sizing: border-box;
}

input[type=checkbox], input[type=radio] {
  line-height: normal;
  margin: 1px \9 0 0;
}

input[type=file] {
  display: block;
}

input[type=range] {
  display: block;
  width: 100%;
}

select[multiple], select[size] {
  height: auto;
}

input[type=checkbox]:focus, input[type=file]:focus, input[type=radio]:focus {
  outline: 0;
  border-color: #1ba7d9;
}

output {
  font-size: 1rem;
  line-height: @line-height-base;
  display: block;
  padding-top: @spacing-half-base;
  color: #555;
}

fieldset {
  margin: 0 2px;
  padding: 0.35em 0.625em @spacing-rq;
  border: 1px solid silver;
}

legend {
  padding: 0;
  border: 0;
}

textarea {
  overflow: auto;
}

optgroup {
  font-weight: 700;
}

table {
  border-spacing: 0;
  border-collapse: collapse;
}

table td {
  font-size: 1.071rem;
}

.tr.tr-flex1 {
  flex: 1;
  -webkit-box-flex: 1;
  -moz-flex: 1;
  -webkit-flex: 1;
}

.container-sidebar td {
  align-items: center;
  -webkit-align-items: center; /* Safari 7.0+ */
  height: 3rem;
  padding-top: @spacing-rh;
  padding-bottom: @spacing-rh;
  padding-left: @spacing-rq;
  padding-right: @spacing-rq;
}

.container-sidebar td.tight {
  padding: @spacing-tight;
}

.container-sidebar td.td-3 {
  width: 37.5%;
}

.container-sidebar td.td-1 {
  width: 16.6667%;
}

.container-sidebar td.td-2 {
  width: 25%;
}

.container-sidebar td.td-4 {
  width: 50%;
  overflow: hidden;
  word-wrap: normal;
}

.container-sidebar tr {
  border-bottom: solid 1px;
  border-color: rgb(237, 242, 248);
  height: 3rem;
}

.container-sidebar tr.highlight {
  transition: all .3s cubic-bezier(0.19, 1, 0.22, 1);
  vertical-align: text-bottom;
}

.container-sidebar tr.highlight:hover {
  background-color: rgb(237, 242, 248);
}

.container-sidebar tr.selected {
  background-color: rgb(237, 242, 248);
}

.modal-select {
  max-width: 24rem;
  margin-bottom: @spacing-base-and-a-half;
}

.modal-input {
  margin-bottom: @spacing-base-and-a-half;
}

.modal-locale {
  font-size: 1.44rem;
}

.locale-options {
  display: flex;
  display: -webkit-box;      /* OLD - iOS 6-, Safari 3.1-6 */
  display: -webkit-flex;
  display: -moz-flex;
  display: -ms-flex;
  display: -o-flex;
  align-items: center;
  -webkit-align-items: center; /* Safari 7.0+ */
  justify-content: space-between;
}

.locale-options-label {
  flex: 1;
  -webkit-box-flex: 1;
  -moz-flex: 1;
  -webkit-flex: 1;
  overflow: hidden;
  display: -webkit-box;
  -webkit-box-orient: vertical;
  -webkit-line-clamp: 1;
  max-height: 2rem;
}

.locale-options-value {
  flex: none;
  padding-left: @spacing-re;
  text-align: right;
  max-width: 6rem;
  display: -webkit-box;
  -webkit-box-orient: vertical;
  -webkit-line-clamp: 1;
  max-height: 1rem;
}

.locale-options-count {
  flex: none;
  color: @color-muted;
  padding-left: @spacing-re;
  text-align: right;
  width: 3rem;
  overflow: hidden;
  display: -webkit-box;
  -webkit-box-orient: vertical;
  -webkit-line-clamp: 1;
  max-height: 1rem;
}

.tablepadding {
  padding-right: 0;
  padding-left: 0;
}

.tablepadding i.fa.fa-user {
  font-size: 1.571rem;
  margin-right: @spacing-rq;
  color: #ccc;
}

td, th {
  padding: 0;
}

td small {
  color: #333;
}

td.inline {
  display: inline-table;
  width: 5.714rem;
}

td.prog {
  border-top: none !important;
}

td.prog:last-of-type {
  border-bottom: solid 1px @color-neutral;
}

:after, :before {
  -webkit-box-sizing: border-box;
  -moz-box-sizing: border-box;
  box-sizing: border-box;
}

.carousel-inner > .item > a > img, .carousel-inner > .item > img, .img-responsive, .thumbnail > img, .thumbnail a > img {
  display: block;
  max-width: 100%;
  height: auto;
}

.img-rounded {
  border-radius: @border-radius-large;
}

.img-thumbnail {
  line-height: @line-height-base;
  display: inline-block;
  max-width: 100%;
  height: auto;
  padding: @border-radius-base;
  -webkit-transition: all 0.2s ease-in-out;
  -o-transition: all 0.2s ease-in-out;
  transition: all 0.2s ease-in-out;
  border: 1px solid @color-neutral;
  border-radius: @border-radius-base;
  background-color: #fff;
}

.img-circle {
  border-radius: 50%;
}

.sr-only {
  position: absolute;
  overflow: hidden;
  clip: rect(0, 0, 0, 0);
  width: 1px;
  height: 1px;
  margin: -1px;
  padding: 0;
  border: 0;
}

.sr-only-focusable:active, .sr-only-focusable:focus {
  position: static;
  overflow: visible;
  clip: auto;
  width: auto;
  height: auto;
  margin: 0;
}

[role=button] {
  cursor: pointer;
}

.h1, .h2, .h3, .h4, .h5, .h6, h1, h2, h3, h4, h5, h6 {
  font-family: inherit;
  font-weight: 500;
  line-height: 1.1;
  color: inherit;
}

h1:not(:first-of-type) {
  padding-top: 1rem;
}

.h1 .small, .h1 small, .h2 .small, .h2 small, .h3 .small, .h3 small, .h4 .small, .h4 small, .h5 .small, .h5 small, .h6 .small, .h6 small, h1 .small, h1 small, h2 .small, h2 small, h3 .small, h3 small, h4 .small, h4 small, h5 .small, h5 small, h6 .small, h6 small {
  font-weight: 400;
  line-height: 1;
  color: #777;
}

.h1, .h2, .h3, h1, h2, h3 {
  margin-top: @spacing-heading;
  margin-bottom: @spacing-heading;
  color: @color-light;
}

.h1 .small, .h1 small, .h2 .small, .h2 small, .h3 .small, .h3 small, h1 .small, h1 small, h2 .small, h2 small, h3 .small, h3 small {
  font-size: 65%;
}

.h4, .h5, .h6, h4, h5, h6 {
  margin-top: @spacing-rh;
  margin-bottom: @spacing-rh;
}

.h4 .small, .h4 small, .h5 .small, .h5 small, .h6 .small, .h6 small, h4 .small, h4 small, h5 .small, h5 small, h6 .small, h6 small {
  font-size: 75%;
}

.h1, h1 {
  font-size: 2.25rem;
}

.h2, h2 {
  font-size: 1.875rem;
}

.h3, h3 {
  font-size: 1.5rem;
}

.h4, h4 {
  font-size: 1.125rem;
  padding-bottom: @spacing-half-base;
  color: @color-light;
  font-weight: bold;
}

.h5, h5 {
  font-size: 0.875rem;
}

.h6, h6 {
  font-size: @spacing-rq;
}

.AutoTags h1:after, form i, table i {
  color: @color-dark;
}

p {
  margin: 0 0 @spacing-base-and-a-half;
  font-size: 1rem;
}

.lead {
  font-size: 1.143rem;
  font-weight: 300;
  line-height: 1.4;
  margin-bottom: @spacing-hr;
}

.text-left {
  text-align: left;
}

.text-right {
  text-align: right;
}

.text-center {
  text-align: center;
}

.text-justify {
  text-align: justify;
}

.text-nowrap {
  white-space: nowrap;
}

.text-lowercase {
  text-transform: lowercase;
}

.text-uppercase {
  text-transform: uppercase;
}

.text-bold-uppercase {
  font-weight: 600;
  text-transform: uppercase;
}

.text-capitalize {
  text-transform: capitalize;
}

.text-muted {
  color: @color-muted;
  font-weight: 500;
}

.dropdown-menu .divider {
  margin: 0 !important;
}

.text-unsupported {
  color: @color-danger;
  margin-top: @spacing-rq;
}

.loading-muted {
  color: @color-muted;
  margin-bottom: @spacing-rq;
}

.glossary-text-muted {
  color: @color-muted;
  margin-left: 7rem;
}

.text-dark {
  color: @color-dark;
}

h2.text-dark {
  font-size: 1.2rem;
  padding-left: 0;
  margin-bottom: 0;
}

td span.txt--understated {
  color: @color-muted;
  font-size: 0.9rem;
}

.modal-muted {
  color: @color-muted;
  padding-top: @spacing-rq;
}

.text-primary {
  color: @color-light;
}

.text-warning {
  color: @color-warning;
}


.text-danger {
  color: @color-danger;
}

.text-success {
  color: @color-success;
}

.text-info {
  color: @color-light;
}

button.btn-link-sort {
  padding: 0;
  margin: 0;
}

button.btn-link-sort i.fa.fa-sort {
  color: @color-neutral;
  margin-right: 1em;
}

.vmerge-fuzzytxt {
  font-weight: 600;
  color: @color-warning;
}

.vmerge-transtxt {
  font-weight: 600;
  color: @color-success;
}

.vmerge-apptxt {
  font-weight: 600;
  color: @color-light;
}


.vmerge-boxes .list-group-item:last-child {
  border-bottom-left-radius: 0;
  border-bottom-right-radius: 0;
}

.vmerge-target {
  margin-left: 1em;
}
.vmerge-target ul {
  list-style-type: none;
  margin-top: 0.5em;
  font-size: 1.1em;
  margin-bottom: 0;
  line-height:2em;
}

.vmerge-boxes .panel-group {
  margin-bottom: 0;
}

.vmerge-row {
  margin-bottom: 1.75em;
}

.vmerge-ddown {
  font-weight: 500;
}

.vmerge-title {
  font-weight: 600;
  font-size: 1em;
}

.vmerge-title .text-muted {
  margin-left: 1em;
}

.vmerge-searchbox .input-group-addon {
  color: @color-muted;
}

.vmerge-boxes .info-icon  {
  vertical-align: sub;
  color: @color-light;
  margin-left: 0.75em;
}

label  .s0.icon-locked  {
  color: @color-warning;
  vertical-align: middle;
  margin-left: 0.375em;
}

.vmerge-adjtitle {
  color: @color-light;
  font-style: italic;
  font-weight: 500;
}

.vmerge-adjsub {
  font-size: 0.85em;
}

.vmerge-searchbox {
  margin-bottom: 1em;
}

.modal-body .dropdown .dropdown-menu > li > a {
font-size: 0.75em;
}

.alert {
  padding: @alert-padding;
  margin-bottom: @line-height-computed;
  border: 1px solid transparent;
  border-radius: @alert-border-radius;
  text-align: center;
  // Headings for larger alerts
  h4 {
    margin-top: 0;
    // Specified for the h4 to prevent conflicts of changing @headings-color
    color: inherit;
  }
  // Provide class for links that match alerts
  .alert-link {
    font-weight: @alert-link-font-weight;
  }
  // Improve alignment and spacing of inner content
  > p, > ul {
    margin-bottom: 0;
  }
  > p + p {
    margin-top: 5px;
  }
}

// Dismissable alerts
//
// Expand the right padding and account for the close button's positioning.
.alert-dismissable {
  padding-right: (@alert-padding + 20);
  // Adjust close link position
  .close {
    position: relative;
    top: -2px;
    right: -21px;
    color: inherit;
  }
}

.alert-danger, .alert-info, .alert-success, .alert-warning {
  color: #fff;
  padding-left: @spacing-small-horizontal;
  opacity: 0.8;
}

.alert-info {
  background-color: @color-light;
}

.alert-warning {
  background-color: @color-warning;
}

.alert-success {
  background-color: @color-success;
}

.alert-danger {
  background-color: @color-danger;
}

a.text-primary:focus, a.text-primary:hover {
  color: @color-dark;
}

.bg-primary {
  color: #fff;
  background-color: @color-dark;
}

a.bg-primary:focus, a.bg-primary:hover {
  background-color: @color-dark;
}

ol, ul {
  margin-top: 0;
  margin-bottom: @spacing-heading;
}

span ul li span {
  vertical-align: top;
  margin-left: @spacing-large-horizontal;
}

ol ol, ol ul, ul ol, ul ul {
  margin-bottom: 0;
}

.list-unstyled {
  padding-left: 0;
  list-style: none;
}

.list-inline {
  margin-left: -5px;
  padding-left: 0;
  list-style: none;
}

.search-view-theme .list-inline {
  vertical-align: text-bottom;
}

h2.modal-title .list-inline {
  vertical-align: baseline;
  font-weight: 400;
}

.list-inline > li {
  display: inline-block;
  padding-right: @spacing-small-horizontal;
  padding-left: @spacing-small-horizontal;
}

dl {
  margin-top: 0;
  margin-bottom: @spacing-hr;
}

dd, dt {
  line-height: @line-height-base;
}

dt {
  font-weight: 700;
}

dd {
  margin-left: 0;
}

.col-lg-1, .col-lg-10, .col-lg-11, .col-lg-12, .col-lg-2, .col-lg-3, .col-lg-4, .col-lg-5, .col-lg-6, .col-lg-7, .col-lg-8, .col-lg-9, .col-md-1, .col-md-10, .col-md-11, .col-md-12, .col-md-2, .col-md-3, .col-md-4, .col-md-5, .col-md-6, .col-md-7, .col-md-8, .col-md-9, .col-sm-1, .col-sm-10, .col-sm-11, .col-sm-12, .col-sm-2, .col-sm-3, .col-sm-4, .col-sm-5, .col-sm-6, .col-sm-7, .col-sm-8, .col-sm-9, .col-xs-1, .col-xs-10, .col-xs-11, .col-xs-12, .col-xs-2, .col-xs-3, .col-xs-4, .col-xs-5, .col-xs-6, .col-xs-7, .col-xs-8, .col-xs-9 {
  position: relative;
  min-height: 1px;
  padding-right: @spacing-base;
  padding-left: @spacing-base;
}

.col-xs-1, .col-xs-10, .col-xs-11, .col-xs-12, .col-xs-2, .col-xs-3, .col-xs-4, .col-xs-5, .col-xs-6, .col-xs-7, .col-xs-8, .col-xs-9 {
  float: left;
}

.col-xs-12 {
  width: 100%;
}

.col-xs-11 {
  width: 91.66666667%;
}

.col-xs-10 {
  width: 83.33333333%;
}

.col-xs-9 {
  width: 75%;
}

.col-xs-8 {
  width: 66.66666667%;
}

.col-xs-7 {
  width: 58.33333333%;
}

.col-xs-6 {
  width: 50%;
}

.col-xs-5 {
  width: 41.66666667%;
}

.col-xs-4 {
  width: 33.33333333%;
}

.col-xs-3 {
  width: 25%;
}

.col-xs-2 {
  width: 16.66666667%;
}

.col-xs-1 {
  width: 8.33333333%;
}

.col-xs-pull-12 {
  right: 100%;
}

.col-xs-pull-11 {
  right: 91.66666667%;
}

.col-xs-pull-10 {
  right: 83.33333333%;
}

.col-xs-pull-9 {
  right: 75%;
}

.col-xs-pull-8 {
  right: 66.66666667%;
}

.col-xs-pull-7 {
  right: 58.33333333%;
}

.col-xs-pull-6 {
  right: 50%;
}

.col-xs-pull-5 {
  right: 41.66666667%;
}

.col-xs-pull-4 {
  right: 33.33333333%;
}

.col-xs-pull-3 {
  right: 25%;
}

.col-xs-pull-2 {
  right: 16.66666667%;
}

.col-xs-pull-1 {
  right: 8.33333333%;
}

.col-xs-pull-0 {
  right: auto;
}

.col-xs-push-12 {
  left: 100%;
}

.col-xs-push-11 {
  left: 91.66666667%;
}

.col-xs-push-10 {
  left: 83.33333333%;
}

.col-xs-push-9 {
  left: 75%;
}

.col-xs-push-8 {
  left: 66.66666667%;
}

.col-xs-push-7 {
  left: 58.33333333%;
}

.col-xs-push-6 {
  left: 50%;
}

.col-xs-push-5 {
  left: 41.66666667%;
}

.col-xs-push-4 {
  left: 33.33333333%;
}

.col-xs-push-3 {
  left: 25%;
}

.col-xs-push-2 {
  left: 16.66666667%;
}

.col-xs-push-1 {
  left: 8.33333333%;
}

.col-xs-push-0 {
  left: auto;
}

.col-xs-offset-12 {
  margin-left: 100%;
}

.col-xs-offset-11 {
  margin-left: 91.66666667%;
}

.col-xs-offset-10 {
  margin-left: 83.33333333%;
}

.col-xs-offset-9 {
  margin-left: 75%;
}

.col-xs-offset-8 {
  margin-left: 66.66666667%;
}

.col-xs-offset-7 {
  margin-left: 58.33333333%;
}

.col-xs-offset-6 {
  margin-left: 50%;
}

.col-xs-offset-5 {
  margin-left: 41.66666667%;
}

.col-xs-offset-4 {
  margin-left: 33.33333333%;
}

.col-xs-offset-3 {
  margin-left: 25%;
}

.col-xs-offset-2 {
  margin-left: 16.66666667%;
}

.col-xs-offset-1 {
  margin-left: 8.33333333%;
}

.col-xs-offset-0 {
  margin-left: 0;
}

//* move media queries here *//
table {
  background-color: transparent;
}

caption {
  padding-top: @spacing-half-base;
  padding-bottom: @spacing-half-base;
  text-align: left;
  color: #777;
}

th {
  text-align: left;
}

.table {
  width: 100%;
  max-width: 100%;
  margin-bottom: @spacing-hr;
}

.table > tbody > tr > td, .table > tbody > tr > th, .table > tfoot > tr > td, .table > tfoot > tr > th, .table > thead > tr > td, .table > thead > tr > th {
  line-height: @line-height-base;
  padding: @spacing-half-base;
  border-top: 1px solid @color-neutral;
}

.table > thead > tr > th {
  vertical-align: bottom;
  border-bottom: 2px solid @color-neutral;
}

.table > caption + thead > tr:first-child > td, .table > caption + thead > tr:first-child > th, .table > colgroup + thead > tr:first-child > td, .table > colgroup + thead > tr:first-child > th, .table > thead:first-child > tr:first-child > td, .table > thead:first-child > tr:first-child > th {
  border-top: 0;
}

.table > tbody + tbody {
  border-top: 2px solid @color-neutral;
}

.table tbody tr td:not(:first-child), thead tr th:not(:first-child) {
  text-align: right;
}

.table .table {
  background-color: #fff;
}

.table-condensed > tbody > tr > td, .table-condensed > tbody > tr > th, .table-condensed > tfoot > tr > td, .table-condensed > tfoot > tr > th, .table-condensed > thead > tr > td, .table-condensed > thead > tr > th {
  padding: @spacing-small-horizontal;
}

.table-bordered {
  border: 1px solid @color-neutral;
}

.table-bordered > tbody > tr > td, .table-bordered > tbody > tr > th, .table-bordered > tfoot > tr > td, .table-bordered > tfoot > tr > th, .table-bordered > thead > tr > td, .table-bordered > thead > tr > th {
  border: 1px solid @color-neutral;
}

.table-bordered > thead > tr > td, .table-bordered > thead > tr > th {
  border-bottom-width: 2px;
  background-color: #fafafa;
}

.table-striped > tbody > tr:nth-of-type(odd) {
  background-color: @gray-lighter;
}

.table-hover > tbody > tr:hover {
  background-color: @gray-light;
}

table col[class*=col-] {
  position: static;
  display: table-column;
  float: none;
}

table td[class*=col-], table th[class*=col-] {
  position: static;
  display: table-cell;
  float: none;
}

.table > tbody > tr > td {
  vertical-align: middle;
}

.table > tbody > tr > td.active, .table > tbody > tr > th.active, .table > tbody > tr.active > td, .table > tbody > tr.active > th, .table > tfoot > tr > td.active, .table > tfoot > tr > th.active, .table > tfoot > tr.active > td, .table > tfoot > tr.active > th, .table > thead > tr > td.active, .table > thead > tr > th.active, .table > thead > tr.active > td, .table > thead > tr.active > th {
  background-color: #fcfcfc;
}

.table > tbody > tr > td.success, .table > tbody > tr > th.success, .table > tbody > tr.success > td, .table > tbody > tr.success > th, .table > tfoot > tr > td.success, .table > tfoot > tr > th.success, .table > tfoot > tr.success > td, .table > tfoot > tr.success > th, .table > thead > tr > td.success, .table > thead > tr > th.success, .table > thead > tr.success > td, .table > thead > tr.success > th {
  background-color: #dff0d8;
}

.table > tbody > tr > td.info, .table > tbody > tr > th.info, .table > tbody > tr.info > td, .table > tbody > tr.info > th, .table > tfoot > tr > td.info, .table > tfoot > tr > th.info, .table > tfoot > tr.info > td, .table > tfoot > tr.info > th, .table > thead > tr > td.info, .table > thead > tr > th.info, .table > thead > tr.info > td, .table > thead > tr.info > th {
  background-color: #d9edf7;
}

.table > tbody > tr > td.warning, .table > tbody > tr > th.warning, .table > tbody > tr.warning > td, .table > tbody > tr.warning > th, .table > tfoot > tr > td.warning, .table > tfoot > tr > th.warning, .table > tfoot > tr.warning > td, .table > tfoot > tr.warning > th, .table > thead > tr > td.warning, .table > thead > tr > th.warning, .table > thead > tr.warning > td, .table > thead > tr.warning > th {
  background-color: #fcf8e3;
}

.table > tbody > tr > td.danger, .table > tbody > tr > th.danger, .table > tbody > tr.danger > td, .table > tbody > tr.danger > th, .table > tfoot > tr > td.danger, .table > tfoot > tr > th.danger, .table > tfoot > tr.danger > td, .table > tfoot > tr.danger > th, .table > thead > tr > td.danger, .table > thead > tr > th.danger, .table > thead > tr.danger > td, .table > thead > tr.danger > th {
  background-color: #f2dede;
}

.table-responsive {
  overflow-x: auto;
  min-height: 0.01%;
}

.form-control {
  font-size: 1rem;
  line-height: @line-height-base;
  display: block;
  width: 100%;
  height: 2rem;
  padding: @spacing-small-horizontal @spacing-rq;
  -webkit-transition: border-color ease-in-out 0.15s, -webkit-box-shadow ease-in-out 0.15s;
  -o-transition: border-color ease-in-out 0.15s, box-shadow ease-in-out 0.15s;
  transition: border-color ease-in-out 0.15s, box-shadow ease-in-out 0.15s;
  color: @color-dark;
  border: 1px solid @color-neutral;
  border-radius: @border-radius-base;
  background: #fff none;
  -webkit-box-shadow: inset 0 1px 1px rgba(0, 0, 0, .075);
  box-shadow: inset 0 1px 1px rgba(0, 0, 0, .075);
}

.form-control:focus {
  outline: 0;
  border-color: #1ba7d9;
}

.form-control::-moz-placeholder {
  opacity: 1;
  color: #999;
}

.form-control:-ms-input-placeholder {
  color: #999;
}

.form-control::-webkit-input-placeholder {
  color: #999;
}

.form-control::-ms-expand {
  border: 0;
  background-color: transparent;
}

.form-control[disabled], .form-control[readonly], fieldset[disabled] .form-control {
  opacity: 1;
  background-color: #eee;
}

.form-control[disabled], fieldset[disabled] .form-control {
  cursor: not-allowed;
}

textarea.form-control {
  height: auto;
}

input[type=search] {
  -webkit-appearance: none;
}

.form-group {
  margin-bottom: @spacing-base;
}

.form-group .bg-info, p.bg-info {
  margin-bottom: @spacing-heading;
  padding: @spacing-large-horizontal;
  color: #20718a;
}

p.bg-warning {
  font-style: italic;
  padding: @spacing-large-horizontal;
}

.bg-info label {
  font-weight: 500;
}

span.infotxt {
  font-size: 0.9rem;
  font-weight: 400;
  margin-right: @spacing-xxl;
  margin-left: @spacing-heading;
  color: @color-info;
}

span.infotxt {
  margin-left: 0;
}

.checkbox, .radio {
  position: relative;
  display: block;
  margin-top: @spacing-rq;
  margin-bottom: @spacing-rq;
}

.checkbox label, .radio label {
  font-weight: 400;
  margin-bottom: 0;
  padding-left: @spacing-re;
  cursor: pointer;
}

.checkbox input[type=checkbox], .checkbox-inline input[type=checkbox], .radio input[type=radio], .radio-inline input[type=radio] {
  margin-top: @spacing-rh !important;
  margin-left: @spacing-re !important;
  margin-right: @spacing-rh !important;;
}

.highlight-th {
  background-color: @gray-lighter;
}

.checkbox + .checkbox, .radio + .radio {
  margin-top: @spacing-rh;
}

.checkbox-inline, .radio-inline {
  font-weight: 400;
  position: relative;
  display: inline-block;
  margin-bottom: 0;
  padding-left: @spacing-re;
  cursor: pointer;
  vertical-align: sub;
}

.checkbox-inline + .checkbox-inline, .radio-inline + .radio-inline {
  margin-top: 0;
  margin-left: @spacing-rq;
}

fieldset[disabled] input[type=checkbox], fieldset[disabled] input[type=radio], input[type=checkbox].disabled, input[type=checkbox][disabled], input[type=radio].disabled, input[type=radio][disabled] {
  cursor: not-allowed;
}

.checkbox-inline.disabled, .radio-inline.disabled, fieldset[disabled] .checkbox-inline, fieldset[disabled] .radio-inline {
  cursor: not-allowed;
}

.checkbox.disabled label, .radio.disabled label, fieldset[disabled] .checkbox label, fieldset[disabled] .radio label {
  cursor: not-allowed;
}

.form-control-static {
  min-height: 3rem;
  margin-bottom: 0;
  padding-top: @spacing-half-base;
  padding-bottom: @spacing-half-base;
}

.form-control-static.input-lg, .form-control-static.input-sm {
  padding-right: 0;
  padding-left: 0;
}

.input-sm {
  font-size: 0.857rem;
  line-height: @line-height-small;
  height: 2.143rem;
  padding: @spacing-small-horizontal @spacing-large-horizontal;
  border-radius: @border-radius-small;
}

select.input-sm {
  line-height: 2.143rem;
  height: 2.143rem;
}

select[multiple].input-sm, textarea.input-sm {
  height: auto;
}

.form-group-sm .form-control {
  font-size: 0.857rem;
  line-height: @line-height-small;
  height: 2.143rem;
  padding: @spacing-small-horizontal @spacing-large-horizontal;
  border-radius: @border-radius-small;
}

.form-group-sm select.form-control {
  line-height: 2.143rem;
  height: 2.143rem;
}

.form-group-sm select[multiple].form-control, .form-group-sm textarea.form-control {
  height: auto;
}

.form-group-sm .form-control-static {
  font-size: 0.875rem;
  line-height: @line-height-small;
  height: 2.143rem;
  min-height: 2.286rem;
  padding: @spacing-small-horizontal @spacing-large-horizontal;
}

.form-group-lg .form-control, .input-lg {
  font-size: 1.286rem;
  line-height: @line-height-large;
  height: 3.286rem;
  padding: @spacing-large-horizontal @spacing-base;
  border-radius: @border-radius-large;
}

.form-group-lg select.form-control, select.input-lg {
  line-height: 3.286rem;
  height: 3.286rem;
}

select[multiple].input-lg, textarea.input-lg {
  height: auto;
}

.form-group-lg select[multiple].form-control, .form-group-lg textarea.form-control {
  height: auto;
}

.form-group-lg .form-control-static {
  font-size: 1.286rem;
  line-height: @line-height-large;
  height: 3.286rem;
  min-height: 2.714rem;
  padding: @spacing-large-horizontal @spacing-base;
}

.has-feedback {
  position: relative;
}

.has-feedback .form-control {
  padding-right: 3.036rem;
}

.form-control-feedback {
  line-height: 2.429rem;
  position: absolute;
  z-index: 2;
  top: 0;
  right: 0;
  display: block;
  width: 2.429rem;
  height: 2.429rem;
  text-align: center;
  pointer-events: none;
}

.form-group-lg .form-control + .form-control-feedback, .input-group-lg + .form-control-feedback, .input-lg + .form-control-feedback {
  line-height: 3.286rem;
  width: 3.286rem;
  height: 3.286rem;
}

.form-group-sm .form-control + .form-control-feedback, .input-group-sm + .form-control-feedback, .input-sm + .form-control-feedback {
  line-height: 2.143rem;
  width: 2.143rem;
  height: 2.143rem;
}

.form-horizontal .checkbox, .form-horizontal .checkbox-inline, .form-horizontal .radio, .form-horizontal .radio-inline {
  margin-top: 0;
  margin-bottom: 0;
  padding-top: @spacing-half-base;
}

.form-horizontal .checkbox, .form-horizontal .radio {
  min-height: 1.929rem;
}

.form-horizontal .has-feedback .form-control-feedback {
  right: 1.071rem;
}

.btn-code {
  margin-top: @spacing-base;
  margin-left: 0;
}

.btn.active.focus, .btn.active:focus, .btn.focus, .btn:active.focus, .btn:active:focus, .btn:focus {
  outline: 0;
  box-shadow: none;
  opacity: 0.85;
}

.btn.focus, .btn:focus, .btn:hover {
  text-decoration: none;
  color: #333;
  //box-shadow: 0 2px 2px 0 rgba(0, 0, 0, 0.1), 0 6px 10px 0 rgba(0, 0, 0, 0.15);
  opacity: 0.85;
}

.btn.active, .btn:active {
  outline: 0;
  background-image: none;
  -webkit-box-shadow: none;
  box-shadow: none;
}

.btn.disabled, .btn[disabled], fieldset[disabled] .btn {
  cursor: not-allowed;
  opacity: 0.65;
  -webkit-box-shadow: none;
  box-shadow: none;
  filter: alpha(opacity=65);
}

a.btn.disabled, fieldset[disabled] a.btn {
  pointer-events: none;
  box-shadow: none;
}

a.btn-primary {
  color: #fff !important;
}

.btn-primary i {
  color: #fff;
}

.btn-default {
  color: @color-dark;
  border-color: @color-neutral;
  background-color: #fff;
}

.btn-default.focus, .btn-default:focus {
  color: #333;
  border-color: #8c8c8c;
  background-color: #e6e6e6;
}

.btn-default:hover {
  color: #333;
  border-color: #adadad;
  background-color: #e6e6e6;
}

.btn-default.active, .btn-default:active, .open > .dropdown-toggle.btn-default {
  color: #333;
  border-color: #adadad;
  background-color: #e6e6e6;
}

.btn-default.active.focus, .btn-default.active:focus, .btn-default.active:hover, .btn-default:active.focus, .btn-default:active:focus, .btn-default:active:hover, .open > .dropdown-toggle.btn-default.focus, .open > .dropdown-toggle.btn-default:focus, .open > .dropdown-toggle.btn-default:hover {
  color: #333;
  border-color: #8c8c8c;
  background-color: #d4d4d4;
}

.btn-default.active, .btn-default:active, .open > .dropdown-toggle.btn-default {
  background-image: none;
}

.btn-default.disabled.focus, .btn-default.disabled:focus, .btn-default.disabled:hover, .btn-default[disabled].focus, .btn-default[disabled]:focus, .btn-default[disabled]:hover, fieldset[disabled] .btn-default.focus, fieldset[disabled] .btn-default:focus, fieldset[disabled] .btn-default:hover {
  border-color: #ccc;
  background-color: #fff;
}

.btn-default:hover, .nav > li > a:focus, .nav > li > a:hover, .pager li > a:focus, .pager li > a:hover, .pagination > li > a:hover, a.list-group-item:focus, a.list-group-item:hover, button.list-group-item:focus, button.list-group-item:hover {
  background-color: @gray-lighter;
}

.btn-default .badge {
  color: #fff;
  background-color: #333;
}

.btn-primary.dark {
  background-color: @color-dark;
  border-color: #ccc;
  color: #fff;
  // inherits btn-default styling
}

span.greentext.badge {
  color: #fff;
  background-color: @color-success;
}

span.dis.badge {
  color: #fff;
  background-color: #aaa;
}

span.caret {
  margin-right: @spacing-heading;
  color: #546675;
}

.btn-primary .plusicon {
  margin-right: @spacing-re;
  vertical-align: middle;
}

i.i.txt--neutral.i--users {
  vertical-align: super;
}

.crossicon {
  margin-right: @spacing-re;
  vertical-align: text-top;
}

.plus-icon, .export-icon, .import-icon {
  margin-right: @spacing-re;
}

.infoicon {
  margin-left: @spacing-re;
  vertical-align: sub;
}

.lockedicon {
  margin-right: @spacing-re;
  color: @color-warning;
}

.infoicon-nomargin {
  vertical-align: sub;
}

span.langcode {
  font-size: 0.9rem;
  color: #aaa;
}

#btn-language-add-new {
  margin-left: @spacing-large-vertical;
}

.btn-primary {
  color: #fff;
  border-color: #ccc;
  background-color: @color-light;
}

.btn-primary .fa, .btn-primary:focus .fa {
  color: #fff;
}

.btn-primary.focus, .btn-primary:focus {
  color: #fff;
  border-color: #122b40;
  background-color: @color-dark;
}

.btn-primary.active.focus, .btn-primary.active:focus, .btn-primary.active:hover, .btn-primary:active.focus, .btn-primary:active:focus, .btn-primary:active:hover {
  border-color: #ccc;
  background-color: @color-light;
  color: #fff;
}

.btn-primary.active, .btn-primary:active, .open > .dropdown-toggle.btn-primary {
  color: #fff;
  border-color: #204d74;
  background-color: @color-dark;
}

.btn-primary.active, .btn-primary:active, .open > .dropdown-toggle.btn-primary {
  background-image: none;
}

.btn-primary.active:hover {
  border-color: #ccc;
  background-color: @color-dark;
}

.btn-primary.disabled.focus, .btn-primary.disabled:focus, .btn-primary.disabled:hover, .btn-primary[disabled].focus, .btn-primary[disabled]:focus, .btn-primary[disabled]:hover, fieldset[disabled] .btn-primary.focus, fieldset[disabled] .btn-primary:focus, fieldset[disabled] .btn-primary:hover {
  border-color: #2e6da4;
  color: #fff;
  background-color: rgb(84, 102, 119);
}

.btn-primary .badge {
  color: #337ab7;
  background-color: #fff;
}

.btn-link {
  font-weight: 400;
  border-radius: 0;
}

button.btn-link {
  color: @color-light;
}

button.btn-link.link-danger {
  color:@color-danger;
}

.button-group {
  margin: 10px 0;
}

.button-group .btn {
  margin-right: @spacing-heading;
  margin-bottom: @spacing-heading;
}

// Glossary delete button
button.btn-link.delete-link, button.btn-link.delete-link .loader-text {
  color: @color-danger;
}

.btn-link, .btn-link.active, .btn-link:active, .btn-link[disabled], fieldset[disabled] .btn-link {
  background-color: transparent;
  -webkit-box-shadow: none;
  box-shadow: none;
}

.btn-link, .btn-link:active, .btn-link:focus, .btn-link:hover {
  border-color: transparent;
  box-shadow: none;
}

.btn-link:focus, .btn-link:hover {
  text-decoration: underline;
  color: #23527c;
  background-color: transparent;
  box-shadow: none;
}

.btn-link[disabled]:focus, .btn-link[disabled]:hover, fieldset[disabled] .btn-link:focus, fieldset[disabled] .btn-link:hover {
  text-decoration: none;
  color: #777;
}

.btn-group-lg > .btn, .btn-lg {
  font-size: 1.286rem;
  line-height: @line-height-large;
  padding: @spacing-large-horizontal @spacing-base;
  border-radius: @border-radius-large;
}

.btn-group-sm > .btn, .btn-sm {
  font-size: 0.857rem;
  line-height: @line-height-small;
  padding: @spacing-small-horizontal @spacing-large-horizontal;
  border-radius: @border-radius-small;
}

.btn-group-xs > .btn, .btn-xs {
  font-size: 0.857rem;
  line-height: @line-height-small;
  padding: @spacing-small-vertical @spacing-small-horizontal;
  border-radius: @border-radius-small;
}

.btn-block {
  display: block;
  width: 100%;
}

.btn-sm .loader-text {
  font-size: 1em;
}

.btn-block + .btn-block {
  margin-top: @spacing-btn-block;
}

.btn-default.focus, .btn-default.focus i, .btn-default:focus, .btn-default:focus i, .btn-default:hover, .btn-default:hover i {
  color: #000;
}

.btn-primary.focus, .btn-primary.focus i, .btn-primary:focus, .btn-primary:focus i, .btn-primary:hover, .btn-primary:hover i {
  color: #fff;
}

.nav-pills > li.active > a:focus, .nav-pills > li.active > a:hover {
  background-color: @color-dark;
}

.nav-pills > li.active > a {
  background-color: @color-light;
}

.btn-success:active, .btn-success:hover {
  background-color: #50a360;
  color: #fff;
}

.btn-success {
  background-color: @color-success;
}

.btn-info:active, .btn-info:hover {
  background-color: #4995cf;
  color: #fff;
}

.btn-info {
  background-color: @color-info;
}

.btn-danger:active, .btn-danger:hover {
  background-color: #cf3031;
  color: #fff;
}

.btn-danger {
  background-color: @color-danger;
}

.btn-danger .loader-text, .btn-primary .loader-text {
  color: #fff;
}

.btn-warning:active, .btn-warning:hover {
  background-color: #cf8800;
  color: #fff;
}

.btn-warning {
  background-color: @color-warning;
}

button.btn.btn-danger.dropdown-toggle > span.caret, button.btn.btn-info.dropdown-toggle > span.caret, button.btn.btn-primary.dropdown-toggle > span.caret, button.btn.btn-success.dropdown-toggle > span.caret, button.btn.btn-warning.dropdown-toggle > span.caret {
  color: #fff;
}

.has-success .control-label, .checkbox.has-success, .radio.has-success {
  color: @color-success;
}

.has-success .form-control {
  border-color: @color-success;
}

.has-success .form-control-feedback {
  color: @color-success;
}

.has-warning .control-label, .checkbox.has-warning, .radio.has-warning {
  color: @color-warning;
}

.has-warning .form-control {
  border-color: @color-warning;
}

.has-warning .form-control-feedback {
  color: @color-warning;
}

.has-error .control-label, .checkbox.has-error, .radio.has-error {
  color: @color-danger;
}

.has-error .form-control {
  border-color: @color-danger;
}

.has-error .form-control-feedback {
  color: @color-danger;
}

.label-success {
  background-color: @label-success-bg;
}

.label-info {
  background-color: @label-info-bg;
}

.label-warning {
  background-color: @label-warning-bg;
}

.label-danger {
  background-color: @label-danger-bg;
}

.dropdown {
  position: relative;
}

.dropdown-toggle:focus {
  outline: 0;
}

.dropdown-menu {
  position: absolute;
  top: 100%;
  left: 0;
  z-index: 1000;
  display: none;
  float: left;
  min-width: 120px;
  padding: 0;
  margin: 2px 0 0;
  list-style: none;
  font-size: 14px;
  background-color: #fff;
  border: 1px solid #ccc;
  border: 1px solid rgba(0, 0, 0, 0.15);
  border-radius: @border-radius-base;
  -webkit-box-shadow: 0 6px 12px rgba(0, 0, 0, 0.175);
  box-shadow: 0 6px 12px rgba(0, 0, 0, 0.175);
  background-clip: padding-box;
}

.dropdown-menu.pull-right {
  right: 0;
  left: auto;
}

.dropdown-menu .divider {
  height: 1px;
  margin: @spacing-divider 0;
  overflow: hidden;
  background-color: #e5e5e5;
}

.dropdown-menu > li > a {
  display: block;
  padding: @border-radius-large @spacing-xxl;
  clear: both;
  font-weight: normal;
  line-height: @line-height-base;
  color: #333333;
  white-space: nowrap;
}

.dropdown-menu > li > a:hover, .dropdown-menu > li > a:focus {
  text-decoration: none;
  color: #fff;
  background-color: #bbb;
}

.dropdown-menu > .active > a, .dropdown-menu > .active > a:hover, .dropdown-menu > .active > a:focus {
  color: #fff;
  text-decoration: none;
  outline: 0;
  background-color: #bbb;
}

.dropdown-menu > .disabled > a, .dropdown-menu > .disabled > a:hover, .dropdown-menu > .disabled > a:focus {
  color: #808080;
}

.dropdown-menu > .disabled > a:hover, .dropdown-menu > .disabled > a:focus {
  text-decoration: none;
  background-color: transparent;
  background-image: none;
  filter: progid:DXImageTransform.Microsoft.gradient(enabled=false);
  cursor: not-allowed;
}

.dropdown-menu > li > a {
  color: @color-dark;
}

.dropdown-menu > li > a:focus, .dropdown-menu > li > a:hover {
  color: @color-light;
}

.open > .dropdown-toggle.btn-primary.focus, .open > .dropdown-toggle.btn-primary:focus, .open > .dropdown-toggle.btn-primary:hover {
  color: #fff;
  border-color: #ccc;
  background-color: @color-dark;
}

.btn-primary.focus, .btn-primary:focus, .btn-primary:hover {
  color: #fff;
  border-color: #ccc;
  background-color: @color-dark;
}

// Dropdown menus
// --------------------------------------------------
// Dropdown arrow/caret
.caret {
  display: inline-block;
  width: 0;
  height: 0;
  margin-left: 2px;
  vertical-align: middle;
  border-top: @caret-width-base solid;
  border-right: @caret-width-base solid transparent;
  border-left: @caret-width-base solid transparent;
}

// The dropdown wrapper (div)
.dropdown {
  position: relative;
}

// Prevent the focus on the dropdown toggle when closing dropdowns
.dropdown-toggle:focus {
  outline: 0;
}

// The dropdown menu (ul)
.dropdown-menu {
  position: absolute;
  font-size: 1em;
  top: 100%;
  left: 0;
  z-index: @zindex-dropdown;
  display: none; // none by default, but block on "open" of the menu
  float: left;
  min-width: 160px;
  padding: 0;
  margin: 2px 0 0; // override default ul
  list-style: none;
  font-size: @font-size-base;
  background-color: @dropdown-bg;
  border: 1px solid @dropdown-fallback-border; // IE8 fallback
  border: 1px solid @dropdown-border;
  border-radius: @border-radius-base;
  box-shadow: 0 6px 12px rgba(0, 0, 0, .175);
  background-clip: padding-box;
  // Aligns the dropdown menu to right
  //
  // Deprecated as of 3.1.0 in favor of `.dropdown-menu-[dir]`
  &.pull-right {
    right: 0;
    left: auto;
  }
  // Dividers (basically an hr) within the dropdown
  .divider {
    border-bottom: solid 1px @dropdown-divider-bg;
  }
  // Links within the dropdown menu
  > li > a {
    display: block;
    padding: @border-radius-small @spacing-re;
    clear: both;
    font-weight: normal;
    line-height: @line-height-base;
    color: @dropdown-link-color;
    white-space: nowrap; // prevent links from randomly breaking onto new lines
  }
}

// Hover/Focus state
.dropdown-menu > li > a {
  &:hover, &:focus {
    text-decoration: none;
    color: @dropdown-link-hover-color;
    background-color: @dropdown-link-hover-bg;
  }
}

// Active state
.dropdown-menu > .active > a {
  &, &:hover, &:focus {
    color: @dropdown-link-active-color;
    text-decoration: none;
    outline: 0;
    background-color: @dropdown-link-active-bg;
  }
}

// Disabled state
//
// Gray out text and ensure the hover/focus state remains gray
.dropdown-menu > .disabled > a {
  &, &:hover, &:focus {
    color: @dropdown-link-disabled-color;
  }
}

// Nuke hover/focus effects
.dropdown-menu > .disabled > a {
  &:hover, &:focus {
    text-decoration: none;
    background-color: transparent;
    background-image: none; // Remove CSS gradient
    .reset-filter {
      cursor: not-allowed;
    }
  }
}

// Open state for the dropdown
.open {
  // Show the menu
  > .dropdown-menu {
    display: block;
  }
  // Remove the outline when :focus is triggered
  > a {
    outline: 0;
  }
}

// Menu positioning
//
// Add extra class to `.dropdown-menu` to flip the alignment of the dropdown
// menu with the parent.
.dropdown-menu-right {
  left: auto; // Reset the default from `.dropdown-menu`
  right: 0;
}

// With v3, we enabled auto-flipping if you have a dropdown within a right
// aligned nav component. To enable the undoing of that, we provide an override
// to restore the default dropdown menu alignment.
//
// This is only for left-aligning a dropdown menu within a `.navbar-right` or
// `.pull-right` nav component.
.dropdown-menu-left {
  left: 0;
  right: auto;
}

// Dropdown section headers
.dropdown-header {
  display: block;
  padding: @border-radius-small @spacing-xxl;
  font-size: @font-size-small;
  line-height: @line-height-base;
  color: @dropdown-header-color;
}

// Backdrop to catch body clicks on mobile, etc.
.dropdown-backdrop {
  position: fixed;
  left: 0;
  right: 0;
  bottom: 0;
  top: 0;
  z-index: (@zindex-dropdown - 10);
}

// Right aligned dropdowns
.pull-right > .dropdown-menu {
  right: 0;
  left: auto;
}

// Allow for dropdowns to go bottom up (aka, dropup-menu)
//
// Just add .dropup after the standard .dropdown class and you're set, bro.
// TODO: abstract this so that the navbar fixed styles are not placed here?
.dropup, .navbar-fixed-bottom .dropdown {
  // Reverse the caret
  .caret {
    border-top: 0;
    border-bottom: @caret-width-base solid;
    content: "";
  }
  // Different positioning for bottom up menu
  .dropdown-menu {
    top: auto;
    bottom: 100%;
    margin-bottom: 1px;
  }
}

//
// Progress bars
// --------------------------------------------------
// Bar animations
// -------------------------
// WebKit
@-webkit-keyframes progress-bar-stripes {
  from {
    background-position: 40px 0;
  }
  to {
    background-position: 0 0;
  }
}

// Spec and IE10+
@keyframes progress-bar-stripes {
  from {
    background-position: 40px 0;
  }
  to {
    background-position: 0 0;
  }
}

// Bar itself
// -------------------------
// Outer container
.progress {
  overflow: hidden;
  height: 1rem;
  margin-bottom: @spacing-base;
  background-color: @progress-bg;
  box-shadow: inset 0 1px 2px rgba(0, 0, 0, .1);
}

// Bar of progress
//untranslated
.progress-bar {
  float: left;
  width: 0%;
  height: 100%;
  font-size: @font-size-small;
  line-height: @line-height-computed;
  color: @progress-bar-color;
  text-align: center;
  background-color: @progress-bar-bg;
  box-shadow: inset 0 -1px 0 rgba(0, 0, 0, .15);
  transition: width .6s ease;
}

// Striped bars
.progress-striped .progress-bar {
  #gradient > .striped {
    background-size: 40px 40px;
  }
}

// Call animation for the active one
.progress.active .progress-bar {
  animation: progress-bar-stripes 2s linear infinite;
}

// Variations
// -------------------------

//translated
.progress-bar-translated {
  background-color: @progress-bar-translated-bg;
}

.progress-bar-approved {
  background-color: @progress-bar-approved-bg;
}

//fuzzy
.progress-bar-fuzzy {
  background-color: @progress-bar-unsure-bg;
}

.progress-bar-rejected {
  background-color: @progress-bar-rejected-bg;
}

ul.list--stats li.progress-bar__expander,
li.progress-bar__expander.panels__panel__item,
li.progress-bar__expander.list__item--actionable {
  padding-bottom: @spacing-rh !important;
}

li.progress-bar__expander.panels__panel__item a .list__item,
li.progress-bar__expander a .list__item,
li.progress-bar__expander.panels__panel__item a .list__item__content {
  padding: 0.75em 0.75em 0.75em !important;
}

input[type=button].btn-block, input[type=reset].btn-block, input[type=submit].btn-block {
  width: 100%;
}

.fade {
  -webkit-transition: opacity 0.15s linear;
  -o-transition: opacity 0.15s linear;
  transition: opacity 0.15s linear;
  opacity: 0;
}

.fade.in {
  opacity: 1;
}

.collapse {
  display: none;
}

.collapse.in {
  display: block;
}

tr.collapse.in {
  display: table-row;
}

tbody.collapse {
  display: table-row-group;
}

.row {
  display: inline-table;
}

.notify-row {
  width: 100%;
  justify-content: center;
}

.notification-modal {
  margin-top: @spacing-rq;
  margin-bottom: @spacing-rq;
  text-align: center;
}

.danger.notification-modal, .row-danger {
  color: rgb(234, 66, 86);
}

.warning.notification-modal, .row-warning {
  color: rgb(252, 153, 71);
}

.row-info {
  color: @color-light;
}

.info.notification-modal {
  color: #000;
}

.notification-modal-content {
  border-radius: @spacing-rh;
  box-shadow: 0 1px 4px 0 rgba(0, 0, 0, 0.185);
  padding: @spacing-rq;
  font-size: 1.2rem;
}

.modal-select .Select-menu-outer {
  position: relative !important
}

.modal-section {
  margin-bottom: @spacing-rh;
}

.modal-section label {
  margin-bottom: 0;
}

.collapsing {
  position: relative;
  overflow: hidden;
  height: 0;
  -webkit-transition-timing-function: ease;
  -o-transition-timing-function: ease;
  transition-timing-function: ease;
  -webkit-transition-duration: 0.35s;
  -o-transition-duration: 0.35s;
  transition-duration: 0.35s;
  -webkit-transition-property: height, visibility;
  -o-transition-property: height, visibility;
  transition-property: height, visibility;
}

.caret {
  display: inline-block;
  width: 0;
  height: 0;
  margin-left: 2px;
  vertical-align: middle;
  border-top: 4px dashed;
  border-top: 4px solid;
  border-right: 4px solid transparent;
  border-left: 4px solid transparent;
}

.block-inline {
  display: inline-block;
}

.toolbar {
  padding-top: @spacing-hr;
}

.toolbar .sort-items {
  padding-bottom: @spacing-large-horizontal;
  padding-right: 0;
}

.toolbar .show-items {
  padding-bottom: @spacing-large-horizontal;
  padding-right: 0;
}

.btn-group, .btn-group-vertical {
  position: relative;
  display: inline-block;
  vertical-align: middle;
}

.btn-group > .btn, .btn-group-vertical > .btn {
  position: relative;
  float: left;
}

.btn-group > .btn.active, .btn-group > .btn:active, .btn-group > .btn:focus, .btn-group > .btn:hover, .btn-group-vertical > .btn.active, .btn-group-vertical > .btn:active, .btn-group-vertical > .btn:focus, .btn-group-vertical > .btn:hover {
  z-index: 2;
}

.btn-group .btn + .btn, .btn-group .btn + .btn-group, .btn-group .btn-group + .btn, .btn-group .btn-group + .btn-group {
  margin-left: -1px;
}

.btn-toolbar {
  margin-left: -5px;
}

.btn-toolbar .btn, .btn-toolbar .btn-group, .btn-toolbar .input-group {
  float: left;
}

.btn-toolbar #popover-positioned-top .btn {
  float: none;
}

.btn-toolbar > .btn, .btn-toolbar > .btn-group, .btn-toolbar > .input-group {
  margin-left: @spacing-btn-toolbar;
}

.btn-group > .btn:not(:first-child):not(:last-child):not(.dropdown-toggle) {
  border-radius: 0;
}

.btn-group > .btn:first-child {
  margin-left: 0;
}

.btn-group > .btn:first-child:not(:last-child):not(.dropdown-toggle) {
  border-top-right-radius: 0;
  border-bottom-right-radius: 0;
}

.btn-group > .btn:last-child:not(:first-child), .btn-group > .dropdown-toggle:not(:first-child) {
  border-top-left-radius: 0;
  border-bottom-left-radius: 0;
}

.btn-group > .btn-group {
  float: left;
}

.btn-group > .btn-group:not(:first-child):not(:last-child) > .btn {
  border-radius: 0;
}

.btn-group > .btn-group:first-child:not(:last-child) > .btn:last-child, .btn-group > .btn-group:first-child:not(:last-child) > .dropdown-toggle {
  border-top-right-radius: 0;
  border-bottom-right-radius: 0;
}

.btn-group > .btn-group:last-child:not(:first-child) > .btn:first-child {
  border-top-left-radius: 0;
  border-bottom-left-radius: 0;
}

.btn-group .dropdown-toggle:active, .btn-group.open .dropdown-toggle {
  outline: 0;
}

.btn-group > .btn + .dropdown-toggle {
  padding-right: @spacing-half-base;
  padding-left: @spacing-half-base;
}

.btn-group > .btn-lg + .dropdown-toggle {
  padding-right: @spacing-rq;
  padding-left: @spacing-rq;
}

.btn-group.open .dropdown-toggle {
  -webkit-box-shadow: inset 0 3px 5px rgba(0, 0, 0, .125);
  box-shadow: inset 0 3px 5px rgba(0, 0, 0, .125);
}

.btn-group.open .dropdown-toggle.btn-link {
  -webkit-box-shadow: none;
  box-shadow: none;
}

.btn .caret {
  margin-left: 0;
}

.btn-lg .caret {
  border-width: 5px 5px 0;
  border-bottom-width: 0;
}

[data-toggle=buttons] > .btn input[type=checkbox], [data-toggle=buttons] > .btn input[type=radio], [data-toggle=buttons] > .btn-group > .btn input[type=checkbox], [data-toggle=buttons] > .btn-group > .btn input[type=radio] {
  position: absolute;
  clip: rect(0, 0, 0, 0);
  pointer-events: none;
}

.input-group {
  position: relative;
  display: table;
  border-collapse: separate;
}

.input-group[class*=col-] {
  float: none;
  padding-right: 0;
  padding-left: 0;
}

.input-group .form-control {
  position: relative;
  z-index: 2;
  float: left;
  width: 100%;
  margin-bottom: 0;
}

.input-group .form-control:focus {
  z-index: 3;
}

.input-group-lg > .form-control, .input-group-lg > .input-group-addon, .input-group-lg > .input-group-btn > .btn {
  font-size: 1.286rem;
  line-height: @line-height-large;
  border-radius: @border-radius-large;
}

select.input-group-lg > .form-control, select.input-group-lg > .input-group-addon, select.input-group-lg > .input-group-btn > .btn {
  line-height: 3.286rem;
  height: 3.286rem;
}

select[multiple].input-group-lg > .form-control, select[multiple].input-group-lg > .input-group-addon, select[multiple].input-group-lg > .input-group-btn > .btn, textarea.input-group-lg > .form-control, textarea.input-group-lg > .input-group-addon, textarea.input-group-lg > .input-group-btn > .btn {
  height: auto;
}

.input-group-sm > .input-group-addon, .input-group-sm > .input-group-btn > .btn {
  font-size: 0.857rem;
  line-height: 1.5;
  height: 2.143rem;
  padding: @spacing-small-horizontal @spacing-large-horizontal;
  border-radius: @border-radius-small;
}

select.input-group-sm > .form-control, select.input-group-sm > .input-group-addon, select.input-group-sm > .input-group-btn > .btn {
  line-height: 2.143rem;
  height: 2.143rem;
}

select[multiple].input-group-sm > .form-control, select[multiple].input-group-sm > .input-group-addon, select[multiple].input-group-sm > .input-group-btn > .btn, textarea.input-group-sm > .form-control, textarea.input-group-sm > .input-group-addon, textarea.input-group-sm > .input-group-btn > .btn {
  height: auto;
}

.input-group .form-control, .input-group-addon, .input-group-btn {
  display: table-cell;
}

.input-group .form-control:not(:first-child):not(:last-child), .input-group-addon:not(:first-child):not(:last-child), .input-group-btn:not(:first-child):not(:last-child) {
  border-radius: 0;
}

.input-group-addon, .input-group-btn {
  width: 1%;
  vertical-align: middle;
  white-space: nowrap;
}

.input-group-addon {
  font-size: 1rem;
  font-weight: 400;
  line-height: 1;
  padding: @spacing-search-box @spacing-rq;
  text-align: center;
  color: @color-dark;
  border-radius: @border-radius-base;
  background-color: #fff;
  border: 1px solid @color-neutral;
}

.input-group-addon.input-sm {
  font-size: 0.857rem;
  padding: @spacing-small-horizontal @spacing-large-horizontal;
  border-radius: @border-radius-small;
}

.input-group-addon.input-lg {
  font-size: 1.286rem;
  padding: @spacing-large-horizontal @spacing-base;
  border-radius: @border-radius-large;
}

.input-group-addon input[type=checkbox], .input-group-addon input[type=radio] {
  margin-top: 0;
}

.input-group .form-control:first-child, .input-group-addon:first-child, .input-group-btn:first-child > .btn, .input-group-btn:first-child > .btn-group > .btn, .input-group-btn:first-child > .dropdown-toggle, .input-group-btn:last-child > .btn-group:not(:last-child) > .btn, .input-group-btn:last-child > .btn:not(:last-child):not(.dropdown-toggle) {
  border-top-right-radius: 0;
  border-bottom-right-radius: 0;
}

.input-group-addon:first-child {
  border-right: 0;
}

.input-group .form-control:last-child, .input-group-addon:last-child, .input-group-btn:first-child > .btn-group:not(:first-child) > .btn, .input-group-btn:first-child > .btn:not(:first-child), .input-group-btn:last-child > .btn, .input-group-btn:last-child > .btn-group > .btn, .input-group-btn:last-child > .dropdown-toggle {
  border-top-left-radius: 0;
  border-bottom-left-radius: 0;
}

.input-group-addon:last-child {
  border-left: 0;
}

.input-group-btn {
  font-size: 0;
  position: relative;
  white-space: nowrap;
}

.input-group-btn > .btn {
  position: relative;
}

.input-group-btn > .btn + .btn {
  margin-left: -1px;
}

.input-group-btn > .btn:active, .input-group-btn > .btn:focus, .input-group-btn > .btn:hover {
  z-index: 2;
}

.input-group-btn:first-child > .btn, .input-group-btn:first-child > .btn-group {
  margin-right: -1px;
}

.input-group-btn:last-child > .btn, .input-group-btn:last-child > .btn-group {
  z-index: 2;
  margin-left: -1px;
}

//
// Breadcrumbs
// --------------------------------------------------
.breadcrumb {
  padding: @breadcrumb-padding-vertical @breadcrumb-padding-horizontal;
  margin-bottom: @line-height-computed;
  list-style: none;
  background-color: @breadcrumb-bg;
  border-radius: @border-radius-base;
  > li {
    display: inline-block;
    + li:before {
      content: "@{breadcrumb-separator}\00a0"; // Unicode space added since inline-block means non-collapsing white-space
      padding: 0 @caret-width-large;
      color: @breadcrumb-color;
    }
  }
  > .active {
    color: @breadcrumb-active-color;
  }
}

.pagination, .search-box, .show-items {
  padding: 0;
  height: 2rem;
}

.show-items {
  display: inline-flex;
}

.show-items .form-control {
  margin-left: @spacing-label-large;
}

.show-items span {
  margin-top: @spacing-small-horizontal;
  margin-left: @spacing-large-horizontal;
}

.deleteicon {
  vertical-align: sub;
}

#delete-entries .tooltip-inner {
  max-width: 14rem;
}

table.glossary-entry {
  width: 100%;
  margin-bottom: 0;
}

.glossary-button {
  margin-left: @spacing-rq;
}

.glossary-button span.s1 {
  vertical-align: sub;
}

.row {
  display: block;
}

.glossary-row {
  padding-right: @spacing-rq;
}

span.hidden-lesm.glossary-row {
  margin-top: 0.1em;
}

#glossary-select {
  margin-right: @spacing-re;
  width: 4.5rem;
}

.glossary-select {
  position: absolute;
  margin-right: 7em;
}

.is-searchable.is-open > .Select-control {
  cursor: text;
}

.is-open > .Select-control {
  border-bottom-right-radius: 0;
  border-bottom-left-radius: 0;
  background: #fff;
  border-color: #9cbeca #bdd4dc #cedfe5;
}

.Select, .Select div, .Select input, .Select span {
  box-sizing: border-box;
}

.Select-menu-outer {
  border-bottom-right-radius: .375em;
  border-bottom-left-radius: .375em;
  background-color: #fff;
  border: 1px solid #bdd4dc;
  border-top-color: #deeaee;
  box-shadow: 0 1px 0 rgba(0, 0, 0, .06);
  box-sizing: border-box;
  margin-top: -1px;
  max-height: 200px;
  position: absolute;
  top: 100%;
  width: 100%;
  z-index: 1000;
  -webkit-overflow-scrolling: touch;
}

.glossary-header .Select-menu-outer {
  top: 0 !important;
  position: relative;
}

.input-group-addon:first-child {
  border-right: 0;
}

.input-group .form-control:last-child, .input-group-addon:last-child, .input-group-btn:first-child > .btn-group:not(:first-child) > .btn, .input-group-btn:first-child > .btn:not(:first-child), .input-group-btn:last-child > .btn, .input-group-btn:last-child > .btn-group > .btn, .input-group-btn:last-child > .dropdown-toggle {
  border-top-left-radius: 0;
  border-bottom-left-radius: 0;
}

.input-group-addon:last-child {
  border-left: 0;
}

.input-group-btn {
  font-size: 0;
  position: relative;
  white-space: nowrap;
}

.input-group-btn > .btn {
  position: relative;
}

.input-group-btn > .btn + .btn {
  margin-left: -1px;
}

.input-group-btn > .btn:active, .input-group-btn > .btn:focus, .input-group-btn > .btn:hover {
  z-index: 2;
}

.input-group-btn:first-child > .btn, .input-group-btn:first-child > .btn-group {
  margin-right: -1px;
}

.input-group-btn:last-child > .btn, .input-group-btn:last-child > .btn-group {
  z-index: 2;
  margin-left: -1px;
}

//
// Breadcrumbs
// --------------------------------------------------
.breadcrumb {
  padding: @breadcrumb-padding-vertical @breadcrumb-padding-horizontal;
  margin-bottom: @line-height-computed;
  list-style: none;
  background-color: @breadcrumb-bg;
  border-radius: @border-radius-base;
  > li {
    display: inline-block;
    + li:before {
      content: "@{breadcrumb-separator}\00a0"; // Unicode space added since inline-block means non-collapsing white-space
      padding: 0 @caret-width-large;
      color: @breadcrumb-color;
    }
  }
  > .active {
    color: @breadcrumb-active-color;
  }
}

.pagination, .search-box, .show-items {
  padding: 0;
  height: 2rem;
}

.show-items {
  display: inline-flex;
}

.show-items .form-control {
  margin-left: @spacing-label-large;
}

.show-items span {
  margin-top: @spacing-small-horizontal;
  margin-left: @spacing-large-horizontal;
}

.deleteicon {
  vertical-align: sub;
}

#delete-entries .tooltip-inner {
  max-width: 14rem;
}

table.glossary-entry {
  width: 100%;
  margin-bottom: 0;
}

.glossary-button {
  margin-left: @spacing-rq;
}

.glossary-button span.s1 {
  vertical-align: sub;
}

.row {
  display: block;
}

.glossary-row {
  padding-right: @spacing-rq;
}

span.hidden-lesm.glossary-row {
  margin-top: @spacing-rh;
}

#glossary-select {
  margin-right: @spacing-re;
  width: 4.5rem;
}

.glossary-select {
  position: absolute;
}

.is-searchable.is-open > .Select-control {
  cursor: text;
}

.is-open > .Select-control {
  border-bottom-right-radius: 0;
  border-bottom-left-radius: 0;
  background: #fff;
  border-color: #9cbeca #bdd4dc #cedfe5;
}

.Select, .Select div, .Select input, .Select span {
  box-sizing: border-box;
}

.Select-menu-outer {
  border-bottom-right-radius: .375em;
  border-bottom-left-radius: .375em;
  background-color: #fff;
  border: 1px solid #bdd4dc;
  border-top-color: #deeaee;
  box-shadow: 0 1px 0 rgba(0, 0, 0, .06);
  box-sizing: border-box;
  margin-top: -1px;
  max-height: 200px;
  position: absolute;
  top: 100%;
  width: 100%;
  z-index: 1000;
  -webkit-overflow-scrolling: touch;
}

.glossary-header .Select-menu-outer {
  top: 0 !important;
  position: relative;
}

.Select-menu {
  max-height: 198px;
  overflow-y: auto;
}

.Select-option.is-focused {
  background-color: #1ba7d9;
  color: #edf2f8;
}

.Select-option {
  box-sizing: border-box;
  background-color: #fff;
  color: #8799ad;
  cursor: pointer;
  display: block;
  padding: .375em .75em;
  line-height: 1em;
}

.Select-control {
  background-color: #fff;
  border-color: #cedfe5 #bdd4dc #9cbeca;
  border-radius: .375em;
  border: .125em solid #bdd4dc;
  color: #54667a;
  cursor: default;
  display: table;
  border-spacing: 0;
  border-collapse: separate;
  height: 2.25em;
  outline: none;
  overflow: hidden;
  position: relative;
  width: 100%;
}

.Select--single > .Select-control .Select-value, .Select-placeholder {
  bottom: 0;
  color: #bdd4dc;
  left: 0;
  line-height: 2em;
  padding-left: .75em;
  padding-right: .75em;
  position: absolute;
  right: 0;
  top: 0;
  max-width: 100%;
  overflow: hidden;
  text-overflow: ellipsis;
  white-space: nowrap;
}

.Select-input {
  height: 2em;
  padding-left: .75em;
  padding-right: .75em;
  vertical-align: middle;
}

.Select-input input {
  border: none;
}

td.lang-select .Select {
  position: relative;
}

td.lang-select .Select-input input {
  margin-top: 0.25em;
}

.Select-input input:focus {
  outline: 0;
}

.Select-input:focus {
  outline: 0;
}

.glossary-header .row .Select-control {
  width: 4em;
}

.Select-arrow-zone {
  cursor: pointer;
  display: table-cell;
  position: relative;
  text-align: center;
  vertical-align: middle;
  width: 1.5625em;
  padding-right: .3125em;
}

.Select-arrow-zone:focus {
  outline: 0;
}

.Select-option:last-child {
  border-bottom-right-radius: .375em;
  border-bottom-left-radius: .375em;
}

.Select-arrow {
  border-color: #bdd4dc transparent transparent;
  border-style: solid;
  border-width: .3125em .3125em .15625em;
  display: inline-block;
  height: 0;
  width: 0;
}

.Select-clear-zone {
  -webkit-animation: Select-animation-fadeIn .2s;
  animation: Select-animation-fadeIn .2s;
  color: #a2b3be;
  cursor: pointer;
  display: table-cell;
  position: relative;
  text-align: center;
  vertical-align: middle;
  width: 1.6em;
}

td.lang-select .row {
  position: absolute;
  top: 0.8rem;
  right: 5rem;
}

td.lang-select .row span {
  vertical-align: text-top;
}

td.lang-select .row span svg {
  vertical-align: inherit;
}

.glossary-list .entry-row {
  align-items: center;
  -webkit-align-items: center; /* Safari 7.0+ */
}

.glossary-paging {
  margin-top: 0.6em;
  margin-left: auto;
  padding-left: 4em;
}

.entry-row, .glossary-paging {
  display: flex !important;
  display: -webkit-box;      /* OLD - iOS 6-, Safari 3.1-6 */
  display: -webkit-flex;
  display: -moz-flex;
  display: -ms-flex;
  display: -o-flex;
}

.glossary-paging .text-muted {
  color: @text-muted;
  margin-left: @spacing-re;
}

.text-neutral-top {
  color: @color-neutral;
  margin-top: 0.3em;
}

.glossary-paging .text-neutral-total {
  color: @color-neutral;
  margin-left: @spacing-rq;
  margin-top: -0.3em;
}

.glossary-paging .text-neutral-total .row {
  vertical-align: middle;
}

.glossary-list {
  margin-right: @spacing-base;
  margin-left: @spacing-base;
  font-size: 0.92rem;
}

td.lang-select .Select-clear {
  vertical-align: middle;
  top: 0.25em;
  color: @color-neutral;
  font-size: 1.2em;
}

.usericon {
  fill: #03A6D7;
  margin-right: @spacing-re;
  vertical-align: sub;
}

.projecticon {
  margin-right: @spacing-re;
}

.usericon-muted {
  color: @color-muted;
  margin-right: @spacing-rh;
}

.statusicons {
  margin-right: @spacing-rh;
}

.headericons {
  vertical-align: sub;
}

.usersicon-muted, .translateicon-muted {
  color: @color-muted;
  margin-right: @spacing-rh;
  margin-left: @spacing-rq;
  vertical-align: sub;
}

.translateicon-neutral, .languageicon-neutral,
.glossaryicon-neutral {
  color: rgb(189, 212, 220);
  margin-left: @spacing-rq;
  margin-right: @spacing-re;
}

img.avatar-round {
  margin-right: @spacing-rq;
  border-radius: @border-radius-img;
  height: 2.25rem;
  width: 2.25rem;
}

.project-link {
  display: inline-block;
  margin-left: @spacing-rh;
}

.muted-left, .muted-left {
  color: @color-muted;
  margin-left: @spacing-rq;
}

.current-page {
  color: @color-muted;
  margin-left: @spacing-re;
}

.show-grid {
  border: solid 1px #ccc;
}

.sg-animated {
  -webkit-transition: all 0.6s ease-out;
  -moz-transition: all 0.6s ease-out;
  -ms-transition: all 0.6s ease-out;
  -o-transition: all 0.6s ease-out;
  transition: all 0.6s ease-out;
}

.sg-color {
  background: #fff;
  border: 1px solid #b3b3b3;
  display: inline-block;
  height: 80px;
  margin: 0 @spacing-half-base @spacing-half-base 0;
  padding: @spacing-small-horizontal;
  position: relative;
  width: 100px;
}

.sg-color-swatch {
  display: block;
  height: 100%;
  width: 100%;
}

.sg-color-swatch span {
  background: #000;
  background: rgba(0, 0, 0, 0.7);
  bottom: 5px;
  color: #fff;
  font-size: .8rem;
  margin: 0;
  opacity: 0;
  padding: @spacing-small-horizontal 0;
  position: absolute;
  text-align: center;
  text-transform: uppercase;
  width: 88px;
}

.sg-color-swatch:hover span {
  opacity: 1;
}

/* -------------------------------------------------------------------------
 Colors
---------------------------------------------------------------------------- */

.sg-brand-primary .sg-color-swatch {
  background: @color-light;
}

.sg-gray-lighter .sg-color-swatch {
  background: @color-dark;
}

.sg-gray-light .sg-color-swatch {
  background: #629BAC;
}

.sg-neutral .sg-color-swatch {
  background: @color-neutral;
}

.sg-muted .sg-color-swatch {
  background: @color-muted;
}

.sg-gray .sg-color-swatch {
  background: @gray-lighter;
}

.sg-gray-dark .sg-color-swatch {
  background: @gray-light;
}

.sg-gray-darker .sg-color-swatch {
  background: @gray;
}

.sg-gray-darkest .sg-color-swatch {
  background: @gray-darker;
}

.sg-brand-success .sg-color-swatch {
  background: @color-success;
}

.sg-brand-info .sg-color-swatch {
  background: @color-light;
}

.sg-brand-unsure .sg-color-swatch {
  background: @color-unsure;
}

.sg-brand-warning .sg-color-swatch {
  background: @color-warning;
}

.sg-brand-danger .sg-color-swatch {
  background: @color-danger;
}

.sg-nav-pills {
  max-width: 220px;
}

.search-box input.form-control {
}

//
// Navs
// --------------------------------------------------
// Base class
// --------------------------------------------------
.nav {
  margin-bottom: 0;
  padding-left: 0; // Override default ul/ol
  list-style: none;
  &:extend(.clearfix all);
  > li {
    position: relative;
    display: block;
    > a {
      position: relative;
      display: block;
      padding: @nav-link-padding;
      &:hover, &:focus {
        text-decoration: none;
        background-color: @nav-link-hover-bg;
      }
    }
    // Disabled state sets text to gray and nukes hover/tab effects
    &.disabled > a {
      color: @nav-disabled-link-color;
      &:hover, &:focus {
        color: @nav-disabled-link-hover-color;
        text-decoration: none;
        background-color: transparent;
        cursor: not-allowed;
      }
    }
  }
  // Open dropdowns
  .open > a {
    &, &:hover, &:focus {
      background-color: @nav-link-hover-bg;
      border-color: @link-color;
    }
  }
  // Prevent IE8 from misplacing imgs
  //
  // See https://github.com/h5bp/html5-boilerplate/issues/984#issuecomment-3985989
  > li > a > img {
    max-width: none;
  }
}

// Tabs
// -------------------------
// Give the tabs something to sit on
.nav-tabs {
  border-bottom: 1px solid @nav-tabs-border-color;
  > li {
    float: left;
    // Make the list-items overlay the bottom border
    margin-bottom: -1px;
    // Actual tabs (as links)
    > a {
      margin-right: 2px;
      line-height: @line-height-base;
      border: 1px solid transparent;
      border-radius: @border-radius-base @border-radius-base 0 0;
      &:hover {
        border-color: @nav-tabs-link-hover-border-color @nav-tabs-link-hover-border-color @nav-tabs-border-color;
      }
    }
    // Active state, and its :hover to override normal :hover
    &.active > a {
      &, &:hover, &:focus {
        color: @color-dark;
        background-color: @nav-tabs-active-link-hover-bg;
        border: 1px solid @nav-tabs-active-link-hover-border-color;
        border-bottom-color: transparent;
        cursor: default;
      }
    }
  }
  // pulling this in mainly for less shorthand
  &.nav-justified {
    .nav-justified();
    .nav-tabs-justified();
  }
}

// Pills
// -------------------------
.nav-pills {
  > li {
    float: left;
    // Links rendered as pills
    > a {
      border-radius: @nav-pills-border-radius;
    }
    + li {
      margin-left: 2px;
    }
    // Active state
    &.active > a {
      &, &:hover, &:focus {
        color: @nav-pills-active-link-hover-color;
        background-color: @nav-pills-active-link-hover-bg;
      }
    }
  }
}

// Stacked pills - used for sidebar links
.nav-stacked {
  > li {
    float: none;
    + li {
      margin-top: 2px;
      margin-left: 0; // no need for this gap between nav items
    }
  }
}

// Nav variations
// --------------------------------------------------
// Justified nav links
// -------------------------
.nav-justified {
  width: 100%;
  > li {
    float: none;
    > a {
      text-align: center;
      margin-bottom: @spacing-half-base;
    }
  }
  > .dropdown .dropdown-menu {
    top: auto;
    left: auto;
  }
  @media (min-width: @screen-sm-min) {
    > li {
      display: table-cell;
      width: 1%;
      > a {
        margin-bottom: 0;
      }
    }
  }
}

// Move borders to anchors instead of bottom of list
//
// Mixin for adding on top the shared `.nav-justified` styles for our tabs
.nav-tabs-justified {
  border-bottom: 0;
  > li > a {
    // Override margin from .nav-tabs
    margin-right: 0;
    border-radius: @border-radius-base;
  }
  > .active > a, > .active > a:hover, > .active > a:focus {
    border: 1px solid @nav-tabs-justified-link-border-color;
  }
  @media (min-width: @screen-sm-min) {
    > li > a {
      border-bottom: 1px solid @nav-tabs-justified-link-border-color;
      border-radius: @border-radius-base @border-radius-base 0 0;
    }

    > .active > a, > .active > a:hover, > .active > a:focus {
      border-bottom-color: @nav-tabs-justified-active-link-border-color;
    }
  }
}

.user-profile {
  display: flex;
  display: -webkit-box;      /* OLD - iOS 6-, Safari 3.1-6 */
  display: -webkit-flex;
  display: -moz-flex;
  display: -ms-flex;
  display: -o-flex;
  align-items: flex-start;
  -webkit-align-items: flex-start; /* Safari 7.0+ */
  align-content: flex-start;
  -webkit-align-content: flex-start;
  flex-direction: column;
  -webkit-flex-direction: column;
  justify-content: flex-start;
  margin-left: auto;
  flex-wrap: nowrap;
  -webkit-flex-wrap: nowrap; /* Safari 6.1+ */
  margin-top: 4.5rem;
  margin-bottom: 4.5rem;
  margin-right: auto;
  max-width: 20rem;
  width: 100%;
}

.profile-wrapper {
  margin-top: @spacing-rh;
}

h2.matrix-heading {
  flex-grow: 1;
  -webkit-flex-grow: 1;
  flex-shrink: 0;
  -webkit-flex-shrink: 0;
}

.contribution-heading {
  font-size: 1.2rem;
  font-weight: 600;
  text-transform: uppercase;
}

#profile-matrix .modal-content {
  max-width: 750px;
}

.daterange-textfield input.text-input {
  width: 12rem;
  font-size: 0.986rem;
}

.calendar-daterange {
  width: 100%;
}

.user-profile {
  display: flex;
  display: -webkit-box;      /* OLD - iOS 6-, Safari 3.1-6 */
  display: -webkit-flex;
  display: -moz-flex;
  display: -ms-flex;
  display: -o-flex;
  align-items: flex-start;
  -webkit-align-items: flex-start; /* Safari 7.0+ */
  align-content: flex-start;
  -webkit-align-content: flex-start;
  flex-direction: column;
  -webkit-flex-direction: column;
  justify-content: flex-start;
  margin-left: auto;
  flex-wrap: nowrap;
  -webkit-flex-wrap: nowrap; /* Safari 6.1+ */
  margin-top: 4.5em;
  margin-bottom: 4.5em;
  margin-right: auto;
  max-width: 20em;
  width: 100%;
}

.profile-wrapper {
  margin-top: 0.375em;
}

#profile-matrix .modal-content {
  max-width: 750px;
}

#profile-username, #profile-languages, #profile-roles {
  line-height: 1.333;
}

#profile-languages {
  display: block;
}

#profile-languages a {
  display: block;
}

#profile-languages svg {
  vertical-align: middle;
}

.langicon {
  vertical-align: sub;
}

.daterange-textfield input.textInput {
  width: 12rem;
  font-size: 0.986em;
}

.calendar-daterange {
  width: 100%;
}

.user-profile .loader-text {
  width: 100%;
}

.details {
  width: 100%;
  min-width: 21rem;
  max-width: 24rem;
  margin-bottom: @spacing-base-and-a-half;
}

img.details-avatar {
  border-radius: 500px;
  margin-left: auto;
  float: right;
  overflow: hidden;
}

.user-profile .details-text {
  margin-right: @spacing-rq;
  flex: 1;
  -webkit-box-flex: 1;
  -moz-flex: 1;
  -webkit-flex: 1;
}

.user-profile .username {
  font-size: 1.728rem;
  font-weight: 600;
}

ul.large-font-list {
  padding-left: 0;
}

span.profile-email {
  margin-left: @spacing-rh;
  color: @color-muted;
}

ul.large-font-list li.flex-center svg {
  margin-right: @spacing-re;
}

#profile-matrix {
  padding-left: @spacing-xxl;
  padding-right: @spacing-xxl;
}

#profile-matrix tbody tr td:not(:first-child), #profile-matrix tr th:not(:first-child) {
  text-align: center;
}

#profile-overview {
  align-items: flex-start;
  -webkit-align-items: flex-start; /* Safari 7.0+ */
  align-content: flex-start;
  -webkit-align-content: flex-start;
  flex-direction: row-reverse;
  -webkit-flex-direction: row-reverse;
  justify-content: flex-start;
  flex-wrap: nowrap;
  -webkit-flex-wrap: nowrap; /* Safari 6.1+ */
  width: 100%;
  margin-bottom: @spacing-base-and-a-half;
}

#profile-displayname {
  color: @color-dark;
  font-weight: 600;
  margin-bottom: @spacing-rh;
  margin-top: 0;
  padding-right: @spacing-rh;
}

#profile-matrix h2, #profile-matrix h3 {
  color: @color-dark;
  font-size: 1.2rem;
  margin-bottom: 0;
}

h2.recent-contrib {
  font-weight: 600;
  text-transform: uppercase;
  width: 100%;
}

.activity-graph {
  background-clip: padding-box;
  border-width: @spacing-rh;
  border-color: transparent;
  border-style: solid;
  overflow: hidden;
  padding: 0;
  position: relative;
  text-align: center;
  vertical-align: top;
  margin-bottom: @spacing-base-and-a-half;
  table-layout: fixed;
  width: 100%
}

.activity-graph h3 {
  color: @color-dark;
}

.activity-graph .stretched-box {
  position: relative !important;
}

.activity-graph .cal-date {
  font-size: 0.833rem !important;
  padding-top: @spacing-re;
  padding-bottom: @spacing-re;
  background-color: rgba(255, 255, 255, 0.15);
}

.activity-graph .cal-info {
  background-color: rgba(255, 255, 255, 0.30);
  padding-top: @spacing-re;
  padding-bottom: @spacing-re;
  font-weight: 600;
}

.activity-table-inner {
  display: flex;
  display: -webkit-box;      /* OLD - iOS 6-, Safari 3.1-6 */
  display: -webkit-flex;
  display: -moz-flex;
  display: -ms-flex;
  display: -o-flex;
  margin-bottom: @spacing-rq;
}

#activity-table td button {
  padding: 0;
}

#activity-table td button.btn-primary {
  background-color: rgba(84, 102, 119, 0.65);
}

#activity-table td button.btn-warning {
  background-color: rgba(233, 221, 0, 0.65);
}

#activity-table td button.btn-info {
  background-color: rgba(2, 154, 207, 0.65);
}

#activity-table td button.btn-success {
  background-color: rgba(98, 200, 118, 0.65);
}

button.success.btn.btn-default, button.plain.btn.btn-default, button.primary.btn.btn-default, button.unsure.btn.btn-default {
  border-radius: @border-radius-pager;
  margin-right: @spacing-base;
  border: solid 1px @gray;
}

button.plain.btn.btn-default:focus, button.plain.btn.btn-default:hover,
button.plain.btn.btn-default.active {
  background-color: rgba(84, 102, 119, 0.95);
  color: #fff;
  text-decoration: none;
  outline: 0;
  box-shadow: none;
}

button.primary.btn.btn-default:focus, button.primary.btn.btn-default:hover,
button.primary.btn.btn-default.active {
  background-color: rgba(3, 166, 215, 0.95);
  color: #fff;
  text-decoration: none;
  outline: 0;
  box-shadow: none;
}

button.success.btn.btn-default:focus, button.success.btn.btn-default:hover,
button.success.btn.btn-default.active {
  background-color: rgba(98, 200, 118, 0.95);
  color: #fff;
  text-decoration: none;
  outline: 0;
  box-shadow: none;
}

button.unsure.btn.btn-default:focus, button.unsure.btn.btn-default:hover,
button.unsure.btn.btn-default.active {
  background-color: rgba(233, 221, 0, 1);
  color: #fff;
  text-decoration: none;
  outline: 0;
  box-shadow: none;
}

#activity-table td button.active.btn.btn-primary {
  background-color: rgba(84, 102, 119, 1);
}

#activity-table td button.active.btn.btn-warning {
  background-color: rgba(233, 221, 0, 1);
}

#activity-table td button.active.btn.btn-info {
  background-color: rgba(2, 154, 207, 1);
}

#activity-table td button.active.btn.btn-success {
  background-color: rgba(98, 200, 118, 1);
}

#activity-table td button.btn-primary:focus, #activity-table td button.btn-info:focus, #activity-table td button.btn-warning:focus, #activity-table td button.btn-success:focus {
  outline: 0;
  color: #fff;
  box-shadow: none;
}

#activity-table td button.btn-warning:focus {
  background-color: rgba(233, 221, 0, 0.95);
}

#activity-table td button.btn-primary:focus {
  background-color: rgba(84, 102, 119, 0.85);
}

#activity-table td button.btn-info:focus {
  background-color: rgba(2, 154, 207, 0.85);
}

#activity-table td button.btn-success:focus {
  background-color: rgba(98, 200, 118, 0.85);
}

#activity-table .btn-clear {
  margin-top: 0.25em;
  padding: 0;
  margin-left: 0.25em;
}

#activity-table td button {
  border: none;
}

#activity-table th {
  text-align: center;
}

#activity-table td .btn {
  width: 96%;
  border-radius: 0;
  line-height: 1.4rem;
  padding-left: 0;
  padding-right: 0;
}

// Tabbable tabs
// -------------------------
// Hide tabbable panes to start, show them when `.active`
.tab-content {
  > .tab-pane {
    display: none;
  }
  > .active {
    display: block;
  }
}

.rdr-Calendar {
  max-width: 240px;
}

// Dropdowns
// -------------------------
// Specific dropdowns
.nav-tabs .dropdown-menu {
  // make dropdown border overlap tab border
  margin-top: -1px;
  // Remove the top rounded corners here since there is a hard edge above the menu
}

ul.nav-pills > li.active > a:hover, .nav-pills > li.active > a:focus {
  background-color: #546677;
}

ul.nav-pills > li.active > a {
  background-color: #03a6d7;
}

.header-classes {
  margin-left: 0;
  margin-bottom: @spacing-xxl;
}

.pagination {
  display: inline-block;
  margin: 0;
  padding-left: 0;
  border-radius: @border-radius-base;
  clear: none;
}

.pagination > li {
  display: inline;
}

.pagination > li > a, .pagination > li > span {
  line-height: @line-height-base;
  position: relative;
  float: left;
  margin-left: -1px;
  padding: @spacing-small-horizontal @spacing-large-horizontal;
  text-decoration: none;
  background-color: #fff;
  color: @color-muted;
}

.pagination > li:first-child > a, .pagination > li:first-child > span {
  margin-left: 0;
  border-top-left-radius: @border-radius-base;
  border-bottom-left-radius: @border-radius-base;
}

.pagination > li:last-child > a, .pagination > li:last-child > span {
  border-top-right-radius: @border-radius-base;
  border-bottom-right-radius: @border-radius-base;
}

.pagination > li > a:focus, .pagination > li > a:hover, .pagination > li > span:focus, .pagination > li > span:hover {
  z-index: 2;
  color: #23527c;
  background-color: @gray-lighter;
}

.pagination > .active > a, .pagination > .active > a:focus, .pagination > .active > a:hover, .pagination > .active > span, .pagination > .active > span:focus, .pagination > .active > span:hover {
  z-index: 3;
  cursor: default;
  color: @color-dark;
  background-color: #fff;
}

.pagination > .disabled > a, .pagination > .disabled > a:focus, .pagination > .disabled > a:hover, .pagination > .disabled > span, .pagination > .disabled > span:focus, .pagination > .disabled > span:hover {
  cursor: not-allowed;
  color: @color-muted;
  background-color: #fff;
}

.pagination-lg > li > a, .pagination-lg > li > span {
  font-size: 1.286rem;
  line-height: @line-height-large;
  padding: @spacing-large-horizontal @spacing-base;
}

.pagination-lg > li:first-child > a, .pagination-lg > li:first-child > span {
  border-top-left-radius: @border-radius-large;
  border-bottom-left-radius: @border-radius-large;
}

.pagination-lg > li:last-child > a, .pagination-lg > li:last-child > span {
  border-top-right-radius: @border-radius-large;
  border-bottom-right-radius: @border-radius-large;
}

.pagination-sm > li > a, .pagination-sm > li > span {
  font-size: 0.875rem;
  line-height: @line-height-small;
  padding: @spacing-small-horizontal @spacing-large-horizontal;
}

.pagination-sm > li:first-child > a, .pagination-sm > li:first-child > span {
  border-top-left-radius: @border-radius-small;
  border-bottom-left-radius: @border-radius-small;
}

.pagination-sm > li:last-child > a, .pagination-sm > li:last-child > span {
  border-top-right-radius: @border-radius-small;
  border-bottom-right-radius: @border-radius-small;
}

.pager {
  margin: @spacing-hr 0;
  padding-left: 0;
  list-style: none;
  text-align: center;
}

.pager li {
  display: inline;
}

.pager li > a, .pager li > span {
  display: inline-block;
  padding: @spacing-small-horizontal @spacing-large-vertical;
  border: 1px solid @color-neutral;
  border-radius: @border-radius-pager;
  background-color: #fff;
}

.pager li > a:focus, .pager li > a:hover {
  text-decoration: none;
  background-color: #eee;
}

.pager .next > a, .pager .next > span {
  float: right;
}

.pager .previous > a, .pager .previous > span {
  float: left;
}

.pager .disabled > a, .pager .disabled > a:focus, .pager .disabled > a:hover, .pager .disabled > span {
  cursor: not-allowed;
  color: #777;
  background-color: #fff;
}

.label {
  font-size: 0.7rem;
  font-weight: 700;
  line-height: 1;
  display: inline;
  padding: @spacing-label-small @spacing-label-large @spacing-label-small;
  text-align: center;
  vertical-align: baseline;
  white-space: nowrap;
  color: #fff;
  border-radius: @border-radius-label;
  margin-left: @spacing-tooltip;
  margin-right: @spacing-tooltip;
}

.button-spacing button:first-of-type {
  margin-right: @spacing-re;
}

a.label:focus, a.label:hover {
  cursor: pointer;
  text-decoration: none;
  color: #fff;
}

.label:empty {
  display: none;
}

.btn .label {
  position: relative;
  top: -1px;
}

.btn-clear {
  margin-top: 0.8rem;
}

.label-default {
  background-color: @color-dark;
}

.label-default[href]:focus, .label-default[href]:hover {
  background-color: #5e5e5e;
}

.label-primary {
  background-color: @color-light;
}

.label-primary[href]:focus, .label-primary[href]:hover {
  background-color: @color-dark;
}

.badge {
  font-size: 1.2rem;
  font-weight: 700;
  line-height: 1;
  display: inline-block;
  min-width: 1rem;
  text-align: center;
  vertical-align: middle;
  white-space: nowrap;
  color: @color-muted;
  border-radius: @spacing-heading;
  background-color: transparent;
}

.nav-pills .badge, p .badge {
  font-size: 0.9rem;
  line-height: 1rem;
  background-color: #546677;
  padding-left: 0.375em;
  padding-right: 0.375em;
  color: #fff;
}

.badge:empty {
  display: none;
}

.btn .badge {
  position: relative;
  top: -1px;
}

.btn-group-xs > .btn .badge, .btn-xs .badge {
  top: 0;
  padding: @spacing-small-vertical @spacing-small-horizontal;
}

a.badge:focus, a.badge:hover {
  cursor: pointer;
  text-decoration: none;
  color: #fff;
}

h2 span.badge {
  vertical-align: middle;
}

.list-group-item.active > .badge, .nav-pills > .active > a > .badge {
  color: #337ab7;
  background-color: #fff;
}

.list-group-item-danger, .list-group-item-info, .list-group-item-success, .list-group-item-warning {
  color: #333;
}

.list-group-item > .badge {
  float: right;
}

.list-group-item > .badge + .badge {
  margin-right: @spacing-btn-toolbar;
}

.list-group {
  margin-bottom: @spacing-hr;
  padding-left: 0;
}

.list-group-item {
  position: relative;
  display: block;
  margin-bottom: -1px;
  padding: @spacing-large-horizontal @spacing-base;
  border: 1px solid @color-neutral;
  background-color: #fff;
}

.list-group-item:first-child {
  border-top-left-radius: @border-radius-base;
  border-top-right-radius: @border-radius-base;
}

.list-group-item:last-child {
  margin-bottom: 0;
  border-bottom-right-radius: @border-radius-base;
  border-bottom-left-radius: @border-radius-base;
}

a.list-group-item, button.list-group-item {
  color: #555;
}

a.list-group-item .list-group-item-heading, button.list-group-item .list-group-item-heading {
  color: #333;
}

a.list-group-item:focus, a.list-group-item:hover, button.list-group-item:focus, button.list-group-item:hover {
  text-decoration: none;
  color: #555;
  background-color: @gray-lighter;
}

button.list-group-item {
  width: 100%;
  text-align: left;
}

.list-group-item.disabled, .list-group-item.disabled:focus, .list-group-item.disabled:hover {
  cursor: not-allowed;
  color: #777;
  background-color: @gray-light;
}

.list-group-item.disabled .list-group-item-heading, .list-group-item.disabled:focus .list-group-item-heading, .list-group-item.disabled:hover .list-group-item-heading {
  color: inherit;
}

.list-group-item.disabled .list-group-item-text, .list-group-item.disabled:focus .list-group-item-text, .list-group-item.disabled:hover .list-group-item-text {
  color: #777;
}

.list-group-item.active, .list-group-item.active:focus, .list-group-item.active:hover {
  z-index: 2;
  color: #fff;
  border-color: @color-dark;
  background-color: @color-dark;
}

.list-group-item.active .list-group-item-heading, .list-group-item.active .list-group-item-heading > .small, .list-group-item.active .list-group-item-heading > small, .list-group-item.active:focus .list-group-item-heading, .list-group-item.active:focus .list-group-item-heading > .small, .list-group-item.active:focus .list-group-item-heading > small, .list-group-item.active:hover .list-group-item-heading, .list-group-item.active:hover .list-group-item-heading > .small, .list-group-item.active:hover .list-group-item-heading > small {
  color: inherit;
}

.list-group-item.active .list-group-item-text, .list-group-item.active:focus .list-group-item-text, .list-group-item.active:hover .list-group-item-text {
  color: #c7ddef;
}

.list-group-item-heading {
  margin-top: 0;
  margin-bottom: @spacing-btn-toolbar;
}

.list-group-item-text {
  line-height: @line-height-large;
  margin-bottom: 0;
}

.teaser-list-theme {
  margin-bottom: 2.25rem;
}

.teaser-list-theme .list-theme {
  margin-top: @spacing-base-and-a-half;
}

.teaser-view-theme {
  align-items: center;
  -webkit-align-items: center; /* Safari 7.0+ */
  margin-bottom: @spacing-rh;
}

.teaser-header-view-theme {
  align-items: center;
  -webkit-align-items: center; /* Safari 7.0+ */
  display: inline-flex;
  vertical-align: sub;
  padding-bottom: @spacing-base;
}

.header-icons {
  margin-right: @spacing-rq;
}

.calendar-activity {
  margin-bottom: @spacing-rh;
}

.teaser-inner {
  flex-direction: column;
  -webkit-flex-direction: column;
  flex: 1;
  -webkit-box-flex: 1;
  -moz-flex: 1;
  -webkit-flex: 1;
}

.user-teaser-inner {
  align-items: center;
  -webkit-align-items: center; /* Safari 7.0+ */
  flex-direction: row;
  -webkit-flex-direction: row;
}

.teaser-header-inner {
  margin-left: @spacing-rh;
  color: @color-light;
  display: flex;
  display: -webkit-box;      /* OLD - iOS 6-, Safari 3.1-6 */
  display: -webkit-flex;
  display: -moz-flex;
  display: -ms-flex;
  display: -o-flex;
  align-items: center;
  -webkit-align-items: center; /* Safari 7.0+ */
}

.btn-link-end {
  margin-right: @spacing-rq;
}

.lineclamp {
  display: -webkit-box;
  -webkit-box-orient: vertical;
  overflow: hidden;
  max-height: 24px;
  padding-left: @spacing-rh;
}

a.lineclamp {
  display: -webkit-box;
  *display: inline;
  zoom: 1;
}

a.lineclamp:after {
  content: ".";
  font-size: 0;
  visibility: hidden;
  display: inline-block;
  overflow: hidden;
  height: 0;
  width: 0;
}

.meta-info {
  align-items: center;
  -webkit-align-items: center; /* Safari 7.0+ */
  font-size: 0.833rem;
}

.team-teaser-view {
  align-items: center;
  -webkit-align-items: center; /* Safari 7.0+ */
  margin-bottom: @spacing-rq;
}

.words-translated-view {
  align-items: center;
  -webkit-align-items: center; /* Safari 7.0+ */
  margin-left: auto;
}

.flex-row {
  display: flex;
  display: -webkit-box;      /* OLD - iOS 6-, Safari 3.1-6 */
  display: -webkit-flex;
  display: -moz-flex;
  display: -ms-flex;
  display: -o-flex;
  flex-direction: row;
  -webkit-flex-direction: row;
}

.flex-row-center {
  display: flex;
  display: -webkit-box;      /* OLD - iOS 6-, Safari 3.1-6 */
  display: -webkit-flex;
  display: -moz-flex;
  display: -ms-flex;
  display: -o-flex;
  flex-direction: row;
  -webkit-flex-direction: row;
  align-items: center;
  -webkit-align-items: center; /* Safari 7.0+ */
}

.text-muted-bold {
  color: @color-muted;
  font-weight: 600;
}

.text-bold {
  font-weight: 600;
}

.small-text {
  font-size: 0.833rem;
}

.left-rq {
  margin-left: @spacing-rq;
}

.text-suggestion {
  color: @color-muted;
  font-size: 0.833rem;
  margin-left: @spacing-rh;
}

.text-light {
  font-weight: 400;
}

.langteam-teaser-view-id {
  margin-left: @spacing-rq;
}

.langteam-teaser-view-members {
  align-items: center;
  -webkit-align-items: center; /* Safari 7.0+ */
  margin-left: auto;
  float: right;
  padding-right: @spacing-xlarge;
}

.embed-responsive {
  position: relative;
  display: block;
  overflow: hidden;
  height: 0;
  padding: 0;
}

.block {
  display: block;
}

.toolbar .page-count {
  padding-bottom: @spacing-large-horizontal;
  padding-left: 0;
}

.panel {
  margin-bottom: @spacing-hr;
  border: 1px solid transparent;
  border-radius: @border-radius-base;
  -webkit-box-shadow: 0 1px 1px rgba(0, 0, 0, .05);
  box-shadow: 0 1px 1px rgba(0, 0, 0, .05);
  background-color: #fcfcfc;
}

.panel-body {
  padding: @spacing-large-vertical;
  color: @color-dark;
  font-size: 1rem;
}

.panel-title {
  margin-top: 0;
  margin-bottom: 0;
  color: inherit;
  font-size: 1.143rem;
}

.panel.panel-side {
  padding: @spacing-half-base;
  border: solid 1px @color-neutral !important;
  background-color: #fff !important;
}

.panel-heading {
  padding: @spacing-large-horizontal;
  border-bottom: 1px solid transparent;
  border-top-left-radius: @border-radius-small;
  border-top-right-radius: @border-radius-small;
  font-size: 1.1em !important;
  font-weight: 600;
  color: @color-light;
  background-color: #fff;
}

#documents h2 span#document-label {
  max-width: 100%;
  hyphens: initial;
}

.ellipsis {
  text-overflow: ellipsis;
  white-space: nowrap;
  overflow: hidden;
  word-wrap: normal;
}

.panel-heading > .dropdown .dropdown-toggle {
  color: inherit;
}

.panel-title > .small, .panel-title > .small > a, .panel-title > a, .panel-title > small, .panel-title > small > a {
  color: inherit;
}

.panel-footer {
  padding: @spacing-large-horizontal;
  background-color: @gray-lighter;
  border-top: 1px solid @color-neutral;
  border-bottom-right-radius: @border-radius-small;
  border-bottom-left-radius: @border-radius-small;
}

.panel > .list-group, .panel > .panel-collapse > .list-group {
  margin-bottom: 0;
}

.panel > .list-group .list-group-item, .panel > .panel-collapse > .list-group .list-group-item {
  border-width: 1px 0;
  border-radius: 0;
}

.panel > .list-group:first-child .list-group-item:first-child, .panel > .panel-collapse > .list-group:first-child .list-group-item:first-child {
  border-top: 0;
  border-top-left-radius: @border-radius-small;
  border-top-right-radius: @border-radius-small;
}

.panel > .list-group:last-child .list-group-item:last-child, .panel > .panel-collapse > .list-group:last-child .list-group-item:last-child {
  border-bottom: 0;
  border-bottom-right-radius: @border-radius-small;
  border-bottom-left-radius: @border-radius-small;
}

.panel > .panel-heading + .panel-collapse > .list-group .list-group-item:first-child {
  border-top-left-radius: 0;
  border-top-right-radius: 0;
}

.panel-heading + .list-group .list-group-item:first-child {
  border-top-width: 0;
}

.list-group + .panel-footer {
  border-top-width: 0;
}

.panel > .panel-collapse > .table, .panel > .table, .panel > .table-responsive > .table {
  margin-bottom: 0;
}

.panel > .panel-collapse > .table caption, .panel > .table caption, .panel > .table-responsive > .table caption {
  padding-right: @spacing-large-vertical;
  padding-left: @spacing-large-vertical;
}

.panel > .table-responsive:first-child > .table:first-child, .panel > .table:first-child {
  border-top-left-radius: @border-radius-small;
  border-top-right-radius: @border-radius-small;
}

.panel > .table-responsive:first-child > .table:first-child > tbody:first-child > tr:first-child, .panel > .table-responsive:first-child > .table:first-child > thead:first-child > tr:first-child, .panel > .table:first-child > tbody:first-child > tr:first-child, .panel > .table:first-child > thead:first-child > tr:first-child {
  border-top-left-radius: @border-radius-small;
  border-top-right-radius: @border-radius-small;
}

.panel > .table-responsive:first-child > .table:first-child > tbody:first-child > tr:first-child td:first-child, .panel > .table-responsive:first-child > .table:first-child > tbody:first-child > tr:first-child th:first-child, .panel > .table-responsive:first-child > .table:first-child > thead:first-child > tr:first-child td:first-child, .panel > .table-responsive:first-child > .table:first-child > thead:first-child > tr:first-child th:first-child, .panel > .table:first-child > tbody:first-child > tr:first-child td:first-child, .panel > .table:first-child > tbody:first-child > tr:first-child th:first-child, .panel > .table:first-child > thead:first-child > tr:first-child td:first-child, .panel > .table:first-child > thead:first-child > tr:first-child th:first-child {
  border-top-left-radius: @border-radius-small;
}

.panel > .table-responsive:first-child > .table:first-child > tbody:first-child > tr:first-child td:last-child, .panel > .table-responsive:first-child > .table:first-child > tbody:first-child > tr:first-child th:last-child, .panel > .table-responsive:first-child > .table:first-child > thead:first-child > tr:first-child td:last-child, .panel > .table-responsive:first-child > .table:first-child > thead:first-child > tr:first-child th:last-child, .panel > .table:first-child > tbody:first-child > tr:first-child td:last-child, .panel > .table:first-child > tbody:first-child > tr:first-child th:last-child, .panel > .table:first-child > thead:first-child > tr:first-child td:last-child, .panel > .table:first-child > thead:first-child > tr:first-child th:last-child {
  border-top-right-radius: @border-radius-small;
}

.panel > .table-responsive:last-child > .table:last-child, .panel > .table:last-child {
  border-bottom-right-radius: @border-radius-small;
  border-bottom-left-radius: @border-radius-small;
}

.panel > .table-responsive:last-child > .table:last-child > tbody:last-child > tr:last-child, .panel > .table-responsive:last-child > .table:last-child > tfoot:last-child > tr:last-child, .panel > .table:last-child > tbody:last-child > tr:last-child, .panel > .table:last-child > tfoot:last-child > tr:last-child {
  border-bottom-right-radius: @border-radius-small;
  border-bottom-left-radius: @border-radius-small;
}

.panel > .table-responsive:last-child > .table:last-child > tbody:last-child > tr:last-child td:first-child, .panel > .table-responsive:last-child > .table:last-child > tbody:last-child > tr:last-child th:first-child, .panel > .table-responsive:last-child > .table:last-child > tfoot:last-child > tr:last-child td:first-child, .panel > .table-responsive:last-child > .table:last-child > tfoot:last-child > tr:last-child th:first-child, .panel > .table:last-child > tbody:last-child > tr:last-child td:first-child, .panel > .table:last-child > tbody:last-child > tr:last-child th:first-child, .panel > .table:last-child > tfoot:last-child > tr:last-child td:first-child, .panel > .table:last-child > tfoot:last-child > tr:last-child th:first-child {
  border-bottom-left-radius: @border-radius-small;
}

.panel > .table-responsive:last-child > .table:last-child > tbody:last-child > tr:last-child td:last-child, .panel > .table-responsive:last-child > .table:last-child > tbody:last-child > tr:last-child th:last-child, .panel > .table-responsive:last-child > .table:last-child > tfoot:last-child > tr:last-child td:last-child, .panel > .table-responsive:last-child > .table:last-child > tfoot:last-child > tr:last-child th:last-child, .panel > .table:last-child > tbody:last-child > tr:last-child td:last-child, .panel > .table:last-child > tbody:last-child > tr:last-child th:last-child, .panel > .table:last-child > tfoot:last-child > tr:last-child td:last-child, .panel > .table:last-child > tfoot:last-child > tr:last-child th:last-child {
  border-bottom-right-radius: @border-radius-small;
}

.panel > .panel-body + .table, .panel > .panel-body + .table-responsive, .panel > .table + .panel-body, .panel > .table-responsive + .panel-body {
  border-top: 1px solid @color-neutral;
}

.panel > .table > tbody:first-child > tr:first-child td, .panel > .table > tbody:first-child > tr:first-child th {
  border-top: 0;
}

.panel > .table-bordered, .panel > .table-responsive > .table-bordered {
  border: 0;
}

.panel > .table-bordered > tbody > tr > td:first-child, .panel > .table-bordered > tbody > tr > th:first-child, .panel > .table-bordered > tfoot > tr > td:first-child, .panel > .table-bordered > tfoot > tr > th:first-child, .panel > .table-bordered > thead > tr > td:first-child, .panel > .table-bordered > thead > tr > th:first-child, .panel > .table-responsive > .table-bordered > tbody > tr > td:first-child, .panel > .table-responsive > .table-bordered > tbody > tr > th:first-child, .panel > .table-responsive > .table-bordered > tfoot > tr > td:first-child, .panel > .table-responsive > .table-bordered > tfoot > tr > th:first-child, .panel > .table-responsive > .table-bordered > thead > tr > td:first-child, .panel > .table-responsive > .table-bordered > thead > tr > th:first-child {
  border-left: 0;
}

.panel > .table-bordered > tbody > tr > td:last-child, .panel > .table-bordered > tbody > tr > th:last-child, .panel > .table-bordered > tfoot > tr > td:last-child, .panel > .table-bordered > tfoot > tr > th:last-child, .panel > .table-bordered > thead > tr > td:last-child, .panel > .table-bordered > thead > tr > th:last-child, .panel > .table-responsive > .table-bordered > tbody > tr > td:last-child, .panel > .table-responsive > .table-bordered > tbody > tr > th:last-child, .panel > .table-responsive > .table-bordered > tfoot > tr > td:last-child, .panel > .table-responsive > .table-bordered > tfoot > tr > th:last-child, .panel > .table-responsive > .table-bordered > thead > tr > td:last-child, .panel > .table-responsive > .table-bordered > thead > tr > th:last-child {
  border-right: 0;
}

.panel > .table-bordered > tbody > tr:first-child > td, .panel > .table-bordered > tbody > tr:first-child > th, .panel > .table-bordered > thead > tr:first-child > td, .panel > .table-bordered > thead > tr:first-child > th, .panel > .table-responsive > .table-bordered > tbody > tr:first-child > td, .panel > .table-responsive > .table-bordered > tbody > tr:first-child > th, .panel > .table-responsive > .table-bordered > thead > tr:first-child > td, .panel > .table-responsive > .table-bordered > thead > tr:first-child > th {
  border-bottom: 0;
}

.panel > .table-bordered > tbody > tr:last-child > td, .panel > .table-bordered > tbody > tr:last-child > th, .panel > .table-bordered > tfoot > tr:last-child > td, .panel > .table-bordered > tfoot > tr:last-child > th, .panel > .table-responsive > .table-bordered > tbody > tr:last-child > td, .panel > .table-responsive > .table-bordered > tbody > tr:last-child > th, .panel > .table-responsive > .table-bordered > tfoot > tr:last-child > td, .panel > .table-responsive > .table-bordered > tfoot > tr:last-child > th {
  border-bottom: 0;
}

.panel > .table-responsive {
  margin-bottom: 0;
  border: 0;
}

.panel-group {
  margin-bottom: @spacing-hr;
}

.panel-group .panel {
  margin-bottom: 0;
  border-radius: @border-radius-base;
}

.panel-group .panel + .panel {
  margin-top: @spacing-btn-toolbar;
}

.panel-group .panel-heading {
  border-bottom: 0;
}

.panel-group .panel-heading + .panel-collapse > .list-group, .panel-group .panel-heading + .panel-collapse > .panel-body {
  border-top: 1px solid @color-neutral;
}

.panel-group .panel-footer {
  border-top: 0;
}

.panel-group .panel-footer + .panel-collapse .panel-body {
  border-bottom: 1px solid @color-neutral;
}

.panel-default {
  border-color: @color-neutral;
}

.panel-code {
  border-color: #fff;
  box-shadow: none;
  background-color: #fff;
  margin-top: 1rem;
}

.panel-default > .panel-heading {
  color: @color-dark;
  background-color: @gray-lighter;
  border-color: @color-neutral;
}

.panel-default > .panel-heading + .panel-collapse > .panel-body {
  border-top-color: @color-neutral;
}

.panel-default > .panel-heading .badge {
  color: @gray-lighter;
  background-color: #333;
}

.panel-default > .panel-footer + .panel-collapse > .panel-body {
  border-bottom-color: @color-neutral;
}

.panel-primary {
  border: solid 1px @color-dark;
}

.panel-success {
  border: solid 1px @color-success;
}

.panel-info {
  border: solid 1px @color-info;
}

.panel-warning {
  border: solid 1px @color-warning;
}

.panel-danger {
  border: solid 1px @color-danger;
}

.panel-primary > .panel-heading {
  border-bottom: solid 1px @color-dark;
  color: #fff;
  background-color: @color-dark;
}

.panel-success > .panel-heading {
  border-bottom: solid 1px @color-success;
  color: #fff;
  background-color: @color-success;
}

.panel-info > .panel-heading {
  border-bottom: solid 1px @color-info;
}

.panel-warning > .panel-heading {
  border-bottom: solid 1px #ffa800;
  color: #fff;
  background-color: @color-warning;
}

.panel-danger > .panel-heading {
  border-bottom: solid 1px @color-danger;
  color: #fff;
  background-color: @color-danger;
}

.panel-primary > .panel-heading h3 {
  color: @color-dark;
}

.panel-info > .panel-heading {
  border-bottom: solid 1px @color-info;
  color: #fff;
  background-color: @color-info;
}

.panel-success > .panel-heading h3 {
  color: @color-success;
}

.panel-warning > .panel-heading h3 {
  color: #ffa800;
}

.panel-danger > .panel-heading h3 {
  color: @color-danger;
}

.searchtable.table tbody tr td, .searchtable.table thead tr th {
  text-align: left !important;
}

.table thead tr {
  border-bottom-color: transparent !important;
}

.modal-open {
  overflow: hidden;
}

.modal {
  position: fixed;
  top: 0;
  right: 0;
  bottom: 0;
  left: 0;
  z-index: 1050;
  overflow: hidden;
  -webkit-overflow-scrolling: touch;
  outline: 0;
  padding: @spacing-base;
}

.modal.fade .modal-dialog {
  -webkit-transition: -webkit-transform 0.3s ease-out;
  -o-transition: -o-transform 0.3s ease-out;
  transition: transform 0.3s ease-out;
  -webkit-transform: translate(0, -25%);
  -ms-transform: translate(0, -25%);
  -o-transform: translate(0, -25%);
  transform: translate(0, -25%);
}

.modal.in .modal-dialog {
  -webkit-transform: translate(0, 0);
  -ms-transform: translate(0, 0);
  -o-transform: translate(0, 0);
  transform: translate(0, 0);
}

.modal-open .modal {
  overflow-x: hidden;
  overflow-y: auto;
}

.modal-dialog {
  position: relative;
  width: auto;
  margin: @spacing-large-horizontal;
}

.modal-content {
  position: relative;
  background-color: #fff;
  -webkit-background-clip: padding-box;
  background-clip: padding-box;
  border: 1px solid #999;
  border: 1px solid rgba(0, 0, 0, .2);
  border-radius: @border-radius-modal;
  outline: 0;
  max-width: 48rem;
  margin-left: auto;
  margin-right: auto;
  -webkit-box-shadow: 0 3px 9px rgba(0, 0, 0, .4);
  box-shadow: 0 3px 9px rgba(0, 0, 0, .4);
}

.modal-backdrop {
  position: fixed;
  top: 0;
  right: 0;
  bottom: 0;
  left: 0;
  z-index: 1040;
  background-color: #000;
  opacity: 0.5;
}

.modal-backdrop.fade {
  filter: alpha(opacity=0);
  opacity: 0;
}

.modal-backdrop.in {
  filter: alpha(opacity=50);
  opacity: 0.5;
}

.modal-header {
  padding: 15px;
  border-bottom: 0;
}

.modal-header .close {
  margin-top: -2px;
  opacity: 0.7;
}

.modal-title {
  margin: 0;
  line-height: @line-height-base;
  font-size: 1.725rem;
  text-align: center;
}

.modal-body {
  position: relative;
  padding: @spacing-xlarge;
  color: @color-dark;
}

.modal-body .intro {
  text-align: center;
}

.modal-body .scrollable {
  overflow: auto;
  overflow-x: hidden;
}

.modal-body label {
  margin-bottom: 0;
}

.modal-body .checkbox {
  margin: 0;
<<<<<<< HEAD
=======
}

.vmerge-boxes .checkbox {
  margin: 0;
}

.react-draggable.list-group-item span.text-muted {
  margin-left: 1em;
}

.modal-body textarea.text-input {
  max-width: 100%;
>>>>>>> 834c309f
}

.modal-footer {
  padding: @spacing-base;
  text-align: right;
  right: 0;
  border-top: 0;
  background: rgba(0, 0, 0, .05);
  clear: both;
}

.modal-footer .btn + .btn {
  margin-bottom: 0;
  margin-left: @spacing-small-horizontal;
}

.modal-footer .btn-group .btn + .btn {
  margin-left: -1px;
}

.modal-footer .btn-block + .btn-block {
  margin-left: 0;
}

.modal-scrollbar-measure {
  position: absolute;
  top: -9999px;
  width: 50px;
  height: 50px;
  overflow: scroll;
}

.hidden {
  display: none !important;
}

.popover {
  position: absolute;
  margin-top: -10px;
  z-index: 1060;
  display: none;
  max-width: 250px;
  padding: @spacing-badge;
  font-family: Helvetica Neue, Helvetica, Arial, sans-serif;
  font-style: normal;
  font-weight: 400;
  letter-spacing: normal;
  line-break: auto;
  line-height: @line-height-base;
  text-align: center;
  text-decoration: none;
  text-shadow: none;
  text-transform: none;
  white-space: normal;
  word-break: normal;
  word-spacing: normal;
  word-wrap: normal;
  font-size: 14px;
  background-color: #fff;
  background-clip: padding-box;
  border: 1px solid rgba(0, 0, 0, .2);
  border-radius: 6px;
  box-shadow: 0 5px 10px rgba(0, 0, 0, .2);
}

h3.popover-title {
  font-size: 1rem;
  text-transform: uppercase;
}

.popover-content p {
  margin-bottom: @spacing-heading;
}

.popover.top > .arrow {
  left: 50%;
  margin-left: -11px;
  border-bottom-width: 0;
  border-top-color: #999;
  border-top-color: rgba(0, 0, 0, .25);
  bottom: -11px;
}

.popover > .arrow {
  border-width: 11px;
}

.popover > .arrow, .popover > .arrow:after {
  position: absolute;
  display: block;
  width: 0;
  height: 0;
  border-color: transparent;
  border-style: solid;
}

.popover.top > .arrow:after {
  content: " ";
  bottom: 1px;
  margin-left: -10px;
  border-bottom-width: 0;
  border-top-color: #fff;
}

.popover > .arrow:after {
  border-width: 10px;
  content: "";
}

.tooltip-inner {
  max-width: 15rem;
  padding: @spacing-half-base;
  color: #fff;
  text-align: center;
  background-color: #333;
  border-radius: @border-radius-base;
  border: solid 2px #333;
}

.tooltip {
  position: absolute;
  z-index: 1070;
  display: block;
  font-family: Helvetica Neue, Helvetica, Arial, sans-serif;
  font-style: normal;
  font-weight: 400;
  letter-spacing: normal;
  line-break: auto;
  line-height: @line-height-base;
  text-align: left;
  text-decoration: none;
  text-shadow: none;
  text-transform: none;
  white-space: normal;
  word-break: normal;
  word-spacing: normal;
  word-wrap: normal;
  font-size: 0.857rem;
  border-color: #333;
}

.tooltip-arrow {
  position: absolute;
  width: 0;
  height: 0;
  border-color: transparent;
  border-style: solid;
}

.tooltip.top {
  margin-top: -@spacing-tooltip;
  padding: @spacing-small-horizontal 0;
}

.tooltip.right {
  margin-left: @spacing-tooltip;
  padding: 0 @spacing-small-horizontal;
}

.tooltip.left {
  margin-left: -@spacing-tooltip;
  padding: 0 @spacing-small-horizontal;
}

.tooltip.bottom {
  margin-top: @spacing-tooltip;
  padding: @spacing-small-horizontal 0;
}

.tooltip.top .tooltip-arrow {
  bottom: 0;
  left: 50%;
  margin-left: -@spacing-small-horizontal;
  border-width: 5px 5px 0;
  border-top-color: #333;
}

.tooltip.right .tooltip-arrow {
  top: 50%;
  left: 0;
  margin-top: -@spacing-small-horizontal;
  border-width: 5px 5px 5px 0;
  border-right-color: #333;
}

.tooltip.left .tooltip-arrow {
  top: 50%;
  right: 0;
  margin-top: -@spacing-small-horizontal;
  border-width: 5px 0 5px 5px;
  border-left-color: #333;
}

.tooltip.bottom .tooltip-arrow {
  top: 0;
  left: 50%;
  margin-left: -@spacing-small-horizontal;
  border-width: 0 5px 5px;
  border-bottom-color: #333;
}

//
// Wells
// --------------------------------------------------
// Base class
.well {
  min-height: 20px;
  padding: @spacing-tooltip;
  margin-bottom: @spacing-xlarge;
  background-color: @well-bg;
  border: 1px solid @color-muted;
  border-radius: @border-radius-base;
  box-shadow: inset 0 1px 1px rgba(0, 0, 0, .05);
  blockquote {
    border-color: @color-neutral;
    border-color: rgba(0, 0, 0, .15);
  }
}

// Sizes
.well-lg {
  padding: @spacing-base-and-a-half;
  border-radius: @border-radius-large;
}

.well-sm {
  padding: @spacing-half-base;
  border-radius: @border-radius-small;
}

.well a {
  font-style: italic;
}

.content {
  font-size: 1rem;
  padding-top: @spacing-hr;
  padding-bottom: @spacing-hr;
  background-color: #fff;
  width: 100%;
}

button.close {
  font-weight: 700;
  line-height: 1;
  top: 0;
  right: 1rem;
  position: absolute;
  border: 0;
  color: #f00;
  z-index: 1;
  padding: @spacing-rq;
  outline: none;
}

button.close:focus, button.close:hover, button.close:active:focus {
  cursor: pointer;
  text-decoration: none;
  opacity: 0.5;
  color: #000;
  filter: alpha(opacity=50);
  box-shadow: none;
  outline: none;
  background-color: #fff;
}

.closeIcon svg {
  opacity: 0.7;
  height: 1rem;
  width: 1rem;
  text-align: center;
  color: #f00;
}

.btn-group-vertical > .btn-group:before, .btn-group:after, .btn-toolbar:after, .btn-toolbar:before, .clearfix:after, .clearfix:before, .container-fluid:after, .container-fluid:before, .container:after, .container:before, .dl-horizontal dd:after, .dl-horizontal dd:before, .form-horizontal .form-group:after, .form-horizontal .form-group:before, .modal-footer:after, .modal-footer:before, .modal-header:after, .modal-header:before, .nav:after, .nav:before, .navbar-collapse:after, .navbar-collapse:before, .navbar-header:after, .navbar-header:before, .navbar:after, .navbar:before, .pager:after, .pager:before, .panel-body:after, .panel-body:before, .row:after, .row:before {
  display: table;
  content: ' ';
}

.btn-group-vertical > .btn-group:after, .btn-toolbar:after, .clearfix:after, .container-fluid:after, .container:after, .dl-horizontal dd:after, .form-horizontal .form-group:after, .modal-footer:after, .modal-header:after, .nav:after, .navbar-collapse:after, .navbar-header:after, .navbar:after, .pager:after, .panel-body:after, .row:after {
  clear: both;
}

.glyphicon-modal-window:before {
  content: "\e237";
}

.toolbar {
  padding-top: @spacing-hr;
}

.toolbar .sort-items {
  padding-bottom: @spacing-large-horizontal;
  padding-right: 0;
}

.toolbar .show-items {
  padding-bottom: @spacing-large-horizontal;
  padding-right: 0;
}

.toolbar .page-count {
  padding-bottom: @spacing-base;
  padding-left: 0;
}

.center-block {
  display: block;
  margin-right: auto;
  margin-left: auto;
}

.toolbar {
  padding-top: @spacing-hr;
}

.toolbar .sort-items {
  padding-bottom: @spacing-large-horizontal;
  padding-right: 0;
}

.toolbar .show-items {
  padding-bottom: @spacing-large-horizontal;
  padding-right: 0;
}

.toolbar .page-count {
  padding-bottom: @spacing-base;
  padding-left: 0;
}

.pull-right {
  float: right !important;
}

.pull-left {
  float: left !important;
}

.hide {
  display: none !important;
}

.show {
  display: block !important;
}

.invisible {
  visibility: hidden;
}

.text-hide {
  font: 0/0 a;
  color: transparent;
  border: 0;
  background-color: transparent;
  text-shadow: none;
}

.hidden {
  display: none !important;
}

.affix {
  position: fixed;
}

//IE 10 fix (ms-viewport)
@-ms-viewport {
  width: device-width;
}

.visible-lg, .visible-md, .visible-sm, .visible-xs {
  display: none !important;
}

.visible-lg-block, .visible-lg-inline, .visible-lg-inline-block, .visible-md-block, .visible-md-inline, .visible-md-inline-block, .visible-sm-block, .visible-sm-inline-block, .visible-xs-block, .visible-xs-inline, .visible-xs-inline-block {
  display: none !important;
}

#explore h1 {
  font-size: 1.2em !important;
  margin-bottom: 0;
}

.glossary-search {
  flex: 1;
  -webkit-box-flex: 1;
  -moz-flex: 1;
  -webkit-flex: 1;
  margin-left: 0;
}

.search-box svg {
  vertical-align: text-bottom;
}

.new-zanata .bg--pop-highest {
  border: none;
}

.new-zanata .g {
  align-self: center;
  padding-bottom: @spacing-base;
}

.more-content {
  align-self: center;
}

li.more-list-item {
  border-bottom: solid 1px #edf2f8;
  padding-top: @spacing-rq;
  padding-bottom: @spacing-rq;
}

li.more-contact {
  padding-top: @spacing-rh;
  padding-bottom: @spacing-rh;
}

li.more-info {
  padding-top: @spacing-base-and-a-half;
  font-size: 0.833rem !important;
  color: @color-muted;
}

li.more-language {
  padding-top: @spacing-base-and-a-half;
}

.new-zanata .bg--pop-highest thead, .bg--pop-highest tbody {
  border: 1px solid rgba(32, 113, 138, .15);
}

.new-zanata .l-wrapper {
<<<<<<< HEAD
  align-items: center;
=======
  align-items:center;
  -webkit-align-items: center; /* Safari 7.0+ */
>>>>>>> 834c309f
}

table.search-table {
  max-width: 36.05em;
}

.panel__header i.i--add:not(.i--large) {
  color: #fff;
}

.button--small i.i--settings {
  vertical-align: baseline;
}

i.i--left.i--lock, i.i--left.i--trash {
  color: #fff;
  vertical-align: baseline;
}

#version-page.g {
  width: 100%;
}

#file-upload-component-toggle-button i.i--add,
#add-team-member-button i.i--add {
  color: @color-dark;
}

.new-zanata .g--centered {
  text-align: center;
  width: 100%;
}

.tabs__content {
  padding-bottom: @spacing-base-and-a-half;
}

.g--padded {
  padding-bottom:4.2em !important;
}

li.more-info {
  padding-top: @spacing-base-and-a-half;
  font-size: 0.833rem !important;
  color: @color-muted;
}

li.more-language {
  padding-top: @spacing-base-and-a-half;
}

.new-zanata .bg--pop-highest thead, .bg--pop-highest tbody {
  border: 1px solid rgba(32, 113, 138, .15);
}

.new-zanata .l__wrapper {
<<<<<<< HEAD
  align-items: center;
  display: inherit !important;
=======
  align-items:center;
  -webkit-align-items: center; /* Safari 7.0+ */
  display:inherit;
>>>>>>> 834c309f
}

table.search-table {
  max-width: 36.05em;
}

.panel__header i.i--add:not(.i--large) {
  color: #fff;
}

.button--small i.i--settings {
  vertical-align: baseline;
}

i.i--left.i--lock, i.i--left.i--trash {
  color: #fff;
  vertical-align: baseline;
}

#version-page.g {
  width: 100%;
}

#file-upload-component-toggle-button i.i--add,
#add-team-member-button i.i--add {
  color: @color-dark;
}

.new-zanata .g--centered {
  text-align: center;
  width: 100%;
}

.txt--meta.content {
  padding-top:0;
  padding-bottom:0;
}

.tabs__content {
  padding-bottom: @spacing-base-and-a-half;
}

//Project Version Sidebar

.accordion-section-title {
  width: 100%;
  display: inline-block;
  color: #54667a;
  padding-top: 20px;
  padding-bottom: 10px;
  font-size: 2.25em;
  line-height: 1.08333em;
  letter-spacing: -0.05em;
}

.accordion-section-title .projicon svg {
  fill: @color-dark;
  height: 30px;
  width: 30px;
  margin-bottom: 2px;
  vertical-align: bottom;
}

.accordion-section-title span {
  vertical-align: bottom;
}

a.accordion-section-title:hover {
  color: @color-dark;
}

.accordion-section-content ul {
  list-style-type: none;
  padding-left: 0;
}

.sidebar-icon svg {
  fill: @color-dark !important;
  vertical-align: middle;
  margin-right: @spacing-re;
}

.sidebar .nav-stacked {
  font-weight: 500;
}

li.active .sidebar-icon svg {
  fill: #fff !important;
}

.sidebar ul.menu-list li.active a {
  margin-left: 0;
}

.version-percent {
  color: @color-success;
}

.version-percent span.percent {
  font-size: 1.6em;
}

.version-percent p {
  margin-bottom: 0;
}

.sidebar-version-title {
  vertical-align: super;
  padding-left: 3px;
  font-size: 1.6em;
}

.version-inline {
  margin-bottom: @spacing-rh;
}

.sidebar .version-inline .dropdown.btn-group {
  vertical-align: sub;
  padding-left: @spacing-rh;
}

.version-inline .btn-sm {
  padding: 0.16rem 0.31rem;
}

.version-inline svg {
  fill: @color-dark;
}

.version-settings {
  margin-bottom: @spacing-rq;
}

.sidebar .dropdown-menu, .version-settings {
  font-size: 0.857rem;
}

.sidebar #version {
  margin-top: 1.5em;
  padding-top: 10px;
  border-top: solid 1px #bdd4dc;
}

.sidebar ul.dropdown-menu li {
  padding-right: 0;
}

.sidebar ul li.active a {
  color: #fff;
}

#options-dropdown {
  margin-top: @spacing-rq;
}

.v-heading {
  vertical-align: text-top;
  padding-left: @spacing-re;
}

// @screen-xs variable depreciated
@media (max-width: 29.375rem) {
  .view {
    flex-direction: column;
    -webkit-flex-direction: column;
    display: inline-flex;
    width: 100%;
    flex-shrink: 0;
    -webkit-flex-shrink: 0;
    height: inherit !important;
  }

  #root {
    order: 1;
    width: 100%;
  }

  .template-container {
    flex-direction: column;
<<<<<<< HEAD
    width: 100%;
=======
    -webkit-flex-direction: column;
    width:100%;
>>>>>>> 834c309f
  }

  .glossaryhead-wrapper {
    left: 0;
    top: 0;
    background-color: #fff;
  }

  .wide-view-theme {
    margin-left: 0;
  }

  .root-main {
    margin-left: @spacing-rq;
    margin-right: @spacing-rq;
  }

  .glossary-table {
    margin-top: @spacing-rh;
  }

  .glossary-header {
    padding-top: 7rem;
  }

  .glossary-list {
    margin-top: 2em;
  }

  .glossaryhead-base {
    padding-top: 0;
    margin-left: @spacing-rh;
    margin-right: @spacing-rh;
  }

  .logo-link-theme {
    display: none;
  }

  .glossaryhead-title {
    font-size: 1.44rem;
    margin-right: 0;
  }

  .hidden-lesm {
    position: absolute !important;
    clip: rect(1px, 1px, 1px, 1px);
    padding: 0 !important;
    border: 0 !important;
    height: 1px !important;
    width: 1px !important;
    overflow: hidden;
  }

  .glossaryhead-wrapper {
    left: 0;
  }

  .meta-info {
    margin-left: auto;
  }

  .teaser-inner {
    flex-direction: row;
    -webkit-flex-direction: row;
    flex: 1;
    -webkit-box-flex: 1;
    -moz-flex: 1;
    -webkit-flex: 1;
  }

  main {
    margin-left: 0;
  }

  .container-sidebar, .container-editor {
    margin-left: 0;
    margin-right: 0;
    width: 100%;
  }

  .container-sidebar {
    position: absolute;
    top: 0;
  }

  .page {
    flex: 1;
    -webkit-box-flex: 1;
    -moz-flex: 1;
    -webkit-flex: 1;
    margin-left: 0;
    margin-top: 0;
  }

  #nav {
    height: initial;
    width: 100%;
    position: fixed;
    overflow: hidden;
    bottom: 0;
    z-index: 1000;
  }

  .nav-bar {
    order: 1;
    width: 100%;
  }

  .nav-link {
    display: none;
    flex-grow: 1;
    -webkit-flex-grow: 1;
    padding: @spacing-rh;
  }
}

@media (min-width: 29.376rem) {
  .view {
    display: flex;
    display: -webkit-box;      /* OLD - iOS 6-, Safari 3.1-6 */
    display: -webkit-flex;
    display: -moz-flex;
    display: -ms-flex;
    display: -o-flex;
    align-items: flex-start;
    -webkit-align-items: flex-start;
    flex-direction: row;
    -webkit-flex-direction: row;
    flex-shrink: 0;
    -webkit-flex-shrink: 0;
    min-height: 100%;
  }

  .glossary-header {
    padding-top: 8rem;
  }

  .glossary-list {
    margin-top: 2em;
  }

  .glossaryhead-base {
    margin-left: 1.5rem;
    margin-right: 1rem;
  }

  .glossaryhead-title {
    margin-right: @spacing-base;
  }

  .wide-view-theme-glossary {
    margin-left: 2.5rem;
    margin-right: 1rem;
    margin-bottom: 2.5rem;
  }

  main {
    margin-left: 4.5rem;
  }

  .container-sidebar {
    margin-left: 4.5rem;
    width: 100%;
  }

  .container-editor {
    margin-left: 6rem;
    width: 100%;
  }

  #nav {
    min-height: 100%;
    top: 0;
    height: 100%;
    overflow: auto;
  }

  .nav-bar {
    flex-direction: column;
    -webkit-flex-direction: column;
    height: 100%;
    order: 0;
    width: 4.5rem;
  }

  .nav-link {
    display: flex;
    display: -webkit-box;      /* OLD - iOS 6-, Safari 3.1-6 */
    display: -webkit-flex;
    display: -moz-flex;
    display: -ms-flex;
    display: -o-flex;
    flex-grow: 0;
    -webkit-flex-grow: 0;
    padding-top: @spacing-rq;
    padding-bottom: @spacing-rq;
  }

}

@media (min-width: @screen-sm-min) {
  .modal-dialog {
    width: 600px;
    margin: @spacing-dialog auto;
  }

  .modal-content {
    -webkit-box-shadow: 0 5px 15px rgba(0, 0, 0, .5);
    box-shadow: 0 5px 15px rgba(0, 0, 0, .5);
  }

  .modal-sm {
    width: 300px;
  }

  h1 {
    margin-top: 0;
  }

  .container {
    width: @container-tablet;
  }

  .content {
    width: 65%;
  }

  .header-classes {
    font-size: 1rem;
  }

  .dl-horizontal dt {
    float: left;
    clear: left;
    overflow: hidden;
    width: 11.429rem;
    text-align: right;
    white-space: nowrap;
    text-overflow: ellipsis;
  }

  .dl-horizontal dd {
    margin-left: @spacing-rh;
  }

  .col-sm-1, .col-sm-10, .col-sm-11, .col-sm-12, .col-sm-2, .col-sm-3, .col-sm-4, .col-sm-5, .col-sm-6, .col-sm-7, .col-sm-8, .col-sm-9 {
    float: left;
  }

  .col-sm-12 {
    width: 100%;
  }

  .col-sm-11 {
    width: 91.66666667%;
  }

  .col-sm-10 {
    width: 83.33333333%;
  }

  .col-sm-9 {
    width: 75%;
  }

  .col-sm-8 {
    width: 66.66666667%;
  }

  .col-sm-7 {
    width: 58.33333333%;
  }

  .col-sm-6 {
    width: 50%;
  }

  .col-sm-5 {
    width: 41.66666667%;
  }

  .col-sm-4 {
    width: 33.33333333%;
  }

  .col-sm-3 {
    width: 25%;
  }

  .col-sm-2 {
    width: 16.66666667%;
  }

  .col-sm-1 {
    width: 8.33333333%;
  }

  .col-sm-pull-12 {
    right: 100%;
  }

  .col-sm-pull-11 {
    right: 91.66666667%;
  }

  .col-sm-pull-10 {
    right: 83.33333333%;
  }

  .col-sm-pull-9 {
    right: 75%;
  }

  .col-sm-pull-8 {
    right: 66.66666667%;
  }

  .col-sm-pull-7 {
    right: 58.33333333%;
  }

  .col-sm-pull-6 {
    right: 50%;
  }

  .col-sm-pull-5 {
    right: 41.66666667%;
  }

  .col-sm-pull-4 {
    right: 33.33333333%;
  }

  .col-sm-pull-3 {
    right: 25%;
  }

  .col-sm-pull-2 {
    right: 16.66666667%;
  }

  .col-sm-pull-1 {
    right: 8.33333333%;
  }

  .col-sm-pull-0 {
    right: auto;
  }

  .col-sm-push-12 {
    left: 100%;
  }

  .col-sm-push-11 {
    left: 91.66666667%;
  }

  .col-sm-push-10 {
    left: 83.33333333%;
  }

  .col-sm-push-9 {
    left: 75%;
  }

  .col-sm-push-8 {
    left: 66.66666667%;
  }

  .col-sm-push-7 {
    left: 58.33333333%;
  }

  .col-sm-push-6 {
    left: 50%;
  }

  .col-sm-push-5 {
    left: 41.66666667%;
  }

  .col-sm-push-4 {
    left: 33.33333333%;
  }

  .col-sm-push-3 {
    left: 25%;
  }

  .col-sm-push-2 {
    left: 16.66666667%;
  }

  .col-sm-push-1 {
    left: 8.33333333%;
  }

  .col-sm-push-0 {
    left: auto;
  }

  .col-sm-offset-12 {
    margin-left: 100%;
  }

  .col-sm-offset-11 {
    margin-left: 91.66666667%;
  }

  .col-sm-offset-10 {
    margin-left: 83.33333333%;
  }

  .col-sm-offset-9 {
    margin-left: 75%;
  }

  .col-sm-offset-8 {
    margin-left: 66.66666667%;
  }

  .col-sm-offset-7 {
    margin-left: 58.33333333%;
  }

  .col-sm-offset-6 {
    margin-left: 50%;
  }

  .col-sm-offset-5 {
    margin-left: 41.66666667%;
  }

  .col-sm-offset-4 {
    margin-left: 33.33333333%;
  }

  .col-sm-offset-3 {
    margin-left: 25%;
  }

  .col-sm-offset-2 {
    margin-left: 16.66666667%;
  }

  .col-sm-offset-1 {
    margin-left: 8.33333333%;
  }

  .col-sm-offset-0 {
    margin-left: 0;
  }

  .form-inline .form-group {
    display: inline-block;
    margin-bottom: 0;
    vertical-align: middle;
  }

  .form-inline .form-control {
    display: inline-block;
    width: auto;
    vertical-align: middle;
  }

  .form-inline .form-control-static {
    display: inline-block;
  }

  .form-inline .input-group {
    display: inline-table;
    vertical-align: middle;
  }

  .form-inline .input-group .form-control, .form-inline .input-group .input-group-addon, .form-inline .input-group .input-group-btn {
    width: auto;
  }

  .form-inline .input-group > .form-control {
    width: 100%;
  }

  .form-inline .control-label {
    margin-bottom: 0;
    vertical-align: middle;
  }

  .form-inline .checkbox, .form-inline .radio {
    display: inline-block;
    margin-top: 0;
    margin-bottom: 0;
    vertical-align: middle;
  }

  .form-inline .checkbox label, .form-inline .radio label {
    padding-left: 0;
  }

  .form-inline .checkbox input[type=checkbox], .form-inline .radio input[type=radio] {
    position: relative;
    margin-left: 0;
  }

  .form-inline .has-feedback .form-control-feedback {
    top: 0;
  }

  .form-inline .form-control {
    width: 100%;
  }

  .form-horizontal .control-label {
    margin-bottom: 0;
    padding-top: @spacing-half-base;
    text-align: right;
  }

  .form-horizontal .form-group-lg .control-label {
    font-size: 1.286rem;
    padding-top: @spacing-rq;
  }

  .form-horizontal .form-group-sm .control-label {
    font-size: 0.857rem;
    padding-top: @spacing-small-horizontal;
  }
}

@media (max-width: @screen-sm-max) {
  .search-view-theme span svg {
    font-size: 1.4rem;
  }

  //Project version sidebar
  ul#expList {
    margin-bottom: -5px;
  }

  svg.hide-desktop {
    fill: rgb(84, 102, 122);
    height: 30px;
    width: 30px;
    right: 10px;
    position: absolute;
    transform: rotate(0deg);
    transform-origin: 50% 50% 0px;
  }

  .accordion, .accordion * {
    -webkit-box-sizing: border-box;
    -moz-box-sizing: border-box;
    box-sizing: border-box;
  }

  .accordion {
    overflow: hidden;
  }

  .sidebar .dropdown.btn-group {
    vertical-align: bottom;
    padding-bottom:0.5em;
  }

  .hide-desktop {
    transition: all linear 0.15s;
  }

  .hide-desktop.down {
    fill: rgb(84, 102, 122);
    height: 30px;
    width: 30px;
    right: 10px;
    position: absolute;
    transform: rotate(0deg);
    transform-origin: 50% 50% 0px;
  }

  .hide-desktop.up {
    transform: rotate(-180deg);
    transform-origin: 50% 50% 0px;
  }

  .projicon {
    color: #54667a;
    height: 30px;
    width: 30px;
    margin-bottom: 2px;
  }

  .accordion-section-title.active, .accordion-section-title:hover {
    text-decoration: none;
  }

  .accordion-section:last-child .accordion-section-title {
    border-bottom: none;
  }

  .accordion-section-content {
    display: none;
    padding-top: 10px;
  }

  .accordion-section-content.open {
    display: block !important;
    padding-top: 10px;
  }

  .sidebar {
    width: 100%;
  }

  #version {
    margin-top: 0.5em !important;
  }

  p.version-settings {
    margin-bottom: 0;
  }

  #version .drop {
    margin-left: 10px;
  }

  .sidebar ul:not(.dropdown-menu) {
    display: inline-flex;
  }

  .sidebar ul li.active {
    display: inline-block;
    margin-left: 0px !important;
  }

  .sidebar ul li {
    padding-right: 10px;
    line-height: 2em;
  }

  .flextab {
    flex: 3;
  }

  .container-sidebar td.hidesmall {
    display: none;
  }

  .hidden-lesm {
    position: absolute !important;
    *clip: rect(1px 1px 1px 1px);
    clip: rect(1px, 1px, 1px, 1px);
    padding: 0 !important;
    border: 0 !important;
    height: 1px !important;
    width: 1px !important;
    overflow: hidden;
  }

  .matrix-table {
    display: block;
  }

  .matrix-heading {
    padding-bottom: @spacing-base;
  }

  .lang-select {
    right: 0;
  }

  .glossaryhead-actions-theme button {
    padding-left: 0;
    padding-right: 0;
  }

  .header-classes {
    margin-left: 0;
    margin-bottom: @spacing-hr;
  }

  .search-view-theme .text-input {
    width: 60%;
  }

  .wide-view-theme {
    max-width: 100%;
  }

  #profile-matrix {
    padding-left: 0;
  }

  .lead {
    font-size: 1.5rem;
  }

  .visible-xs {
    display: block !important;
  }

  table.visible-xs {
    display: table !important;
  }

  tr.visible-xs {
    display: table-row !important;
  }

  td.visible-xs, th.visible-xs {
    display: table-cell !important;
  }

  .visible-xs-block {
    display: block !important;
  }

  .visible-xs-inline {
    display: inline !important;
  }

  .visible-xs-inline-block {
    display: inline-block !important;
  }

  .content {
    min-height: 21.429rem;
  }

  .collapsing {
    transition: height 0.8s;
  }
}

@media (min-width: @screen-sm-min) and (max-width: @screen-md-max) {
  .visible-sm {
    display: block !important;
  }

  .hidden-sm {
    display: none !important;
  }

  .container-sidebar td.td-3, .container-sidebar td.td-4 {
    width: 33.33%;
  }

  .container-sidebar td.td-2 {
    width: 25%;
  }

  .matrix-table {
    display: flex;
    display: -webkit-box;      /* OLD - iOS 6-, Safari 3.1-6 */
    display: -webkit-flex;
    display: -moz-flex;
    display: -ms-flex;
    display: -o-flex;
    flex-direction: row;
    -webkit-flex-direction: row;
  }

  .matrix-inner {
    width: 100%;
  }

  .matrix-heading {
    width: 100%;
  }

  #profile-matrix h2 {
    margin-top: 0;
  }

  h2.matrix-heading {
    max-width: 100%;
    min-width: 100%;
  }

  table.visible-sm {
    display: table !important;
  }

  tr.visible-sm {
    display: table-row !important;
  }

  td.visible-sm, th.visible-sm {
    display: table-cell !important;
  }

  .visible-sm-block {
    display: block !important;
  }

  .visible-sm-inline {
    display: inline !important;
  }

  .visible-sm-inline-block {
    display: inline-block !important;
  }

  .visible-md {
    display: block !important;
  }

  table.visible-md {
    display: table !important;
  }

  tr.visible-md {
    display: table-row !important;
  }

  td.visible-md, th.visible-md {
    display: table-cell !important;
  }
}

@media (min-width: @screen-md-min) {
  .lang-select {
    position: relative;
  }

  // Project version sidebar
  svg.hide-desktop {
    display: none;
    visibility: hidden;
  }

  .sidebar {
    float: left;
    height: 100vh;
  }

  .sidebar ul li.active {
    margin-left: -15px;
    margin-right: -15px;
  }

  li.active .sidebar-icon svg {
    margin-left: 15px;
  }

  .sidebar ul {
    margin-left: -10px;
  }

  ul.v-links {
    margin-top: @spacing-rq;
  }

  ul.v-links li.active a {
    padding-left: 45px;
    margin-left: -15px;
  }

  .modal-lg {
    width: 900px;
  }

  .glossaryhead-title {
    margin-right: 3em;
  }

  .glossary-button {
    margin-left: @spacing-rh;
  }

  .glossary-search {
    flex: 1;
    -webkit-box-flex: 1;
    -moz-flex: 1;
    -webkit-flex: 1;
    margin-left: @spacing-rh;
  }

  .wide-view-theme.profile-page {
    margin-top: @spacing-rh;
  }

  .wide-view-theme-glossary {
    margin-left: 2.5rem;
    margin-right: 1rem;
  }

  .matrix-heading {
    margin-right: @spacing-rq;
    margin-left: @spacing-rq;
  }

  h2.matrix-heading {
    min-width: 0;
    margin-left: 3rem;
  }

  .show-items {
    clear: none !important;
  }

  .container {
    width: @container-desktop;
  }

  .col-md-1, .col-md-10, .col-md-11, .col-md-12, .col-md-2, .col-md-3, .col-md-4, .col-md-5, .col-md-6, .col-md-7, .col-md-8, .col-md-9 {
    float: left;
  }

  .col-md-12 {
    width: 100%;
  }

  .col-md-11 {
    width: 91.66666667%;
  }

  .col-md-10 {
    width: 83.33333333%;
  }

  .col-md-9 {
    width: 75%;
  }

  .col-md-8 {
    width: 66.66666667%;
  }

  .col-md-7 {
    width: 58.33333333%;
  }

  .col-md-6 {
    width: 50%;
  }

  .col-md-5 {
    width: 41.66666667%;
  }

  .col-md-4 {
    width: 33.33333333%;
  }

  .col-md-3 {
    width: 25%;
  }

  .col-md-2 {
    width: 16.66666667%;
  }

  .col-md-1 {
    width: 8.33333333%;
  }

  .col-md-pull-12 {
    right: 100%;
  }

  .col-md-pull-11 {
    right: 91.66666667%;
  }

  .col-md-pull-10 {
    right: 83.33333333%;
  }

  .col-md-pull-9 {
    right: 75%;
  }

  .col-md-pull-8 {
    right: 66.66666667%;
  }

  .col-md-pull-7 {
    right: 58.33333333%;
  }

  .col-md-pull-6 {
    right: 50%;
  }

  .col-md-pull-5 {
    right: 41.66666667%;
  }

  .col-md-pull-4 {
    right: 33.33333333%;
  }

  .col-md-pull-3 {
    right: 25%;
  }

  .col-md-pull-2 {
    right: 16.66666667%;
  }

  .col-md-pull-1 {
    right: 8.33333333%;
  }

  .col-md-pull-0 {
    right: auto;
  }

  .col-md-push-12 {
    left: 100%;
  }

  .col-md-push-11 {
    left: 91.66666667%;
  }

  .col-md-push-10 {
    left: 83.33333333%;
  }

  .col-md-push-9 {
    left: 75%;
  }

  .col-md-push-8 {
    left: 66.66666667%;
  }

  .col-md-push-7 {
    left: 58.33333333%;
  }

  .col-md-push-6 {
    left: 50%;
  }

  .col-md-push-5 {
    left: 41.66666667%;
  }

  .col-md-push-4 {
    left: 33.33333333%;
  }

  .col-md-push-3 {
    left: 25%;
  }

  .col-md-push-2 {
    left: 16.66666667%;
  }

  .col-md-push-1 {
    left: 8.33333333%;
  }

  .col-md-push-0 {
    left: auto;
  }

  .col-md-offset-12 {
    margin-left: 100%;
  }

  .col-md-offset-11 {
    margin-left: 91.66666667%;
  }

  .col-md-offset-10 {
    margin-left: 83.33333333%;
  }

  .col-md-offset-9 {
    margin-left: 75%;
  }

  .col-md-offset-8 {
    margin-left: 66.66666667%;
  }

  .col-md-offset-7 {
    margin-left: 58.33333333%;
  }

  .col-md-offset-6 {
    margin-left: 50%;
  }

  .col-md-offset-5 {
    margin-left: 41.66666667%;
  }

  .col-md-offset-4 {
    margin-left: 33.33333333%;
  }

  .col-md-offset-3 {
    margin-left: 25%;
  }

  .col-md-offset-2 {
    margin-left: 16.66666667%;
  }

  .col-md-offset-1 {
    margin-left: 8.33333333%;
  }

  .col-md-offset-0 {
    margin-left: 0;
  }
}

@media (max-width: @screen-md-max) {
  .glossaryhead-actions-theme .hidden-lesm {
    position: absolute !important;
    clip: rect(1px, 1px, 1px, 1px);
    padding: 0 !important;
    border: 0 !important;
    height: 1px !important;
    width: 1px !important;
    overflow: hidden;
  }

  .hidden-xs {
    display: none !important;
  }
}

@media (min-width: @screen-md-min) and (max-width: @screen-lg) {
  .visible-md-block {
    display: block !important;
  }

  .visible-md-inline {
    display: inline !important;
  }

  .visible-md-inline-block {
    display: inline-block !important;
  }

  .profile-wrapper {
    flex-direction: column;
    -webkit-flex-direction: column;
  }

}

@media (min-width: @screen-lg-min) {
  .container {
    width: @container-large-desktop;
  }

  .glossaryhead-title {
    margin-right: 9em;
  }

  .container-sidebar td.td-2 {
    width: 16.6667%;
  }

  .profile-wrapper {
    padding-right: 4rem;
    flex-direction: row;
    -webkit-flex-direction: row;
  }

  .matrix-table {
    display: flex;
    flex-direction: row;
    -webkit-flex-direction: row;
  }

  .matrix-inner {
    width: 50%;
    margin-right: @spacing-rq;
  }

  .visible-lg {
    display: block !important;
  }

  table.visible-lg {
    display: table !important;
  }

  tr.visible-lg {
    display: table-row !important;
  }

  td.visible-lg, th.visible-lg {
    display: table-cell !important;
  }

  .col-lg-1, .col-lg-10, .col-lg-11, .col-lg-12, .col-lg-2, .col-lg-3, .col-lg-4, .col-lg-5, .col-lg-6, .col-lg-7, .col-lg-8, .col-lg-9 {
    float: left;
  }

  .col-lg-12 {
    width: 100%;
  }

  .col-lg-11 {
    width: 91.66666667%;
  }

  .col-lg-10 {
    width: 83.33333333%;
  }

  .col-lg-9 {
    width: 75%;
  }

  .col-lg-8 {
    width: 66.66666667%;
  }

  .col-lg-7 {
    width: 58.33333333%;
  }

  .col-lg-6 {
    width: 50%;
  }

  .col-lg-5 {
    width: 41.66666667%;
  }

  .col-lg-4 {
    width: 33.33333333%;
  }

  .col-lg-3 {
    width: 25%;
  }

  .col-lg-2 {
    width: 16.66666667%;
  }

  .col-lg-1 {
    width: 8.33333333%;
  }

  .col-lg-pull-12 {
    right: 100%;
  }

  .col-lg-pull-11 {
    right: 91.66666667%;
  }

  .col-lg-pull-10 {
    right: 83.33333333%;
  }

  .col-lg-pull-9 {
    right: 75%;
  }

  .col-lg-pull-8 {
    right: 66.66666667%;
  }

  .col-lg-pull-7 {
    right: 58.33333333%;
  }

  .col-lg-pull-6 {
    right: 50%;
  }

  .col-lg-pull-5 {
    right: 41.66666667%;
  }

  .col-lg-pull-4 {
    right: 33.33333333%;
  }

  .col-lg-pull-3 {
    right: 25%;
  }

  .col-lg-pull-2 {
    right: 16.66666667%;
  }

  .col-lg-pull-1 {
    right: 8.33333333%;
  }

  .col-lg-pull-0 {
    right: auto;
  }

  .col-lg-push-12 {
    left: 100%;
  }

  .col-lg-push-11 {
    left: 91.66666667%;
  }

  .col-lg-push-10 {
    left: 83.33333333%;
  }

  .col-lg-push-9 {
    left: 75%;
  }

  .col-lg-push-8 {
    left: 66.66666667%;
  }

  .col-lg-push-7 {
    left: 58.33333333%;
  }

  .col-lg-push-6 {
    left: 50%;
  }

  .col-lg-push-5 {
    left: 41.66666667%;
  }

  .col-lg-push-4 {
    left: 33.33333333%;
  }

  .col-lg-push-3 {
    left: 25%;
  }

  .col-lg-push-2 {
    left: 16.66666667%;
  }

  .col-lg-push-1 {
    left: 8.33333333%;
  }

  .col-lg-push-0 {
    left: auto;
  }

  .col-lg-offset-12 {
    margin-left: 100%;
  }

  .col-lg-offset-11 {
    margin-left: 91.66666667%;
  }

  .col-lg-offset-10 {
    margin-left: 83.33333333%;
  }

  .col-lg-offset-9 {
    margin-left: 75%;
  }

  .col-lg-offset-8 {
    margin-left: 66.66666667%;
  }

  .col-lg-offset-7 {
    margin-left: 58.33333333%;
  }

  .col-lg-offset-6 {
    margin-left: 50%;
  }

  .col-lg-offset-5 {
    margin-left: 41.66666667%;
  }

  .col-lg-offset-4 {
    margin-left: 33.33333333%;
  }

  .col-lg-offset-3 {
    margin-left: 25%;
  }

  .col-lg-offset-2 {
    margin-left: 16.66666667%;
  }

  .col-lg-offset-1 {
    margin-left: 8.33333333%;
  }

  .col-lg-offset-0 {
    margin-left: 0;
  }
}

@media (min-width: @screen-lg) {
  .visible-lg-block {
    display: block !important;
  }

  .visible-lg-inline {
    display: inline !important;
  }

  .visible-lg-inline-block {
    display: inline-block !important;
  }

  .hidden-lg {
    display: none !important;
  }

  .container-editor {
    overflow-x: hidden;
  }
}

@media (min-width: @screen-md-min) and (max-width: @screen-md-max) {
  .header-classes {
    margin-left: @spacing-hr;
  }
}

@media (min-width: @screen-md-min) and (max-width: @screen-lg) {
  .hidden-md {
    display: none !important;
  }
}

.visible-print {
  display: none !important;
}

@media print {
  .visible-print {
    display: block !important;
  }

  table.visible-print {
    display: table !important;
  }

  tr.visible-print {
    display: table-row !important;
  }

  td.visible-print, th.visible-print {
    display: table-cell !important;
  }
}

.visible-print-block {
  display: none !important;
}

@media print {
  .visible-print-block {
    display: block !important;
  }
}

.visible-print-inline {
  display: none !important;
}

@media print {
  .visible-print-inline {
    display: inline !important;
  }
}

.visible-print-inline-block {
  display: none !important;
}

@media print {
  .visible-print-inline-block {
    display: inline-block !important;
  }
}

@media print {
  .hidden-print {
    display: none !important;
  }
}

@media screen and (max-width: @screen-sm-max) {
  .table-responsive {
    overflow-y: hidden;
    width: 100%;
    margin-bottom: @spacing-base;
    border: 1px solid @color-neutral;
    -ms-overflow-style: -ms-autohiding-scrollbar;
  }

  .table-responsive > .table {
    margin-bottom: 0;
  }

  .table-responsive > .table > tbody > tr > td, .table-responsive > .table > tbody > tr > th, .table-responsive > .table > tfoot > tr > td, .table-responsive > .table > tfoot > tr > th, .table-responsive > .table > thead > tr > td, .table-responsive > .table > thead > tr > th {
    white-space: nowrap;
  }

  .table-responsive > .table-bordered {
    border: 0;
  }

  .table-responsive > .table-bordered > tbody > tr > td:first-child, .table-responsive > .table-bordered > tbody > tr > th:first-child, .table-responsive > .table-bordered > tfoot > tr > td:first-child, .table-responsive > .table-bordered > tfoot > tr > th:first-child, .table-responsive > .table-bordered > thead > tr > td:first-child, .table-responsive > .table-bordered > thead > tr > th:first-child {
    border-left: 0;
  }

  .table-responsive > .table-bordered > tbody > tr > td:last-child, .table-responsive > .table-bordered > tbody > tr > th:last-child, .table-responsive > .table-bordered > tfoot > tr > td:last-child, .table-responsive > .table-bordered > tfoot > tr > th:last-child, .table-responsive > .table-bordered > thead > tr > td:last-child, .table-responsive > .table-bordered > thead > tr > th:last-child {
    border-right: 0;
  }

  .table-responsive > .table-bordered > tbody > tr:last-child > td, .table-responsive > .table-bordered > tbody > tr:last-child > th, .table-responsive > .table-bordered > tfoot > tr:last-child > td, .table-responsive > .table-bordered > tfoot > tr:last-child > th {
    border-bottom: 0;
  }
}

@media screen and (-webkit-min-device-pixel-ratio: 0) {
  input[type=date].form-control, input[type=datetime-local].form-control, input[type=month].form-control, input[type=time].form-control {
    line-height: 2rem;
  }

  .input-group-sm input[type=date], .input-group-sm input[type=datetime-local], .input-group-sm input[type=month], .input-group-sm input[type=time], input[type=date].input-sm, input[type=datetime-local].input-sm, input[type=month].input-sm, input[type=time].input-sm {
    line-height: 1rem;
  }

  .input-group-lg input[type=date], .input-group-lg input[type=datetime-local], .input-group-lg input[type=month], .input-group-lg input[type=time], input[type=date].input-lg, input[type=datetime-local].input-lg, input[type=month].input-lg, input[type=time].input-lg {
    line-height: 3rem;
  }
}

/*! Source: https://github.com/h5bp/html5-boilerplate/blob/master/src/css/main.css */

@media print {
  *, :after, :before {
    color: #000 !important;
    background: 0 0 !important;
    -webkit-box-shadow: none !important;
    box-shadow: none !important;
    text-shadow: none !important;
  }

  a, a:visited {
    text-decoration: underline;
  }

  a[href]:after {
    content: ' (' attr(href) ')';
  }

  abbr[title]:after {
    content: ' (' attr(title) ')';
  }

  a[href^='#']:after, a[href^='javascript:']:after {
    content: '';
  }

  blockquote, pre {
    border: 1px solid #999;
    page-break-inside: avoid;
  }

  thead {
    display: table-header-group;
  }

  img, tr {
    page-break-inside: avoid;
  }

  img {
    max-width: 100% !important;
  }

  img.avatar {
    max-width: 2.857rem;
    max-height: 2.857rem;
  }

  table img.avatar {
    margin-right: @spacing-heading;
  }

  h2, h3, p {
    orphans: 3;
    widows: 3;
  }

  h2, h3 {
    page-break-after: avoid;
  }

  .navbar {
    display: none;
  }

  .btn > .caret, .dropup > .btn > .caret {
    border-top-color: #000 !important;
  }

  .label {
    border: 1px solid #000;
  }

  .table {
    border-collapse: collapse !important;
  }

  .table td, .table th {
    background-color: #fff !important;
  }

  .table-bordered td, .table-bordered th {
    border: 1px solid @color-neutral !important;
  }
}<|MERGE_RESOLUTION|>--- conflicted
+++ resolved
@@ -336,15 +336,6 @@
 }
 
 .flextab {
-  align-items: stretch;
-  display: flex;
-  flex-direction: column;
-  overflow: hidden;
-  flex: 1;
-  padding: 1em;
-}
-
-.flextab {
   overflow: hidden;
   padding: 1em;
 }
@@ -543,11 +534,7 @@
   padding-right: 1em;
 }
 
-<<<<<<< HEAD
-input.text-input {
-=======
 input.text-input, textarea.text-input {
->>>>>>> 834c309f
   align-items: center;
   -webkit-align-items: center; /* Safari 7.0+ */
   border: solid 2px transparent;
@@ -5852,8 +5839,6 @@
 
 .modal-body .checkbox {
   margin: 0;
-<<<<<<< HEAD
-=======
 }
 
 .vmerge-boxes .checkbox {
@@ -5866,7 +5851,6 @@
 
 .modal-body textarea.text-input {
   max-width: 100%;
->>>>>>> 834c309f
 }
 
 .modal-footer {
@@ -6303,12 +6287,8 @@
 }
 
 .new-zanata .l-wrapper {
-<<<<<<< HEAD
-  align-items: center;
-=======
   align-items:center;
   -webkit-align-items: center; /* Safari 7.0+ */
->>>>>>> 834c309f
 }
 
 table.search-table {
@@ -6365,14 +6345,9 @@
 }
 
 .new-zanata .l__wrapper {
-<<<<<<< HEAD
-  align-items: center;
-  display: inherit !important;
-=======
   align-items:center;
   -webkit-align-items: center; /* Safari 7.0+ */
   display:inherit;
->>>>>>> 834c309f
 }
 
 table.search-table {
@@ -6552,12 +6527,8 @@
 
   .template-container {
     flex-direction: column;
-<<<<<<< HEAD
-    width: 100%;
-=======
     -webkit-flex-direction: column;
     width:100%;
->>>>>>> 834c309f
   }
 
   .glossaryhead-wrapper {
