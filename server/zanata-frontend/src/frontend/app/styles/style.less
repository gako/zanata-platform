@import "variables.less";

* {
  -webkit-box-sizing: border-box;
  -moz-box-sizing: border-box;
  box-sizing: border-box;
}

html {
  -webkit-text-size-adjust: 100%;
  -ms-text-size-adjust: 100%;
  -webkit-tap-highlight-color: rgba(0, 0, 0, 0);
}

.htmlstyle {
  font-family: 'Source Sans Pro', 'Helvetica Neue', Helvetica, Arial,
  sans-serif;
  line-height: 1.5;
  background-color: #fff;
  font-size: @font-size-base;
}

.template {
  background-color: #fff;
  font-size: @font-size-base !important;
}

body {
  margin: 0;
  line-height: @line-height-base;
  color: @text-color;
  background-color: #fff;
  font-size: 1rem;
  line-height: @line-height-small;
}


.view {
  width: 100%;
  height: 100%;
}

.page {
  overflow: hidden;
}

body.bodystyle {
  margin: 0;
  color: @color-dark;
}

body.templatestyle {
  background-color: inherit;
  font-size: inherit;
  overflow: hidden !important;
}

.template-wrapper {
  align-items: flex-start;
  display: flex;
  flex-direction: column;
  flex-shrink: 0;
  height: 100%;
}

.template-container {
  align-items: flex-start;
  display: flex;
  flex-direction: row;
  flex-shrink: 0;
  height: 100%;
  min-height: 100vh;
  width:100%;
}

.root-main {
  width: 100%;
  height:100%;
  display: flex;
  flex-grow: 1;
  overflow: auto;;
  overflow-x: hidden;
  -webkit-overflow-scrolling: touch;
  padding-top: 0 !important;
  margin-bottom:@spacing-base-and-a-half;
}

.root-main-content {
  align-items: flex-start;
  display: flex;
  flex-direction: column;
  flex: 1;
  overflow: hidden;
  height: auto;
  min-height: max-content;
}

.container {
  margin-right: auto;
  margin-left: auto;
  padding-right: @spacing-base;
  padding-left: @spacing-base;
}

.container-sidebar {
  margin-left: 4.5rem;
  margin-right: @spacing-base-and-a-half;
}

.container-editor {
  margin-left: 6rem;
  width: 100%;
}

.container-fluid {
  margin-right: auto;
  margin-left: auto;
  padding-right: @spacing-base;
  padding-left: @spacing-base;
}

.container-editor {
  overflow-x: scroll;
}

.content-view-container {
  max-width: 48rem;
  width: 100%;
  margin-top: @spacing-base;
  margin-left: @spacing-base;
  margin-right: @spacing-base;
}

.container:focus {
  outline: 0;
}

.container:after {
  display: block;
  clear: both;
  content: '';
}

.react-list {
  height: auto;
}

.react-autosuggest__container {
  position: relative;
}

.react-autosuggest__input {
  border: 0;
}

.react-autosuggest__input:focus {
  outline: 0;
}

.react-autosuggest__container--open .react-autosuggest__input {
  border-bottom-left-radius: 0;
  border-bottom-right-radius: 0;
}

.react-autosuggest__suggestions-container {
  display: none;
}

.react-autosuggest__container--open .react-autosuggest__suggestions-container {
  display: block;
  position: absolute;
  border: 1px solid #aaa;
  background-color: #fff;
  border-bottom-left-radius: @border-radius-base;
  border-bottom-right-radius: @border-radius-base;
  z-index: 2;
}

.react-autosuggest__suggestions-list {
  margin: 0;
  padding: 0;
  list-style-type: none;
}

.react-autosuggest__suggestion {
  cursor: pointer;
  padding: 0.4em 0.5rem;
}

.react-autosuggest__suggestion--focused {
  background-color: #ddd;
}

.no-suggestions {
  margin-top: @spacing-large-horizontal;
  padding-left: @spacing-base;
}

.nav-bar {
  background-color: @color-light;
  box-shadow: inset 0 1px 4px 0 rgba(0, 0, 0, 0.185);
  display: flex !important;
  flex-shrink: 0;
  overflow: hidden;
  position: fixed;
}

.nav-icon {
  display: block;
}

.nav-link {
  background-color: '';
  color: rgb(237, 242, 248) !important;
  flex-direction: column;
  align-items: center;
  flex-shrink: 0;
  font-size: 0.694rem !important;
  text-align: center;
  transition: all .3s cubic-bezier(0.19, 1, 0.22, 1);
}

.nav-link:hover {
  color: #fff !important;
  background-color: rgba(255, 255, 255, 0.2);
  filter: '';
}

.nav-link:focus, .nav-link:active {
  filter: '';
}

.nav-link.active {
  background-color: #fff;
  box-shadow: 0 1px 4px 0 rgba(0, 0, 0, 0.185);
  color: @color-light !important;
  cursor: default;
}

.nav-link.active:hover {
  color: '';
  background-color: '';
}

.nav-link.small {
  display: flex;
}

.nav-link.search {
  margin-top: @spacing-rq;
}

.nav-logo {
  display: none;
}

.flex-c {
  flex-direction: column;
  display: flex;
}

.flex-rr {
  flex-direction: row-reverse;
  display: flex;
}

.flex-center {
  display: flex;
  align-items: center;
}

.flex-chart-container {
  display: flex;
  flex-direction: column;
  align-items: center;
  justify-items: center;
  margin-bottom: @spacing-base-and-a-half;
  min-height: 6rem;
}

.search-view-theme {
  align-items: center;
  color: rgb(84, 102, 122);
  position: relative;
  width: 80%;
  margin-top: @spacing-rq;
  margin-bottom: @spacing-base;
  margin-left: auto;
  margin-right: auto;
}

.wide-view-theme {
  align-items: center;
  overflow: hidden;
  overflow-x: hidden;
  -webkit-overflow-scrolling: touch;
  max-width: 90%;
  width: inherit;
  margin-left: 1rem;
  padding-left: @spacing-base;
  padding-right: @spacing-base;
}

.wide-view-theme.profile-page, .wide-view-theme-glossary {
  max-width: 100%;
}

.wide-view-theme-glossary {
  padding-bottom: 3rem;
}

.glossary-header {
  flex-direction: row-reverse;
}

.glossary-header .row {
  display: inline-flex;
  padding-top: @spacing-rq;
  padding-bottom: @spacing-rh;
  padding-right: @spacing-half-base;
  margin-right:2em;
  position:relative;
}

.glossaryhead-wrapper {
  right: 0;
  padding-left: @spacing-rq;
  padding-right: @spacing-rq;
  position: fixed;
  left: 4.5rem;
  z-index: 100;
}

.glossaryhead-base {
  border-bottom: solid 2px;
  border-bottom-color: rgb(237, 242, 248);
  background-color: #fff;
  padding-top: @spacing-rq;
}

.glossary-table {
  width: 100%;
  margin-top: @spacing-rq;
}

.glossary-table table {
  width: 100%;
}

.glossary-table button {
  padding-left: 0;
}

.gwt-base {
  background-color:#fff;
  font-size:16px;
}

.inner-view-theme {
  align-items: center;
  display: flex;
}

.logo-link-theme {
  border: none;
  line-height: 1;
  margin-right: @spacing-rh;
}

.glossaryhead-title {
  font-size: 1.2rem;
  margin-top: @spacing-heading;
  margin-right: @spacing-rh;
}

.glossaryhead-actions-theme {
  flex-grow: 1;
}

.glossaryhead-actions-theme .text-input {
  min-width: 4em;
}

.scroll-view-theme {
  align-items: center;
  overflow: hidden;
  overflow-x: hidden;
  -webkit-overflow-scrolling: touch;
  max-width: 48rem;
  width: inherit;
  margin-left: auto;
  margin-right: auto;
  padding-left: @spacing-base;
  padding-right: @spacing-base;
}

input.text-input {
  align-items: center;
  border: solid 2px transparent;
  cursor: text;
  background-color: #fff;
  height: 2.25rem;
  width: 100%;
  border-radius: @border-radius-small;
  appearance: none;
  -webkit-appearance: none;
  -moz-appearance: none;
  background-color: transparent;
  border: 2px solid rgb(189, 212, 220);
  border-radius: @border-radius-text-input;
  box-sizing: border-box;
  color: inherit;
  font-family: inherit;
  font-weight: inherit;
  font-size: 1rem;
  font-style: inherit;
  outline: none;
  padding-left: @spacing-rh;
  padding-right: @spacing-rh;
}

.text-input .placeholder {
  color: hsl(195, 32%, 80%);
}

.text-input:focus {
  border-color: #1ba7d9;
}

input.text-input:focus {
  border-color: @color-light;
}

input.text-input::placeholder {
  color: hsl(195, 32%, 80%);
}

.input-flex {
  flex-grow: 1;
}

.search-view-theme .text-input {
  background-color: '';
  border: 2px solid rgb(189, 212, 220) !important;
  border-radius: @border-radius-text-input;
  box-sizing: border-box;
  font-family: inherit;
  font-weight: inherit;
  color: inherit;
  font-size: 1.1rem;
  font-style: inherit;
  outline: 0;
  width: 80%;
  padding-left: @spacing-hr;
  padding-right: @spacing-rh;
  margin-left: -@spacing-base-and-a-half;
}

.scroll-view-theme h2 {
  padding-left: @spacing-re;
  margin-top: 0;
}

.block-padding {
  padding: @spacing-rh;
}

.text-state-classes {
  text-align: left;
  width: 100%;
}

.search-view-theme svg {
  vertical-align: sub;
}

.text-state-classes.text-input {
  align-items: center;
  background-color: #fff;
  height: auto;
  width: 100%;
}

.text-state-classes.text {
  align-items: center;
  border: solid 2px transparent;
  cursor: text;
  height: auto;
  padding: @spacing-re @spacing-rh;
  width: 100%;
  margin-left: @spacing-rh;
}

.icon {
  display: inline-block;
  width: 1rem;
  height: 1rem;
  stroke-width: 0;
  stroke: currentColor;
  fill: currentColor;
}

span.icons {
  position: absolute;
  height: 100%;
  width: 100%;
  top: 0;
  left: 0;
}

span.svg {
  display: inline-block;
  position: relative;
  vertical-align: middle;
}

.n2, .n2 svg {
  width: 0.694rem;
  height: 0.694rem;
}

.n1, .n1 svg {
  width: 0.833rem;
  height: 0.833rem;
}

.s0, .s0 svg {
  width: 1rem;
  height: 1rem;
}

.s1, .s1 svg {
  width: 1.2rem;
  height: 1.2rem;
}

.s2, .s2 svg {
  width: 1.44rem;
  height: 1.44rem;
  vertical-align: middle;
}

.s3, .s3 svg {
  width: 1.728rem;
  height: 1.728rem;
}

.s4, .s4 svg {
  width: 2.074rem;
  height: 2.074rem;
}

.s5, .s5 svg {
  width: 2.488rem;
  height: 2.488rem;
}

.s6, .s6 svg {
  width: 2.986rem;
  height: 2.986rem;
}

.s7, .s7 svg {
  width: 3.583rem;
  height: 3.583rem;
}

.s8, .s8 svg {
  width: 4.3rem;
  height: 4.3rem;
}

.s9, .s9 svg {
  width: 5.16rem;
  height: 5.16rem;
}

.s10, .s10 svg {
  width: 6.192rem;
  height: 6.192rem;
}

.abs {
  position: absolute;
}

.loader-text {
  text-align: center;
  color: @color-dark;
  font-size: 1.1rem;
}

.btn-primary .loader-text .loader {
  display: none;
  visibility: hidden
}

.loader {
  vertical-align: middle;
  display: inline-block;
}

.loading-container-theme {
  align-items: center;
  flex-grow: 1;
  justify-content: center;
  width: 100%;
}

.header-loader {
  font-size: 1.2rem;
  margin-left: @spacing-rq;
}

.editable {
  border-radius: @border-radius-editable;
  transition: all .3s cubic-bezier(0.19, 1, 0.22, 1);
  vertical-align: middle;
}

.editable:hover {
  border: solid 2px;
  border-color: rgb(189, 212, 220);
  opacity: 1;
}

.editable .placeholder {
  color: @color-muted;
}

.editable.row {
  padding: @spacing-rh;
}

.Select-option {
  line-height: 1rem;
  padding: @spacing-re;
}

.trans-row {
  opacity: 0;
  transition: transform .3s cubic-bezier(0.19, 1, 0.22, 1), opacity .3s cubic-bezier(0.19, 1, 0.22, 1);
}

.selected .row--selected {
  opacity: 1;
}

.editable:hover .editable-op1 {
  opacity: 1;
}

:root {
  --LogoLoader-transition-ease: cubic-bezier(.175, .885, .320, 1.275);
}

.stretched-box {
  top: 0;
  right: 0;
  bottom: 0;
  left: 0;
  position: absolute;
}

.LogoLoader {
  position: relative;
  display: inline-block;
  width: calc(1.5rem * 1.625);
  height: calc(1.5rem * 1.625);
  color: #fff;
  border-radius: @border-radius-loader;
}

.LogoLoader--inverted {
  color: #20718A;
}

.LogoLoader-logo {
  position: absolute;
  top: 0;
  right: 0;
  bottom: 0;
  left: 0;
  transition: all 0.25s var(--LogoLoader-transition-ease);
  fill: currentColor;
}

.LogoLoader-svg {
  position: absolute;
  top: 0;
  left: 0;
  right: 0;
  bottom: 0;
  overflow: visible;
}

.LogoLoader path {
  transform-origin: 50% 50% 0;
}

.LogoLoader:hover .LogoLoader-z {
  animation: pop 0.3s var(--LogoLoader-transition-ease);
  animation-iteration-count: 2;
  animation-direction: alternate;
}

.LogoLoader-z {
  transform: scale(1, 1);
  transition: all 0.25s var(--LogoLoader-transition-ease);
}

.LogoLoader .LogoLoader-logo {
  transform-origin: 50% 50% 0;
  /*transform: scale(.8, .8);*/
}

.LogoLoader .LogoLoader-circle, .LogoLoader .LogoLoader-circlePulse {
  transform: scale(1, 1);
}

.LogoLoader.is-loading .LogoLoader-z {
  animation: pulseBegin 1s infinite linear;
}

.LogoLoader.is-loading .LogoLoader-circle {
  animation: pulseBegin 1s infinite linear;
  animation-delay: 0.1s;
}

.LogoLoader.is-loading .LogoLoader-circlePulse {
  animation: pulse 1s infinite linear;
  animation-delay: 0.1s;
}

@keyframes pulseBegin {
  0% {
    transform: scale(1);
  }
  20% {
    transform: scale(.6);
  }
  40% {
    transform: scale(1.2);
  }
  60% {
    transform: scale(1);
  }
  100% {
    transform: scale(1);
  }
}

@keyframes bouncedelay {
  0%, 100%, 90% {
    transform: scale(0, 0);
    opacity: 0.1;
  }
  40% {
    transform: scale(0.05, 0.05);
    opacity: 1;
  }
}

@keyframes pulse {
  0% {
    transform: scale(.6);
    opacity: 0;
  }
  20% {
    transform: scale(.6);
  }
  40% {
    transform: scale(1.2);
    opacity: 0.5;
  }
  60% {
    transform: scale(1.6);
    opacity: 0.7;
  }
  100% {
    transform: scale(2);
    opacity: 0.0;
  }
}

@keyframes pop {
  to {
    transform: rotate(15deg) scale(1.1, 1.1);
  }
}

article, aside, details, figcaption, footer, header, main, menu, nav, section, summary {
  display: block;
}

audio, canvas, progress, video {
  display: inline-block;
  vertical-align: baseline;
}

[hidden], template {
  display: none;
}

[class*=LineClamp] {
  text-overflow: ellipsis;
}

a {
  text-decoration: none;
  background-color: transparent;
  color: @color-dark;
  transition: all 0.3s cubic-bezier(0.19, 1, 0.22, 1);
}

a:link, a:visited {
  color: @color-light;
  text-decoration: none;
}

a:active {
  outline: 0;
  text-decoration: underline;
  filter: brightness(.5);
}

a:focus, a:hover {
  text-decoration: none;
  color: @color-light;
  filter: brightness(.95);
}

a:focus {
  outline: 0;
}

#nav {
  height: initial;
  a:active {
    outline: 0;
    filter: brightness(1.0);
  }
  a:focus, a:hover {
    outline: 0;
    filter: brightness(1.0);
  }
}

abbr[data-original-title], abbr[title] {
  cursor: help;
  border-bottom: 1px dotted #777;
}

.initialism {
  font-size: 90%;
  text-transform: uppercase;
}

code, kbd, pre, samp {
  font-family: Menlo, Monaco, Consolas, 'Courier New', monospace;
  font-size: 1rem;
}

code {
  font-size: 90%;
  padding: @spacing-code-small @spacing-code-large;
  color: #c7254e;
  border-radius: @border-radius-base;
  background-color: #f9f2f4;
}

kbd {
  font-size: 90%;
  padding: @spacing-code-small @spacing-code-large;
  color: #fff;
  border-radius: @border-radius-small;
  background-color: #333;
  -webkit-box-shadow: inset 0 -1px 0 rgba(0, 0, 0, .25);
  box-shadow: inset 0 -1px 0 rgba(0, 0, 0, .25);
}

kbd kbd {
  font-size: 100%;
  font-weight: 700;
  padding: 0;
  -webkit-box-shadow: none;
  box-shadow: none;
}

pre {
  font-size: 0.929rem;
  line-height: @line-height-base;
  display: block;
  margin: 0 0 @spacing-heading;
  padding: @spacing-large-horizontal;
  word-wrap: break-word;
  word-break: break-all;
  color: @gray-dark;
  border: 1px solid #ccc;
  border-radius: @border-radius-base;
  background-color: @gray-lighter;
  overflow: auto;
}

pre code {
  font-size: inherit;
  padding: 0;
  white-space: pre-wrap;
  color: inherit;
  border-radius: 0;
  background-color: transparent;
}

.pre-scrollable {
  overflow-y: scroll;
  max-height: 24.286rem;
}

b, strong {
  font-weight: 700;
}

dfn {
  font-style: italic;
}

.small, small {
  font-size: 85%;
}

.mark, mark {
  color: #000;
  background: #ff0;
}

sub, sup {
  font-size: @spacing-rq;
  line-height: 0;
  position: relative;
  vertical-align: baseline;
}

sup {
  top: -.5rem;
}

sub {
  bottom: -.25rem;
}

img {
  border: 0;
  vertical-align: middle;
}

svg:not(:root) {
  overflow: hidden;
}

figure {
  margin: 0;
}

hr {
  -webkit-box-sizing: content-box;
  -moz-box-sizing: content-box;
  box-sizing: content-box;
  height: 0;
  margin-top: @spacing-hr;
  margin-bottom: @spacing-hr;
  border: 0;
  border-top: 1px solid #eee;
}

button, input, optgroup, select, textarea {
  font: inherit;
  margin: 0;
  color: inherit;
  font-size: inherit;
  line-height: inherit;
  line-height: 2.25rem;
}

button {
  overflow: visible;
  color: #fff;
  font-weight: 600;
  padding-left: @spacing-button;
  padding-right: @spacing-button;
  font-size: 1rem;
  display: inline-block;
  margin-bottom: 0;
  cursor: pointer;
  -webkit-user-select: none;
  -moz-user-select: none;
  -ms-user-select: none;
  user-select: none;
  text-align: center;
  vertical-align: middle;
  white-space: nowrap;
  border: 1px solid transparent;
  border-radius: @border-radius-base;
  background-image: none;
  -ms-touch-action: manipulation;
  touch-action: manipulation;
}

button, select {
  text-transform: none;
}

button, html input[type=button], input[type=reset], input[type=submit] {
  cursor: pointer;
  -webkit-appearance: button;
}

button[disabled], html input[disabled] {
  cursor: default;
}

button::-moz-focus-inner, input::-moz-focus-inner {
  padding: 0;
  border: 0;
}

input {
  line-height: normal;
}

input[type=checkbox], input[type=radio] {
  -webkit-box-sizing: border-box;
  -moz-box-sizing: border-box;
  box-sizing: border-box;
  padding: 0;
}

input[type=number]::-webkit-inner-spin-button, input[type=number]::-webkit-outer-spin-button {
  height: auto;
}

input[type=search] {
  -webkit-box-sizing: content-box;
  -moz-box-sizing: content-box;
  box-sizing: content-box;
  -webkit-appearance: textfield;
}

input[type=search]::-webkit-search-cancel-button, input[type=search]::-webkit-search-decoration {
  -webkit-appearance: none;
}

fieldset {
  min-width: 0;
  margin: 0;
  padding: 0;
  border: 0;
}

legend {
  font-size: 1.85rem;
  line-height: inherit;
  display: block;
  width: 100%;
  margin-bottom: @spacing-hr;
  padding: 0;
  color: #333;
  border: 0;
  border-bottom: 1px solid #e5e5e5;
}

label {
  font-weight: 700;
  display: inline-block;
  max-width: 100%;
  margin-bottom: @spacing-hr;
}

label.control-label span.s0 {
  vertical-align: text-top;
  margin-left: @spacing-label-large;
}

input[type=search] {
  -webkit-box-sizing: border-box;
  -moz-box-sizing: border-box;
  box-sizing: border-box;
}

input[type=checkbox], input[type=radio] {
  line-height: normal;
  margin: 1px \9 0 0;
}

input[type=file] {
  display: block;
}

input[type=range] {
  display: block;
  width: 100%;
}

select[multiple], select[size] {
  height: auto;
}

input[type=checkbox]:focus, input[type=file]:focus, input[type=radio]:focus {
  outline: 0;
  border-color: #1ba7d9;
}

output {
  font-size: 1rem;
  line-height: @line-height-base;
  display: block;
  padding-top: @spacing-half-base;
  color: #555;
}

fieldset {
  margin: 0 2px;
  padding: 0.35em 0.625em @spacing-rq;
  border: 1px solid silver;
}

legend {
  padding: 0;
  border: 0;
}

textarea {
  overflow: auto;
}

optgroup {
  font-weight: 700;
}

table {
  border-spacing: 0;
  border-collapse: collapse;
}

table td {
  font-size: 1.071rem;
}

.tr.tr-flex1 {
  flex: 1;
}

.container-sidebar td {

  align-items: center;
  height: 3rem;
  padding-top: @spacing-rh;
  padding-bottom: @spacing-rh;
  padding-left: @spacing-rq;
  padding-right: @spacing-rq;
}

.container-sidebar td.tight {
  padding: @spacing-tight;
}

.container-sidebar td.td-3 {
  width: 37.5%;
}

.container-sidebar td.td-1 {
  width: 16.6667%;
}

.container-sidebar td.td-2 {
  width: 25%;
}

.container-sidebar td.td-4 {
  width: 50%;
  overflow: hidden;
  word-wrap: normal;
}

.container-sidebar tr {
  border-bottom: solid 1px;
  border-color: rgb(237, 242, 248);
  height: 3rem;
}

.container-sidebar tr.highlight {
  transition: all .3s cubic-bezier(0.19, 1, 0.22, 1);
  vertical-align: text-bottom;
}

.container-sidebar tr.highlight:hover {
  background-color: rgb(237, 242, 248);
}

.container-sidebar tr.selected {
  background-color: rgb(237, 242, 248);
}

.modal-select {
  max-width: 24rem;
  margin-bottom: @spacing-base-and-a-half;
}

.modal-input {
  margin-bottom: @spacing-base-and-a-half;
}

.modal-locale {
  font-size: 1.44rem;
}

.locale-options {
  display: flex;
  align-items: center;
  justify-content: space-between;
}

.locale-options-label {
  flex: 1;
  overflow: hidden;
  display: -webkit-box;
  -webkit-box-orient: vertical;
  -webkit-line-clamp: 1;
  max-height: 2rem;

}

.locale-options-value {
  flex: none;
  padding-left: @spacing-re;
  text-align: right;
  max-width: 6rem;
  display: -webkit-box;
  -webkit-box-orient: vertical;
  -webkit-line-clamp: 1;
  max-height: 1rem;
}

.locale-options-count {
  flex: none;
  color: @color-muted;
  padding-left: @spacing-re;
  text-align: right;
  width: 3rem;
  overflow: hidden;
  display: -webkit-box;
  -webkit-box-orient: vertical;
  -webkit-line-clamp: 1;
  max-height: 1rem;
}

.tablepadding {
  padding-right: 0;
  padding-left: 0;
}

.tablepadding i.fa.fa-user {
  font-size: 1.571rem;
  margin-right: @spacing-rq;
  color: #ccc;
}

td, th {
  padding: 0;
}

td small {
  color: #333;
}

td.inline {
  display: inline-table;
  width: 5.714rem;
}

td.prog {
  border-top: none !important;
}

td.prog:last-of-type {
  border-bottom: solid 1px #ddd;
}

:after, :before {
  -webkit-box-sizing: border-box;
  -moz-box-sizing: border-box;
  box-sizing: border-box;
}

.carousel-inner > .item > a > img, .carousel-inner > .item > img, .img-responsive, .thumbnail > img, .thumbnail a > img {
  display: block;
  max-width: 100%;
  height: auto;
}

.img-rounded {
  border-radius: @border-radius-large;
}

.img-thumbnail {
  line-height: @line-height-base;
  display: inline-block;
  max-width: 100%;
  height: auto;
  padding: @border-radius-base;
  -webkit-transition: all 0.2s ease-in-out;
  -o-transition: all 0.2s ease-in-out;
  transition: all 0.2s ease-in-out;
  border: 1px solid #ddd;
  border-radius: @border-radius-base;
  background-color: #fff;
}

.img-circle {
  border-radius: 50%;
}

.sr-only {
  position: absolute;
  overflow: hidden;
  clip: rect(0, 0, 0, 0);
  width: 1px;
  height: 1px;
  margin: -1px;
  padding: 0;
  border: 0;
}

.sr-only-focusable:active, .sr-only-focusable:focus {
  position: static;
  overflow: visible;
  clip: auto;
  width: auto;
  height: auto;
  margin: 0;
}

[role=button] {
  cursor: pointer;
}

.h1, .h2, .h3, .h4, .h5, .h6, h1, h2, h3, h4, h5, h6 {
  font-family: inherit;
  font-weight: 500;
  line-height: 1.1;
  color: inherit;
}

h1:not(:first-of-type) {
  padding-top: 1rem;
}

.h1 .small, .h1 small, .h2 .small, .h2 small, .h3 .small, .h3 small, .h4 .small, .h4 small, .h5 .small, .h5 small, .h6 .small, .h6 small, h1 .small, h1 small, h2 .small, h2 small, h3 .small, h3 small, h4 .small, h4 small, h5 .small, h5 small, h6 .small, h6 small {
  font-weight: 400;
  line-height: 1;
  color: #777;
}

.h1, .h2, .h3, h1, h2, h3 {
  margin-top: @spacing-heading;
  margin-bottom: @spacing-heading;
  color: @color-light;
}

.h1 .small, .h1 small, .h2 .small, .h2 small, .h3 .small, .h3 small, h1 .small, h1 small, h2 .small, h2 small, h3 .small, h3 small {
  font-size: 65%;
}

.h4, .h5, .h6, h4, h5, h6 {
  margin-top: @spacing-rh;
  margin-bottom: @spacing-rh;
}

.h4 .small, .h4 small, .h5 .small, .h5 small, .h6 .small, .h6 small, h4 .small, h4 small, h5 .small, h5 small, h6 .small, h6 small {
  font-size: 75%;
}

.h1, h1 {
  font-size: 2.25rem;
}

.h2, h2 {
  font-size: 1.875rem;
}

.h3, h3 {
  font-size: 1.5rem;
}

.h4, h4 {
  font-size: 1.125rem;
  padding-bottom: @spacing-half-base;
  color: @color-light;
  font-weight: bold;
}

.h5, h5 {
  font-size: 0.875rem;
}

.h6, h6 {
  font-size: @spacing-rq;
}

.AutoTags h1:after, form i, table i {
  color: @color-dark;
}

p {
  margin: 0 0 @spacing-base-and-a-half;
  font-size: 1rem;
}

.lead {
  font-size: 1.143rem;
  font-weight: 300;
  line-height: 1.4;
  margin-bottom: @spacing-hr;
}

.text-left {
  text-align: left;
}

.text-right {
  text-align: right;
}

.text-center {
  text-align: center;
}

.text-justify {
  text-align: justify;
}

.text-nowrap {
  white-space: nowrap;
}

.text-lowercase {
  text-transform: lowercase;
}

.text-uppercase {
  text-transform: uppercase;
}

.text-bold-uppercase {
  font-weight: 600;
  text-transform: uppercase;
}

.text-capitalize {
  text-transform: capitalize;
}

.text-muted {
  color: @color-muted;
}

.text-unsupported {
  color: @color-danger;
  margin-top: @spacing-rq;
}

.loading-muted {
  color: @color-muted;
  margin-bottom: @spacing-rq;
}

.glossary-text-muted {
  color: @color-muted;
  margin-left: 7rem;
}

.text-dark {
  color: @color-dark;
}

h2.text-dark {
  font-size: 1.2rem;
  padding-left: 0;
  margin-bottom: 0;
}

td span.txt--understated {
  color: @color-muted;
  font-size: 0.9rem;
}

.modal-muted {
  color: @color-muted;
  padding-top: @spacing-rq;
}

.text-primary {
  color: @color-light;
}

.text-warning {
  color: @color-warning;
}

.text-danger {
  color: @color-danger;
}

.text-success {
  color: @color-success;
}

.text-info {
  color: @color-light;
}

.alert {
  padding: @alert-padding;
  margin-bottom: @line-height-computed;
  border: 1px solid transparent;
  border-radius: @alert-border-radius;
  // Headings for larger alerts
  h4 {
    margin-top: 0;
    // Specified for the h4 to prevent conflicts of changing @headings-color
    color: inherit;
  }
  // Provide class for links that match alerts
  .alert-link {
    font-weight: @alert-link-font-weight;
  }
  // Improve alignment and spacing of inner content
  > p, > ul {
    margin-bottom: 0;
  }
  > p + p {
    margin-top: 5px;
  }
}

// Dismissable alerts
//
// Expand the right padding and account for the close button's positioning.
.alert-dismissable {
  padding-right: (@alert-padding + 20);
  // Adjust close link position
  .close {
    position: relative;
    top: -2px;
    right: -21px;
    color: inherit;
  }
}

.alert-danger, .alert-info, .alert-success, .alert-warning {
  color: #fff;
  padding-left: @spacing-small-horizontal;
  opacity: 0.8;
}

.alert-info {
  background-color: @color-light;
}

.alert-warning {
  background-color: @color-warning;
}

.alert-success {
  background-color: @color-success;
}

.alert-danger {
  background-color: @color-danger;
}

a.text-primary:focus, a.text-primary:hover {
  color: @color-dark;
}

.bg-primary {
  color: #fff;
  background-color: @color-dark;
}

a.bg-primary:focus, a.bg-primary:hover {
  background-color: @color-dark;
}

ol, ul {
  margin-top: 0;
  margin-bottom: @spacing-heading;
}

span ul li span {
  vertical-align: top;
  margin-left: @spacing-large-horizontal;
}

ol ol, ol ul, ul ol, ul ul {
  margin-bottom: 0;
}

.list-unstyled {
  padding-left: 0;
  list-style: none;
}

.list-inline {
  margin-left: -5px;
  padding-left: 0;
  list-style: none;
}

.search-view-theme .list-inline {
  vertical-align: text-bottom;
}

h2.modal-title .list-inline {
  vertical-align: baseline;
  font-weight: 400;
}

.list-inline > li {
  display: inline-block;
  padding-right: @spacing-small-horizontal;
  padding-left: @spacing-small-horizontal;
}

dl {
  margin-top: 0;
  margin-bottom: @spacing-hr;
}

dd, dt {
  line-height: @line-height-base;
}

dt {
  font-weight: 700;
}

dd {
  margin-left: 0;
}

.col-lg-1, .col-lg-10, .col-lg-11, .col-lg-12, .col-lg-2, .col-lg-3, .col-lg-4, .col-lg-5, .col-lg-6, .col-lg-7, .col-lg-8, .col-lg-9, .col-md-1, .col-md-10, .col-md-11, .col-md-12, .col-md-2, .col-md-3, .col-md-4, .col-md-5, .col-md-6, .col-md-7, .col-md-8, .col-md-9, .col-sm-1, .col-sm-10, .col-sm-11, .col-sm-12, .col-sm-2, .col-sm-3, .col-sm-4, .col-sm-5, .col-sm-6, .col-sm-7, .col-sm-8, .col-sm-9, .col-xs-1, .col-xs-10, .col-xs-11, .col-xs-12, .col-xs-2, .col-xs-3, .col-xs-4, .col-xs-5, .col-xs-6, .col-xs-7, .col-xs-8, .col-xs-9 {
  position: relative;
  min-height: 1px;
  padding-right: @spacing-base;
  padding-left: @spacing-base;
}

.col-xs-1, .col-xs-10, .col-xs-11, .col-xs-12, .col-xs-2, .col-xs-3, .col-xs-4, .col-xs-5, .col-xs-6, .col-xs-7, .col-xs-8, .col-xs-9 {
  float: left;
}

.col-xs-12 {
  width: 100%;
}

.col-xs-11 {
  width: 91.66666667%;
}

.col-xs-10 {
  width: 83.33333333%;
}

.col-xs-9 {
  width: 75%;
}

.col-xs-8 {
  width: 66.66666667%;
}

.col-xs-7 {
  width: 58.33333333%;
}

.col-xs-6 {
  width: 50%;
}

.col-xs-5 {
  width: 41.66666667%;
}

.col-xs-4 {
  width: 33.33333333%;
}

.col-xs-3 {
  width: 25%;
}

.col-xs-2 {
  width: 16.66666667%;
}

.col-xs-1 {
  width: 8.33333333%;
}

.col-xs-pull-12 {
  right: 100%;
}

.col-xs-pull-11 {
  right: 91.66666667%;
}

.col-xs-pull-10 {
  right: 83.33333333%;
}

.col-xs-pull-9 {
  right: 75%;
}

.col-xs-pull-8 {
  right: 66.66666667%;
}

.col-xs-pull-7 {
  right: 58.33333333%;
}

.col-xs-pull-6 {
  right: 50%;
}

.col-xs-pull-5 {
  right: 41.66666667%;
}

.col-xs-pull-4 {
  right: 33.33333333%;
}

.col-xs-pull-3 {
  right: 25%;
}

.col-xs-pull-2 {
  right: 16.66666667%;
}

.col-xs-pull-1 {
  right: 8.33333333%;
}

.col-xs-pull-0 {
  right: auto;
}

.col-xs-push-12 {
  left: 100%;
}

.col-xs-push-11 {
  left: 91.66666667%;
}

.col-xs-push-10 {
  left: 83.33333333%;
}

.col-xs-push-9 {
  left: 75%;
}

.col-xs-push-8 {
  left: 66.66666667%;
}

.col-xs-push-7 {
  left: 58.33333333%;
}

.col-xs-push-6 {
  left: 50%;
}

.col-xs-push-5 {
  left: 41.66666667%;
}

.col-xs-push-4 {
  left: 33.33333333%;
}

.col-xs-push-3 {
  left: 25%;
}

.col-xs-push-2 {
  left: 16.66666667%;
}

.col-xs-push-1 {
  left: 8.33333333%;
}

.col-xs-push-0 {
  left: auto;
}

.col-xs-offset-12 {
  margin-left: 100%;
}

.col-xs-offset-11 {
  margin-left: 91.66666667%;
}

.col-xs-offset-10 {
  margin-left: 83.33333333%;
}

.col-xs-offset-9 {
  margin-left: 75%;
}

.col-xs-offset-8 {
  margin-left: 66.66666667%;
}

.col-xs-offset-7 {
  margin-left: 58.33333333%;
}

.col-xs-offset-6 {
  margin-left: 50%;
}

.col-xs-offset-5 {
  margin-left: 41.66666667%;
}

.col-xs-offset-4 {
  margin-left: 33.33333333%;
}

.col-xs-offset-3 {
  margin-left: 25%;
}

.col-xs-offset-2 {
  margin-left: 16.66666667%;
}

.col-xs-offset-1 {
  margin-left: 8.33333333%;
}

.col-xs-offset-0 {
  margin-left: 0;
}

//* move media queries here *//
table {
  background-color: transparent;
}

caption {
  padding-top: @spacing-half-base;
  padding-bottom: @spacing-half-base;
  text-align: left;
  color: #777;
}

th {
  text-align: left;
}

.table {
  width: 100%;
  max-width: 100%;
  margin-bottom: @spacing-hr;
}

.table > tbody > tr > td, .table > tbody > tr > th, .table > tfoot > tr > td, .table > tfoot > tr > th, .table > thead > tr > td, .table > thead > tr > th {
  line-height: @line-height-base;
  padding: @spacing-half-base;
  border-top: 1px solid #ddd;
}

.table > thead > tr > th {
  vertical-align: bottom;
  border-bottom: 2px solid #ddd;
}

.table > caption + thead > tr:first-child > td, .table > caption + thead > tr:first-child > th, .table > colgroup + thead > tr:first-child > td, .table > colgroup + thead > tr:first-child > th, .table > thead:first-child > tr:first-child > td, .table > thead:first-child > tr:first-child > th {
  border-top: 0;
}

.table > tbody + tbody {
  border-top: 2px solid #ddd;
}

.table tbody tr td:not(:first-child), thead tr th:not(:first-child) {
  text-align: right;
}

.table .table {
  background-color: #fff;
}

.table-condensed > tbody > tr > td, .table-condensed > tbody > tr > th, .table-condensed > tfoot > tr > td, .table-condensed > tfoot > tr > th, .table-condensed > thead > tr > td, .table-condensed > thead > tr > th {
  padding: @spacing-small-horizontal;
}

.table-bordered {
  border: 1px solid #ddd;
}

.table-bordered > tbody > tr > td, .table-bordered > tbody > tr > th, .table-bordered > tfoot > tr > td, .table-bordered > tfoot > tr > th, .table-bordered > thead > tr > td, .table-bordered > thead > tr > th {
  border: 1px solid #ddd;
}

.table-bordered > thead > tr > td, .table-bordered > thead > tr > th {
  border-bottom-width: 2px;
  background-color: #fafafa;
}

.table-striped > tbody > tr:nth-of-type(odd) {
  background-color: @gray-lighter;
}

.table-hover > tbody > tr:hover {
  background-color: @gray-light;
}

table col[class*=col-] {
  position: static;
  display: table-column;
  float: none;
}

table td[class*=col-], table th[class*=col-] {
  position: static;
  display: table-cell;
  float: none;
}

.table > tbody > tr > td {
  vertical-align: middle;
}

.table > tbody > tr > td.active, .table > tbody > tr > th.active, .table > tbody > tr.active > td, .table > tbody > tr.active > th, .table > tfoot > tr > td.active, .table > tfoot > tr > th.active, .table > tfoot > tr.active > td, .table > tfoot > tr.active > th, .table > thead > tr > td.active, .table > thead > tr > th.active, .table > thead > tr.active > td, .table > thead > tr.active > th {
  background-color: #fcfcfc;
}

.table > tbody > tr > td.success, .table > tbody > tr > th.success, .table > tbody > tr.success > td, .table > tbody > tr.success > th, .table > tfoot > tr > td.success, .table > tfoot > tr > th.success, .table > tfoot > tr.success > td, .table > tfoot > tr.success > th, .table > thead > tr > td.success, .table > thead > tr > th.success, .table > thead > tr.success > td, .table > thead > tr.success > th {
  background-color: #dff0d8;
}

.table > tbody > tr > td.info, .table > tbody > tr > th.info, .table > tbody > tr.info > td, .table > tbody > tr.info > th, .table > tfoot > tr > td.info, .table > tfoot > tr > th.info, .table > tfoot > tr.info > td, .table > tfoot > tr.info > th, .table > thead > tr > td.info, .table > thead > tr > th.info, .table > thead > tr.info > td, .table > thead > tr.info > th {
  background-color: #d9edf7;
}

.table > tbody > tr > td.warning, .table > tbody > tr > th.warning, .table > tbody > tr.warning > td, .table > tbody > tr.warning > th, .table > tfoot > tr > td.warning, .table > tfoot > tr > th.warning, .table > tfoot > tr.warning > td, .table > tfoot > tr.warning > th, .table > thead > tr > td.warning, .table > thead > tr > th.warning, .table > thead > tr.warning > td, .table > thead > tr.warning > th {
  background-color: #fcf8e3;
}

.table > tbody > tr > td.danger, .table > tbody > tr > th.danger, .table > tbody > tr.danger > td, .table > tbody > tr.danger > th, .table > tfoot > tr > td.danger, .table > tfoot > tr > th.danger, .table > tfoot > tr.danger > td, .table > tfoot > tr.danger > th, .table > thead > tr > td.danger, .table > thead > tr > th.danger, .table > thead > tr.danger > td, .table > thead > tr.danger > th {
  background-color: #f2dede;
}

.table-responsive {
  overflow-x: auto;
  min-height: 0.01%;
}

.form-control {
  font-size: 1rem;
  line-height: @line-height-base;
  display: block;
  width: 100%;
  height: 2rem;
  padding: @spacing-small-horizontal @spacing-rq;
  -webkit-transition: border-color ease-in-out 0.15s, -webkit-box-shadow ease-in-out 0.15s;
  -o-transition: border-color ease-in-out 0.15s, box-shadow ease-in-out 0.15s;
  transition: border-color ease-in-out 0.15s, box-shadow ease-in-out 0.15s;
  color: #555;
  border: 1px solid #ccc;
  border-radius: @border-radius-base;
  background: #fff none;
  -webkit-box-shadow: inset 0 1px 1px rgba(0, 0, 0, .075);
  box-shadow: inset 0 1px 1px rgba(0, 0, 0, .075);
}

.form-control:focus {
  outline: 0;
  border-color: #1ba7d9;
}

.form-control::-moz-placeholder {
  opacity: 1;
  color: #999;
}

.form-control:-ms-input-placeholder {
  color: #999;
}

.form-control::-webkit-input-placeholder {
  color: #999;
}

.form-control::-ms-expand {
  border: 0;
  background-color: transparent;
}

.form-control[disabled], .form-control[readonly], fieldset[disabled] .form-control {
  opacity: 1;
  background-color: #eee;
}

.form-control[disabled], fieldset[disabled] .form-control {
  cursor: not-allowed;
}

textarea.form-control {
  height: auto;
}

input[type=search] {
  -webkit-appearance: none;
}

.form-group {
  margin-bottom: @spacing-base;
}

.form-group .bg-info, p.bg-info {
  margin-bottom: @spacing-heading;
  padding: @spacing-large-horizontal;
  color: #20718a;
}

p.bg-warning {
  font-style: italic;
  padding: @spacing-large-horizontal;
}

.bg-info label {
  font-weight: 500;
}

span.infotxt {
  font-size: 0.9rem;
  font-weight: 400;
  margin-right: @spacing-xxl;
  margin-left: @spacing-heading;
  color: @color-info;
}

span.infotxt {
  margin-left: 0;
}

.checkbox, .radio {
  position: relative;
  display: block;
  margin-top: @spacing-rq;
  margin-bottom: @spacing-rq;
}

.checkbox label, .radio label {
  font-weight: 400;
  min-height: 1.85rem;
  margin-bottom: 0;
  padding-left: @spacing-re;
  cursor: pointer;
}

.checkbox input[type=checkbox], .checkbox-inline input[type=checkbox], .radio input[type=radio], .radio-inline input[type=radio] {
  margin-top: @spacing-rh !important;
  margin-left: @spacing-re !important;
  margin-right: @spacing-re;
}

.highlight-th {
  background-color: @gray-lighter;
}

.checkbox + .checkbox, .radio + .radio {
  margin-top: @spacing-rh;
}

.checkbox-inline, .radio-inline {
  font-weight: 400;
  position: relative;
  display: inline-block;
  margin-bottom: 0;
  padding-left: @spacing-re;
  cursor: pointer;
  vertical-align: sub;
}

.checkbox-inline + .checkbox-inline, .radio-inline + .radio-inline {
  margin-top: 0;
  margin-left: @spacing-rq;
}

fieldset[disabled] input[type=checkbox], fieldset[disabled] input[type=radio], input[type=checkbox].disabled, input[type=checkbox][disabled], input[type=radio].disabled, input[type=radio][disabled] {
  cursor: not-allowed;
}

.checkbox-inline.disabled, .radio-inline.disabled, fieldset[disabled] .checkbox-inline, fieldset[disabled] .radio-inline {
  cursor: not-allowed;
}

.checkbox.disabled label, .radio.disabled label, fieldset[disabled] .checkbox label, fieldset[disabled] .radio label {
  cursor: not-allowed;
}

.form-control-static {
  min-height: 3rem;
  margin-bottom: 0;
  padding-top: @spacing-half-base;
  padding-bottom: @spacing-half-base;
}

.form-control-static.input-lg, .form-control-static.input-sm {
  padding-right: 0;
  padding-left: 0;
}

.input-sm {
  font-size: 0.857rem;
  line-height: @line-height-small;
  height: 2.143rem;
  padding: @spacing-small-horizontal @spacing-large-horizontal;
  border-radius: @border-radius-small;
}

select.input-sm {
  line-height: 2.143rem;
  height: 2.143rem;
}

select[multiple].input-sm, textarea.input-sm {
  height: auto;
}

.form-group-sm .form-control {
  font-size: 0.857rem;
  line-height: @line-height-small;
  height: 2.143rem;
  padding: @spacing-small-horizontal @spacing-large-horizontal;
  border-radius: @border-radius-small;
}

.form-group-sm select.form-control {
  line-height: 2.143rem;
  height: 2.143rem;
}

.form-group-sm select[multiple].form-control, .form-group-sm textarea.form-control {
  height: auto;
}

.form-group-sm .form-control-static {
  font-size: 0.875rem;
  line-height: @line-height-small;
  height: 2.143rem;
  min-height: 2.286rem;
  padding: @spacing-small-horizontal @spacing-large-horizontal;
}

.form-group-lg .form-control, .input-lg {
  font-size: 1.286rem;
  line-height: @line-height-large;
  height: 3.286rem;
  padding: @spacing-large-horizontal @spacing-base;
  border-radius: @border-radius-large;
}

.form-group-lg select.form-control, select.input-lg {
  line-height: 3.286rem;
  height: 3.286rem;
}

select[multiple].input-lg, textarea.input-lg {
  height: auto;
}

.form-group-lg select[multiple].form-control, .form-group-lg textarea.form-control {
  height: auto;
}

.form-group-lg .form-control-static {
  font-size: 1.286rem;
  line-height: @line-height-large;
  height: 3.286rem;
  min-height: 2.714rem;
  padding: @spacing-large-horizontal @spacing-base;
}

.has-feedback {
  position: relative;
}

.has-feedback .form-control {
  padding-right: 3.036rem;
}

.form-control-feedback {
  line-height: 2.429rem;
  position: absolute;
  z-index: 2;
  top: 0;
  right: 0;
  display: block;
  width: 2.429rem;
  height: 2.429rem;
  text-align: center;
  pointer-events: none;
}

.form-group-lg .form-control + .form-control-feedback, .input-group-lg + .form-control-feedback, .input-lg + .form-control-feedback {
  line-height: 3.286rem;
  width: 3.286rem;
  height: 3.286rem;
}

.form-group-sm .form-control + .form-control-feedback, .input-group-sm + .form-control-feedback, .input-sm + .form-control-feedback {
  line-height: 2.143rem;
  width: 2.143rem;
  height: 2.143rem;
}

.form-horizontal .checkbox, .form-horizontal .checkbox-inline, .form-horizontal .radio, .form-horizontal .radio-inline {
  margin-top: 0;
  margin-bottom: 0;
  padding-top: @spacing-half-base;
}

.form-horizontal .checkbox, .form-horizontal .radio {
  min-height: 1.929rem;
}

.form-horizontal .has-feedback .form-control-feedback {
  right: 1.071rem;
}

.btn-code {
  margin-top: @spacing-base;
  margin-left: 0;
}

.btn.active.focus, .btn.active:focus, .btn.focus, .btn:active.focus, .btn:active:focus, .btn:focus {
  outline: 0;
  box-shadow: none;
  opacity: 0.85;
}

.btn.focus, .btn:focus, .btn:hover {
  text-decoration: none;
  color: #333;
  //box-shadow: 0 2px 2px 0 rgba(0, 0, 0, 0.1), 0 6px 10px 0 rgba(0, 0, 0, 0.15);
  opacity: 0.85;
}

.btn.active, .btn:active {
  outline: 0;
  background-image: none;
  -webkit-box-shadow: none;
  box-shadow: none;
}

.btn.disabled, .btn[disabled], fieldset[disabled] .btn {
  cursor: not-allowed;
  opacity: 0.65;
  -webkit-box-shadow: none;
  box-shadow: none;
  filter: alpha(opacity=65);
}

a.btn.disabled, fieldset[disabled] a.btn {
  pointer-events: none;
  box-shadow: none;
}

a.btn-primary {
  color: #fff !important;
}

.btn-primary i {
  color: #fff;
}

.btn-default {
  color: @color-dark;
  border-color: #ccc;
  background-color: #fff;
}

.btn-default.focus, .btn-default:focus {
  color: #333;
  border-color: #8c8c8c;
  background-color: #e6e6e6;
}

.btn-default:hover {
  color: #333;
  border-color: #adadad;
  background-color: #e6e6e6;
}

.btn-default.active, .btn-default:active, .open > .dropdown-toggle.btn-default {
  color: #333;
  border-color: #adadad;
  background-color: #e6e6e6;
}

.btn-default.active.focus, .btn-default.active:focus, .btn-default.active:hover, .btn-default:active.focus, .btn-default:active:focus, .btn-default:active:hover, .open > .dropdown-toggle.btn-default.focus, .open > .dropdown-toggle.btn-default:focus, .open > .dropdown-toggle.btn-default:hover {
  color: #333;
  border-color: #8c8c8c;
  background-color: #d4d4d4;
}

.btn-default.active, .btn-default:active, .open > .dropdown-toggle.btn-default {
  background-image: none;
}

.btn-default.disabled.focus, .btn-default.disabled:focus, .btn-default.disabled:hover, .btn-default[disabled].focus, .btn-default[disabled]:focus, .btn-default[disabled]:hover, fieldset[disabled] .btn-default.focus, fieldset[disabled] .btn-default:focus, fieldset[disabled] .btn-default:hover {
  border-color: #ccc;
  background-color: #fff;
}

.btn-default:hover, .nav > li > a:focus, .nav > li > a:hover, .pager li > a:focus, .pager li > a:hover, .pagination > li > a:hover, a.list-group-item:focus, a.list-group-item:hover, button.list-group-item:focus, button.list-group-item:hover {
  background-color: @gray-lighter;
}

.btn-default .badge {
  color: #fff;
  background-color: #333;
}

span.greentext.badge {
  color: #fff;
  background-color: @color-success;
}

span.dis.badge {
  color: #fff;
  background-color: #aaa;
}

span.caret {
  margin-right: @spacing-heading;
  color: #546675;
}

.btn-primary .plusicon {
  margin-right: @spacing-re;
  vertical-align: middle;
}

i.i.txt--neutral.i--users {
  vertical-align: super ;
}

.crossicon {
  margin-right: @spacing-re;
  vertical-align: text-top;
}

.plus-icon, .export-icon, .import-icon {
  margin-right: @spacing-re;
}

.infoicon {
  margin-left: @spacing-re;
  vertical-align: sub;
}

.lockedicon {
  margin-right: @spacing-re;
  color: @color-warning;
}

.infoicon-nomargin {
  vertical-align: sub;
}

span.langcode {
  font-size: 0.9rem;
  color: #aaa;
}

#btn-language-add-new {
  margin-left: @spacing-large-vertical;
}

.btn-primary {
  color: #fff;
  border-color: #ccc;
  background-color: @color-light;
}

.btn-primary .fa, .btn-primary:focus .fa {
  color: #fff;
}

.btn-primary.focus, .btn-primary:focus {
  color: #fff;
  border-color: #122b40;
  background-color: @color-dark;
}

.btn-primary.active.focus, .btn-primary.active:focus, .btn-primary.active:hover, .btn-primary:active.focus, .btn-primary:active:focus, .btn-primary:active:hover {
  border-color: #ccc;
  background-color: @color-light;
  color: #fff;
}

.btn-primary.active, .btn-primary:active, .open > .dropdown-toggle.btn-primary {
  color: #fff;
  border-color: #204d74;
  background-color: @color-dark;
}

.btn-primary.active, .btn-primary:active, .open > .dropdown-toggle.btn-primary {
  background-image: none;
}

.btn-primary.active:hover {
  border-color: #ccc;
  background-color: @color-dark;
}

.btn-primary.disabled.focus, .btn-primary.disabled:focus, .btn-primary.disabled:hover, .btn-primary[disabled].focus, .btn-primary[disabled]:focus, .btn-primary[disabled]:hover, fieldset[disabled] .btn-primary.focus, fieldset[disabled] .btn-primary:focus, fieldset[disabled] .btn-primary:hover {
  border-color: #2e6da4;
  color: #fff;
  background-color: rgb(84, 102, 119);
}

.btn-primary .badge {
  color: #337ab7;
  background-color: #fff;
}

.btn-link {
  font-weight: 400;
  border-radius: 0;
}

button.btn-link {
  color: @color-light;
}

.button-group {
  margin: 10px 0;
}

.button-group .btn {
  margin-right: @spacing-heading;
  margin-bottom: @spacing-heading;
}

// Glossary delete button
button.btn-link.delete-link, button.btn-link.delete-link .loader-text {
  color: @color-danger;
}

.btn-link, .btn-link.active, .btn-link:active, .btn-link[disabled], fieldset[disabled] .btn-link {
  background-color: transparent;
  -webkit-box-shadow: none;
  box-shadow: none;
}

.btn-link, .btn-link:active, .btn-link:focus, .btn-link:hover {
  border-color: transparent;
  box-shadow: none;
}

.btn-link:focus, .btn-link:hover {
  text-decoration: underline;
  color: #23527c;
  background-color: transparent;
  box-shadow: none;
}

.btn-link[disabled]:focus, .btn-link[disabled]:hover, fieldset[disabled] .btn-link:focus, fieldset[disabled] .btn-link:hover {
  text-decoration: none;
  color: #777;
}

.btn-group-lg > .btn, .btn-lg {
  font-size: 1.286rem;
  line-height: @line-height-large;
  padding: @spacing-large-horizontal @spacing-base;
  border-radius: @border-radius-large;
}

.btn-group-sm > .btn, .btn-sm {
  font-size: 0.857rem;
  line-height: @line-height-small;
  padding: @spacing-small-horizontal @spacing-large-horizontal;
  border-radius: @border-radius-small;
}

.btn-group-xs > .btn, .btn-xs {
  font-size: 0.857rem;
  line-height: @line-height-small;
  padding: @spacing-small-vertical @spacing-small-horizontal;
  border-radius: @border-radius-small;
}

.btn-block {
  display: block;
  width: 100%;
}

.btn-sm .loader-text {
  font-size: 1em;
}

.btn-block + .btn-block {
  margin-top: @spacing-btn-block;
}

.btn-default.focus, .btn-default.focus i, .btn-default:focus, .btn-default:focus i, .btn-default:hover, .btn-default:hover i {
  color: #000;
}

.btn-primary.focus, .btn-primary.focus i, .btn-primary:focus, .btn-primary:focus i, .btn-primary:hover, .btn-primary:hover i {
  color: #fff;
}

.nav-pills > li.active > a:focus, .nav-pills > li.active > a:hover {
  background-color: @color-dark;
}

.nav-pills > li.active > a {
  background-color: @color-light;
}

.btn-success:active, .btn-success:hover {
  border-color: #50a360;
  background-color: #50a360;
  color: #fff;
}

.btn-success {
  border-color: #50a360;
  background-color: @color-success;
}

.btn-info:active, .btn-info:hover {
  border-color: #4995cf;
  background-color: #4995cf;
  color: #fff;
}

.btn-info {
  border-color: #4995cf;
  background-color: @color-info;
}

.btn-danger:active, .btn-danger:hover {
  border-color: #cf3031;
  background-color: #cf3031;
  color: #fff;
}

.btn-danger {
  border-color: #cf3031;
  background-color: @color-danger;
}

.btn-danger .loader-text, .btn-primary .loader-text {
  color: #fff;
}

.btn-warning:active, .btn-warning:hover {
  border-color: #cf8800;
  background-color: #cf8800;
  color: #fff;
}

.btn-warning {
  border-color: #cf8800;
  background-color: @color-warning;
}

button.btn.btn-danger.dropdown-toggle > span.caret, button.btn.btn-info.dropdown-toggle > span.caret, button.btn.btn-primary.dropdown-toggle > span.caret, button.btn.btn-success.dropdown-toggle > span.caret, button.btn.btn-warning.dropdown-toggle > span.caret {
  color: #fff;
}

.has-success .control-label, .checkbox.has-success, .radio.has-success {
  color: @color-success;
}

.has-success .form-control {
  border-color: @color-success;
}

.has-success .form-control-feedback {
  color: @color-success;
}

.has-warning .control-label, .checkbox.has-warning, .radio.has-warning {
  color: @color-warning;
}

.has-warning .form-control {
  border-color: @color-warning;
}

.has-warning .form-control-feedback {
  color: @color-warning;
}

.has-error .control-label, .checkbox.has-error, .radio.has-error {
  color: @color-danger;
}

.has-error .form-control {
  border-color: @color-danger;
}

.has-error .form-control-feedback {
  color: @color-danger;
}

.label-success {
  background-color: @label-success-bg;
}

.label-info {
  background-color: @label-info-bg;
}

.label-warning {
  background-color: @label-warning-bg;
}

.label-danger {
  background-color: @label-danger-bg;
}

.dropdown {
  position: relative;
}

.dropdown-toggle:focus {
  outline: 0;
}

.dropdown-menu {
  position: absolute;
  top: 100%;
  left: 0;
  z-index: 1000;
  display: none;
  float: left;
  min-width: 160px;
  padding: @spacing-small-horizontal 0;
  margin: 2px 0 0;
  list-style: none;
  font-size: 14px;
  background-color: #fff;
  border: 1px solid #ccc;
  border: 1px solid rgba(0, 0, 0, 0.15);
  border-radius: @border-radius-base;
  -webkit-box-shadow: 0 6px 12px rgba(0, 0, 0, 0.175);
  box-shadow: 0 6px 12px rgba(0, 0, 0, 0.175);
  background-clip: padding-box;
}

.dropdown-menu.pull-right {
  right: 0;
  left: auto;
}

.dropdown-menu .divider {
  height: 1px;
  margin: @spacing-divider 0;
  overflow: hidden;
  background-color: #e5e5e5;
}

.dropdown-menu > li > a {
  display: block;
  padding: @border-radius-large @spacing-xxl;
  clear: both;
  font-weight: normal;
  line-height: @line-height-base;
  color: #333333;
  white-space: nowrap;
}

.dropdown-menu > li > a:hover, .dropdown-menu > li > a:focus {
  text-decoration: none;
  color: #fff;
  background-color: #bbb;
}

.dropdown-menu > .active > a, .dropdown-menu > .active > a:hover, .dropdown-menu > .active > a:focus {
  color: #fff;
  text-decoration: none;
  outline: 0;
  background-color: #bbb;
}

.dropdown-menu > .disabled > a, .dropdown-menu > .disabled > a:hover, .dropdown-menu > .disabled > a:focus {
  color: #808080;
}

.dropdown-menu > .disabled > a:hover, .dropdown-menu > .disabled > a:focus {
  text-decoration: none;
  background-color: transparent;
  background-image: none;
  filter: progid:DXImageTransform.Microsoft.gradient(enabled=false);
  cursor: not-allowed;
}

.dropdown-menu > li > a {
  color: @color-dark;
}

.dropdown-menu > li > a:focus, .dropdown-menu > li > a:hover {
  color: @color-light;
}

.open > .dropdown-toggle.btn-primary.focus, .open > .dropdown-toggle.btn-primary:focus, .open > .dropdown-toggle.btn-primary:hover {
  color: #fff;
  border-color: #ccc;
  background-color: @color-dark;
}

// Dropdown menus
// --------------------------------------------------
// Dropdown arrow/caret
.caret {
  display: inline-block;
  width: 0;
  height: 0;
  margin-left: 2px;
  vertical-align: middle;
  border-top: @caret-width-base solid;
  border-right: @caret-width-base solid transparent;
  border-left: @caret-width-base solid transparent;
}

// The dropdown wrapper (div)
.dropdown {
  position: relative;
}

// Prevent the focus on the dropdown toggle when closing dropdowns
.dropdown-toggle:focus {
  outline: 0;
}

// The dropdown menu (ul)
.dropdown-menu {
  position: absolute;
  top: 100%;
  left: 0;
  z-index: @zindex-dropdown;
  display: none; // none by default, but block on "open" of the menu
  float: left;
  min-width: 160px;
  padding: @spacing-small-horizontal 0;
  margin: 2px 0 0; // override default ul
  list-style: none;
  font-size: @font-size-base;
  background-color: @dropdown-bg;
  border: 1px solid @dropdown-fallback-border; // IE8 fallback
  border: 1px solid @dropdown-border;
  border-radius: @border-radius-base;
  box-shadow: 0 6px 12px rgba(0, 0, 0, .175);
  background-clip: padding-box;
  // Aligns the dropdown menu to right
  //
  // Deprecated as of 3.1.0 in favor of `.dropdown-menu-[dir]`
  &.pull-right {
    right: 0;
    left: auto;
  }
  // Dividers (basically an hr) within the dropdown
  .divider {
    border-bottom: solid 1px @dropdown-divider-bg;
  }
  // Links within the dropdown menu
  > li > a {
    display: block;
    padding: @border-radius-small @spacing-xxl;
    clear: both;
    font-weight: normal;
    line-height: @line-height-base;
    color: @dropdown-link-color;
    white-space: nowrap; // prevent links from randomly breaking onto new lines
  }
}

// Hover/Focus state
.dropdown-menu > li > a {
  &:hover, &:focus {
    text-decoration: none;
    color: @dropdown-link-hover-color;
    background-color: @dropdown-link-hover-bg;
  }
}

// Active state
.dropdown-menu > .active > a {
  &, &:hover, &:focus {
    color: @dropdown-link-active-color;
    text-decoration: none;
    outline: 0;
    background-color: @dropdown-link-active-bg;
  }
}

// Disabled state
//
// Gray out text and ensure the hover/focus state remains gray
.dropdown-menu > .disabled > a {
  &, &:hover, &:focus {
    color: @dropdown-link-disabled-color;
  }
}

// Nuke hover/focus effects
.dropdown-menu > .disabled > a {
  &:hover, &:focus {
    text-decoration: none;
    background-color: transparent;
    background-image: none; // Remove CSS gradient
    .reset-filter {
      cursor: not-allowed;
    }
  }
}

// Open state for the dropdown
.open {
  // Show the menu
  > .dropdown-menu {
    display: block;
  }
  // Remove the outline when :focus is triggered
  > a {
    outline: 0;
  }
}

// Menu positioning
//
// Add extra class to `.dropdown-menu` to flip the alignment of the dropdown
// menu with the parent.
.dropdown-menu-right {
  left: auto; // Reset the default from `.dropdown-menu`
  right: 0;
}

// With v3, we enabled auto-flipping if you have a dropdown within a right
// aligned nav component. To enable the undoing of that, we provide an override
// to restore the default dropdown menu alignment.
//
// This is only for left-aligning a dropdown menu within a `.navbar-right` or
// `.pull-right` nav component.
.dropdown-menu-left {
  left: 0;
  right: auto;
}

// Dropdown section headers
.dropdown-header {
  display: block;
  padding: @border-radius-small @spacing-xxl;
  font-size: @font-size-small;
  line-height: @line-height-base;
  color: @dropdown-header-color;
}

// Backdrop to catch body clicks on mobile, etc.
.dropdown-backdrop {
  position: fixed;
  left: 0;
  right: 0;
  bottom: 0;
  top: 0;
  z-index: (@zindex-dropdown - 10);
}

// Right aligned dropdowns
.pull-right > .dropdown-menu {
  right: 0;
  left: auto;
}

// Allow for dropdowns to go bottom up (aka, dropup-menu)
//
// Just add .dropup after the standard .dropdown class and you're set, bro.
// TODO: abstract this so that the navbar fixed styles are not placed here?
.dropup, .navbar-fixed-bottom .dropdown {
  // Reverse the caret
  .caret {
    border-top: 0;
    border-bottom: @caret-width-base solid;
    content: "";
  }
  // Different positioning for bottom up menu
  .dropdown-menu {
    top: auto;
    bottom: 100%;
    margin-bottom: 1px;
  }
}

//
// Progress bars
// --------------------------------------------------
// Bar animations
// -------------------------
// WebKit
@-webkit-keyframes progress-bar-stripes {
  from {
    background-position: 40px 0;
  }
  to {
    background-position: 0 0;
  }
}

// Spec and IE10+
@keyframes progress-bar-stripes {
  from {
    background-position: 40px 0;
  }
  to {
    background-position: 0 0;
  }
}

// Bar itself
// -------------------------
// Outer container
.progress {
  overflow: hidden;
  height: @line-height-computed;
  margin-bottom: @line-height-computed;
  background-color: @progress-bg;
  border-radius: @border-radius-base;
  box-shadow: inset 0 1px 2px rgba(0, 0, 0, .1);
}

// Bar of progress
.progress-bar {
  float: left;
  width: 0%;
  height: 100%;
  font-size: @font-size-small;
  line-height: @line-height-computed;
  color: @progress-bar-color;
  text-align: center;
  background-color: @progress-bar-bg;
  box-shadow: inset 0 -1px 0 rgba(0, 0, 0, .15);
  transition: width .6s ease;
}

// Striped bars
.progress-striped .progress-bar {
  #gradient > .striped {
    background-size: 40px 40px;
  }
}

// Call animation for the active one
.progress.active .progress-bar {
  animation: progress-bar-stripes 2s linear infinite;
}

// Variations
// -------------------------
.progress-bar-success {
  background-color: @progress-bar-success-bg;
}

.progress-bar-info {
  background-color: @progress-bar-info-bg;
}

.progress-bar-warning {
  background-color: @progress-bar-unsure-bg;
}

.progress-bar-danger {
  background-color: @progress-bar-warning-bg;
}

ul.list--stats li.progress-bar__expander,
li.progress-bar__expander.panels__panel__item,
li.progress-bar__expander.list__item--actionable {
  padding-bottom: @spacing-rh !important;
}

li.progress-bar__expander.panels__panel__item a .list__item,
li.progress-bar__expander a .list__item,
li.progress-bar__expander.panels__panel__item a .list__item__content {
  padding: 0.75em 0.75em 0.75em !important;
}

input[type=button].btn-block, input[type=reset].btn-block, input[type=submit].btn-block {
  width: 100%;
}

.fade {
  -webkit-transition: opacity 0.15s linear;
  -o-transition: opacity 0.15s linear;
  transition: opacity 0.15s linear;
  opacity: 0;
}

.fade.in {
  opacity: 1;
}

.collapse {
  display: none;
}

.collapse.in {
  display: block;
}

tr.collapse.in {
  display: table-row;
}

tbody.collapse {
  display: table-row-group;
}

.row {
  display: inline-table;
}

.notify-row {
  width: 100%;
  justify-content: center;
}

.notification-modal {
  margin-top: @spacing-rq;
  margin-bottom: @spacing-rq;
  text-align: center;
}

.danger.notification-modal, .row-danger {
  color: rgb(234, 66, 86);
}

.warning.notification-modal, .row-warning {
  color: rgb(252, 153, 71);
}

.row-info {
  color: @color-light;
}

.info.notification-modal {
  color: #000;
}

.notification-modal-content {
  border-radius: @spacing-rh;
  box-shadow: 0 1px 4px 0 rgba(0, 0, 0, 0.185);
  padding: @spacing-rq;
  font-size: 1.2rem;
}

.modal-section {
  margin-bottom: @spacing-rh;
}

.modal-section label {
  margin-bottom: 0;
}

.collapsing {
  position: relative;
  overflow: hidden;
  height: 0;
  -webkit-transition-timing-function: ease;
  -o-transition-timing-function: ease;
  transition-timing-function: ease;
  -webkit-transition-duration: 0.35s;
  -o-transition-duration: 0.35s;
  transition-duration: 0.35s;
  -webkit-transition-property: height, visibility;
  -o-transition-property: height, visibility;
  transition-property: height, visibility;
}

.caret {
  display: inline-block;
  width: 0;
  height: 0;
  margin-left: 2px;
  vertical-align: middle;
  border-top: 4px dashed;
  border-top: 4px solid;
  border-right: 4px solid transparent;
  border-left: 4px solid transparent;
}

.block-inline {
  display: inline-block;
}

.toolbar {
  padding-top: @spacing-hr;
}

.toolbar .sort-items {
  padding-bottom: @spacing-large-horizontal;
  padding-right: 0;
}

.toolbar .show-items {
  padding-bottom: @spacing-large-horizontal;
  padding-right: 0;
}

.btn-group, .btn-group-vertical {
  position: relative;
  display: inline-block;
  vertical-align: middle;
}

.btn-group > .btn, .btn-group-vertical > .btn {
  position: relative;
  float: left;
}

.btn-group > .btn.active, .btn-group > .btn:active, .btn-group > .btn:focus, .btn-group > .btn:hover, .btn-group-vertical > .btn.active, .btn-group-vertical > .btn:active, .btn-group-vertical > .btn:focus, .btn-group-vertical > .btn:hover {
  z-index: 2;
}

.btn-group .btn + .btn, .btn-group .btn + .btn-group, .btn-group .btn-group + .btn, .btn-group .btn-group + .btn-group {
  margin-left: -1px;
}

.btn-toolbar {
  margin-left: -5px;
}

.btn-toolbar .btn, .btn-toolbar .btn-group, .btn-toolbar .input-group {
  float: left;
}

.btn-toolbar #popover-positioned-top .btn {
  float: none;
}

.btn-toolbar > .btn, .btn-toolbar > .btn-group, .btn-toolbar > .input-group {
  margin-left: @spacing-btn-toolbar;
}

.btn-group > .btn:not(:first-child):not(:last-child):not(.dropdown-toggle) {
  border-radius: 0;
}

.btn-group > .btn:first-child {
  margin-left: 0;
}

.btn-group > .btn:first-child:not(:last-child):not(.dropdown-toggle) {
  border-top-right-radius: 0;
  border-bottom-right-radius: 0;
}

.btn-group > .btn:last-child:not(:first-child), .btn-group > .dropdown-toggle:not(:first-child) {
  border-top-left-radius: 0;
  border-bottom-left-radius: 0;
}

.btn-group > .btn-group {
  float: left;
}

.btn-group > .btn-group:not(:first-child):not(:last-child) > .btn {
  border-radius: 0;
}

.btn-group > .btn-group:first-child:not(:last-child) > .btn:last-child, .btn-group > .btn-group:first-child:not(:last-child) > .dropdown-toggle {
  border-top-right-radius: 0;
  border-bottom-right-radius: 0;
}

.btn-group > .btn-group:last-child:not(:first-child) > .btn:first-child {
  border-top-left-radius: 0;
  border-bottom-left-radius: 0;
}

.btn-group .dropdown-toggle:active, .btn-group.open .dropdown-toggle {
  outline: 0;
}

.btn-group > .btn + .dropdown-toggle {
  padding-right: @spacing-half-base;
  padding-left: @spacing-half-base;
}

.btn-group > .btn-lg + .dropdown-toggle {
  padding-right: @spacing-rq;
  padding-left: @spacing-rq;
}

.btn-group.open .dropdown-toggle {
  -webkit-box-shadow: inset 0 3px 5px rgba(0, 0, 0, .125);
  box-shadow: inset 0 3px 5px rgba(0, 0, 0, .125);
}

.btn-group.open .dropdown-toggle.btn-link {
  -webkit-box-shadow: none;
  box-shadow: none;
}

.btn .caret {
  margin-left: 0;
}

.btn-lg .caret {
  border-width: 5px 5px 0;
  border-bottom-width: 0;
}

[data-toggle=buttons] > .btn input[type=checkbox], [data-toggle=buttons] > .btn input[type=radio], [data-toggle=buttons] > .btn-group > .btn input[type=checkbox], [data-toggle=buttons] > .btn-group > .btn input[type=radio] {
  position: absolute;
  clip: rect(0, 0, 0, 0);
  pointer-events: none;
}

.input-group {
  position: relative;
  display: table;
  border-collapse: separate;
}

.input-group[class*=col-] {
  float: none;
  padding-right: 0;
  padding-left: 0;
}

.input-group .form-control {
  position: relative;
  z-index: 2;
  float: left;
  width: 100%;
  margin-bottom: 0;
}

.input-group .form-control:focus {
  z-index: 3;
}

.input-group-lg > .form-control, .input-group-lg > .input-group-addon, .input-group-lg > .input-group-btn > .btn {
  font-size: 1.286rem;
  line-height: @line-height-large;
  border-radius: @border-radius-large;
}

select.input-group-lg > .form-control, select.input-group-lg > .input-group-addon, select.input-group-lg > .input-group-btn > .btn {
  line-height: 3.286rem;
  height: 3.286rem;
}

select[multiple].input-group-lg > .form-control, select[multiple].input-group-lg > .input-group-addon, select[multiple].input-group-lg > .input-group-btn > .btn, textarea.input-group-lg > .form-control, textarea.input-group-lg > .input-group-addon, textarea.input-group-lg > .input-group-btn > .btn {
  height: auto;
}

.input-group-sm > .input-group-addon, .input-group-sm > .input-group-btn > .btn {
  font-size: 0.857rem;
  line-height: 1.5;
  height: 2.143rem;
  padding: @spacing-small-horizontal @spacing-large-horizontal;
  border-radius: @border-radius-small;
}

select.input-group-sm > .form-control, select.input-group-sm > .input-group-addon, select.input-group-sm > .input-group-btn > .btn {
  line-height: 2.143rem;
  height: 2.143rem;
}

select[multiple].input-group-sm > .form-control, select[multiple].input-group-sm > .input-group-addon, select[multiple].input-group-sm > .input-group-btn > .btn, textarea.input-group-sm > .form-control, textarea.input-group-sm > .input-group-addon, textarea.input-group-sm > .input-group-btn > .btn {
  height: auto;
}

.input-group .form-control, .input-group-addon, .input-group-btn {
  display: table-cell;
}

.input-group .form-control:not(:first-child):not(:last-child), .input-group-addon:not(:first-child):not(:last-child), .input-group-btn:not(:first-child):not(:last-child) {
  border-radius: 0;
}

.input-group-addon, .input-group-btn {
  width: 1%;
  vertical-align: middle;
  white-space: nowrap;
}

.input-group-addon {
  font-size: 1rem;
  font-weight: 400;
  line-height: 1;
  padding: @spacing-search-box @spacing-rq;
  text-align: center;
  color: @color-dark;
  border-radius: @border-radius-base;
  background-color: #fff;
  border: 1px solid #ccc;
}

.input-group-addon.input-sm {
  font-size: 0.857rem;
  padding: @spacing-small-horizontal @spacing-large-horizontal;
  border-radius: @border-radius-small;
}

.input-group-addon.input-lg {
  font-size: 1.286rem;
  padding: @spacing-large-horizontal @spacing-base;
  border-radius: @border-radius-large;
}

.input-group-addon input[type=checkbox], .input-group-addon input[type=radio] {
  margin-top: 0;
}

.input-group .form-control:first-child, .input-group-addon:first-child, .input-group-btn:first-child > .btn, .input-group-btn:first-child > .btn-group > .btn, .input-group-btn:first-child > .dropdown-toggle, .input-group-btn:last-child > .btn-group:not(:last-child) > .btn, .input-group-btn:last-child > .btn:not(:last-child):not(.dropdown-toggle) {
  border-top-right-radius: 0;
  border-bottom-right-radius: 0;
}

.input-group-addon:first-child {
  border-right: 0;
}

.input-group .form-control:last-child, .input-group-addon:last-child, .input-group-btn:first-child > .btn-group:not(:first-child) > .btn, .input-group-btn:first-child > .btn:not(:first-child), .input-group-btn:last-child > .btn, .input-group-btn:last-child > .btn-group > .btn, .input-group-btn:last-child > .dropdown-toggle {
  border-top-left-radius: 0;
  border-bottom-left-radius: 0;
}

.input-group-addon:last-child {
  border-left: 0;
}

.input-group-btn {
  font-size: 0;
  position: relative;
  white-space: nowrap;
}

.input-group-btn > .btn {
  position: relative;
}

.input-group-btn > .btn + .btn {
  margin-left: -1px;
}

.input-group-btn > .btn:active, .input-group-btn > .btn:focus, .input-group-btn > .btn:hover {
  z-index: 2;
}

.input-group-btn:first-child > .btn, .input-group-btn:first-child > .btn-group {
  margin-right: -1px;
}

.input-group-btn:last-child > .btn, .input-group-btn:last-child > .btn-group {
  z-index: 2;
  margin-left: -1px;
}

//
// Breadcrumbs
// --------------------------------------------------
.breadcrumb {
  padding: @breadcrumb-padding-vertical @breadcrumb-padding-horizontal;
  margin-bottom: @line-height-computed;
  list-style: none;
  background-color: @breadcrumb-bg;
  border-radius: @border-radius-base;
  > li {
    display: inline-block;
    + li:before {
      content: "@{breadcrumb-separator}\00a0"; // Unicode space added since inline-block means non-collapsing white-space
      padding: 0 @caret-width-large;
      color: @breadcrumb-color;
    }
  }
  > .active {
    color: @breadcrumb-active-color;
  }
}

.pagination, .search-box, .show-items {
  padding: 0;
  height: 2rem;
}

.show-items {
  display: inline-flex;
}

.show-items .form-control {
  margin-left: @spacing-label-large;
}

.show-items span {
  margin-top: @spacing-small-horizontal;
  margin-left: @spacing-large-horizontal;
}

.deleteicon {
  vertical-align: sub;
}

#delete-entries .tooltip-inner {
  max-width: 14rem;
}

table.glossary-entry {
  width: 100%;
  margin-bottom: 0;
}

.glossary-button {
  margin-left: @spacing-rq;
}

.glossary-button span.s1 {
  vertical-align: sub;
}

.row {
  display: block;
}

.glossary-row {
  padding-right: @spacing-rq;
}

span.hidden-lesm.glossary-row {
  margin-top: @spacing-rh;
}

#glossary-select {
  margin-right: @spacing-re;
  width: 4.5rem;
}

.glossary-select {
  position:absolute;
}

.is-searchable.is-open>.Select-control {
  cursor: text;
}

.is-open>.Select-control {
  border-bottom-right-radius: 0;
  border-bottom-left-radius: 0;
  background: #fff;
  border-color: #9cbeca #bdd4dc #cedfe5;
}

.Select, .Select div, .Select input, .Select span {
  box-sizing: border-box;
}

.Select-menu-outer {
  border-bottom-right-radius: .375em;
  border-bottom-left-radius: .375em;
  background-color: #fff;
  border: 1px solid #bdd4dc;
  border-top-color: #deeaee;
  box-shadow: 0 1px 0 rgba(0,0,0,.06);
  box-sizing: border-box;
  margin-top: -1px;
  max-height: 200px;
  position: absolute;
  top: 100%;
  width: 100%;
  z-index: 1000;
  -webkit-overflow-scrolling: touch;
}

.glossary-header .Select-menu-outer {
  top:0 !important;
  position:relative;
}

<<<<<<< HEAD
.input-group-addon:first-child {
  border-right: 0;
}

.input-group .form-control:last-child, .input-group-addon:last-child, .input-group-btn:first-child > .btn-group:not(:first-child) > .btn, .input-group-btn:first-child > .btn:not(:first-child), .input-group-btn:last-child > .btn, .input-group-btn:last-child > .btn-group > .btn, .input-group-btn:last-child > .dropdown-toggle {
  border-top-left-radius: 0;
  border-bottom-left-radius: 0;
}

.input-group-addon:last-child {
  border-left: 0;
}

.input-group-btn {
  font-size: 0;
  position: relative;
  white-space: nowrap;
}

.input-group-btn > .btn {
  position: relative;
}

.input-group-btn > .btn + .btn {
  margin-left: -1px;
}

.input-group-btn > .btn:active, .input-group-btn > .btn:focus, .input-group-btn > .btn:hover {
  z-index: 2;
}

.input-group-btn:first-child > .btn, .input-group-btn:first-child > .btn-group {
  margin-right: -1px;
}

.input-group-btn:last-child > .btn, .input-group-btn:last-child > .btn-group {
  z-index: 2;
  margin-left: -1px;
}

//
// Breadcrumbs
// --------------------------------------------------
.breadcrumb {
  padding: @breadcrumb-padding-vertical @breadcrumb-padding-horizontal;
  margin-bottom: @line-height-computed;
  list-style: none;
  background-color: @breadcrumb-bg;
  border-radius: @border-radius-base;
  > li {
    display: inline-block;
    + li:before {
      content: "@{breadcrumb-separator}\00a0"; // Unicode space added since inline-block means non-collapsing white-space
      padding: 0 @caret-width-large;
      color: @breadcrumb-color;
    }
  }
  > .active {
    color: @breadcrumb-active-color;
  }
}

.pagination, .search-box, .show-items {
  padding: 0;
  height: 2rem;
}

.show-items {
  display: inline-flex;
}

.show-items .form-control {
  margin-left: @spacing-label-large;
}

.show-items span {
  margin-top: @spacing-small-horizontal;
  margin-left: @spacing-large-horizontal;
}

.deleteicon {
  vertical-align: sub;
}

#delete-entries .tooltip-inner {
  max-width: 14rem;
}

table.glossary-entry {
  width: 100%;
  margin-bottom: 0;
}

.glossary-button {
  margin-left: @spacing-rq;
}

.glossary-button span.s1 {
  vertical-align: sub;
}

.row {
  display: block;
}

.glossary-row {
  padding-right: @spacing-rq;
}

span.hidden-lesm.glossary-row {
  margin-top: @spacing-rh;
}

#glossary-select {
  margin-right: @spacing-re;
  width: 4.5rem;
}

.glossary-select {
  position:absolute;
}

.is-searchable.is-open>.Select-control {
  cursor: text;
}

.is-open>.Select-control {
  border-bottom-right-radius: 0;
  border-bottom-left-radius: 0;
  background: #fff;
  border-color: #9cbeca #bdd4dc #cedfe5;
}

.Select, .Select div, .Select input, .Select span {
  box-sizing: border-box;
}

.Select-menu-outer {
  border-bottom-right-radius: .375em;
  border-bottom-left-radius: .375em;
  background-color: #fff;
  border: 1px solid #bdd4dc;
  border-top-color: #deeaee;
  box-shadow: 0 1px 0 rgba(0,0,0,.06);
  box-sizing: border-box;
  margin-top: -1px;
  max-height: 200px;
  position: absolute;
  top: 100%;
  width: 100%;
  z-index: 1000;
  -webkit-overflow-scrolling: touch;
}

.glossary-header .Select-menu-outer {
  top:0 !important;
  position:relative;
}

.Select-menu {
  max-height: 198px;
  overflow-y: auto;
}


=======
.Select-menu {
  max-height: 198px;
  overflow-y: auto;
}


>>>>>>> 098c50a1
.Select-option.is-focused {
  background-color: #1ba7d9;
  color: #edf2f8;
}

.Select-option {
  box-sizing: border-box;
  background-color: #fff;
  color: #8799ad;
  cursor: pointer;
  display: block;
  padding: .375em .75em;
  line-height:1em;
}

.Select-control {
  background-color: #fff;
  border-color: #cedfe5 #bdd4dc #9cbeca;
  border-radius: .375em;
  border: .125em solid #bdd4dc;
  color: #54667a;
  cursor: default;
  display: table;
  border-spacing: 0;
  border-collapse: separate;
  height: 2.25em;
  outline: none;
  overflow: hidden;
  position: relative;
  width: 100%;
}


.Select--single>.Select-control .Select-value, .Select-placeholder {
  bottom: 0;
  color: #bdd4dc;
  left: 0;
  line-height: 2em;
  padding-left: .75em;
  padding-right: .75em;
  position: absolute;
  right: 0;
  top: 0;
  max-width: 100%;
  overflow: hidden;
  text-overflow: ellipsis;
  white-space: nowrap;
}

.Select-input {
  height: 2em;
  padding-left: .75em;
  padding-right: .75em;
  vertical-align: middle;
}

.Select-input input {
  border:none;
}

td.lang-select .Select {
  position:relative;
}

td.lang-select .Select-input input {
  margin-top:0.25em;
}

.Select-input input:focus {
  outline:0;
}

.Select-input:focus {
  outline:0;
}

.glossary-header .row .Select-control {
  width:4em;
}

.Select-arrow-zone {
  cursor: pointer;
  display: table-cell;
  position: relative;
  text-align: center;
  vertical-align: middle;
  width: 1.5625em;
  padding-right: .3125em;
}

.Select-arrow-zone:focus {
  outline:0;

}

.Select-option:last-child {
  border-bottom-right-radius: .375em;
  border-bottom-left-radius: .375em;
}

.Select-arrow {
  border-color: #bdd4dc transparent transparent;
  border-style: solid;
  border-width: .3125em .3125em .15625em;
  display: inline-block;
  height: 0;
  width: 0;
}

.Select-clear-zone {
  -webkit-animation: Select-animation-fadeIn .2s;
  animation: Select-animation-fadeIn .2s;
  color: #a2b3be;
  cursor: pointer;
  display: table-cell;
  position: relative;
  text-align: center;
  vertical-align: middle;
  width: 1.6em;
}


td.lang-select .row {
  position: absolute;
  top: 0.8rem;
  right: 5rem;
}

td.lang-select .row span {
  vertical-align: text-top;
}

td.lang-select .row span svg {
  vertical-align:inherit;
}

.glossary-list .entry-row {
  align-items: center;
}

.entry-row, .glossary-paging {
  display: flex !important;
}

.glossary-paging .text-muted {
  color: @text-muted;
  margin-left: @spacing-re;
}

.glossary-paging .text-muted-total {
  color: @text-muted;
  margin-left: @spacing-rq;
}

.glossary-list {
  margin-right: @spacing-base;
  margin-left: @spacing-base;
  margin-top: 4rem;
  font-size: 0.92rem;
}

td.lang-select .Select-clear {
  vertical-align: middle;
  top: 0.25em;
  color: @color-neutral;
  font-size:1.2em;
}

.usericon {
  fill: #03A6D7;
  margin-right: @spacing-re;
  vertical-align: sub;
}

.projecticon {
  margin-right: @spacing-re;
}

.usericon-muted {
  color: @color-muted;
  margin-right: @spacing-rh;
}

.statusicons {
  margin-right: @spacing-rh;
}

.headericons {
  vertical-align: sub;
}

.usersicon-muted, .translateicon-muted {
  color: @color-muted;
  margin-right: @spacing-rh;
  margin-left: @spacing-rq;
  vertical-align: sub;
}

.translateicon-neutral, .languageicon-neutral,
.glossaryicon-neutral {
  color: rgb(189, 212, 220);
  margin-left: @spacing-rq;
  margin-right: @spacing-re;
}

img.avatar-round {
  margin-right: @spacing-rq;
  border-radius: @border-radius-img;
  height: 2.25rem;
  width: 2.25rem;
}

.project-link {
  display: inline-block;
  margin-left: @spacing-rh;
}

.muted-left, .muted-left {
  color: @color-muted;
  margin-left: @spacing-rq;
}

.current-page {
  color: @color-muted;
  margin-left: @spacing-re;
}

.show-grid {
  border: solid 1px #ccc;
}

.sg-animated {
  -webkit-transition: all 0.6s ease-out;
  -moz-transition: all 0.6s ease-out;
  -ms-transition: all 0.6s ease-out;
  -o-transition: all 0.6s ease-out;
  transition: all 0.6s ease-out;
}

.sg-color {
  background: #fff;
  border: 1px solid #b3b3b3;
  display: inline-block;
  height: 80px;
  margin: 0 @spacing-half-base @spacing-half-base 0;
  padding: @spacing-small-horizontal;
  position: relative;
  width: 100px;
}

.sg-color-swatch {
  display: block;
  height: 100%;
  width: 100%;
}

.sg-color-swatch span {
  background: #000;
  background: rgba(0, 0, 0, 0.7);
  bottom: 5px;
  color: #fff;
  font-size: .8rem;
  margin: 0;
  opacity: 0;
  padding: @spacing-small-horizontal 0;
  position: absolute;
  text-align: center;
  text-transform: uppercase;
  width: 88px;
}

.sg-color-swatch:hover span {
  opacity: 1;
}

/* -------------------------------------------------------------------------
 Colors
---------------------------------------------------------------------------- */

.sg-brand-primary .sg-color-swatch {
  background: #03A6D7;
}

.sg-gray-lighter .sg-color-swatch {
  background: #546677;
}

.sg-gray-light .sg-color-swatch {
  background: #629BAC;
}

.sg-gray .sg-color-swatch {
  background: @gray-lighter;
}

.sg-gray-dark .sg-color-swatch {
  background: @gray-light;
}

.sg-gray-darker .sg-color-swatch {
  background: @gray;
}

.sg-gray-darkest .sg-color-swatch {
  background: @gray-darker;
}

.sg-brand-success .sg-color-swatch {
  background: #62C876;
}

.sg-brand-info .sg-color-swatch {
  background: #4E9FDD;
}

.sg-brand-unsure .sg-color-swatch {
  background: #E9DD00;
}

.sg-brand-warning .sg-color-swatch {
  background: #FFA800;
}

.sg-brand-danger .sg-color-swatch {
  background: #FF3B3D;
}

.sg-nav-pills {
  max-width: 220px;
}

.search-box input.form-control {
}

//
// Navs
// --------------------------------------------------
// Base class
// --------------------------------------------------
.nav {
  margin-bottom: 0;
  padding-left: 0; // Override default ul/ol
  list-style: none;
  &:extend(.clearfix all);
  > li {
    position: relative;
    display: block;
    > a {
      position: relative;
      display: block;
      padding: @nav-link-padding;
      &:hover, &:focus {
        text-decoration: none;
        background-color: @nav-link-hover-bg;
      }
    }
    // Disabled state sets text to gray and nukes hover/tab effects
    &.disabled > a {
      color: @nav-disabled-link-color;
      &:hover, &:focus {
        color: @nav-disabled-link-hover-color;
        text-decoration: none;
        background-color: transparent;
        cursor: not-allowed;
      }
    }
  }
  // Open dropdowns
  .open > a {
    &, &:hover, &:focus {
      background-color: @nav-link-hover-bg;
      border-color: @link-color;
    }
  }
  // Prevent IE8 from misplacing imgs
  //
  // See https://github.com/h5bp/html5-boilerplate/issues/984#issuecomment-3985989
  > li > a > img {
    max-width: none;
  }
}

// Tabs
// -------------------------
// Give the tabs something to sit on
.nav-tabs {
  border-bottom: 1px solid @nav-tabs-border-color;
  > li {
    float: left;
    // Make the list-items overlay the bottom border
    margin-bottom: -1px;
    // Actual tabs (as links)
    > a {
      margin-right: 2px;
      line-height: @line-height-base;
      border: 1px solid transparent;
      border-radius: @border-radius-base @border-radius-base 0 0;
      &:hover {
        border-color: @nav-tabs-link-hover-border-color @nav-tabs-link-hover-border-color @nav-tabs-border-color;
      }
    }
    // Active state, and its :hover to override normal :hover
    &.active > a {
      &, &:hover, &:focus {
        color: @nav-tabs-active-link-hover-color;
        background-color: @nav-tabs-active-link-hover-bg;
        border: 1px solid @nav-tabs-active-link-hover-border-color;
        border-bottom-color: transparent;
        cursor: default;
      }
    }
  }
  // pulling this in mainly for less shorthand
  &.nav-justified {
    .nav-justified();
    .nav-tabs-justified();
  }
}

// Pills
// -------------------------
.nav-pills {
  > li {
    float: left;
    // Links rendered as pills
    > a {
      border-radius: @nav-pills-border-radius;
    }
    + li {
      margin-left: 2px;
    }
    // Active state
    &.active > a {
      &, &:hover, &:focus {
        color: @nav-pills-active-link-hover-color;
        background-color: @nav-pills-active-link-hover-bg;
      }
    }
  }
}

// Stacked pills
.nav-stacked {
  > li {
    float: none;
    + li {
      margin-top: 2px;
      margin-left: 0; // no need for this gap between nav items
    }
  }
}

// Nav variations
// --------------------------------------------------
// Justified nav links
// -------------------------
.nav-justified {
  width: 100%;
  > li {
    float: none;
    > a {
      text-align: center;
      margin-bottom: @spacing-half-base;
    }
  }
  > .dropdown .dropdown-menu {
    top: auto;
    left: auto;
  }
  @media (min-width: @screen-sm-min) {
    > li {
      display: table-cell;
      width: 1%;
      > a {
        margin-bottom: 0;
      }
    }
  }
}

// Move borders to anchors instead of bottom of list
//
// Mixin for adding on top the shared `.nav-justified` styles for our tabs
.nav-tabs-justified {
  border-bottom: 0;
  > li > a {
    // Override margin from .nav-tabs
    margin-right: 0;
    border-radius: @border-radius-base;
  }
  > .active > a, > .active > a:hover, > .active > a:focus {
    border: 1px solid @nav-tabs-justified-link-border-color;
  }
  @media (min-width: @screen-sm-min) {
    > li > a {
      border-bottom: 1px solid @nav-tabs-justified-link-border-color;
      border-radius: @border-radius-base @border-radius-base 0 0;
    }

    > .active > a, > .active > a:hover, > .active > a:focus {
      border-bottom-color: @nav-tabs-justified-active-link-border-color;
    }
  }
}

.user-profile {
  display: flex;
  align-items: flex-start;
  align-content: flex-start;
  flex-direction: column;
  justify-content: flex-start;
  margin-left: auto;
  flex-wrap: nowrap;
  margin-top: 4.5rem;
  margin-bottom: 4.5rem;
  margin-right: auto;
  max-width: 20rem;
  width: 100%;
}

.profile-wrapper {
  margin-top: @spacing-rh;
}

h2.matrix-heading {
  flex-grow: 1;
  flex-shrink: 0;
}

.contribution-heading {
  font-size: 1.2rem;
  font-weight: 600;
  text-transform: uppercase;
}

#profile-matrix .modal-content {
  max-width: 750px;
}

.daterange-textfield input.text-input {
  width: 12rem;
  font-size: 0.986rem;
}

.calendar-daterange {
  width: 100%;
}

.user-profile {
  display: flex;
  align-items: flex-start;
  align-content: flex-start;
  flex-direction: column;
  justify-content: flex-start;
  margin-left: auto;
  flex-wrap: nowrap;
  margin-top: 4.5em;
  margin-bottom: 4.5em;
  margin-right: auto;
  max-width: 20em;
  width: 100%;
}

.profile-wrapper {
  margin-top: 0.375em;
}

#profile-matrix .modal-content {
  max-width: 750px;
}

#profile-username, #profile-languages, #profile-roles {
  line-height:1.333;
}

#profile-languages {
  display:block;
}

#profile-languages a {
  display:block;
}

#profile-languages svg {
  vertical-align: middle;
}

.langicon {
  vertical-align:sub;
}

.daterange-textfield input.textInput {
  width: 12rem;
  font-size: 0.986em;
}

.calendar-daterange {
  width: 100%;
}

.user-profile .loader-text {
  width: 100%;
}

.details {
  width: 100%;
  min-width: 21rem;
  max-width: 24rem;
  margin-bottom: @spacing-base-and-a-half;
}

img.details-avatar {
  border-radius: 500px;
  margin-left: auto;
  overflow: hidden;
}

.user-profile .details-text {
  margin-right: @spacing-rq;
  flex: 1;
}

.user-profile .username {
  font-size: 1.728rem;
  font-weight: 600;
}

ul.large-font-list {
  padding-left:0;
}

span.profile-email {
  margin-left: @spacing-rh;
  color: @color-muted;
}

ul.large-font-list li.flex-center svg {
  margin-right: @spacing-re;
}

#profile-matrix {
  padding-left: @spacing-xxl;
  padding-right: @spacing-xxl;
}

#profile-matrix tbody tr td:not(:first-child), #profile-matrix tr th:not(:first-child) {
  text-align: center;
}

#profile-overview {
  align-items: flex-start;
  align-content: flex-start;
  flex-direction: row-reverse;
  justify-content: flex-start;
  flex-wrap: nowrap;
  width: 100%;
  margin-bottom: @spacing-base-and-a-half;
}

#profile-displayname {
  color: @color-dark;
  font-weight: 600;
  margin-bottom: @spacing-rh;
  margin-top: 0;
}

#profile-matrix h2, #profile-matrix h3 {
  color: @color-dark;
  font-size: 1.2rem;
  margin-bottom: 0;
}

h2.recent-contrib {
  font-weight: 600;
  text-transform: uppercase;
  width: 100%;
}

.activity-graph {
  background-clip: padding-box;
  border-width: @spacing-rh;
  border-color: transparent;
  border-style: solid;
  overflow: hidden;
  padding: 0;
  position: relative;
  text-align: center;
  vertical-align: top;
  margin-bottom: @spacing-base-and-a-half;
  table-layout: fixed;
  width: 100%
}

.activity-graph h3 {
  color: @color-dark;
}

.activity-graph .stretched-box {
  position: relative !important;
}

.activity-graph .cal-date {
  font-size: 0.833rem !important;
  padding-top: @spacing-re;
  padding-bottom: @spacing-re;
  background-color: rgba(255, 255, 255, 0.15);
}

.activity-graph .cal-info {
  background-color: rgba(255, 255, 255, 0.30);
  padding-top: @spacing-re;
  padding-bottom: @spacing-re;
  font-weight: 600;
}

.activity-table-inner {
  display: flex;
  margin-bottom: @spacing-rq;
}

#activity-table td button {
  padding:0;
}

#activity-table td button.btn-primary {
  background-color: rgba(84, 102, 119, 0.65);
}

#activity-table td button.btn-warning {
  background-color: rgba(233, 221, 0, 0.65);
}

#activity-table td button.btn-info {
  background-color: rgba(2, 154, 207, 0.65);
}

#activity-table td button.btn-success {
  background-color: rgba(98, 200, 118, 0.65);
}

button.success.btn.btn-default, button.plain.btn.btn-default, button.primary.btn.btn-default, button.unsure.btn.btn-default {
  border-radius: @border-radius-pager;
  margin-right: @spacing-base;
  border: solid 1px @gray;
}

button.plain.btn.btn-default:focus, button.plain.btn.btn-default:hover,
button.plain.btn.btn-default.active {
  background-color: rgba(84, 102, 119, 0.95);
  color: #fff;
  text-decoration: none;
  outline: 0;
  box-shadow: none;
}

button.primary.btn.btn-default:focus, button.primary.btn.btn-default:hover,
button.primary.btn.btn-default.active {
  background-color: rgba(3, 166, 215, 0.95);
  color: #fff;
  text-decoration: none;
  outline: 0;
  box-shadow: none;
}

button.success.btn.btn-default:focus, button.success.btn.btn-default:hover,
button.success.btn.btn-default.active {
  background-color: rgba(98, 200, 118, 0.95);
  color: #fff;
  text-decoration: none;
  outline: 0;
  box-shadow: none;
}

button.unsure.btn.btn-default:focus, button.unsure.btn.btn-default:hover,
button.unsure.btn.btn-default.active {
  background-color: rgba(233, 221, 0, 1);
  color: #fff;
  text-decoration: none;
  outline: 0;
  box-shadow: none;
}

#activity-table td button.active.btn.btn-primary {
  background-color: rgba(84, 102, 119, 1);
}

#activity-table td button.active.btn.btn-warning {
  background-color: rgba(233, 221, 0, 1);
}

#activity-table td button.active.btn.btn-info {
  background-color: rgba(2, 154, 207, 1);
}

#activity-table td button.active.btn.btn-success {
  background-color: rgba(98, 200, 118, 1);
}

#activity-table td button.btn-primary:focus, #activity-table td button.btn-info:focus, #activity-table td button.btn-warning:focus, #activity-table td button.btn-success:focus {
  outline: 0;
  color: #fff;
  box-shadow: none;
}

#activity-table td button.btn-warning:focus {
  background-color: rgba(233, 221, 0, 0.95);
}

#activity-table td button.btn-primary:focus {
  background-color: rgba(84, 102, 119, 0.85);
}

#activity-table td button.btn-info:focus {
  background-color: rgba(2, 154, 207, 0.85);
}

#activity-table td button.btn-success:focus {
  background-color: rgba(98, 200, 118, 0.85);
}

#activity-table .btn-clear {
  margin-top: 0.7rem;
}

#activity-table td button {
  border: none;
}

#activity-table th {
  text-align: center;
}

#activity-table td .btn {
  width: 96%;
  border-radius: 0;
  line-height: 1.4rem;
  padding-left: 0;
  padding-right: 0;
}

// Tabbable tabs
// -------------------------
// Hide tabbable panes to start, show them when `.active`
.tab-content {
  > .tab-pane {
    display: none;
  }
  > .active {
    display: block;
  }
}

.rdr-Calendar {
  max-width: 240px;
}

// Dropdowns
// -------------------------
// Specific dropdowns
.nav-tabs .dropdown-menu {
  // make dropdown border overlap tab border
  margin-top: -1px;
  // Remove the top rounded corners here since there is a hard edge above the menu
}

ul.nav-pills > li.active > a:hover, .nav-pills > li.active > a:focus {
  background-color: #546677;
}

ul.nav-pills > li.active > a {
  background-color: #03a6d7;
}

.header-classes {
  margin-left: 0;
  margin-bottom: @spacing-xxl;
}

.pagination {
  display: inline-block;
  margin: 0;
  padding-left: 0;
  border-radius: @border-radius-base;
  clear: none;
}

.pagination > li {
  display: inline;
}

.pagination > li > a, .pagination > li > span {
  line-height: @line-height-base;
  position: relative;
  float: left;
  margin-left: -1px;
  padding: @spacing-small-horizontal @spacing-large-horizontal;
  text-decoration: none;
  background-color: #fff;
  color: @color-muted;
}

.pagination > li:first-child > a, .pagination > li:first-child > span {
  margin-left: 0;
  border-top-left-radius: @border-radius-base;
  border-bottom-left-radius: @border-radius-base;
}

.pagination > li:last-child > a, .pagination > li:last-child > span {
  border-top-right-radius: @border-radius-base;
  border-bottom-right-radius: @border-radius-base;
}

.pagination > li > a:focus, .pagination > li > a:hover, .pagination > li > span:focus, .pagination > li > span:hover {
  z-index: 2;
  color: #23527c;
  background-color: @gray-lighter;
}

.pagination > .active > a, .pagination > .active > a:focus, .pagination > .active > a:hover, .pagination > .active > span, .pagination > .active > span:focus, .pagination > .active > span:hover {
  z-index: 3;
  cursor: default;
  color: @color-dark;
  background-color: #fff;
}

.pagination > .disabled > a, .pagination > .disabled > a:focus, .pagination > .disabled > a:hover, .pagination > .disabled > span, .pagination > .disabled > span:focus, .pagination > .disabled > span:hover {
  cursor: not-allowed;
  color: @color-muted;
  background-color: #fff;
}

.pagination-lg > li > a, .pagination-lg > li > span {
  font-size: 1.286rem;
  line-height: @line-height-large;
  padding: @spacing-large-horizontal @spacing-base;
}

.pagination-lg > li:first-child > a, .pagination-lg > li:first-child > span {
  border-top-left-radius: @border-radius-large;
  border-bottom-left-radius: @border-radius-large;
}

.pagination-lg > li:last-child > a, .pagination-lg > li:last-child > span {
  border-top-right-radius: @border-radius-large;
  border-bottom-right-radius: @border-radius-large;
}

.pagination-sm > li > a, .pagination-sm > li > span {
  font-size: 0.875rem;
  line-height: @line-height-small;
  padding: @spacing-small-horizontal @spacing-large-horizontal;
}

.pagination-sm > li:first-child > a, .pagination-sm > li:first-child > span {
  border-top-left-radius: @border-radius-small;
  border-bottom-left-radius: @border-radius-small;
}

.pagination-sm > li:last-child > a, .pagination-sm > li:last-child > span {
  border-top-right-radius: @border-radius-small;
  border-bottom-right-radius: @border-radius-small;
}

.pager {
  margin: @spacing-hr 0;
  padding-left: 0;
  list-style: none;
  text-align: center;
}

.pager li {
  display: inline;
}

.pager li > a, .pager li > span {
  display: inline-block;
  padding: @spacing-small-horizontal @spacing-large-vertical;
  border: 1px solid #ddd;
  border-radius: @border-radius-pager;
  background-color: #fff;
}

.pager li > a:focus, .pager li > a:hover {
  text-decoration: none;
  background-color: #eee;
}

.pager .next > a, .pager .next > span {
  float: right;
}

.pager .previous > a, .pager .previous > span {
  float: left;
}

.pager .disabled > a, .pager .disabled > a:focus, .pager .disabled > a:hover, .pager .disabled > span {
  cursor: not-allowed;
  color: #777;
  background-color: #fff;
}

.label {
  font-size: 0.7rem;
  font-weight: 700;
  line-height: 1;
  display: inline;
  padding: @spacing-label-small @spacing-label-large @spacing-label-small;
  text-align: center;
  vertical-align: baseline;
  white-space: nowrap;
  color: #fff;
  border-radius: @border-radius-label;
  margin-left: @spacing-tooltip;
  margin-righta: @spacing-tooltip;
}

.button-spacing button:first-of-type {
  margin-right: @spacing-re;
}

a.label:focus, a.label:hover {
  cursor: pointer;
  text-decoration: none;
  color: #fff;
}

.label:empty {
  display: none;
}

.btn .label {
  position: relative;
  top: -1px;
}

.btn-clear {
  margin-top: 0.8rem;
}

.label-default {
  background-color: @color-dark;
}

.label-default[href]:focus, .label-default[href]:hover {
  background-color: #5e5e5e;
}

.label-primary {
  background-color: @color-light;
}

.label-primary[href]:focus, .label-primary[href]:hover {
  background-color: @color-dark;
}

.badge {
  font-size: 1.2rem;
  font-weight: 700;
  line-height: 1;
  display: inline-block;
  min-width: 1rem;
  text-align: center;
  vertical-align: middle;
  white-space: nowrap;
  color: @color-muted;
  border-radius: @spacing-heading;
  background-color: transparent;
}

.nav-pills .badge, p .badge {
  font-size: 0.9rem;
  line-height: 1rem;
  background-color: #546677;
}

.badge:empty {
  display: none;
}

.btn .badge {
  position: relative;
  top: -1px;
}

.btn-group-xs > .btn .badge, .btn-xs .badge {
  top: 0;
  padding: @spacing-small-vertical @spacing-small-horizontal;
}

a.badge:focus, a.badge:hover {
  cursor: pointer;
  text-decoration: none;
  color: #fff;
}

h2 span.badge {
  vertical-align: middle;
}

.list-group-item.active > .badge, .nav-pills > .active > a > .badge {
  color: #337ab7;
  background-color: #fff;
}

.list-group-item-danger, .list-group-item-info, .list-group-item-success, .list-group-item-warning {
  color: #333;
}

.list-group-item > .badge {
  float: right;
}

.list-group-item > .badge + .badge {
  margin-right: @spacing-btn-toolbar;
}

.list-group {
  margin-bottom: @spacing-hr;
  padding-left: 0;
}

.list-group-item {
  position: relative;
  display: block;
  margin-bottom: -1px;
  padding: @spacing-large-horizontal @spacing-base;
  border: 1px solid #ddd;
  background-color: #fff;
}

.list-group-item:first-child {
  border-top-left-radius: @border-radius-base;
  border-top-right-radius: @border-radius-base;
}

.list-group-item:last-child {
  margin-bottom: 0;
  border-bottom-right-radius: @border-radius-base;
  border-bottom-left-radius: @border-radius-base;
}

a.list-group-item, button.list-group-item {
  color: #555;
}

a.list-group-item .list-group-item-heading, button.list-group-item .list-group-item-heading {
  color: #333;
}

a.list-group-item:focus, a.list-group-item:hover, button.list-group-item:focus, button.list-group-item:hover {
  text-decoration: none;
  color: #555;
  background-color: @gray-lighter;
}

button.list-group-item {
  width: 100%;
  text-align: left;
}

.list-group-item.disabled, .list-group-item.disabled:focus, .list-group-item.disabled:hover {
  cursor: not-allowed;
  color: #777;
  background-color: @gray-light;
}

.list-group-item.disabled .list-group-item-heading, .list-group-item.disabled:focus .list-group-item-heading, .list-group-item.disabled:hover .list-group-item-heading {
  color: inherit;
}

.list-group-item.disabled .list-group-item-text, .list-group-item.disabled:focus .list-group-item-text, .list-group-item.disabled:hover .list-group-item-text {
  color: #777;
}

.list-group-item.active, .list-group-item.active:focus, .list-group-item.active:hover {
  z-index: 2;
  color: #fff;
  border-color: @color-dark;
  background-color: @color-dark;
}

.list-group-item.active .list-group-item-heading, .list-group-item.active .list-group-item-heading > .small, .list-group-item.active .list-group-item-heading > small, .list-group-item.active:focus .list-group-item-heading, .list-group-item.active:focus .list-group-item-heading > .small, .list-group-item.active:focus .list-group-item-heading > small, .list-group-item.active:hover .list-group-item-heading, .list-group-item.active:hover .list-group-item-heading > .small, .list-group-item.active:hover .list-group-item-heading > small {
  color: inherit;
}

.list-group-item.active .list-group-item-text, .list-group-item.active:focus .list-group-item-text, .list-group-item.active:hover .list-group-item-text {
  color: #c7ddef;
}

.list-group-item-heading {
  margin-top: 0;
  margin-bottom: @spacing-btn-toolbar;
}

.list-group-item-text {
  line-height: @line-height-large;
  margin-bottom: 0;
}

.teaser-list-theme {
  margin-bottom: 2.25rem;
}

.teaser-list-theme .list-theme {
  margin-top: @spacing-base-and-a-half;
}

.teaser-view-theme {
  align-items: center;

  margin-bottom: @spacing-rh;
}

.teaser-header-view-theme {

  align-items: center;
  display: inline-flex;
  vertical-align: sub;
  padding-bottom: @spacing-base;

}

.header-icons {
  margin-right: @spacing-rq;
}

.calendar-activity {
  margin-bottom: @spacing-rh;
}

.teaser-inner {
  flex-direction: column;
  flex: 1;
}

.user-teaser-inner {
  align-items: center;
  flex-direction: row;
}

.teaser-header-inner {
  margin-left: @spacing-rh;
  color: @color-light;
  display: flex;
  align-items: center;
}

.btn-link-end {
  margin-right: @spacing-rq;
}

.lineclamp {
  display: -webkit-box;
  -webkit-box-orient: vertical;
  overflow: hidden;
  max-height: 24px;
  padding-left: @spacing-rh;
}

a.lineclamp {
  display: -webkit-box;
  *display: inline;
  zoom: 1;
}

a.lineclamp:after {
  content: ".";
  font-size: 0;
  visibility: hidden;
  display: inline-block;
  overflow: hidden;
  height: 0;
  width: 0;
}

.meta-info {
  align-items: center;

  font-size: 0.833rem;
}

.team-teaser-view {
  align-items: center;

  margin-bottom: @spacing-rq;
}

.words-translated-view {
  align-items: center;
  margin-left: auto;
}

.flex-row {
  display: flex;
  flex-direction: row;
}

.flex-row-center {
  display: flex;
  flex-direction: row;
  align-items: center;
}

.text-muted-bold {
  color: @color-muted;
  font-weight: 600;
}

.text-bold {
  font-weight: 600;
}

.small-text {
  font-size: 0.833rem;
}

.left-rq {
  margin-left: @spacing-rq;
}

.text-suggestion {
  color: @color-muted;
  font-size: 0.833rem;
  margin-left: @spacing-rh;
}

.text-light {
  font-weight: 400;
}

.langteam-teaser-view-id {
  margin-left: @spacing-rq;
}

.langteam-teaser-view-members {
  align-items: center;
  margin-left: auto;

  float: right;
  padding-right: @spacing-xlarge;
}

.embed-responsive {
  position: relative;
  display: block;
  overflow: hidden;
  height: 0;
  padding: 0;
}

.block {
  display: block;
}

.toolbar .page-count {
  padding-bottom: @spacing-large-horizontal;
  padding-left: 0;
}

.panel {
  margin-bottom: @spacing-hr;
  border: 1px solid transparent;
  border-radius: @border-radius-base;
  -webkit-box-shadow: 0 1px 1px rgba(0, 0, 0, .05);
  box-shadow: 0 1px 1px rgba(0, 0, 0, .05);
  background-color: #fcfcfc;
}

.panel-body {
  padding: @spacing-large-vertical;
  color: @color-dark;
  font-size: 1rem;
}

.panel-title {
  margin-top: 0;
  margin-bottom: 0;
  color: inherit;
  font-size: 1.143rem;
}

.panel.panel-side {
  padding: @spacing-half-base;
  border: solid 1px #ddd !important;
  background-color: #fff !important;
}

.panel-heading {
  padding: @spacing-large-horizontal;
  border-bottom: 1px solid transparent;
  border-top-left-radius: @border-radius-small;
  border-top-right-radius: @border-radius-small;
  font-size: 1.1em !important;
  font-weight: 600;
  color: @color-light;
  background-color: #fff;
}

#documents h2 span#document-label {
  max-width: 100%;
  hyphens: initial;
}

.ellipsis {
  text-overflow: ellipsis;
  white-space: nowrap;
  overflow: hidden;
  word-wrap: normal;
}

.panel-heading > .dropdown .dropdown-toggle {
  color: inherit;
}

.panel-title > .small, .panel-title > .small > a, .panel-title > a, .panel-title > small, .panel-title > small > a {
  color: inherit;
}

.panel-footer {
  padding: @spacing-large-horizontal;
  background-color: @gray-lighter;
  border-top: 1px solid #ddd;
  border-bottom-right-radius: @border-radius-small;
  border-bottom-left-radius: @border-radius-small;
}

.panel > .list-group, .panel > .panel-collapse > .list-group {
  margin-bottom: 0;
}

.panel > .list-group .list-group-item, .panel > .panel-collapse > .list-group .list-group-item {
  border-width: 1px 0;
  border-radius: 0;
}

.panel > .list-group:first-child .list-group-item:first-child, .panel > .panel-collapse > .list-group:first-child .list-group-item:first-child {
  border-top: 0;
  border-top-left-radius: @border-radius-small;
  border-top-right-radius: @border-radius-small;
}

.panel > .list-group:last-child .list-group-item:last-child, .panel > .panel-collapse > .list-group:last-child .list-group-item:last-child {
  border-bottom: 0;
  border-bottom-right-radius: @border-radius-small;
  border-bottom-left-radius: @border-radius-small;
}

.panel > .panel-heading + .panel-collapse > .list-group .list-group-item:first-child {
  border-top-left-radius: 0;
  border-top-right-radius: 0;
}

.panel-heading + .list-group .list-group-item:first-child {
  border-top-width: 0;
}

.list-group + .panel-footer {
  border-top-width: 0;
}

.panel > .panel-collapse > .table, .panel > .table, .panel > .table-responsive > .table {
  margin-bottom: 0;
}

.panel > .panel-collapse > .table caption, .panel > .table caption, .panel > .table-responsive > .table caption {
  padding-right: @spacing-large-vertical;
  padding-left: @spacing-large-vertical;
}

.panel > .table-responsive:first-child > .table:first-child, .panel > .table:first-child {
  border-top-left-radius: @border-radius-small;
  border-top-right-radius: @border-radius-small;
}

.panel > .table-responsive:first-child > .table:first-child > tbody:first-child > tr:first-child, .panel > .table-responsive:first-child > .table:first-child > thead:first-child > tr:first-child, .panel > .table:first-child > tbody:first-child > tr:first-child, .panel > .table:first-child > thead:first-child > tr:first-child {
  border-top-left-radius: @border-radius-small;
  border-top-right-radius: @border-radius-small;
}

.panel > .table-responsive:first-child > .table:first-child > tbody:first-child > tr:first-child td:first-child, .panel > .table-responsive:first-child > .table:first-child > tbody:first-child > tr:first-child th:first-child, .panel > .table-responsive:first-child > .table:first-child > thead:first-child > tr:first-child td:first-child, .panel > .table-responsive:first-child > .table:first-child > thead:first-child > tr:first-child th:first-child, .panel > .table:first-child > tbody:first-child > tr:first-child td:first-child, .panel > .table:first-child > tbody:first-child > tr:first-child th:first-child, .panel > .table:first-child > thead:first-child > tr:first-child td:first-child, .panel > .table:first-child > thead:first-child > tr:first-child th:first-child {
  border-top-left-radius: @border-radius-small;
}

.panel > .table-responsive:first-child > .table:first-child > tbody:first-child > tr:first-child td:last-child, .panel > .table-responsive:first-child > .table:first-child > tbody:first-child > tr:first-child th:last-child, .panel > .table-responsive:first-child > .table:first-child > thead:first-child > tr:first-child td:last-child, .panel > .table-responsive:first-child > .table:first-child > thead:first-child > tr:first-child th:last-child, .panel > .table:first-child > tbody:first-child > tr:first-child td:last-child, .panel > .table:first-child > tbody:first-child > tr:first-child th:last-child, .panel > .table:first-child > thead:first-child > tr:first-child td:last-child, .panel > .table:first-child > thead:first-child > tr:first-child th:last-child {
  border-top-right-radius: @border-radius-small;
}

.panel > .table-responsive:last-child > .table:last-child, .panel > .table:last-child {
  border-bottom-right-radius: @border-radius-small;
  border-bottom-left-radius: @border-radius-small;
}

.panel > .table-responsive:last-child > .table:last-child > tbody:last-child > tr:last-child, .panel > .table-responsive:last-child > .table:last-child > tfoot:last-child > tr:last-child, .panel > .table:last-child > tbody:last-child > tr:last-child, .panel > .table:last-child > tfoot:last-child > tr:last-child {
  border-bottom-right-radius: @border-radius-small;
  border-bottom-left-radius: @border-radius-small;
}

.panel > .table-responsive:last-child > .table:last-child > tbody:last-child > tr:last-child td:first-child, .panel > .table-responsive:last-child > .table:last-child > tbody:last-child > tr:last-child th:first-child, .panel > .table-responsive:last-child > .table:last-child > tfoot:last-child > tr:last-child td:first-child, .panel > .table-responsive:last-child > .table:last-child > tfoot:last-child > tr:last-child th:first-child, .panel > .table:last-child > tbody:last-child > tr:last-child td:first-child, .panel > .table:last-child > tbody:last-child > tr:last-child th:first-child, .panel > .table:last-child > tfoot:last-child > tr:last-child td:first-child, .panel > .table:last-child > tfoot:last-child > tr:last-child th:first-child {
  border-bottom-left-radius: @border-radius-small;
}

.panel > .table-responsive:last-child > .table:last-child > tbody:last-child > tr:last-child td:last-child, .panel > .table-responsive:last-child > .table:last-child > tbody:last-child > tr:last-child th:last-child, .panel > .table-responsive:last-child > .table:last-child > tfoot:last-child > tr:last-child td:last-child, .panel > .table-responsive:last-child > .table:last-child > tfoot:last-child > tr:last-child th:last-child, .panel > .table:last-child > tbody:last-child > tr:last-child td:last-child, .panel > .table:last-child > tbody:last-child > tr:last-child th:last-child, .panel > .table:last-child > tfoot:last-child > tr:last-child td:last-child, .panel > .table:last-child > tfoot:last-child > tr:last-child th:last-child {
  border-bottom-right-radius: @border-radius-small;
}

.panel > .panel-body + .table, .panel > .panel-body + .table-responsive, .panel > .table + .panel-body, .panel > .table-responsive + .panel-body {
  border-top: 1px solid #ddd;
}

.panel > .table > tbody:first-child > tr:first-child td, .panel > .table > tbody:first-child > tr:first-child th {
  border-top: 0;
}

.panel > .table-bordered, .panel > .table-responsive > .table-bordered {
  border: 0;
}

.panel > .table-bordered > tbody > tr > td:first-child, .panel > .table-bordered > tbody > tr > th:first-child, .panel > .table-bordered > tfoot > tr > td:first-child, .panel > .table-bordered > tfoot > tr > th:first-child, .panel > .table-bordered > thead > tr > td:first-child, .panel > .table-bordered > thead > tr > th:first-child, .panel > .table-responsive > .table-bordered > tbody > tr > td:first-child, .panel > .table-responsive > .table-bordered > tbody > tr > th:first-child, .panel > .table-responsive > .table-bordered > tfoot > tr > td:first-child, .panel > .table-responsive > .table-bordered > tfoot > tr > th:first-child, .panel > .table-responsive > .table-bordered > thead > tr > td:first-child, .panel > .table-responsive > .table-bordered > thead > tr > th:first-child {
  border-left: 0;
}

.panel > .table-bordered > tbody > tr > td:last-child, .panel > .table-bordered > tbody > tr > th:last-child, .panel > .table-bordered > tfoot > tr > td:last-child, .panel > .table-bordered > tfoot > tr > th:last-child, .panel > .table-bordered > thead > tr > td:last-child, .panel > .table-bordered > thead > tr > th:last-child, .panel > .table-responsive > .table-bordered > tbody > tr > td:last-child, .panel > .table-responsive > .table-bordered > tbody > tr > th:last-child, .panel > .table-responsive > .table-bordered > tfoot > tr > td:last-child, .panel > .table-responsive > .table-bordered > tfoot > tr > th:last-child, .panel > .table-responsive > .table-bordered > thead > tr > td:last-child, .panel > .table-responsive > .table-bordered > thead > tr > th:last-child {
  border-right: 0;
}

.panel > .table-bordered > tbody > tr:first-child > td, .panel > .table-bordered > tbody > tr:first-child > th, .panel > .table-bordered > thead > tr:first-child > td, .panel > .table-bordered > thead > tr:first-child > th, .panel > .table-responsive > .table-bordered > tbody > tr:first-child > td, .panel > .table-responsive > .table-bordered > tbody > tr:first-child > th, .panel > .table-responsive > .table-bordered > thead > tr:first-child > td, .panel > .table-responsive > .table-bordered > thead > tr:first-child > th {
  border-bottom: 0;
}

.panel > .table-bordered > tbody > tr:last-child > td, .panel > .table-bordered > tbody > tr:last-child > th, .panel > .table-bordered > tfoot > tr:last-child > td, .panel > .table-bordered > tfoot > tr:last-child > th, .panel > .table-responsive > .table-bordered > tbody > tr:last-child > td, .panel > .table-responsive > .table-bordered > tbody > tr:last-child > th, .panel > .table-responsive > .table-bordered > tfoot > tr:last-child > td, .panel > .table-responsive > .table-bordered > tfoot > tr:last-child > th {
  border-bottom: 0;
}

.panel > .table-responsive {
  margin-bottom: 0;
  border: 0;
}

.panel-group {
  margin-bottom: @spacing-hr;
}

.panel-group .panel {
  margin-bottom: 0;
  border-radius: @border-radius-base;
}

.panel-group .panel + .panel {
  margin-top: @spacing-btn-toolbar;
}

.panel-group .panel-heading {
  border-bottom: 0;
}

.panel-group .panel-heading + .panel-collapse > .list-group, .panel-group .panel-heading + .panel-collapse > .panel-body {
  border-top: 1px solid #ddd;
}

.panel-group .panel-footer {
  border-top: 0;
}

.panel-group .panel-footer + .panel-collapse .panel-body {
  border-bottom: 1px solid #ddd;
}

.panel-default {
  border-color: #ddd;
}

.panel-code {
  border-color: #fff;
  box-shadow: none;
  background-color: #fff;
  margin-top: 1rem;
}

.panel-default > .panel-heading {
  color: #333;
  background-color: @gray-lighter;
  border-color: #ddd;
}

.panel-default > .panel-heading + .panel-collapse > .panel-body {
  border-top-color: #ddd;
}

.panel-default > .panel-heading .badge {
  color: @gray-lighter;
  background-color: #333;
}

.panel-default > .panel-footer + .panel-collapse > .panel-body {
  border-bottom-color: #ddd;
}

.panel-primary {
  border: solid 1px @color-dark;
}

.panel-success {
  border: solid 1px @color-success;
}

.panel-info {
  border: solid 1px @color-info;
}

.panel-warning {
  border: solid 1px @color-warning;
}

.panel-danger {
  border: solid 1px @color-danger;
}

.panel-primary > .panel-heading {
  border-bottom: solid 1px @color-dark;
  color: #fff;
  background-color: @color-dark;
}

.panel-success > .panel-heading {
  border-bottom: solid 1px @color-success;
  color: #fff;
  background-color: @color-success;
}

.panel-info > .panel-heading {
  border-bottom: solid 1px @color-info;
}

.panel-warning > .panel-heading {
  border-bottom: solid 1px #ffa800;
  color: #fff;
  background-color: @color-warning;
}

.panel-danger > .panel-heading {
  border-bottom: solid 1px @color-danger;
  color: #fff;
  background-color: @color-danger;
}

.panel-primary > .panel-heading h3 {
  color: @color-dark;
}

.panel-info > .panel-heading {
  border-bottom: solid 1px @color-info;
  color: #fff;
  background-color: @color-info;
}

.panel-success > .panel-heading h3 {
  color: @color-success;
}

.panel-warning > .panel-heading h3 {
  color: #ffa800;
}

.panel-danger > .panel-heading h3 {
  color: @color-danger;
}

.searchtable.table tbody tr td, .searchtable.table thead tr th {
  text-align: left !important;
}

.table thead tr {
  border-bottom-color: transparent !important;
}

.modal-open {
  overflow: hidden;
}

.modal {
  position: fixed;
  top: 0;
  right: 0;
  bottom: 0;
  left: 0;
  z-index: 1050;
  overflow: hidden;
  -webkit-overflow-scrolling: touch;
  outline: 0;
  padding: @spacing-base;
}

.modal.fade .modal-dialog {
  -webkit-transition: -webkit-transform 0.3s ease-out;
  -o-transition: -o-transform 0.3s ease-out;
  transition: transform 0.3s ease-out;
  -webkit-transform: translate(0, -25%);
  -ms-transform: translate(0, -25%);
  -o-transform: translate(0, -25%);
  transform: translate(0, -25%);
}

.modal.in .modal-dialog {
  -webkit-transform: translate(0, 0);
  -ms-transform: translate(0, 0);
  -o-transform: translate(0, 0);
  transform: translate(0, 0);
}

.modal-open .modal {
  overflow-x: hidden;
  overflow-y: auto;
}

.modal-dialog {
  position: relative;
  width: auto;
  margin: @spacing-large-horizontal;
}

.modal-content {
  position: relative;
  background-color: #fff;
  -webkit-background-clip: padding-box;
  background-clip: padding-box;
  border: 1px solid #999;
  border: 1px solid rgba(0, 0, 0, .2);
  border-radius: @border-radius-modal;
  outline: 0;
  max-width: 48rem;
  margin-left: auto;
  margin-right: auto;
  -webkit-box-shadow: 0 3px 9px rgba(0, 0, 0, .4);
  box-shadow: 0 3px 9px rgba(0, 0, 0, .4);
}

.modal-backdrop {
  position: fixed;
  top: 0;
  right: 0;
  bottom: 0;
  left: 0;
  z-index: 1040;
  background-color: #000;
  opacity: 0.5;
}

.modal-backdrop.fade {
  filter: alpha(opacity=0);
  opacity: 0;
}

.modal-backdrop.in {
  filter: alpha(opacity=50);
  opacity: 0.5;
}

.modal-header {
  padding: 15px;
  border-bottom: 0;
}

.modal-header .close {
  margin-top: -2px;
  opacity: 0.7;
}

.modal-title {
  margin: 0;
  line-height: @line-height-base;
  font-size: 1.725rem;
  text-align: center;
}

.modal-body {
  position: relative;
  padding: @spacing-xlarge;
  color: @color-dark;
}

.modal-body .scrollable {
  overflow: auto;
  overflow-x: hidden;
}

.modal-body label {
  margin-bottom:0;
}

.modal-body .checkbox {
  margin:0;
}

.modal-footer {
  padding: @spacing-base;
  text-align: right;
  right: 0;
  border-top: 0;
  background: rgba(0, 0, 0, .05);
}

.modal-footer .btn + .btn {
  margin-bottom: 0;
  margin-left: @spacing-small-horizontal;
}

.modal-footer .btn-group .btn + .btn {
  margin-left: -1px;
}

.modal-footer .btn-block + .btn-block {
  margin-left: 0;
}

.modal-scrollbar-measure {
  position: absolute;
  top: -9999px;
  width: 50px;
  height: 50px;
  overflow: scroll;
}

.hidden {
  display: none !important;
}

.popover {
  position: absolute;
  margin-top: -10px;
  z-index: 1060;
  display: none;
  max-width: 250px;
  padding: @spacing-badge;
  font-family: Helvetica Neue, Helvetica, Arial, sans-serif;
  font-style: normal;
  font-weight: 400;
  letter-spacing: normal;
  line-break: auto;
  line-height: @line-height-base;
  text-align: center;
  text-decoration: none;
  text-shadow: none;
  text-transform: none;
  white-space: normal;
  word-break: normal;
  word-spacing: normal;
  word-wrap: normal;
  font-size: 14px;
  background-color: #fff;
  background-clip: padding-box;
  border: 1px solid rgba(0, 0, 0, .2);
  border-radius: 6px;
  box-shadow: 0 5px 10px rgba(0, 0, 0, .2);
}

h3.popover-title {
  font-size: 1rem;
  text-transform: uppercase;
}

.popover-content p {
  margin-bottom: @spacing-heading;
}

.popover.top > .arrow {
  left: 50%;
  margin-left: -11px;
  border-bottom-width: 0;
  border-top-color: #999;
  border-top-color: rgba(0, 0, 0, .25);
  bottom: -11px;
}

.popover > .arrow {
  border-width: 11px;
}

.popover > .arrow, .popover > .arrow:after {
  position: absolute;
  display: block;
  width: 0;
  height: 0;
  border-color: transparent;
  border-style: solid;
}

.popover.top > .arrow:after {
  content: " ";
  bottom: 1px;
  margin-left: -10px;
  border-bottom-width: 0;
  border-top-color: #fff;
}

.popover > .arrow:after {
  border-width: 10px;
  content: "";
}

.tooltip-inner {
  max-width: 15rem;
  padding: @spacing-half-base;
  color: @color-dark;
  text-align: center;
  background-color: #fff;
  border-radius: @border-radius-base;
  border: solid 2px @color-dark;
}

.tooltip {
  position: absolute;
  z-index: 1070;
  display: block;
  font-family: Helvetica Neue, Helvetica, Arial, sans-serif;
  font-style: normal;
  font-weight: 400;
  letter-spacing: normal;
  line-break: auto;
  line-height: @line-height-base;
  text-align: left;
  text-decoration: none;
  text-shadow: none;
  text-transform: none;
  white-space: normal;
  word-break: normal;
  word-spacing: normal;
  word-wrap: normal;
  font-size: 0.857rem;
  border-color: @color-dark;
}

.tooltip-arrow {
  position: absolute;
  width: 0;
  height: 0;
  border-color: transparent;
  border-style: solid;
}

.tooltip.top {
  margin-top: -@spacing-tooltip;
  padding: @spacing-small-horizontal 0;
}

.tooltip.right {
  margin-left: @spacing-tooltip;
  padding: 0 @spacing-small-horizontal;
}

.tooltip-inner {
  max-width: 15rem;
  padding: @spacing-half-base;
  color: @color-dark;
  text-align: center;
  background-color: #fff;
  border-radius: @border-radius-base;
  border: solid 2px @color-dark;
}

.tooltip.left {
  margin-left: -@spacing-tooltip;
  padding: 0 @spacing-small-horizontal;
}

.tooltip.bottom {
  margin-top: @spacing-tooltip;
  padding: @spacing-small-horizontal 0;
}

.tooltip.top .tooltip-arrow {
  bottom: 0;
  left: 50%;
  margin-left: -@spacing-small-horizontal;
  border-width: 5px 5px 0;
  border-top-color: @color-dark;
}

.tooltip.right .tooltip-arrow {
  top: 50%;
  left: 0;
  margin-top: -@spacing-small-horizontal;
  border-width: 5px 5px 5px 0;
  border-right-color: @color-dark;
}

.tooltip.left .tooltip-arrow {
  top: 50%;
  right: 0;
  margin-top: -@spacing-small-horizontal;
  border-width: 5px 0 5px 5px;
  border-left-color: @color-dark;
}

.tooltip.bottom .tooltip-arrow {
  top: 0;
  left: 50%;
  margin-left: -@spacing-small-horizontal;
  border-width: 0 5px 5px;
  border-bottom-color: @color-dark;
}

//
// Wells
// --------------------------------------------------
// Base class
.well {
  min-height: 20px;
  padding: @spacing-tooltip;
  margin-bottom: @spacing-xlarge;
  background-color: @well-bg;
  border: 1px solid @well-border;
  border-radius: @border-radius-base;
  box-shadow: inset 0 1px 1px rgba(0, 0, 0, .05);
  blockquote {
    border-color: #ddd;
    border-color: rgba(0, 0, 0, .15);
  }
}

// Sizes
.well-lg {
  padding: @spacing-base-and-a-half;
  border-radius: @border-radius-large;
}

.well-sm {
  padding: @spacing-half-base;
  border-radius: @border-radius-small;
}

.well a {
  font-style: italic;
}

.content {
  font-size: 1rem;
  padding-top: @spacing-hr;
  padding-bottom: @spacing-hr;
  background-color: #fff;
  width: 100%;
}

button.close {
  font-weight: 700;
  line-height: 1;
  top: 0;
  right: 1rem;
  position: absolute;
  border: 0;
  color: #f00;
  z-index: 1;
  padding: @spacing-rq;
  outline: none;
}

button.close:focus, button.close:hover, button.close:active:focus {
  cursor: pointer;
  text-decoration: none;
  opacity: 0.5;
  color: #000;
  filter: alpha(opacity=50);
  box-shadow: none;
  outline: none;
  background-color: #fff;
}

.closeIcon svg {
  opacity: 0.7;
  height: 1rem;
  width: 1rem;
  text-align: center;
  color: #f00;
}

.btn-group-vertical > .btn-group:before, .btn-group:after, .btn-toolbar:after, .btn-toolbar:before, .clearfix:after, .clearfix:before, .container-fluid:after, .container-fluid:before, .container:after, .container:before, .dl-horizontal dd:after, .dl-horizontal dd:before, .form-horizontal .form-group:after, .form-horizontal .form-group:before, .modal-footer:after, .modal-footer:before, .modal-header:after, .modal-header:before, .nav:after, .nav:before, .navbar-collapse:after, .navbar-collapse:before, .navbar-header:after, .navbar-header:before, .navbar:after, .navbar:before, .pager:after, .pager:before, .panel-body:after, .panel-body:before, .row:after, .row:before {
  display: table;
  content: ' ';
}

.btn-group-vertical > .btn-group:after, .btn-toolbar:after, .clearfix:after, .container-fluid:after, .container:after, .dl-horizontal dd:after, .form-horizontal .form-group:after, .modal-footer:after, .modal-header:after, .nav:after, .navbar-collapse:after, .navbar-header:after, .navbar:after, .pager:after, .panel-body:after, .row:after {
  clear: both;
}

.glyphicon-modal-window:before {
  content: "\e237";
}

.toolbar {
  padding-top: @spacing-hr;
}

.toolbar .sort-items {
  padding-bottom: @spacing-large-horizontal;
  padding-right: 0;
}

.toolbar .show-items {
  padding-bottom: @spacing-large-horizontal;
  padding-right: 0;
}

.toolbar .page-count {
  padding-bottom: @spacing-base;
  padding-left: 0;
}

.center-block {
  display: block;
  margin-right: auto;
  margin-left: auto;
}

.toolbar {
  padding-top: @spacing-hr;
}

.toolbar .sort-items {
  padding-bottom: @spacing-large-horizontal;
  padding-right: 0;
}

.toolbar .show-items {
  padding-bottom: @spacing-large-horizontal;
  padding-right: 0;
}

.toolbar .page-count {
  padding-bottom: @spacing-base;
  padding-left: 0;
}

.pull-right {
  float: right !important;
}

.pull-left {
  float: left !important;
}

.hide {
  display: none !important;
}

.show {
  display: block !important;
}

.invisible {
  visibility: hidden;
}

.text-hide {
  font: 0/0 a;
  color: transparent;
  border: 0;
  background-color: transparent;
  text-shadow: none;
}

.hidden {
  display: none !important;
}

.affix {
  position: fixed;
}

//IE 10 fix (ms-viewport)
@-ms-viewport {
  width: device-width;
}

.visible-lg, .visible-md, .visible-sm, .visible-xs {
  display: none !important;
}

.visible-lg-block, .visible-lg-inline, .visible-lg-inline-block, .visible-md-block, .visible-md-inline, .visible-md-inline-block, .visible-sm-block, .visible-sm-inline-block, .visible-xs-block, .visible-xs-inline, .visible-xs-inline-block {
  display: none !important;
}

#explore h1 {
  font-size: 1.2em !important;
  margin-bottom: 0;
}

.glossary-search {
  flex: 1;
  margin-left: 0;
}

.search-box svg {
  vertical-align: text-bottom;
}

.getinvolved .btn-primary {
  background-color: @color-light;
}

.getinvolved .btn-primary:active, .getinvolved .btn-primary:focus, .getinvolved .btn-primary:hover {
  background-color: @color-dark;
}

.new-zanata  .bg--pop-highest {
  border:none;
}

.new-zanata .g {
  align-self:center;
  padding-bottom:@spacing-base;
}

.more-content {
  align-self:center;
}

li.more-list-item {
  border-bottom:solid 1px #edf2f8;
  padding-top:@spacing-rq;
  padding-bottom:@spacing-rq;
}

li.more-contact {
  padding-top:@spacing-rh;
  padding-bottom:@spacing-rh;
}
<<<<<<< HEAD

li.more-info {
  padding-top:@spacing-base-and-a-half;
  font-size: 0.833rem !important;
  color:@color-muted;
}

li.more-language {
  padding-top:@spacing-base-and-a-half;
}

.new-zanata .bg--pop-highest thead, .bg--pop-highest tbody {
  border:1px solid rgba(32,113,138,.15);
}

.new-zanata .l-wrapper {
  align-items:center;
}

table.search-table {
  max-width:36.05em;
}

.panel__header i.i--add:not(.i--large) {
  color:#fff;
}
.button--small i.i--settings {
  vertical-align: baseline;
}

i.i--left.i--lock, i.i--left.i--trash {x
  color:#fff;
  vertical-align: baseline;
}

#version-page.g {
  width:100%;
}

#file-upload-component-toggle-button i.i--add,
#add-team-member-button i.i--add {
  color:@color-dark;
}

.new-zanata .g--centered {
  text-align: center;
  width: 100%;
}

.tabs__content {
  padding-bottom:@spacing-base-and-a-half;

}

=======

li.more-info {
  padding-top:@spacing-base-and-a-half;
  font-size: 0.833rem !important;
  color:@color-muted;
}

li.more-language {
  padding-top:@spacing-base-and-a-half;
}

.new-zanata .bg--pop-highest thead, .bg--pop-highest tbody {
  border:1px solid rgba(32,113,138,.15);
}

.new-zanata .l-wrapper {
  align-items:center;
}

table.search-table {
  max-width:36.05em;
}

.panel__header i.i--add:not(.i--large) {
  color:#fff;
}
.button--small i.i--settings {
  vertical-align: baseline;
}

i.i--left.i--lock, i.i--left.i--trash {x
  color:#fff;
  vertical-align: baseline;
}

#version-page.g {
  width:100%;
}

#file-upload-component-toggle-button i.i--add,
#add-team-member-button i.i--add {
  color:@color-dark;
}

.new-zanata .g--centered {
  text-align: center;
  width: 100%;
}

.tabs__content {
  padding-bottom:@spacing-base-and-a-half;

}

>>>>>>> 098c50a1
// @screen-xs variable depreciated
@media (max-width: 29.375rem) {
  .view {
    flex-direction: column;
    display: inline-flex;
    width: 100%;
    flex-shrink: 0;
    height: inherit !important;
  }

  #root {
    order: 1;
    width: 100%;
  }

  .template-container {
    flex-direction: column;
    width:100%;
  }

  .glossaryhead-wrapper {
    left: 0;
  }

  .glossary-table {
    margin-top: @spacing-rh;
  }

  .glossaryhead-base {
    padding-top: 0;
    margin-left: @spacing-rh;
    margin-right: @spacing-rh;
  }

  .logo-link-theme {
    display: none;
  }

  .glossaryhead-title {
    font-size: 1.44rem;
    margin-right:0;
  }

  .hidden-lesm {
    position: absolute !important;
    clip: rect(1px, 1px, 1px, 1px);
    padding: 0 !important;
    border: 0 !important;
    height: 1px !important;
    width: 1px !important;
    overflow: hidden;
  }

  .glossary-header {
    padding-top: 8rem;
  }

  .glossaryhead-wrapper {
    left: 0;
  }

  .meta-info {
    margin-left: auto;
  }

  .teaser-inner {
    flex-direction: row;
    flex: 1;
  }

  main {
    margin-left: 0;
  }

  .container-sidebar, .container-editor {
    margin-left: 0;
    margin-right: 0;
    width: 100%;
  }

  .page {
    flex: 1;
    margin-left: 0;
    margin-top: 0;
  }

  #nav {
    height: initial;
    width: 100%;
    position: relative;
  }

  .nav-bar {
    order: 1;
    width: 100%;
  }

  .nav-link {
    display: none;
    flex-grow: 1;
    padding: @spacing-rh;
  }
}

@media (min-width: 29.376rem) {
  .view {
    display: flex;
    align-items: flex-start;
    flex-direction: row;
    flex-shrink: 0;
    min-height: 100%;
  }

  .glossary-header {
    padding-top: 8rem;
  }

  .glossaryhead-base {
    margin-left: 1.5rem;
    margin-right: 1rem;
  }

  .glossaryhead-title {
    margin-right:@spacing-base;
  }

  .wide-view-theme-glossary {
    margin-left: 2.5rem;
    margin-right: 1rem;
    margin-bottom: 2.5rem;
  }

  main {
    margin-left: 4.5rem;
  }

  .container-sidebar {
    margin-left: 4.5rem;
    width: 100%;
  }

  .container-editor {
    margin-left: 6rem;
    width: 100%;
  }

  #nav {
    min-height: 100%;
    position: absolute;
    top: 0;
  }

  .nav-bar {
    flex-direction: column;
    height: 100%;
    order: 0;
    width: 4.5rem;
  }

  .nav-link {
    display: flex;
    flex-grow: 0;
    padding-top: @spacing-rq;
    padding-bottom: @spacing-rq;
  }

}

@media (min-width: @screen-sm-min) {
  .modal-dialog {
    width: 600px;
    margin: @spacing-dialog auto;
  }

  .modal-content {
    -webkit-box-shadow: 0 5px 15px rgba(0, 0, 0, .5);
    box-shadow: 0 5px 15px rgba(0, 0, 0, .5);
  }

  .modal-sm {
    width: 300px;
  }

  h1 {
    margin-top: 0;
  }

  .container {
    width: @container-tablet;
  }

  .content {
    width: 65%;
  }

  .header-classes {
    font-size: 1rem;
  }

  .dl-horizontal dt {
    float: left;
    clear: left;
    overflow: hidden;
    width: 11.429rem;
    text-align: right;
    white-space: nowrap;
    text-overflow: ellipsis;
  }

  .dl-horizontal dd {
    margin-left: @spacing-rh;
  }

  .col-sm-1, .col-sm-10, .col-sm-11, .col-sm-12, .col-sm-2, .col-sm-3, .col-sm-4, .col-sm-5, .col-sm-6, .col-sm-7, .col-sm-8, .col-sm-9 {
    float: left;
  }

  .col-sm-12 {
    width: 100%;
  }

  .col-sm-11 {
    width: 91.66666667%;
  }

  .col-sm-10 {
    width: 83.33333333%;
  }

  .col-sm-9 {
    width: 75%;
  }

  .col-sm-8 {
    width: 66.66666667%;
  }

  .col-sm-7 {
    width: 58.33333333%;
  }

  .col-sm-6 {
    width: 50%;
  }

  .col-sm-5 {
    width: 41.66666667%;
  }

  .col-sm-4 {
    width: 33.33333333%;
  }

  .col-sm-3 {
    width: 25%;
  }

  .col-sm-2 {
    width: 16.66666667%;
  }

  .col-sm-1 {
    width: 8.33333333%;
  }

  .col-sm-pull-12 {
    right: 100%;
  }

  .col-sm-pull-11 {
    right: 91.66666667%;
  }

  .col-sm-pull-10 {
    right: 83.33333333%;
  }

  .col-sm-pull-9 {
    right: 75%;
  }

  .col-sm-pull-8 {
    right: 66.66666667%;
  }

  .col-sm-pull-7 {
    right: 58.33333333%;
  }

  .col-sm-pull-6 {
    right: 50%;
  }

  .col-sm-pull-5 {
    right: 41.66666667%;
  }

  .col-sm-pull-4 {
    right: 33.33333333%;
  }

  .col-sm-pull-3 {
    right: 25%;
  }

  .col-sm-pull-2 {
    right: 16.66666667%;
  }

  .col-sm-pull-1 {
    right: 8.33333333%;
  }

  .col-sm-pull-0 {
    right: auto;
  }

  .col-sm-push-12 {
    left: 100%;
  }

  .col-sm-push-11 {
    left: 91.66666667%;
  }

  .col-sm-push-10 {
    left: 83.33333333%;
  }

  .col-sm-push-9 {
    left: 75%;
  }

  .col-sm-push-8 {
    left: 66.66666667%;
  }

  .col-sm-push-7 {
    left: 58.33333333%;
  }

  .col-sm-push-6 {
    left: 50%;
  }

  .col-sm-push-5 {
    left: 41.66666667%;
  }

  .col-sm-push-4 {
    left: 33.33333333%;
  }

  .col-sm-push-3 {
    left: 25%;
  }

  .col-sm-push-2 {
    left: 16.66666667%;
  }

  .col-sm-push-1 {
    left: 8.33333333%;
  }

  .col-sm-push-0 {
    left: auto;
  }

  .col-sm-offset-12 {
    margin-left: 100%;
  }

  .col-sm-offset-11 {
    margin-left: 91.66666667%;
  }

  .col-sm-offset-10 {
    margin-left: 83.33333333%;
  }

  .col-sm-offset-9 {
    margin-left: 75%;
  }

  .col-sm-offset-8 {
    margin-left: 66.66666667%;
  }

  .col-sm-offset-7 {
    margin-left: 58.33333333%;
  }

  .col-sm-offset-6 {
    margin-left: 50%;
  }

  .col-sm-offset-5 {
    margin-left: 41.66666667%;
  }

  .col-sm-offset-4 {
    margin-left: 33.33333333%;
  }

  .col-sm-offset-3 {
    margin-left: 25%;
  }

  .col-sm-offset-2 {
    margin-left: 16.66666667%;
  }

  .col-sm-offset-1 {
    margin-left: 8.33333333%;
  }

  .col-sm-offset-0 {
    margin-left: 0;
  }

  .form-inline .form-group {
    display: inline-block;
    margin-bottom: 0;
    vertical-align: middle;
  }

  .form-inline .form-control {
    display: inline-block;
    width: auto;
    vertical-align: middle;
  }

  .form-inline .form-control-static {
    display: inline-block;
  }

  .form-inline .input-group {
    display: inline-table;
    vertical-align: middle;
  }

  .form-inline .input-group .form-control, .form-inline .input-group .input-group-addon, .form-inline .input-group .input-group-btn {
    width: auto;
  }

  .form-inline .input-group > .form-control {
    width: 100%;
  }

  .form-inline .control-label {
    margin-bottom: 0;
    vertical-align: middle;
  }

  .form-inline .checkbox, .form-inline .radio {
    display: inline-block;
    margin-top: 0;
    margin-bottom: 0;
    vertical-align: middle;
  }

  .form-inline .checkbox label, .form-inline .radio label {
    padding-left: 0;
  }

  .form-inline .checkbox input[type=checkbox], .form-inline .radio input[type=radio] {
    position: relative;
    margin-left: 0;
  }

  .form-inline .has-feedback .form-control-feedback {
    top: 0;
  }

  .form-inline .form-control {
    width: 100%;
  }

  .form-horizontal .control-label {
    margin-bottom: 0;
    padding-top: @spacing-half-base;
    text-align: right;
  }

  .form-horizontal .form-group-lg .control-label {
    font-size: 1.286rem;
    padding-top: @spacing-rq;
  }

  .form-horizontal .form-group-sm .control-label {
    font-size: 0.857rem;
    padding-top: @spacing-small-horizontal;
  }
}

@media (max-width: @screen-sm-max) {
  .search-view-theme span svg {
    font-size: 1.4rem;
  }

  .container-sidebar td.hidesmall {
    display: none;
  }

  .hidden-lesm {
    position: absolute !important;
    *clip: rect(1px 1px 1px 1px);
    clip: rect(1px, 1px, 1px, 1px);
    padding: 0 !important;
    border: 0 !important;
    height: 1px !important;
    width: 1px !important;
    overflow: hidden;
  }

  .matrix-table {
    display: block;
  }

  .matrix-heading {
    padding-bottom: @spacing-base;
  }

  .lang-select {
    right: 0;
  }

  .glossaryhead-actions-theme button {
    padding-left: 0;
    padding-right: 0;
  }


  .header-classes {
    margin-left: 0;
    margin-bottom: @spacing-hr;
  }

  .search-view-theme .text-input {
    width: 60%;
  }

  .wide-view-theme {
    max-width: 100%;
  }

  #profile-matrix {
    padding-left: 0;
  }

  .lead {
    font-size: 1.5rem;
  }

  .visible-xs {
    display: block !important;
  }

  table.visible-xs {
    display: table !important;
  }

  tr.visible-xs {
    display: table-row !important;
  }

  td.visible-xs, th.visible-xs {
    display: table-cell !important;
  }

  .visible-xs-block {
    display: block !important;
  }

  .visible-xs-inline {
    display: inline !important;
  }

  .visible-xs-inline-block {
    display: inline-block !important;
  }

  .content {
    min-height: 21.429rem;
  }

  .collapsing {
    transition: height 0.8s;
  }
}

@media (min-width: @screen-sm-min) and (max-width: @screen-md-max) {
  .visible-sm {
    display: block !important;
  }

  .hidden-sm {
    display: none !important;
  }

  .container-sidebar td.td-3, .container-sidebar td.td-4 {
    width: 33.33%;
  }

  .container-sidebar td.td-2 {
    width: 25%;
  }

  .matrix-table {
    display: flex;
    flex-direction: row;
  }

  .matrix-inner {
    width: 100%;
  }

  .matrix-heading {
    width: 100%;
  }

  #profile-matrix h2 {
    margin-top: 0;
  }

  h2.matrix-heading {
    max-width: 100%;
    min-width: 100%;
  }

  table.visible-sm {
    display: table !important;
  }

  tr.visible-sm {
    display: table-row !important;
  }

  td.visible-sm, th.visible-sm {
    display: table-cell !important;
  }

  .visible-sm-block {
    display: block !important;
  }

  .visible-sm-inline {
    display: inline !important;
  }

  .visible-sm-inline-block {
    display: inline-block !important;
  }

  .visible-md {
    display: block !important;
  }

  table.visible-md {
    display: table !important;
  }

  tr.visible-md {
    display: table-row !important;
  }

  td.visible-md, th.visible-md {
    display: table-cell !important;
  }
}

@media (min-width: @screen-md-min) {
  .lang-select {
    position: relative;
  }

  .modal-lg {
    width: 900px;
  }

  .glossaryhead-title {
    margin-right:3em;
  }

  .glossary-button {
    margin-left: @spacing-rh;
  }

  .glossary-search {
    flex: 1;
    margin-left: @spacing-rh;
  }

  .wide-view-theme.profile-page {
    margin-top: @spacing-rh;
  }

  .wide-view-theme-glossary {
    margin-left: 2.5rem;
    margin-right: 1rem;
  }

  .matrix-heading {
    margin-right: @spacing-rq;
    margin-left: @spacing-rq;
  }

  h2.matrix-heading {
    min-width: 0;
    margin-left: 3rem;
  }

  .show-items {
    clear: none !important;
  }

  .container {
    width: @container-desktop;
  }

  .col-md-1, .col-md-10, .col-md-11, .col-md-12, .col-md-2, .col-md-3, .col-md-4, .col-md-5, .col-md-6, .col-md-7, .col-md-8, .col-md-9 {
    float: left;
  }

  .col-md-12 {
    width: 100%;
  }

  .col-md-11 {
    width: 91.66666667%;
  }

  .col-md-10 {
    width: 83.33333333%;
  }

  .col-md-9 {
    width: 75%;
  }

  .col-md-8 {
    width: 66.66666667%;
  }

  .col-md-7 {
    width: 58.33333333%;
  }

  .col-md-6 {
    width: 50%;
  }

  .col-md-5 {
    width: 41.66666667%;
  }

  .col-md-4 {
    width: 33.33333333%;
  }

  .col-md-3 {
    width: 25%;
  }

  .col-md-2 {
    width: 16.66666667%;
  }

  .col-md-1 {
    width: 8.33333333%;
  }

  .col-md-pull-12 {
    right: 100%;
  }

  .col-md-pull-11 {
    right: 91.66666667%;
  }

  .col-md-pull-10 {
    right: 83.33333333%;
  }

  .col-md-pull-9 {
    right: 75%;
  }

  .col-md-pull-8 {
    right: 66.66666667%;
  }

  .col-md-pull-7 {
    right: 58.33333333%;
  }

  .col-md-pull-6 {
    right: 50%;
  }

  .col-md-pull-5 {
    right: 41.66666667%;
  }

  .col-md-pull-4 {
    right: 33.33333333%;
  }

  .col-md-pull-3 {
    right: 25%;
  }

  .col-md-pull-2 {
    right: 16.66666667%;
  }

  .col-md-pull-1 {
    right: 8.33333333%;
  }

  .col-md-pull-0 {
    right: auto;
  }

  .col-md-push-12 {
    left: 100%;
  }

  .col-md-push-11 {
    left: 91.66666667%;
  }

  .col-md-push-10 {
    left: 83.33333333%;
  }

  .col-md-push-9 {
    left: 75%;
  }

  .col-md-push-8 {
    left: 66.66666667%;
  }

  .col-md-push-7 {
    left: 58.33333333%;
  }

  .col-md-push-6 {
    left: 50%;
  }

  .col-md-push-5 {
    left: 41.66666667%;
  }

  .col-md-push-4 {
    left: 33.33333333%;
  }

  .col-md-push-3 {
    left: 25%;
  }

  .col-md-push-2 {
    left: 16.66666667%;
  }

  .col-md-push-1 {
    left: 8.33333333%;
  }

  .col-md-push-0 {
    left: auto;
  }

  .col-md-offset-12 {
    margin-left: 100%;
  }

  .col-md-offset-11 {
    margin-left: 91.66666667%;
  }

  .col-md-offset-10 {
    margin-left: 83.33333333%;
  }

  .col-md-offset-9 {
    margin-left: 75%;
  }

  .col-md-offset-8 {
    margin-left: 66.66666667%;
  }

  .col-md-offset-7 {
    margin-left: 58.33333333%;
  }

  .col-md-offset-6 {
    margin-left: 50%;
  }

  .col-md-offset-5 {
    margin-left: 41.66666667%;
  }

  .col-md-offset-4 {
    margin-left: 33.33333333%;
  }

  .col-md-offset-3 {
    margin-left: 25%;
  }

  .col-md-offset-2 {
    margin-left: 16.66666667%;
  }

  .col-md-offset-1 {
    margin-left: 8.33333333%;
  }

  .col-md-offset-0 {
    margin-left: 0;
  }
}

@media (max-width: @screen-md-max) {
  .glossaryhead-actions-theme .hidden-lesm {
    position: absolute !important;
    clip: rect(1px, 1px, 1px, 1px);
    padding: 0 !important;
    border: 0 !important;
    height: 1px !important;
    width: 1px !important;
    overflow: hidden;
  }

  .hidden-xs {
    display: none !important;
  }
}

@media (min-width: @screen-md-min) and (max-width: @screen-lg) {
  .visible-md-block {
    display: block !important;
  }

  .visible-md-inline {
    display: inline !important;
  }

  .visible-md-inline-block {
    display: inline-block !important;
  }

  .profile-wrapper {
    flex-direction: column;
  }

}

@media (min-width: @screen-lg-min) {
  .container {
    width: @container-large-desktop;
  }

  .glossaryhead-title {
    margin-right:9em;
  }

  .container-sidebar td.td-2 {
    width: 16.6667%;
  }

  .profile-wrapper {
    padding-right: 4rem;
    flex-direction: row;
  }

  .matrix-table {
    display: flex;
    flex-direction: row;
  }

  .matrix-inner {
    width: 50%;
    margin-right: @spacing-rq;
  }

  .visible-lg {
    display: block !important;
  }

  table.visible-lg {
    display: table !important;
  }

  tr.visible-lg {
    display: table-row !important;
  }

  td.visible-lg, th.visible-lg {
    display: table-cell !important;
  }

  .col-lg-1, .col-lg-10, .col-lg-11, .col-lg-12, .col-lg-2, .col-lg-3, .col-lg-4, .col-lg-5, .col-lg-6, .col-lg-7, .col-lg-8, .col-lg-9 {
    float: left;
  }

  .col-lg-12 {
    width: 100%;
  }

  .col-lg-11 {
    width: 91.66666667%;
  }

  .col-lg-10 {
    width: 83.33333333%;
  }

  .col-lg-9 {
    width: 75%;
  }

  .col-lg-8 {
    width: 66.66666667%;
  }

  .col-lg-7 {
    width: 58.33333333%;
  }

  .col-lg-6 {
    width: 50%;
  }

  .col-lg-5 {
    width: 41.66666667%;
  }

  .col-lg-4 {
    width: 33.33333333%;
  }

  .col-lg-3 {
    width: 25%;
  }

  .col-lg-2 {
    width: 16.66666667%;
  }

  .col-lg-1 {
    width: 8.33333333%;
  }

  .col-lg-pull-12 {
    right: 100%;
  }

  .col-lg-pull-11 {
    right: 91.66666667%;
  }

  .col-lg-pull-10 {
    right: 83.33333333%;
  }

  .col-lg-pull-9 {
    right: 75%;
  }

  .col-lg-pull-8 {
    right: 66.66666667%;
  }

  .col-lg-pull-7 {
    right: 58.33333333%;
  }

  .col-lg-pull-6 {
    right: 50%;
  }

  .col-lg-pull-5 {
    right: 41.66666667%;
  }

  .col-lg-pull-4 {
    right: 33.33333333%;
  }

  .col-lg-pull-3 {
    right: 25%;
  }

  .col-lg-pull-2 {
    right: 16.66666667%;
  }

  .col-lg-pull-1 {
    right: 8.33333333%;
  }

  .col-lg-pull-0 {
    right: auto;
  }

  .col-lg-push-12 {
    left: 100%;
  }

  .col-lg-push-11 {
    left: 91.66666667%;
  }

  .col-lg-push-10 {
    left: 83.33333333%;
  }

  .col-lg-push-9 {
    left: 75%;
  }

  .col-lg-push-8 {
    left: 66.66666667%;
  }

  .col-lg-push-7 {
    left: 58.33333333%;
  }

  .col-lg-push-6 {
    left: 50%;
  }

  .col-lg-push-5 {
    left: 41.66666667%;
  }

  .col-lg-push-4 {
    left: 33.33333333%;
  }

  .col-lg-push-3 {
    left: 25%;
  }

  .col-lg-push-2 {
    left: 16.66666667%;
  }

  .col-lg-push-1 {
    left: 8.33333333%;
  }

  .col-lg-push-0 {
    left: auto;
  }

  .col-lg-offset-12 {
    margin-left: 100%;
  }

  .col-lg-offset-11 {
    margin-left: 91.66666667%;
  }

  .col-lg-offset-10 {
    margin-left: 83.33333333%;
  }

  .col-lg-offset-9 {
    margin-left: 75%;
  }

  .col-lg-offset-8 {
    margin-left: 66.66666667%;
  }

  .col-lg-offset-7 {
    margin-left: 58.33333333%;
  }

  .col-lg-offset-6 {
    margin-left: 50%;
  }

  .col-lg-offset-5 {
    margin-left: 41.66666667%;
  }

  .col-lg-offset-4 {
    margin-left: 33.33333333%;
  }

  .col-lg-offset-3 {
    margin-left: 25%;
  }

  .col-lg-offset-2 {
    margin-left: 16.66666667%;
  }

  .col-lg-offset-1 {
    margin-left: 8.33333333%;
  }

  .col-lg-offset-0 {
    margin-left: 0;
  }
}

@media (min-width: @screen-lg) {
  .visible-lg-block {
    display: block !important;
  }

  .visible-lg-inline {
    display: inline !important;
  }

  .visible-lg-inline-block {
    display: inline-block !important;
  }

  .hidden-lg {
    display: none !important;
  }

  .container-editor {
    overflow-x: hidden;
  }
}

@media (min-width: @screen-sm-min) and (max-width: @screen-md-max) {

}

@media (min-width: @screen-md-min) and (max-width: @screen-md-max) {
  .header-classes {
    margin-left: @spacing-hr;
  }
}

@media (min-width: @screen-md-min) and (max-width: @screen-lg) {
  .hidden-md {
    display: none !important;
  }
}

.visible-print {
  display: none !important;
}

@media print {
  .visible-print {
    display: block !important;
  }

  table.visible-print {
    display: table !important;
  }

  tr.visible-print {
    display: table-row !important;
  }

  td.visible-print, th.visible-print {
    display: table-cell !important;
  }
}

.visible-print-block {
  display: none !important;
}

@media print {
  .visible-print-block {
    display: block !important;
  }
}

.visible-print-inline {
  display: none !important;
}

@media print {
  .visible-print-inline {
    display: inline !important;
  }
}

.visible-print-inline-block {
  display: none !important;
}

@media print {
  .visible-print-inline-block {
    display: inline-block !important;
  }
}

@media print {
  .hidden-print {
    display: none !important;
  }
}

@media screen and (max-width: @screen-sm-max) {
  .table-responsive {
    overflow-y: hidden;
    width: 100%;
    margin-bottom: @spacing-base;
    border: 1px solid #ddd;
    -ms-overflow-style: -ms-autohiding-scrollbar;
  }

  .table-responsive > .table {
    margin-bottom: 0;
  }

  .table-responsive > .table > tbody > tr > td, .table-responsive > .table > tbody > tr > th, .table-responsive > .table > tfoot > tr > td, .table-responsive > .table > tfoot > tr > th, .table-responsive > .table > thead > tr > td, .table-responsive > .table > thead > tr > th {
    white-space: nowrap;
  }

  .table-responsive > .table-bordered {
    border: 0;
  }

  .table-responsive > .table-bordered > tbody > tr > td:first-child, .table-responsive > .table-bordered > tbody > tr > th:first-child, .table-responsive > .table-bordered > tfoot > tr > td:first-child, .table-responsive > .table-bordered > tfoot > tr > th:first-child, .table-responsive > .table-bordered > thead > tr > td:first-child, .table-responsive > .table-bordered > thead > tr > th:first-child {
    border-left: 0;
  }

  .table-responsive > .table-bordered > tbody > tr > td:last-child, .table-responsive > .table-bordered > tbody > tr > th:last-child, .table-responsive > .table-bordered > tfoot > tr > td:last-child, .table-responsive > .table-bordered > tfoot > tr > th:last-child, .table-responsive > .table-bordered > thead > tr > td:last-child, .table-responsive > .table-bordered > thead > tr > th:last-child {
    border-right: 0;
  }

  .table-responsive > .table-bordered > tbody > tr:last-child > td, .table-responsive > .table-bordered > tbody > tr:last-child > th, .table-responsive > .table-bordered > tfoot > tr:last-child > td, .table-responsive > .table-bordered > tfoot > tr:last-child > th {
    border-bottom: 0;
  }
}

@media screen and (-webkit-min-device-pixel-ratio: 0) {
  input[type=date].form-control, input[type=datetime-local].form-control, input[type=month].form-control, input[type=time].form-control {
    line-height: 2rem;
  }

  .input-group-sm input[type=date], .input-group-sm input[type=datetime-local], .input-group-sm input[type=month], .input-group-sm input[type=time], input[type=date].input-sm, input[type=datetime-local].input-sm, input[type=month].input-sm, input[type=time].input-sm {
    line-height: 1rem;
  }

  .input-group-lg input[type=date], .input-group-lg input[type=datetime-local], .input-group-lg input[type=month], .input-group-lg input[type=time], input[type=date].input-lg, input[type=datetime-local].input-lg, input[type=month].input-lg, input[type=time].input-lg {
    line-height: 3rem;
  }
}

/*! Source: https://github.com/h5bp/html5-boilerplate/blob/master/src/css/main.css */

@media print {
  *, :after, :before {
    color: #000 !important;
    background: 0 0 !important;
    -webkit-box-shadow: none !important;
    box-shadow: none !important;
    text-shadow: none !important;
  }

  a, a:visited {
    text-decoration: underline;
  }

  a[href]:after {
    content: ' (' attr(href) ')';
  }

  abbr[title]:after {
    content: ' (' attr(title) ')';
  }

  a[href^='#']:after, a[href^='javascript:']:after {
    content: '';
  }

  blockquote, pre {
    border: 1px solid #999;
    page-break-inside: avoid;
  }

  thead {
    display: table-header-group;
  }

  img, tr {
    page-break-inside: avoid;
  }

  img {
    max-width: 100% !important;
  }

  img.avatar {
    max-width: 2.857rem;
    max-height: 2.857rem;
  }

  table img.avatar {
    margin-right: @spacing-heading;
  }

  h2, h3, p {
    orphans: 3;
    widows: 3;
  }

  h2, h3 {
    page-break-after: avoid;
  }

  .navbar {
    display: none;
  }

  .btn > .caret, .dropup > .btn > .caret {
    border-top-color: #000 !important;
  }

  .label {
    border: 1px solid #000;
  }

  .table {
    border-collapse: collapse !important;
  }

  .table td, .table th {
    background-color: #fff !important;
  }

  .table-bordered td, .table-bordered th {
    border: 1px solid #ddd !important;
  }
}<|MERGE_RESOLUTION|>--- conflicted
+++ resolved
@@ -3510,7 +3510,6 @@
   position:relative;
 }
 
-<<<<<<< HEAD
 .input-group-addon:first-child {
   border-right: 0;
 }
@@ -3675,15 +3674,6 @@
   overflow-y: auto;
 }
 
-
-=======
-.Select-menu {
-  max-height: 198px;
-  overflow-y: auto;
-}
-
-
->>>>>>> 098c50a1
 .Select-option.is-focused {
   background-color: #1ba7d9;
   color: #edf2f8;
@@ -5909,7 +5899,6 @@
   padding-top:@spacing-rh;
   padding-bottom:@spacing-rh;
 }
-<<<<<<< HEAD
 
 li.more-info {
   padding-top:@spacing-base-and-a-half;
@@ -5964,7 +5953,6 @@
 
 }
 
-=======
 
 li.more-info {
   padding-top:@spacing-base-and-a-half;
@@ -6019,7 +6007,6 @@
 
 }
 
->>>>>>> 098c50a1
 // @screen-xs variable depreciated
 @media (max-width: 29.375rem) {
   .view {
