import React from 'react'
import ReactDOM from 'react-dom'
import Draggable from 'react-draggable'
import {storiesOf} from '@kadira/storybook'
import {action, decorateAction} from '@kadira/storybook-addon-actions'
import {
  Button, Panel, Row, Table, Well, Checkbox, InputGroup, Col,
  FormControl, DropdownButton, MenuItem, ListGroup, ListGroupItem, PanelGroup,
<<<<<<< HEAD
  OverlayTrigger, Tooltip, Badge
=======
  OverlayTrigger, Tooltip, Label
>>>>>>> 0d2411b2
}
  from 'react-bootstrap'
import {Icon, Modal} from '../../components'
import Lorem from 'react-lorem-component'

const tooltipSort = (
    <Tooltip id='tooltipsort'>Best match will be chosen based on the priority of
      selected projects. Exact matches take precendence.
    </Tooltip>
)

const tooltipReadOnly = (
    <Tooltip id='tooltipreadonly'>Read only
    </Tooltip>
)

const tooltipAssam = (
    <Tooltip id='tooltipassam'>
      Assamese
      <br />
      অসমীয়া
    </Tooltip>
)

const tooltipGerman = (
    <Tooltip id='tooltipassam'>
      German
      <br />
      Deutsch
    </Tooltip>
)

const tooltipJapan = (
    <Tooltip id='tooltipassam'>
      Japanese
      <br />
      日本語
    </Tooltip>
)

const tooltipTMX = (
    <Tooltip id='tooltipTMXnote'>
      Some systems can't import TMX with srclang=*all*
    </Tooltip>
)

const docCountAss = (
    <Tooltip id='docall'>
      12 documents
    </Tooltip>
)

const docCountGerman = (
    <Tooltip id='docall'>
      12 documents
    </Tooltip>
)

const docCountJapan = (
    <Tooltip id='docall'>
      12 documents
    </Tooltip>
)

const docCountAll = (
    <Tooltip id='docall'>
      36 documents
    </Tooltip>
)



const heading1 = <h3><Checkbox checked> Project A</Checkbox></h3>
const heading2 = <h3><Checkbox> Project B
  <OverlayTrigger placement='top' overlay={tooltipReadOnly}>
    <Icon name='locked'
          className='s0 icon-locked'/>
  </OverlayTrigger>
</Checkbox></h3>

const currentProject = 'Current project'
const currentVersion = 'Current version'

storiesOf('Modal', module)
    .addDecorator((story) => (
        <div className='static-modal'>
          {story()}
        </div>
    ))
    .add('default', () => (
        <Modal
            show={true}
            onHide={action('onHide')}>
          <Modal.Header>
            <Modal.Title>Modal heading</Modal.Title>
          </Modal.Header>
          <Modal.Body>
            <Lorem />
          </Modal.Body>
          <Modal.Footer>
          <span className='bootstrap pull-right'>
            <Row>
              <Button bsStyle='link'
                      className='btn-left'
                      onClick={action('onClick')}>
                Close
              </Button>
              <Button
                  bsStyle='primary'
                  onClick={action('onClick')}>
                Save
              </Button>
            </Row>
          </span>
          </Modal.Footer>
        </Modal>
    ))
<<<<<<< HEAD
    .add('TMX export - one language', () => (
        <Modal
            show={true}
            onHide={action('onHide')}>
          <Modal.Header>
            <Modal.Title>Export Project to TMX</Modal.Title>
          </Modal.Header>
          <Modal.Body>
            <span className='tmx-export'>
              <p>Are you sure you want to export this project to TMX?<br />
              <strong>All documents in this project have the source language
                &nbsp;<a href="">en-US</a>.</strong></p>
              <br />
               <p>
                 <Button
                     bsStyle='primary'
                     onClick={action('onClick')}>
                    Download
                 </Button>
              </p>
            </span>
          </Modal.Body>
        </Modal>
    ))
    .add('TMX export - multiple languages', () => (
        <Modal
            show={true}
            onHide={action('onHide')}>
          <Modal.Header>
            <Modal.Title>Export Project to TMX</Modal.Title>
          </Modal.Header>
          <Modal.Body>
             <span className='tmx-export'>
              <p>Are you sure you want to export this project to TMX?</p>
               <p className='lead'>Source languages</p>
                 <Table className='tmx-table'>
                  <tbody>
                    <tr>
                      <td>
                        <OverlayTrigger placement='left' overlay={tooltipAssam}>
                          <Button bsStyle='link'>as</Button>
                        </OverlayTrigger>
                      </td>
                      <td>
                        <OverlayTrigger placement='top' overlay={docCountAss}>
                          <Badge>
                            12 <Icon name='document' className='n1'/>
                          </Badge>
                        </OverlayTrigger>
                      </td>
                      <td>
                        <span className='tmx-dl'>
                          <Button
                          bsStyle='primary'
                          bsSize='small'
                          onClick={action('onClick')}>
                          Download
                          </Button>
                          <span className='asterix'>*</span>
                        </span>
                      </td>
                    </tr>
                    <tr>
                      <td>
                         <OverlayTrigger placement='left'
                          overlay={tooltipGerman}>
                          <Button bsStyle='link'>de</Button>
                        </OverlayTrigger>
                      </td>
                      <td>
                        <OverlayTrigger placement='top' overlay={docCountGerman}>
                          <Badge>
                            12 <Icon name='document' className='n1'/>
                          </Badge>
                        </OverlayTrigger>
                      </td>
                      <td>
                        <span className='tmx-dl'>
                          <Button
                              bsStyle='primary'
                              bsSize='small'
                              onClick={action('onClick')}>
                          Download
                          </Button>
                          <span className='asterix'>*</span>
                        </span>
                      </td>
                    </tr>
                    <tr>
                      <td>
                         <OverlayTrigger placement='left'
                         overlay={tooltipJapan}>
                          <Button bsStyle='link'>ja</Button>
                        </OverlayTrigger>
                      </td>
                      <td>
                        <OverlayTrigger placement='top' overlay={docCountJapan}>
                          <Badge>
                            12 <Icon name='document' className='n1'/>
                          </Badge>
                        </OverlayTrigger>
                      </td>
                      <td>
                        <span className='tmx-dl'>
                          <Button
                              bsStyle='primary'
                              bsSize='small'
                              onClick={action('onClick')}>
                          Download
                          </Button>
                          <span className='asterix'>*</span>
                        </span>
                      </td>
                    </tr>
                    <tr>
                      <td><strong>ALL</strong></td>
                      <td>
                        <OverlayTrigger placement='top' overlay={docCountAll}>
                          <Badge>
                            36 <Icon name='document' className='n1'/>
                          </Badge>
                        </OverlayTrigger>
                      </td>
                      <td>
                        <Button
                          bsStyle='primary'
                          bsSize='small'
                          onClick={action('onClick')}>
                          Download
                        </Button>
                      </td>
                    </tr>
                  </tbody>
                </Table>
                <p className='all-warning'>
                  <OverlayTrigger placement='top' overlay={tooltipTMX}>
                    <Button bsStyle='link'>
                      <Icon name='warning' className='n1'/>
                      &nbsp;Produces a TMX file which<br />some systems can't import.
                    </Button>
                  </OverlayTrigger>
                </p>
                <p className='text-warning'>* All translations of documents for
                  the selected source language will be included.</p>
             </span>
          </Modal.Body>
        </Modal>
    ))

    .add('version TM', () => (
=======
    .add('version TM - diff doc id/context', () => (
>>>>>>> 0d2411b2
        <Modal
            show={true}
            onHide={action('onHide')}>
          <Modal.Header>
            <Modal.Title>Version TM Merge</Modal.Title>
          </Modal.Header>
          <Modal.Body>
            <div>
<<<<<<< HEAD
              <p className='intro'>This feature copies existing translations
                from similar documents
                in other projects and versions into this project version if the
                source
                text and context both match.
                The translation state will be preserved (
                <span className='vmerge-transtxt'>translated</span> or
                <span className='vmerge-apptxt'> approved</span>).
              </p>
              <Well>
                <Checkbox>
                  If context matches but source text does not, copy as
                  <span className='vmerge-fuzzytxt'> fuzzy</span>.
                </Checkbox>
              </Well>
              <Col xs={12} className='vmerge-row'>
                <Col xs={4}>
                  <span
                      className='vmerge-title text-dark'>TM match percentage</span>
=======
              <p className="intro">Copy existing translations from similar documents
                in other projects and versions into this project version.</p>
              <Col xs={12} className='vmerge-row'>
                <Col xs={4}>
                  <span className='vmerge-title text-info'>TM match percentage</span>
>>>>>>> 0d2411b2
                </Col>
                <Col xs={5}>
                  <DropdownButton bsStyle='default' bsSize='small'
                                  title='90% +'
                                  id='dropdown-basic'
                                  className='vmerge-ddown'>
                    <MenuItem onClick={action('onClick')} eventKey='1'>
                      100%</MenuItem>
                    <MenuItem onClick={action('onClick')} eventKey='2'>
                      80% +</MenuItem>
                    <MenuItem onClick={action('onClick')} eventKey='3' active>
                      70% +</MenuItem>
                    <MenuItem onClick={action('onClick')} eventKey='4'>
                      60% +</MenuItem>
                  </DropdownButton>
                </Col>
              </Col>
              <Col xs={12}>
                <Panel className='tm-panel'>
                  <ListGroup fill>
                    <ListGroupItem className=''><Checkbox checked>
                      Different DocID  <small>Document name and path</small>
                      <Label bsStyle='warning'>
                        Copy as Fuzzy
                      </Label>
                    </Checkbox>
                    </ListGroupItem>
                  </ListGroup>
                  <span className='and'>
                AND
                </span>
                  <ListGroup fill>
                    <ListGroupItem className=''><Checkbox checked>
                      Different Context  <small>resId, msgctxt</small>
                      <Label bsStyle='warning'>
                        Copy as Fuzzy
                      </Label>
                    </Checkbox>
                    </ListGroupItem>
                  </ListGroup>
                </Panel>
                <Panel className='tm-panel'>
                  <span className='or'>OR</span>
                  <ListGroup fill>
                    <ListGroupItem className=''><Checkbox>
                      Match from Imported TM
                    </Checkbox>
                    </ListGroupItem>
                  </ListGroup>
                </Panel>
              </Col>
              <Col xs={12} className='vmerge-row'>
                <Col xs={2}>
                  <span className='vmerge-title text-info'>Language</span>
                </Col>
                <Col xs={6}>
                  <DropdownButton bsStyle='default' bsSize='small'
                                  title='Japanese'
                                  id='dropdown-basic'
                                  className='vmerge-ddown'>
                    <MenuItem onClick={action('onClick')} eventKey='1'>
                      All</MenuItem>
                    <MenuItem divider/>
                    <MenuItem onClick={action('onClick')} eventKey='2'>
                      Korean</MenuItem>
                    <MenuItem onClick={action('onClick')} eventKey='3' active>
                      Japanese</MenuItem>
                    <MenuItem onClick={action('onClick')} eventKey='4'>
                      Russian</MenuItem>
                  </DropdownButton>
                </Col>
              </Col>
              <Col xs={12} className='vmerge-boxes'>
                <Panel>
                  <div className='vmerge-target'>
                    <div className='vmerge-title'>
                      <span className='text-info'>To  </span>
                      <span className='text-muted'>  Target</span>
                    </div>
                    <ul>
                      <li>
                        {currentProject}
                      </li>
                      <li>
                        {currentVersion}
                      </li>
                    </ul>
                  </div>
                </Panel>
              </Col>
              <Col xs={12} className='vmerge-boxes'>
                <Panel>
                  <Col xs={3}>
                    <div className='vmerge-title'>
                      <span className='text-info'>From  </span>
                      <span className='text-muted'>  Source</span>
                    </div>
                  </Col>
                  <Col xs={9} className='vmerge-searchbox'>
                    <InputGroup>
                      <InputGroup.Addon>
                        <Icon name='search'
                              className='s0'
                              title='search'/>
                      </InputGroup.Addon>
                      <FormControl type='text'
                                   value='Project'
                                   className='vmerge-searchinput'
                      />
                    </InputGroup>
                  </Col>
                  <Col xs={6}>
                 <span className='vmerge-adjtitle
                    vmerge-title'>Select source project versions to merge
              </span>
                    <PanelGroup defaultActiveKey='1' accordion>
                      <Panel header={heading1} eventKey='1'>
                        <ListGroup fill>
                          <ListGroupItem className='v'><Checkbox checked>2.0
                          </Checkbox>
                          </ListGroupItem>
                          <ListGroupItem className='v'><Checkbox checked>1.0
                          </Checkbox>
                          </ListGroupItem>
                        </ListGroup>
                      </Panel>
                      <Panel header={heading2} eventKey='2'>
                        <ListGroup fill>
                          <ListGroupItem className='v'><Checkbox>1.0</Checkbox>
                          </ListGroupItem>
                        </ListGroup>
                      </Panel>
                    </PanelGroup>
                  </Col>
                  <Col xs={6}>
                    <ListGroup>
                      <div><span className='vmerge-adjtitle
                    vmerge-title'>
                      Adjust priority of selected versions</span>
                        <br /><span className='text-muted vmerge-adjsub'>(best first)
                      </span>
                        <OverlayTrigger placement='top' overlay={tooltipSort}>
                          <Icon name='info' className='s0 info-icon'/>
                        </OverlayTrigger>
                      </div>
                      <Draggable bounds='parent' axis='y' grid={[57, 57]}>
                        <ListGroupItem className='v'>
                          <Button bsStyle='link' className='btn-link-sort'>
                            <i className='fa fa-sort'></i>
                          </Button>
                          2.0
                          <span className='text-muted'>
                            Project A
                          </span>
                        </ListGroupItem>
                      </Draggable>
                      <Draggable bounds='parent' axis='y' grid={[57, 57]}>
                        <ListGroupItem className='v'>
                          <Button bsStyle='link' className='btn-link-sort'>
                            <i className='fa fa-sort'></i>
                          </Button>
                          1.0
                          <span className='text-muted'>
                            Project A
                          </span>
                        </ListGroupItem>
                      </Draggable>
                    </ListGroup>
                  </Col>
                </Panel>
              </Col>
            </div>
          </Modal.Body>
          <Modal.Footer>
          <span className='bootstrap pull-right'>
            <Row>
              <Button bsStyle='link'
                      className='btn-left link-danger'
                      onClick={action('onClick')}>
                Cancel
              </Button>
              <Button
                  bsStyle='primary'
                  onClick={action('onClick')}>
                Merge translations
              </Button>
            </Row>
          </span>
          </Modal.Footer>
        </Modal>
    ))

    .add('version TM - same doc id/context', () => (
        <Modal
            show={true}
            onHide={action('onHide')}>
          <Modal.Header>
            <Modal.Title>Version TM Merge</Modal.Title>
          </Modal.Header>
          <Modal.Body>
            <div>
              <p className="intro">Copy existing translations from similar documents
                in other projects and versions into this project version.</p>
              <Col xs={12} className='vmerge-row'>
                <Col xs={4}>
                  <span className='vmerge-title text-info'>TM match percentage</span>
                </Col>
                <Col xs={5}>
                  <DropdownButton bsStyle='default' bsSize='small'
                                  title='100% '
                                  id='dropdown-basic'
                                  className='vmerge-ddown'>
                    <MenuItem onClick={action('onClick')} eventKey='1'>
                      90% +</MenuItem>
                    <MenuItem onClick={action('onClick')} eventKey='2'>
                      80% +</MenuItem>
                    <MenuItem onClick={action('onClick')} eventKey='3' active>
                      70% +</MenuItem>
                    <MenuItem onClick={action('onClick')} eventKey='4'>
                      60% +</MenuItem>
                  </DropdownButton>
                </Col>
              </Col>
              <Col xs={12}>
                <Panel className='tm-panel'>
                  <ListGroup fill>
                    <ListGroupItem className=''><Checkbox checked>
                      Different DocID  <small>Document name and path</small>
                      <Label bsStyle='info'>
                        Approved
                      </Label>
                    </Checkbox>
                    </ListGroupItem>
                  </ListGroup>
                  <span className='and'>
                AND
                </span>
                  <ListGroup fill>
                    <ListGroupItem className=''><Checkbox checked>
                      Different Context  <small>resId, msgctxt</small>
                      <Label bsStyle='success'>
                        Translated
                      </Label>
                    </Checkbox>
                    </ListGroupItem>
                  </ListGroup>
                </Panel>
                <Panel className='tm-panel'>
                  <span className='or'>OR</span>
                  <ListGroup fill>
                    <ListGroupItem className=''><Checkbox>
                      Match from Imported TM
                    </Checkbox>
                    </ListGroupItem>
                  </ListGroup>
                </Panel>
              </Col>
              <Col xs={12} className='vmerge-row'>
                <Col xs={2}>
                  <span className='vmerge-title text-info'>Language</span>
                </Col>
                <Col xs={6}>
                  <DropdownButton bsStyle='default' bsSize='small'
                                  title='Japanese'
                                  id='dropdown-basic'
                                  className='vmerge-ddown'>
                    <MenuItem onClick={action('onClick')} eventKey='1'>
                      All</MenuItem>
                    <MenuItem divider/>
                    <MenuItem onClick={action('onClick')} eventKey='2'>
                      Korean</MenuItem>
                    <MenuItem onClick={action('onClick')} eventKey='3' active>
                      Japanese</MenuItem>
                    <MenuItem onClick={action('onClick')} eventKey='4'>
                      Russian</MenuItem>
                  </DropdownButton>
                </Col>
              </Col>
              <Col xs={12} className='vmerge-boxes'>
                <Panel>
                  <div className='vmerge-target'>
                    <div className='vmerge-title'>
                      <span className='text-info'>To  </span>
                      <span className='text-muted'>  Target</span>
                    </div>
                    <ul>
                      <li>
                        {currentProject}
                      </li>
                      <li>
                        {currentVersion}
                      </li>
                    </ul>
                  </div>
                </Panel>
              </Col>
              <Col xs={12} className='vmerge-boxes'>
                <Panel>
                  <Col xs={3}>
                    <div className='vmerge-title'>
                      <span className='text-info'>From  </span>
                      <span className='text-muted'>  Source</span>
                    </div>
                  </Col>
                  <Col xs={9} className='vmerge-searchbox'>
                    <InputGroup>
                      <InputGroup.Addon>
                        <Icon name='search'
                              className='s0'
                              title='search'/>
                      </InputGroup.Addon>
                      <FormControl type='text'
                                   value='Project'
                                   className='vmerge-searchinput'
                      />
                    </InputGroup>
                  </Col>
                  <Col xs={6}>
                 <span className='vmerge-adjtitle
                    vmerge-title'>Select source project versions to merge
              </span>
                    <PanelGroup defaultActiveKey='1' accordion>
                      <Panel header={heading1} eventKey='1'>
                        <ListGroup fill>
                          <ListGroupItem className='v'><Checkbox checked>2.0
                          </Checkbox>
                          </ListGroupItem>
                          <ListGroupItem className='v'><Checkbox checked>1.0
                          </Checkbox>
                          </ListGroupItem>
                        </ListGroup>
                      </Panel>
                      <Panel header={heading2} eventKey='2'>
                        <ListGroup fill>
                          <ListGroupItem className='v'><Checkbox>1.0</Checkbox>
                          </ListGroupItem>
                        </ListGroup>
                      </Panel>
                    </PanelGroup>
                  </Col>
                  <Col xs={6}>
                    <ListGroup>
                      <div><span className='vmerge-adjtitle
                    vmerge-title'>
                      Adjust priority of selected versions</span>
                        <br /><span className='text-muted vmerge-adjsub'>(best first)
                      </span>
                        <OverlayTrigger placement='top' overlay={tooltipSort}>
                          <Icon name='info' className='s0 info-icon'/>
                        </OverlayTrigger>
                      </div>
                      <Draggable bounds='parent' axis='y' grid={[57, 57]}>
                        <ListGroupItem className='v'>
                          <Button bsStyle='link' className='btn-link-sort'>
                            <i className='fa fa-sort'></i>
                          </Button>
                          2.0
                          <span className='text-muted'>
                            Project A
                          </span>
                        </ListGroupItem>
                      </Draggable>
                      <Draggable bounds='parent' axis='y' grid={[57, 57]}>
                        <ListGroupItem className='v'>
                          <Button bsStyle='link' className='btn-link-sort'>
                            <i className='fa fa-sort'></i>
                          </Button>
                          1.0
                          <span className='text-muted'>
                            Project A
                          </span>
                        </ListGroupItem>
                      </Draggable>
                    </ListGroup>
                  </Col>
                </Panel>
              </Col>
            </div>
          </Modal.Body>
          <Modal.Footer>
          <span className='bootstrap pull-right'>
            <Row>
              <Button bsStyle='link'
                      className='btn-left link-danger'
                      onClick={action('onClick')}>
                Cancel
              </Button>
              <Button
                  bsStyle='primary'
                  onClick={action('onClick')}>
                Merge translations
              </Button>
            </Row>
          </span>
          </Modal.Footer>
        </Modal>
    ))

    .add('version TM - imported match', () => (
        <Modal
            show={true}
            onHide={action('onHide')}>
          <Modal.Header>
            <Modal.Title>Version TM Merge</Modal.Title>
          </Modal.Header>
          <Modal.Body>
            <div>
              <p className="intro">Copy existing translations from similar documents
                in other projects and versions into this project version.</p>
              <Col xs={12} className='vmerge-row'>
                <Col xs={4}>
                  <span className='vmerge-title text-info'>TM match percentage</span>
                </Col>
                <Col xs={5}>
                  <DropdownButton bsStyle='default' bsSize='small'
                                  title='90% +'
                                  id='dropdown-basic'
                                  className='vmerge-ddown'>
                    <MenuItem onClick={action('onClick')} eventKey='1'>
                      100% </MenuItem>
                    <MenuItem onClick={action('onClick')} eventKey='2'>
                      80% +</MenuItem>
                    <MenuItem onClick={action('onClick')} eventKey='3' active>
                      70% +</MenuItem>
                    <MenuItem onClick={action('onClick')} eventKey='4'>
                      60% +</MenuItem>
                  </DropdownButton>
                </Col>
              </Col>
              <Col xs={12}>
                <Panel className='tm-panel'>
                  <ListGroup fill>
                    <ListGroupItem className=''><Checkbox>
                      Different DocID  <small>Document name and path</small>
                    </Checkbox>
                    </ListGroupItem>
                  </ListGroup>
                  <span className='and'>
                AND
                </span>
                  <ListGroup fill>
                    <ListGroupItem className=''><Checkbox>
                      Different Context  <small>resId, msgctxt</small>
                    </Checkbox>
                    </ListGroupItem>
                  </ListGroup>
                </Panel>
                <Panel className='tm-panel'>
                  <span className='or'>OR</span>
                  <ListGroup fill>
                    <ListGroupItem className=''><Checkbox checked>
                      Match from Imported TM
                      <Label bsStyle='warning'>
                        Copy as Fuzzy
                      </Label>
                    </Checkbox>
                    </ListGroupItem>
                  </ListGroup>
                </Panel>
              </Col>
              <Col xs={12} className='vmerge-row'>
                <Col xs={2}>
                  <span className='vmerge-title text-info'>Language</span>
                </Col>
                <Col xs={6}>
                  <DropdownButton bsStyle='default' bsSize='small'
                                  title='Japanese'
                                  id='dropdown-basic'
                                  className='vmerge-ddown'>
                    <MenuItem onClick={action('onClick')} eventKey='1'>
                      All</MenuItem>
                    <MenuItem divider/>
                    <MenuItem onClick={action('onClick')} eventKey='2'>
                      Korean</MenuItem>
                    <MenuItem onClick={action('onClick')} eventKey='3' active>
                      Japanese</MenuItem>
                    <MenuItem onClick={action('onClick')} eventKey='4'>
                      Russian</MenuItem>
                  </DropdownButton>
                </Col>
              </Col>
              <Col xs={12} className='vmerge-boxes'>
                <Panel>
                  <div className='vmerge-target'>
                    <div className='vmerge-title'>
                      <span className='text-info'>To  </span>
                      <span className='text-muted'>  Target</span>
                    </div>
                    <ul>
                      <li>
                        {currentProject}
                      </li>
                      <li>
                        {currentVersion}
                      </li>
                    </ul>
                  </div>
                </Panel>
              </Col>
              <Col xs={12} className='vmerge-boxes'>
                <Panel>
                  <Col xs={3}>
                    <div className='vmerge-title'>
                      <span className='text-info'>From  </span>
                      <span className='text-muted'>  Source</span>
                    </div>
                  </Col>
                  <Col xs={9} className='vmerge-searchbox'>
                    <InputGroup>
                      <InputGroup.Addon>
                        <Icon name='search'
                              className='s0'
                              title='search'/>
                      </InputGroup.Addon>
                      <FormControl type='text'
                                   value='Project'
                                   className='vmerge-searchinput'
                      />
                    </InputGroup>
                  </Col>
                  <Col xs={6}>
                 <span className='vmerge-adjtitle
                    vmerge-title'>Select source project versions to merge
              </span>
                    <PanelGroup defaultActiveKey='1' accordion>
                      <Panel header={heading1} eventKey='1'>
                        <ListGroup fill>
                          <ListGroupItem className='v'><Checkbox checked>2.0
                          </Checkbox>
                          </ListGroupItem>
                          <ListGroupItem className='v'><Checkbox checked>1.0
                          </Checkbox>
                          </ListGroupItem>
                        </ListGroup>
                      </Panel>
                      <Panel header={heading2} eventKey='2'>
                        <ListGroup fill>
                          <ListGroupItem className='v'><Checkbox>1.0</Checkbox>
                          </ListGroupItem>
                        </ListGroup>
                      </Panel>
                    </PanelGroup>
                  </Col>
                  <Col xs={6}>
                    <ListGroup>
                      <div><span className='vmerge-adjtitle
                    vmerge-title'>
                      Adjust priority of selected versions</span>
                        <br /><span className='text-muted vmerge-adjsub'>(best first)
                      </span>
                        <OverlayTrigger placement='top' overlay={tooltipSort}>
                          <Icon name='info' className='s0 info-icon'/>
                        </OverlayTrigger>
                      </div>
                      <Draggable bounds='parent' axis='y' grid={[57, 57]}>
                        <ListGroupItem className='v'>
                          <Button bsStyle='link' className='btn-link-sort'>
                            <i className='fa fa-sort'></i>
                          </Button>
                          2.0
                          <span className='text-muted'>
                            Project A
                          </span>
                        </ListGroupItem>
                      </Draggable>
                      <Draggable bounds='parent' axis='y' grid={[57, 57]}>
                        <ListGroupItem className='v'>
                          <Button bsStyle='link' className='btn-link-sort'>
                            <i className='fa fa-sort'></i>
                          </Button>
                          1.0
                          <span className='text-muted'>
                            Project A
                          </span>
                        </ListGroupItem>
                      </Draggable>
                    </ListGroup>
                  </Col>
                </Panel>
              </Col>
            </div>
          </Modal.Body>
          <Modal.Footer>
          <span className='bootstrap pull-right'>
            <Row>
              <Button bsStyle='link'
                      className='btn-left link-danger'
                      onClick={action('onClick')}>
                Cancel
              </Button>
              <Button
                  bsStyle='primary'
                  onClick={action('onClick')}>
                Merge translations
              </Button>
            </Row>
          </span>
          </Modal.Footer>
        </Modal>
    ))<|MERGE_RESOLUTION|>--- conflicted
+++ resolved
@@ -6,11 +6,7 @@
 import {
   Button, Panel, Row, Table, Well, Checkbox, InputGroup, Col,
   FormControl, DropdownButton, MenuItem, ListGroup, ListGroupItem, PanelGroup,
-<<<<<<< HEAD
-  OverlayTrigger, Tooltip, Badge
-=======
-  OverlayTrigger, Tooltip, Label
->>>>>>> 0d2411b2
+  OverlayTrigger, Tooltip, Badge, Label
 }
   from 'react-bootstrap'
 import {Icon, Modal} from '../../components'
@@ -128,7 +124,6 @@
           </Modal.Footer>
         </Modal>
     ))
-<<<<<<< HEAD
     .add('TMX export - one language', () => (
         <Modal
             show={true}
@@ -278,10 +273,7 @@
         </Modal>
     ))
 
-    .add('version TM', () => (
-=======
     .add('version TM - diff doc id/context', () => (
->>>>>>> 0d2411b2
         <Modal
             show={true}
             onHide={action('onHide')}>
@@ -290,33 +282,11 @@
           </Modal.Header>
           <Modal.Body>
             <div>
-<<<<<<< HEAD
-              <p className='intro'>This feature copies existing translations
-                from similar documents
-                in other projects and versions into this project version if the
-                source
-                text and context both match.
-                The translation state will be preserved (
-                <span className='vmerge-transtxt'>translated</span> or
-                <span className='vmerge-apptxt'> approved</span>).
-              </p>
-              <Well>
-                <Checkbox>
-                  If context matches but source text does not, copy as
-                  <span className='vmerge-fuzzytxt'> fuzzy</span>.
-                </Checkbox>
-              </Well>
-              <Col xs={12} className='vmerge-row'>
-                <Col xs={4}>
-                  <span
-                      className='vmerge-title text-dark'>TM match percentage</span>
-=======
               <p className="intro">Copy existing translations from similar documents
                 in other projects and versions into this project version.</p>
               <Col xs={12} className='vmerge-row'>
                 <Col xs={4}>
                   <span className='vmerge-title text-info'>TM match percentage</span>
->>>>>>> 0d2411b2
                 </Col>
                 <Col xs={5}>
                   <DropdownButton bsStyle='default' bsSize='small'
