--- conflicted
+++ resolved
@@ -15,11 +15,11 @@
 function priorityToTextState (priority) {
   switch (priority) {
     case CRITICAL:
-      return 'text-danger'
+      return 'u-textDanger'
     case MAJOR:
-      return 'text-warning'
+      return 'u-textWarning'
     case MINOR:
-      return 'text-info'
+      return 'u-textInfo'
   }
 }
 
@@ -34,14 +34,6 @@
       MAJOR,
       CRITICAL
     ]).isRequired,
-<<<<<<< HEAD
-=======
-    textState: PropTypes.oneOf([
-      'u-textIinfo',
-      'u-textWarning',
-      'u-textDanger'
-    ]).isRequired,
->>>>>>> 50735a77
     criteriaPlaceholder: PropTypes.string.isRequired,
     description: PropTypes.string.isRequired,
     onSave: PropTypes.func.isRequired,
@@ -117,7 +109,7 @@
     const deleteBtn = displayDelete
       ? (
       <Button bsStyle='danger' className={className} onClick={this.onDelete}>
-        <Icon name='trash' className='s0 editicon' />
+        <Icon name='trash' className='s0 iconEdit' />
       </Button>
       ) : DO_NOT_RENDER
     const editableToggle = isAdminMode ? (
@@ -132,15 +124,14 @@
       <FormGroup controlId='formInlineButtonEdit'>
         <ControlLabel>&nbsp;</ControlLabel><br />
         <Button bsStyle='primary' className={className} onClick={this.onSave}>
-          <Icon name='edit' className='s0 editicon' />
+          <Icon name='edit' className='s0 iconEdit' />
         </Button>
         {deleteBtn}
       </FormGroup>
     ) : DO_NOT_RENDER
     return (
-<<<<<<< HEAD
-      <Form className='rejections' inline>
-        <FormGroup className='flex-grow1' controlId='formInlineCriteria'>
+      <Form className='rejectionsForm' inline>
+        <FormGroup className='flexGrow1' controlId='formInlineCriteria'>
           <ControlLabel>Criteria</ControlLabel><br />
           <TextInput multiline editable={isAdminMode || editable}
             type='text' numberOfLines={2} onChange={this.onTextChange}
@@ -161,33 +152,6 @@
         {editableToggle}
         {formBtn}
       </Form>
-=======
-        <Form className='rejectionsForm' inline>
-          <FormGroup className='flexGrow1' controlId='formInlineCriteria'>
-            <ControlLabel>Criteria</ControlLabel><br/>
-            <TextInput multiline={true}  editable={this.props.editable}
-             type='text' numberOfLines={2} placeholder={this.props.criteriaPlaceholder}/>
-          </FormGroup>
-          <FormGroup controlId='formInlinePriority'>
-            <ControlLabel>Priority</ControlLabel><br/>
-            <DropdownButton bsStyle='default' title={title}
-               id='dropdown-basic'>
-              <MenuItem><span className='u-textInfo'>Minor</span></MenuItem>
-              <MenuItem><span className='u-textWarning'>Major</span></MenuItem>
-              <MenuItem><span className='u-textDanger'>Critical</span></MenuItem>
-            </DropdownButton>
-          </FormGroup>
-          <FormGroup controlId='formInlineButtonEdit'>
-            <ControlLabel>&nbsp;</ControlLabel><br/>
-            <Button bsStyle='primary' className={this.props.className}>
-              <Icon name='edit' className='s0 iconEdit'/>
-            </Button>
-            <Button bsStyle='danger' className={this.props.className}>
-              <Icon name='trash' className='s0 iconEdit'/>
-            </Button>
-          </FormGroup>
-        </Form>
->>>>>>> 50735a77
     )
   }
 }
