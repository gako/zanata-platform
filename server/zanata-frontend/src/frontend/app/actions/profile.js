--- conflicted
+++ resolved
@@ -91,36 +91,6 @@
   }
 }
 
-<<<<<<< HEAD
-const getLocaleDetail = (localeId) => {
-  const endpoint = window.config.baseUrl + window.config.apiRoot +
-    '/locales/locale/' + localeId
-
-  const apiTypes = [
-    GET_LOCALE_REQUEST,
-    {
-      type: GET_LOCALE_SUCCESS,
-      payload: (action, state, res) => {
-        const contentType = res.headers.get('Content-Type')
-        if (contentType && includes(contentType, 'json')) {
-          return res.json().then((json) => {
-            return json
-          })
-        }
-      },
-      meta: {
-        receivedAt: Date.now()
-      }
-    },
-    GET_LOCALE_FAILURE
-  ]
-  return {
-    [CALL_API]: buildAPIRequest(endpoint, 'GET', getJsonHeaders(), apiTypes)
-  }
-}
-
-=======
->>>>>>> 703af5ad
 const getUserInfo = (dispatch, username, dateRangeOption) => {
   const endpoint = window.config.baseUrl + window.config.apiRoot + '/user' +
     (isEmpty(username) ? '' : '/' + username)
