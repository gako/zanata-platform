--- conflicted
+++ resolved
@@ -469,12 +469,7 @@
   border: 0;
   color: #f00;
   z-index: 1;
-<<<<<<< HEAD
-  padding: 0.75em;
-=======
-  /* @spacing-rq variable in less */
   padding: 0.75rem;
->>>>>>> 474e51f9
   outline: none;
 }
 
@@ -497,8 +492,6 @@
   color: #f00;
 }
 
-<<<<<<< HEAD
-=======
 li.inline-search-list {
   display:inline-flex;
   width:25em;
@@ -558,7 +551,6 @@
   width:18em;
 }
 
->>>>>>> 474e51f9
 /**
  * Media Queries
  */
