--- conflicted
+++ resolved
@@ -646,19 +646,7 @@
   }
 }
 
-<<<<<<< HEAD
-@media (max-width:619px) {
-
-}
-
-@media (min-width:620px) {
-
-}
-
 @media (max-width:740px) {
-=======
-@media (max-width: 740px) {
->>>>>>> c7100cc5
   .TransUnit-heading {
     padding-left: 1.5em;
   }
