--- conflicted
+++ resolved
@@ -367,14 +367,13 @@
   width:110%;
 }
 
-<<<<<<< HEAD
 ul.u-listInline li .u-textHighlight {
   width:110%;
-=======
+}
+
 /* bootstrap override */
 :focus, button:focus {
   outline: none;
->>>>>>> 474e51f9
 }
 
 .tab-content > .tab-pane {
