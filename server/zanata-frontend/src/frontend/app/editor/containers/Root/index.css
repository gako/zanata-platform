/** @define Editor; use strict */

:root {
  --Editor-rhythm                         : 1.5rem;
  --Editor-transition-ease                : cubic-bezier(.175, .885, .320, 1.275);
  --Editor-color-status-bg                : color(#416988 tint(82%));
  --Editor-color-translation-bg           : #ECEFF0;
  --Editor-loader-z-index                 : 900;
  --Editor-panel-z-index                  : 200;
  --Editor-suggestions-header-z-index     : 300;
  --Editor-suggestionsSearch-z-index      : 300;
}


/* Shorten with an ellipsis when overflowing */
.ellipsis {
  white-space: nowrap;
  text-overflow: ellipsis;
  overflow: hidden;
}

.Editor {
  overflow: hidden;
}

.Editor-header,
.Editor-loader {
  transition: .2s all var(--Editor-transition-ease);
}

.Editor-header.is-minimised {
  transform: translateY(calc(var(--Editor-rhythm) * -2));
}

.Editor-header.is-minimised .Editor-mainNav {
  visibility: hidden;
}

.Editor-loader {
  position: absolute;
  z-index: var(--Editor-loader-z-index);
  top: 0;
  left: 50%;
  transform: translate(-50%, calc(var(--Editor-rhythm) * .25));
}

.Editor-docsDropdown button.Link--invert div span {
  max-width: 25em;
  text-overflow: ellipsis;
  white-space: nowrap;
  overflow: hidden;
}

li.docName {
  max-width:20em;
}

li.docName span.ellipsis {
  text-overflow: ellipsis;
  white-space: nowrap;
  overflow: hidden;
}

.Editor-loader.is-minimised {
  transform: translateX(-50%) scale(.75, .75);
}

.Editor-mainNav {
  height: calc(var(--Editor-rhythm) * 2);
}

.Editor-content {
  position: absolute;
  left: 0;
  right: 0;
  top: calc(var(--Editor-rhythm) * 3.75);
  bottom: 0;
  overflow: auto;
  overflow-x: hidden;
  width: 100%;
  -webkit-overlow-scrolling: touch;
}

.Editor-content.is-maximised {
  top: calc(var(--Editor-rhythm) * 1.75);
}

/*So firefox keeps the background at 100% height when there are only a few translations*/
.Editor-translationsWrapper {
  height: 100%;
}

.Editor-translations {
  min-height: 100%;
  padding: calc(var(--Editor-rhythm) * 2) 0;
  background: linear-gradient(to right, var(--Editor-color-status-bg), var(--Editor-color-status-bg));
  background-position: left center;
  background-size: var(--rhythm) 100%;
  background-repeat: no-repeat;
}

.Editor-currentDoc {
  max-width: calc(var(--Editor-rhythm) * 3.5);
}

.Editor-currentLang {
  max-width: calc(var(--Editor-rhythm) * 3.5);
}

.Editor-suggestions {
  z-index: var(--Editor-panel-z-index);
  right: 0;
  bottom: 0;
  left: 0;
  overflow: hidden;
  box-shadow: 0 -calc(var(--Editor-rhythm) * .125) var(--Header-rhythm) rgba(0,0,0,.1);
  /*transform: translateY(100%);*/
}

.Editor-suggestionsHeader {
  position: absolute;
  top: 0;
  left: 0;
  right: 0;
  box-shadow: 0 1px 1px rgba(0,0,0,0.1);
  z-index: var(--Editor-suggestions-header-z-index);
  user-select: none;
}

.Editor-suggestionsBody {
  /* Fallback */
  position: absolute;
  top: calc(var(--Editor-rhythm) * 1.5);
  left: 0;
  right: 0;
  bottom: 0;
  overflow: scroll;
  overflow-x: hidden;
  overflow-y: scroll;
}

.Editor-suggestions.is-search-active .Editor-suggestionsBody {
  top: calc(var(--Editor-rhythm) * 3);
}

.Editor-suggestionsSearch {
  clear: both;
}

.trans-link.form-group {
  padding-top:0.75em;
}

.trans-link.form-group .form-control {
  height:2.25em;
  width:90%;
  color:#20718a;
}

.input-group-addon {
  vertical-align: middle;
  color:#20718a;
}

h4.modal-title {
  font-size:1.728rem;
  font-weight:300;
  text-align:center;
  color:#1ba7d9;
  line-height:1em;
}

.panel-body h3 {
  font-weight: 500;
  font-size:1.2em;
}

.list-inline li {
  display:inline-flex;
}

.modal-body .list-group-item-heading {
  margin-top:0.5em;
  color:#20718a;
}

.panel-body .modal-term {
  font-size:1.1em;
  line-height: 2em;
  color:#333;
}

.btn-group-xs>.btn, .btn-xs {
  padding: 1px 5px;
  font-size: 12px;
  line-height: 1.5;
  border-radius: 3px;
}

.InputGroup-addon.btn-xs.advsearch {
  vertical-align: middle;
}

.history-icon svg, .comment-icon svg {
  vertical-align: sub;
}

.comment-box {
  margin-top:1em;
}

.comment-box li {
  color:#20718a;
}

.comment-icon svg {
  fill:#90b8c5 !important;
}

ul.list-inline li.s1 {
  margin-right: 0.375em;
}

ul.source-infolist {
  color:#333;
}

.n2, .n2 svg {
  width: 0.694rem;
  height: 0.694rem;
}

.n1, .n1 svg {
  width: 0.833rem;
  height: 0.833rem;
}

.s0, .s0 svg {
  width: 1rem;
  height: 1rem;
}

.s1, .s1 svg {
  width: 1.2rem;
  height: 1.2rem;
}

.s2, .s2 svg {
  width: 1.44rem;
  height: 1.44rem;
  vertical-align: middle;
}

.s3, .s3 svg {
  width: 1.728rem;
  height: 1.728rem;
}

.s4, .s4 svg {
  width: 2.074rem;
  height: 2.074rem;
}

.s5, .s5 svg {
  width: 2.488rem;
  height: 2.488rem;
}

.s6, .s6 svg {
  width: 2.986rem;
  height: 2.986rem;
}

.s7, .s7 svg {
  width: 3.583rem;
  height: 3.583rem;
}

.s8, .s8 svg {
  width: 4.3rem;
  height: 4.3rem;
}

.s9, .s9 svg {
  width: 5.16rem;
  height: 5.16rem;
}

.s10, .s10 svg {
  width: 6.192rem;
  height: 6.192rem;
}

.nav {
  padding-left: 0;
  margin-bottom: 0;
  list-style: none;
}

.nav > li {
  position: relative;
  display: block;
}

.nav > li > a {
  position: relative;
  display: block;
  padding: 10px 15px;
  color:#20718a;
}

.nav > li > a:hover,
.nav > li > a:focus {
  text-decoration: none;
  background-color: #eee;
}

.nav .open > a,
.nav .open > a:hover,
.nav .open > a:focus {
  background-color: #eee;
  border-color: #337ab7;
}

.nav .nav-divider {
  height: 1px;
  margin: 9px 0;
  overflow: hidden;
  background-color: #e5e5e5;
}

.nav > li > a > img {
  max-width: none;
}

.nav-tabs {
  border-bottom: 1px solid #ddd;
}

.nav-tabs > li {
  float: left;
  margin-bottom: -1px;
}

.nav-tabs > li > a {
  line-height: 1.42857143;
  border: 1px solid transparent;
  border-radius: 4px 4px 0 0;
  background-color:#bcd4dc;
}

.nav-tabs > li > a:hover {
  border-color: #eee #eee #ddd;
}

.nav-tabs > li.active > a,
.nav-tabs > li.active > a:hover,
.nav-tabs > li.active > a:focus {
  color: #555;
  cursor: default;
  background-color: #fff;
  border: 1px solid #ddd;
  border-bottom-color: transparent;
}

<<<<<<< HEAD
ul.u-listInline li .u-textSuccess, ul.u-listInline li .u-textSecondary,
ul.u-listInline li .u-textHighlight
{
  width:120%;
=======
/* bootstrap override */
:focus, button:focus {
  outline: none;
>>>>>>> 83a7cb1b
}

/* bootstrap override */
:focus, button:focus {
  outline: none;
}

.tab-content > .tab-pane {
  display: none;
}

.tab-content > .active {
  display: block;
  background: #fff;
  height:100vh;
}

.tab-pane #tab1, .tab-pane #tab2 {
  margin-top:2.7em;
}

.nav-tabs .dropdown-menu {
  margin-top: -1px;
  border-top-left-radius: 0;
  border-top-right-radius: 0;
}

.pull-right {
  float:right !important;
}

.modal-header .close {
  float: right;
}

li.inline-search-list {
  display:inline-flex;
  width:25em;
  margin-right: 1em;
}

li.inline-search-list span {
  width:60%;
  color:#20718A;
}

/* advanced search panel */
.InputEditorSearch  .panel.panel-default {
  margin-bottom:0.5em !important;
  position: absolute;
  width: 27em;
}

.InputEditorSearch {
  width:18em;
  margin-left:0.75em;
  display:inline-flex;
  margin-top: 0.15em;
  font-size:0.875em;
}

.InputEditorSearch .help-icon button {
  vertical-align: sub;
  margin-left:0.375em;
}

.InputEditorSearch .help-icon button span {
  vertical-align:bottom;
}

.InputGroup--wide {
  width:inherit !important;
}

.flex {
  display: flex;
}

.flex ul.u-listHorizontal {
  z-index:1000;
}

.Header {
  z-index:301;
}

.InputGroup-addon {
  vertical-align: baseline;
}

#editor-header .InputGroup--outlined {
  width:18em;
}

button.close {
  font-weight: 700;
  line-height: 1;
  top: 1rem;
  right: 1rem;
  position: absolute;
  border: 0;
  color: #f00;
  z-index: 1;
  padding: 0.75rem;
  outline: none;
}

button.close:focus, button.close:hover, button.close:active:focus {
  cursor: pointer;
  text-decoration: none;
  opacity: 0.5;
  color: #000;
  filter: alpha(opacity=50);
  box-shadow: none;
  outline: none;
  background-color: #fff;
}

.closeIcon svg {
  opacity: 0.7;
  height: 1rem;
  width: 1rem;
  text-align: center;
  color: #f00;
}

li.inline-search-list {
  display:inline-flex;
  width:25em;
  margin-right: 1em;
}

li.inline-search-list span {
  width:60%;
  color:#20718A;
}

/* advanced search panel */
.InputEditorSearch  .panel.panel-default {
  margin-bottom:0.5em !important;
  position: absolute;
  width: 27em;
}

.InputEditorSearch {
  width:18em;
  margin-left:0.75em;
  display:inline-flex;
  margin-top: 0.15em;
  font-size:0.875em;
}

.InputEditorSearch .help-icon button {
  vertical-align: sub;
  margin-left:0.375em;
}

.InputEditorSearch .help-icon button span {
  vertical-align:bottom;
}

.InputGroup--wide {
  width:inherit !important;
}

.flex {
  display: flex;
}

.flex ul.u-listHorizontal {
  z-index:1000;
}

.Header {
  z-index:301;
}

.InputGroup-addon {
  vertical-align: baseline;
}

#editor-header .InputGroup--outlined {
  width:18em;
}

/**
 * Media Queries
 */

@media (--sm-viewport) {
  .Editor-currentProject {
    max-width: calc(var(--Editor-rhythm) * 3.5);
  }
}

@media (--gtemd-viewport) {
  .Editor-translations {
    background:
      linear-gradient(to right, var(--Editor-color-status-bg), var(--Editor-color-status-bg)),
      linear-gradient(to right, var(--Editor-color-translation-bg), var(--Editor-color-translation-bg));
    background-position:
      center,
      right;
    background-size:
      var(--rhythm) 100%,
      50% 100%;
    background-repeat:
      no-repeat;
  }
}

@media (max-width:740px) {
  .TransUnit-heading {
    padding-left: 1.5em;
  }
  td.long-string {
    display:table-row !important;
    padding-bottom:0 !important;
    max-width:10em !important;
  }
  .long-string span {
    max-width:9.5em !important;
  }
}

@media (min-width:741px) {
  .TransUnit-heading {
    padding-left: 0 !important;
  }
}


@media (max-width:909px) {

  .info-icon {
    text-align: left;
  }

  .hide-small {
    display:none;
    visibility: hidden;
  }

  .hide-mdplus {
    margin-right: 0.75em;
  }

  td.long-string {
    display:table-row !important;
    padding-bottom:0 !important;
    max-width:12em !important;
  }

  .long-string span {
    max-width:10em !important;
  }

  .hide-md {
    display: none;
    visibility: hidden;
  }

  #sidebartabs-pane-1 table tbody tr {
    margin-bottom: 1em;
    display: inline-table;
  }

  #sidebartabs-pane-1.tab-pane.active table tbody tr {
    width:100%;
    border-bottom: 1px solid rgb(99, 156, 173);
    padding-bottom:0.375em;
  }

  #sidebartabs-pane-1 td .Button--primary {
    float:none;
    margin-bottom: 1em;
  }

}

@media (min-width:910px) {
  .hide-mdplus {
    display: none;
    visibility: hidden;
    margin-right: 0;
  }

  .info-icon, th.hide-md {
    text-align: right !important;
  }

  td.long-string {
    padding-bottom: 0.75em;
    min-width: 6em;
  }

  .long-string span {
    max-width: 5.5em;
  }

  #sidebartabs-pane-1 table tbody tr {
    display: table-row !important;
  }

  #sidebartabs-pane-1 td .Button--primary {
    float:right;
  }

  #sidebartabs-pane-1 table tbody tr td {
    padding-right:0.5em;
  }
}

@media (min-width:1100px) {
  td.long-string  {
    max-width: 10em;
  }
  .long-string span {
    max-width: 9.5em;
  }

  #sidebartabs-pane-1 table tbody tr {
    display: table-row !important;
  }
}
<|MERGE_RESOLUTION|>--- conflicted
+++ resolved
@@ -363,16 +363,10 @@
   border-bottom-color: transparent;
 }
 
-<<<<<<< HEAD
 ul.u-listInline li .u-textSuccess, ul.u-listInline li .u-textSecondary,
 ul.u-listInline li .u-textHighlight
 {
   width:120%;
-=======
-/* bootstrap override */
-:focus, button:focus {
-  outline: none;
->>>>>>> 83a7cb1b
 }
 
 /* bootstrap override */
