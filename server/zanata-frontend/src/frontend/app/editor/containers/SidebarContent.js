import React from 'react'
import PropTypes from 'prop-types'
import { connect } from 'react-redux'
<<<<<<< HEAD
import { isEmpty, isUndefined } from 'lodash'
import { FormattedDate, FormattedTime } from 'react-intl'
import GlossaryTab from './GlossaryTab'
// Use this when the activity tab is activated
// import ActivityTab from './ActivityTab'

class SidebarContent extends React.Component {
  static propTypes = {
    /* close the sidebar */
    close: PropTypes.func.isRequired,
    glossaryCount: PropTypes.number.isRequired,
    hasSelectedPhrase: PropTypes.bool.isRequired,
    selectedPhrase: PropTypes.shape({
      msgctxt: PropTypes.string,
      resId: PropTypes.string.isRequired,
      sourceComment: PropTypes.string,
      sourceFlags: PropTypes.string,
      sourceReferences: PropTypes.string,
      lastModifiedBy: PropTypes.string,
      lastModifiedTime: PropTypes.instanceOf(Date)
    })
  }

  sidebarDetails = () => {
    if (!this.props.hasSelectedPhrase) {
      return <span>Select a phrase to see details.</span>
    }
    const {
      msgctxt,
      resId,
      sourceComment,
      sourceFlags,
      sourceReferences,
      lastModifiedBy,
      lastModifiedTime
    } = this.props.selectedPhrase

    return (
      <ul className="sidebar-details">
        {this.detailItem('Resource ID', resId)}
        {this.detailItem('Message Context', msgctxt)}
        {this.detailItem('Reference', sourceReferences)}
        {this.detailItem('Flags', sourceFlags)}
        {this.detailItem('Source Comment', sourceComment)}
        {this.detailItem('Last Modified',
            this.lastModifiedDisplay(lastModifiedBy, lastModifiedTime))}
      </ul>
    )
  }

  detailItem = (label, value) => {
    const valueDisplay = isEmpty(value)
        ? <span className="details-nocontent">No content</span>
        : <span className="details-content">{value}</span>
    return (
      <li>
        <span>{label}</span> {valueDisplay}
      </li>
    )
  }

  lastModifiedDisplay = (lastModifiedBy, lastModifiedTime) => {
    if (isUndefined(lastModifiedBy) && isUndefined(lastModifiedTime)) {
      return undefined
    }

    const modifiedByIcon = isUndefined(lastModifiedBy) ? undefined
        : <Icon name="user" className="n1" />
    const modifiedTimeIcon = isUndefined(lastModifiedTime) ? undefined
        : <Icon name="clock" className="n1" />
    const modifiedDate = isUndefined(lastModifiedTime) ? undefined
        : <FormattedDate value={lastModifiedTime} format="medium" />
    const modifiedTime = isUndefined(lastModifiedTime) ? undefined
        : <FormattedTime value={lastModifiedTime} />
    return (
      <span>
        {modifiedByIcon} {lastModifiedBy} {modifiedTimeIcon
        } {modifiedDate} {modifiedTime}
      </span>
    )
  }

  /* URL of the selected phrase, with copy button. */
  phraseLink = () => {
    // TODO need to set up phrase ID in the URL first
    return (
      <FormGroup className="trans-link">
        <InputGroup>
          <InputGroup.Addon><Icon name="copy"
            className="s1" />
          </InputGroup.Addon>
          <FormControl type="text" />
        </InputGroup>
      </FormGroup>
    )
  }

  render () {
    const { glossaryCount } = this.props
    const glossaryCountDisplay = glossaryCount > 0
      // TODO kgough display as a badge instead of text in parens
      ? <span>({this.props.glossaryCount})</span>
      : undefined
    const glossaryTitle = (
      <span>
        <Icon name="glossary" className="s1 gloss-tab-svg" />
        <span className="hide-md">Glossary{glossaryCountDisplay}</span>
      </span>
    )

    // Use this when activity tab is activated
    // const activityTitle = (
    //   <span>
    //     <Icon name="clock" className="s1 gloss-tab-svg" />
    //     <span className="hide-md">Activity</span>
    //   </span>
    // )

    return (
      <div>
        <h1 className="sidebar-heading">
          <Icon name="info" className="details-svg s1" />
          <span className="hide-md">Details</span>
          <span className="s1 u-pullRight">
            <Button bsStyle="link" onClick={this.props.close}>
              <Icon name="cross" />
            </Button>
          </span>
        </h1>
        <div className="sidebar-wrapper">
          {this.sidebarDetails()}
        </div>
        <Tabs id="sidebartabs" defaultActiveKey={1}>
          <GlossaryTab eventKey={1} title={glossaryTitle} />
          {/* Use this when activity tab is activated
            <ActivityTab eventKey={2} title={activityTitle} /> */}
        </Tabs>
      </div>
    )
  }
}

function mapStateToProps (state) {
  const { glossary, phrases } = state
  const { detail, selectedPhraseId } = phrases
  const selectedPhrase = detail[selectedPhraseId]

  const { results, searchText } = glossary
  const glossaryResults = results.get(searchText)
  const glossaryCount = glossaryResults ? glossaryResults.length : 0

  // Need to check whether phrase itself is undefined since the detail may not
  // yet have been fetched from the server.
  const hasSelectedPhrase = !isUndefined(selectedPhraseId) &&
      !isUndefined(selectedPhrase)

  const newProps = {
    glossaryCount,
    hasSelectedPhrase
  }

  if (hasSelectedPhrase) {
    newProps.selectedPhrase = selectedPhrase
  }

  return newProps
=======
import { getShowSettings } from '../reducers'
import SettingsPanel from './SettingsPanel'
import TranslationInfoPanel from './TranslationInfoPanel'

/**
 * Chooses which content to display in the sidebar.
 */
export const SidebarContent = ({ showSettings }) => showSettings
  ? <SettingsPanel /> : <TranslationInfoPanel />

SidebarContent.propTypes = {
  showSettings: PropTypes.bool.isRequired
>>>>>>> ca1ba9bb
}

export default connect(
  state => ({ showSettings: getShowSettings(state) }))(SidebarContent)<|MERGE_RESOLUTION|>--- conflicted
+++ resolved
@@ -1,174 +1,6 @@
 import React from 'react'
 import PropTypes from 'prop-types'
 import { connect } from 'react-redux'
-<<<<<<< HEAD
-import { isEmpty, isUndefined } from 'lodash'
-import { FormattedDate, FormattedTime } from 'react-intl'
-import GlossaryTab from './GlossaryTab'
-// Use this when the activity tab is activated
-// import ActivityTab from './ActivityTab'
-
-class SidebarContent extends React.Component {
-  static propTypes = {
-    /* close the sidebar */
-    close: PropTypes.func.isRequired,
-    glossaryCount: PropTypes.number.isRequired,
-    hasSelectedPhrase: PropTypes.bool.isRequired,
-    selectedPhrase: PropTypes.shape({
-      msgctxt: PropTypes.string,
-      resId: PropTypes.string.isRequired,
-      sourceComment: PropTypes.string,
-      sourceFlags: PropTypes.string,
-      sourceReferences: PropTypes.string,
-      lastModifiedBy: PropTypes.string,
-      lastModifiedTime: PropTypes.instanceOf(Date)
-    })
-  }
-
-  sidebarDetails = () => {
-    if (!this.props.hasSelectedPhrase) {
-      return <span>Select a phrase to see details.</span>
-    }
-    const {
-      msgctxt,
-      resId,
-      sourceComment,
-      sourceFlags,
-      sourceReferences,
-      lastModifiedBy,
-      lastModifiedTime
-    } = this.props.selectedPhrase
-
-    return (
-      <ul className="sidebar-details">
-        {this.detailItem('Resource ID', resId)}
-        {this.detailItem('Message Context', msgctxt)}
-        {this.detailItem('Reference', sourceReferences)}
-        {this.detailItem('Flags', sourceFlags)}
-        {this.detailItem('Source Comment', sourceComment)}
-        {this.detailItem('Last Modified',
-            this.lastModifiedDisplay(lastModifiedBy, lastModifiedTime))}
-      </ul>
-    )
-  }
-
-  detailItem = (label, value) => {
-    const valueDisplay = isEmpty(value)
-        ? <span className="details-nocontent">No content</span>
-        : <span className="details-content">{value}</span>
-    return (
-      <li>
-        <span>{label}</span> {valueDisplay}
-      </li>
-    )
-  }
-
-  lastModifiedDisplay = (lastModifiedBy, lastModifiedTime) => {
-    if (isUndefined(lastModifiedBy) && isUndefined(lastModifiedTime)) {
-      return undefined
-    }
-
-    const modifiedByIcon = isUndefined(lastModifiedBy) ? undefined
-        : <Icon name="user" className="n1" />
-    const modifiedTimeIcon = isUndefined(lastModifiedTime) ? undefined
-        : <Icon name="clock" className="n1" />
-    const modifiedDate = isUndefined(lastModifiedTime) ? undefined
-        : <FormattedDate value={lastModifiedTime} format="medium" />
-    const modifiedTime = isUndefined(lastModifiedTime) ? undefined
-        : <FormattedTime value={lastModifiedTime} />
-    return (
-      <span>
-        {modifiedByIcon} {lastModifiedBy} {modifiedTimeIcon
-        } {modifiedDate} {modifiedTime}
-      </span>
-    )
-  }
-
-  /* URL of the selected phrase, with copy button. */
-  phraseLink = () => {
-    // TODO need to set up phrase ID in the URL first
-    return (
-      <FormGroup className="trans-link">
-        <InputGroup>
-          <InputGroup.Addon><Icon name="copy"
-            className="s1" />
-          </InputGroup.Addon>
-          <FormControl type="text" />
-        </InputGroup>
-      </FormGroup>
-    )
-  }
-
-  render () {
-    const { glossaryCount } = this.props
-    const glossaryCountDisplay = glossaryCount > 0
-      // TODO kgough display as a badge instead of text in parens
-      ? <span>({this.props.glossaryCount})</span>
-      : undefined
-    const glossaryTitle = (
-      <span>
-        <Icon name="glossary" className="s1 gloss-tab-svg" />
-        <span className="hide-md">Glossary{glossaryCountDisplay}</span>
-      </span>
-    )
-
-    // Use this when activity tab is activated
-    // const activityTitle = (
-    //   <span>
-    //     <Icon name="clock" className="s1 gloss-tab-svg" />
-    //     <span className="hide-md">Activity</span>
-    //   </span>
-    // )
-
-    return (
-      <div>
-        <h1 className="sidebar-heading">
-          <Icon name="info" className="details-svg s1" />
-          <span className="hide-md">Details</span>
-          <span className="s1 u-pullRight">
-            <Button bsStyle="link" onClick={this.props.close}>
-              <Icon name="cross" />
-            </Button>
-          </span>
-        </h1>
-        <div className="sidebar-wrapper">
-          {this.sidebarDetails()}
-        </div>
-        <Tabs id="sidebartabs" defaultActiveKey={1}>
-          <GlossaryTab eventKey={1} title={glossaryTitle} />
-          {/* Use this when activity tab is activated
-            <ActivityTab eventKey={2} title={activityTitle} /> */}
-        </Tabs>
-      </div>
-    )
-  }
-}
-
-function mapStateToProps (state) {
-  const { glossary, phrases } = state
-  const { detail, selectedPhraseId } = phrases
-  const selectedPhrase = detail[selectedPhraseId]
-
-  const { results, searchText } = glossary
-  const glossaryResults = results.get(searchText)
-  const glossaryCount = glossaryResults ? glossaryResults.length : 0
-
-  // Need to check whether phrase itself is undefined since the detail may not
-  // yet have been fetched from the server.
-  const hasSelectedPhrase = !isUndefined(selectedPhraseId) &&
-      !isUndefined(selectedPhrase)
-
-  const newProps = {
-    glossaryCount,
-    hasSelectedPhrase
-  }
-
-  if (hasSelectedPhrase) {
-    newProps.selectedPhrase = selectedPhrase
-  }
-
-  return newProps
-=======
 import { getShowSettings } from '../reducers'
 import SettingsPanel from './SettingsPanel'
 import TranslationInfoPanel from './TranslationInfoPanel'
@@ -181,7 +13,6 @@
 
 SidebarContent.propTypes = {
   showSettings: PropTypes.bool.isRequired
->>>>>>> ca1ba9bb
 }
 
 export default connect(
