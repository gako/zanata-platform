
/**
 * Utils
 */

@import './css/utils-layout/index.css';
@import './css/utils-background/index.css';
@import './css/utils-display/index.css';
@import './css/utils-list/index.css';
@import './css/utils-position/index.css';
@import './css/utils-size/index.css';
@import './css/utils-space/index.css';
@import './css/utils-text/index.css';
@import './css/resizer/index.css';

/**
 * Components
 */

@import 'suitcss-components-grid';
@import './css/base/index.css';
@import './components/SplitDropdown/index.css';
@import './components/Button/index.css';
@import './components/GlossaryTermModal/index.css';
@import './components/Dropdown/index.css';
@import './containers/EditorHeader/index.css';
@import './components/EditorSearchInput/index.css';
@import './css/heading/index.css';
@import './css/links/index.css';
@import './components/TextDiff/index.css';
@import './components/ProgressBar/index.css';
@import './containers/KeyShortcutCheatSheet/index.css';
@import './components/FilterToggle/index.css';
@import './components/ToggleSwitch/index.css';
@import './components/TransUnit/index.css';
@import './components/RejectTranslationModal/index.css';
@import './components/InputGroup/index.css';
@import 'components/ConcurrentModal/index.css';


/**
 * Views
 */

@import './containers/Root/index.css';
@import './containers/SuggestionDetailsModal/index.css';
@import './containers/Sidebar/index.css';

/**
 * Theme
 *
 * Provides variables and custom media definitions.
 */
@import './css/theme/index.css';

/* Fix for hotkeys, remove this when reimplemented */

.fade {
  transition: opacity .25s easein;
  opacity: 0;
}

.fade.in {
  opacity: 1;
}
<<<<<<< HEAD
=======

.highlight {
  background-color: #ff6;
}

.line-through {
    text-decoration: line-through;
}
>>>>>>> 33802a32
<|MERGE_RESOLUTION|>--- conflicted
+++ resolved
@@ -63,14 +63,7 @@
 .fade.in {
   opacity: 1;
 }
-<<<<<<< HEAD
-=======
-
-.highlight {
-  background-color: #ff6;
-}
 
 .line-through {
     text-decoration: line-through;
-}
->>>>>>> 33802a32
+}