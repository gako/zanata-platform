--- conflicted
+++ resolved
@@ -4141,8 +4141,6 @@
       "from": "react@0.14.8",
       "resolved": "https://registry.npmjs.org/react/-/react-0.14.8.tgz"
     },
-<<<<<<< HEAD
-=======
     "react-autosuggest": {
       "version": "6.0.4",
       "from": "react-autosuggest@*",
@@ -4153,7 +4151,6 @@
       "from": "react-autowhatever@>=5.3.0 <6.0.0",
       "resolved": "https://registry.npmjs.org/react-autowhatever/-/react-autowhatever-5.3.0.tgz"
     },
->>>>>>> 703af5ad
     "react-bootstrap": {
       "version": "0.30.3",
       "from": "react-bootstrap@0.30.3",
