--- conflicted
+++ resolved
@@ -1772,34 +1772,10 @@
       "from": "extglob@>=0.3.1 <0.4.0",
       "resolved": "https://registry.npmjs.org/extglob/-/extglob-0.3.2.tgz"
     },
-<<<<<<< HEAD
-    "extract-zip": {
-      "version": "1.5.0",
-      "from": "extract-zip@>=1.5.0 <1.6.0",
-      "resolved": "https://registry.npmjs.org/extract-zip/-/extract-zip-1.5.0.tgz",
-      "dependencies": {
-        "concat-stream": {
-          "version": "1.5.0",
-          "from": "concat-stream@1.5.0",
-          "resolved": "https://registry.npmjs.org/concat-stream/-/concat-stream-1.5.0.tgz"
-        },
-        "debug": {
-          "version": "0.7.4",
-          "from": "debug@0.7.4",
-          "resolved": "https://registry.npmjs.org/debug/-/debug-0.7.4.tgz"
-        },
-        "mkdirp": {
-          "version": "0.5.0",
-          "from": "mkdirp@0.5.0",
-          "resolved": "https://registry.npmjs.org/mkdirp/-/mkdirp-0.5.0.tgz"
-        }
-      }
-=======
     "extract-text-webpack-plugin": {
       "version": "1.0.1",
       "from": "extract-text-webpack-plugin@1.0.1",
       "resolved": "https://registry.npmjs.org/extract-text-webpack-plugin/-/extract-text-webpack-plugin-1.0.1.tgz"
->>>>>>> 5c132da0
     },
     "extsprintf": {
       "version": "1.0.2",
