--- conflicted
+++ resolved
@@ -13866,7 +13866,7 @@
           type="button"
         >
           <span
-            className="text-danger"
+            className="u-textDanger"
           >
             Critical
           </span>
@@ -13937,66 +13937,6 @@
         </ul>
       </div>
     </div>
-<<<<<<< HEAD
-=======
-    <div
-      className="form-group"
-    >
-      <label
-        className="control-label"
-        htmlFor="formInlineButtonEdit"
-      >
-         
-      </label>
-      <br />
-      <button
-        className="btn btn-primary"
-        disabled={false}
-        type="button"
-      >
-        <span
-          className="s0 iconEdit"
-        >
-          <svg
-            className={undefined}
-            dangerouslySetInnerHTML={
-              Object {
-                "__html": "<use xlink:href=\\"#Icon-edit\\" />",
-              }
-            }
-            style={
-              Object {
-                "fill": "currentColor",
-              }
-            }
-          />
-        </span>
-      </button>
-      <button
-        className="btn btn-danger"
-        disabled={false}
-        type="button"
-      >
-        <span
-          className="s0 iconEdit"
-        >
-          <svg
-            className={undefined}
-            dangerouslySetInnerHTML={
-              Object {
-                "__html": "<use xlink:href=\\"#Icon-trash\\" />",
-              }
-            }
-            style={
-              Object {
-                "fill": "currentColor",
-              }
-            }
-          />
-        </span>
-      </button>
-    </div>
->>>>>>> 50735a77
   </form>
   <form
     className="rejectionsForm form-inline"
@@ -14057,7 +13997,7 @@
           type="button"
         >
           <span
-            className="text-warning"
+            className="u-textWarning"
           >
             Major
           </span>
@@ -14128,66 +14068,6 @@
         </ul>
       </div>
     </div>
-<<<<<<< HEAD
-=======
-    <div
-      className="form-group"
-    >
-      <label
-        className="control-label"
-        htmlFor="formInlineButtonEdit"
-      >
-         
-      </label>
-      <br />
-      <button
-        className="active btn btn-primary"
-        disabled={false}
-        type="button"
-      >
-        <span
-          className="s0 iconEdit"
-        >
-          <svg
-            className={undefined}
-            dangerouslySetInnerHTML={
-              Object {
-                "__html": "<use xlink:href=\\"#Icon-edit\\" />",
-              }
-            }
-            style={
-              Object {
-                "fill": "currentColor",
-              }
-            }
-          />
-        </span>
-      </button>
-      <button
-        className="active btn btn-danger"
-        disabled={false}
-        type="button"
-      >
-        <span
-          className="s0 iconEdit"
-        >
-          <svg
-            className={undefined}
-            dangerouslySetInnerHTML={
-              Object {
-                "__html": "<use xlink:href=\\"#Icon-trash\\" />",
-              }
-            }
-            style={
-              Object {
-                "fill": "currentColor",
-              }
-            }
-          />
-        </span>
-      </button>
-    </div>
->>>>>>> 50735a77
   </form>
   <form
     className="rejectionsForm form-inline"
@@ -14248,7 +14128,7 @@
           type="button"
         >
           <span
-            className="text-warning"
+            className="u-textWarning"
           >
             Major
           </span>
@@ -14319,66 +14199,6 @@
         </ul>
       </div>
     </div>
-<<<<<<< HEAD
-=======
-    <div
-      className="form-group"
-    >
-      <label
-        className="control-label"
-        htmlFor="formInlineButtonEdit"
-      >
-         
-      </label>
-      <br />
-      <button
-        className="btn btn-primary"
-        disabled={false}
-        type="button"
-      >
-        <span
-          className="s0 iconEdit"
-        >
-          <svg
-            className={undefined}
-            dangerouslySetInnerHTML={
-              Object {
-                "__html": "<use xlink:href=\\"#Icon-edit\\" />",
-              }
-            }
-            style={
-              Object {
-                "fill": "currentColor",
-              }
-            }
-          />
-        </span>
-      </button>
-      <button
-        className="btn btn-danger"
-        disabled={false}
-        type="button"
-      >
-        <span
-          className="s0 iconEdit"
-        >
-          <svg
-            className={undefined}
-            dangerouslySetInnerHTML={
-              Object {
-                "__html": "<use xlink:href=\\"#Icon-trash\\" />",
-              }
-            }
-            style={
-              Object {
-                "fill": "currentColor",
-              }
-            }
-          />
-        </span>
-      </button>
-    </div>
->>>>>>> 50735a77
   </form>
   <form
     className="rejectionsForm form-inline"
@@ -14439,7 +14259,7 @@
           type="button"
         >
           <span
-            className="text-info"
+            className="u-textInfo"
           >
             Minor
           </span>
@@ -14510,66 +14330,6 @@
         </ul>
       </div>
     </div>
-<<<<<<< HEAD
-=======
-    <div
-      className="form-group"
-    >
-      <label
-        className="control-label"
-        htmlFor="formInlineButtonEdit"
-      >
-         
-      </label>
-      <br />
-      <button
-        className="btn btn-primary"
-        disabled={false}
-        type="button"
-      >
-        <span
-          className="s0 iconEdit"
-        >
-          <svg
-            className={undefined}
-            dangerouslySetInnerHTML={
-              Object {
-                "__html": "<use xlink:href=\\"#Icon-edit\\" />",
-              }
-            }
-            style={
-              Object {
-                "fill": "currentColor",
-              }
-            }
-          />
-        </span>
-      </button>
-      <button
-        className="btn btn-danger"
-        disabled={false}
-        type="button"
-      >
-        <span
-          className="s0 iconEdit"
-        >
-          <svg
-            className={undefined}
-            dangerouslySetInnerHTML={
-              Object {
-                "__html": "<use xlink:href=\\"#Icon-trash\\" />",
-              }
-            }
-            style={
-              Object {
-                "fill": "currentColor",
-              }
-            }
-          />
-        </span>
-      </button>
-    </div>
->>>>>>> 50735a77
   </form>
   <form
     className="rejectionsForm form-inline"
@@ -14630,7 +14390,7 @@
           type="button"
         >
           <span
-            className="text-info"
+            className="u-textInfo"
           >
             Minor
           </span>
@@ -14701,66 +14461,6 @@
         </ul>
       </div>
     </div>
-<<<<<<< HEAD
-=======
-    <div
-      className="form-group"
-    >
-      <label
-        className="control-label"
-        htmlFor="formInlineButtonEdit"
-      >
-         
-      </label>
-      <br />
-      <button
-        className="btn btn-primary"
-        disabled={false}
-        type="button"
-      >
-        <span
-          className="s0 iconEdit"
-        >
-          <svg
-            className={undefined}
-            dangerouslySetInnerHTML={
-              Object {
-                "__html": "<use xlink:href=\\"#Icon-edit\\" />",
-              }
-            }
-            style={
-              Object {
-                "fill": "currentColor",
-              }
-            }
-          />
-        </span>
-      </button>
-      <button
-        className="btn btn-danger"
-        disabled={false}
-        type="button"
-      >
-        <span
-          className="s0 iconEdit"
-        >
-          <svg
-            className={undefined}
-            dangerouslySetInnerHTML={
-              Object {
-                "__html": "<use xlink:href=\\"#Icon-trash\\" />",
-              }
-            }
-            style={
-              Object {
-                "fill": "currentColor",
-              }
-            }
-          />
-        </span>
-      </button>
-    </div>
->>>>>>> 50735a77
   </form>
   <form
     className="rejectionsForm form-inline"
@@ -14821,7 +14521,7 @@
           type="button"
         >
           <span
-            className="text-danger"
+            className="u-textDanger"
           >
             Critical
           </span>
@@ -14892,66 +14592,6 @@
         </ul>
       </div>
     </div>
-<<<<<<< HEAD
-=======
-    <div
-      className="form-group"
-    >
-      <label
-        className="control-label"
-        htmlFor="formInlineButtonEdit"
-      >
-         
-      </label>
-      <br />
-      <button
-        className="active btn btn-primary"
-        disabled={false}
-        type="button"
-      >
-        <span
-          className="s0 iconEdit"
-        >
-          <svg
-            className={undefined}
-            dangerouslySetInnerHTML={
-              Object {
-                "__html": "<use xlink:href=\\"#Icon-edit\\" />",
-              }
-            }
-            style={
-              Object {
-                "fill": "currentColor",
-              }
-            }
-          />
-        </span>
-      </button>
-      <button
-        className="active btn btn-danger"
-        disabled={false}
-        type="button"
-      >
-        <span
-          className="s0 iconEdit"
-        >
-          <svg
-            className={undefined}
-            dangerouslySetInnerHTML={
-              Object {
-                "__html": "<use xlink:href=\\"#Icon-trash\\" />",
-              }
-            }
-            style={
-              Object {
-                "fill": "currentColor",
-              }
-            }
-          />
-        </span>
-      </button>
-    </div>
->>>>>>> 50735a77
   </form>
   <div
     className="rejection-btns"
@@ -15068,7 +14708,7 @@
         type="button"
       >
         <span
-          className="text-info"
+          className="u-textInfo"
         >
           Minor
         </span>
@@ -15139,66 +14779,6 @@
       </ul>
     </div>
   </div>
-<<<<<<< HEAD
-=======
-  <div
-    className="form-group"
-  >
-    <label
-      className="control-label"
-      htmlFor="formInlineButtonEdit"
-    >
-       
-    </label>
-    <br />
-    <button
-      className="active btn btn-primary"
-      disabled={false}
-      type="button"
-    >
-      <span
-        className="s0 iconEdit"
-      >
-        <svg
-          className={undefined}
-          dangerouslySetInnerHTML={
-            Object {
-              "__html": "<use xlink:href=\\"#Icon-edit\\" />",
-            }
-          }
-          style={
-            Object {
-              "fill": "currentColor",
-            }
-          }
-        />
-      </span>
-    </button>
-    <button
-      className="active btn btn-danger"
-      disabled={false}
-      type="button"
-    >
-      <span
-        className="s0 iconEdit"
-      >
-        <svg
-          className={undefined}
-          dangerouslySetInnerHTML={
-            Object {
-              "__html": "<use xlink:href=\\"#Icon-trash\\" />",
-            }
-          }
-          style={
-            Object {
-              "fill": "currentColor",
-            }
-          }
-        />
-      </span>
-    </button>
-  </div>
->>>>>>> 50735a77
 </form>
 `;
 
@@ -15262,7 +14842,7 @@
         type="button"
       >
         <span
-          className="text-info"
+          className="u-textInfo"
         >
           Minor
         </span>
@@ -15333,66 +14913,6 @@
       </ul>
     </div>
   </div>
-<<<<<<< HEAD
-=======
-  <div
-    className="form-group"
-  >
-    <label
-      className="control-label"
-      htmlFor="formInlineButtonEdit"
-    >
-       
-    </label>
-    <br />
-    <button
-      className="btn btn-primary"
-      disabled={false}
-      type="button"
-    >
-      <span
-        className="s0 iconEdit"
-      >
-        <svg
-          className={undefined}
-          dangerouslySetInnerHTML={
-            Object {
-              "__html": "<use xlink:href=\\"#Icon-edit\\" />",
-            }
-          }
-          style={
-            Object {
-              "fill": "currentColor",
-            }
-          }
-        />
-      </span>
-    </button>
-    <button
-      className="btn btn-danger"
-      disabled={false}
-      type="button"
-    >
-      <span
-        className="s0 iconEdit"
-      >
-        <svg
-          className={undefined}
-          dangerouslySetInnerHTML={
-            Object {
-              "__html": "<use xlink:href=\\"#Icon-trash\\" />",
-            }
-          }
-          style={
-            Object {
-              "fill": "currentColor",
-            }
-          }
-        />
-      </span>
-    </button>
-  </div>
->>>>>>> 50735a77
 </form>
 `;
 
