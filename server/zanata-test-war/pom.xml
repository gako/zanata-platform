--- conflicted
+++ resolved
@@ -4,11 +4,7 @@
   <parent>
     <groupId>org.zanata</groupId>
     <artifactId>server</artifactId>
-<<<<<<< HEAD
-    <version>4.2.0</version>
-=======
     <version>4.3.0-SNAPSHOT</version>
->>>>>>> 42c3b580
   </parent>
   <artifactId>zanata-test-war</artifactId>
   <packaging>war</packaging>
