<?xml version="1.0" encoding="UTF-8"?>
<project xmlns="http://maven.apache.org/POM/4.0.0" xmlns:xsi="http://www.w3.org/2001/XMLSchema-instance" xsi:schemaLocation="http://maven.apache.org/POM/4.0.0 http://maven.apache.org/xsd/maven-4.0.0.xsd">
  <modelVersion>4.0.0</modelVersion>
  <artifactId>zanata-common-api</artifactId>
  <name>Zanata Common API</name>
  <parent>
    <groupId>org.zanata</groupId>
    <artifactId>api</artifactId>
<<<<<<< HEAD
    <version>3.7.0-SNAPSHOT</version>
=======
    <version>3.6.0</version>
>>>>>>> 7d55399e
  </parent>
  <packaging>jar</packaging>

  <!-- Should be the same as zanata-api/pom.xml -->
  <scm>
    <connection>scm:git:git://github.com/zanata/zanata-api.git</connection>
    <developerConnection>scm:git:git@github.com:zanata/zanata-api.git</developerConnection>
    <url>https://github.com/zanata/zanata-api</url>
    <tag>api-3.6.0</tag>
  </scm>

  <build>
    <resources>
      <resource>
        <directory>src/main/java</directory>
        <includes>
          <include>**/*.java</include>
          <include>**/*.gwt.xml</include>
        </includes>
      </resource>
      <resource>
        <directory>src/main/resources</directory>
        <includes>
          <include>**/*.*</include>
        </includes>
      </resource>
    </resources>

    <plugins>

      <!--
         This config is used when running mvn enunciate:docs.
         Docs will be generated in target/enunciate/build/docs/rest-api-docs.
         See also the reporting configuration.
       -->
      <plugin>
        <groupId>org.codehaus.enunciate</groupId>
        <artifactId>maven-enunciate-plugin</artifactId>
        <configuration>
          <configFile>etc/enunciate/enunciate.xml</configFile>
        </configuration>
      </plugin>

      <plugin>
        <groupId>org.codehaus.mojo</groupId>
        <artifactId>jaxb2-maven-plugin</artifactId>
        <version>1.3</version>
        <configuration>
          <includes>
            <include>**/org/zanata/common/*.java</include>
            <include>**/org/zanata/rest/dto/**/*.java</include>
          </includes>
        </configuration>
      </plugin>

      <!-- Mandatory plugins for using Spock -->
      <plugin>
        <groupId>org.codehaus.gmaven</groupId>
        <artifactId>gmaven-plugin</artifactId>
        <version>1.5</version>
        <executions>
          <execution>
            <id>setup</id>
            <phase>initialize</phase>
            <goals>
              <goal>execute</goal>
            </goals>
            <configuration>
              <source>project.properties["version-as-java-package"] = "v" + project.version.replaceAll("[.-]", "_")</source>
            </configuration>
          </execution>
        </executions>
      </plugin>

      <plugin>
        <groupId>org.apache.maven.plugins</groupId>
        <artifactId>maven-shade-plugin</artifactId>
        <version>2.0</version>
        <executions>
          <execution>
            <id>compat</id>
            <phase>package</phase>
            <goals>
              <goal>shade</goal>
            </goals>
            <configuration>
              <shadedArtifactAttached>true</shadedArtifactAttached>
              <shadedClassifierName>compat</shadedClassifierName>
              <artifactSet>
                <includes>
                  <include>org.zanata:zanata-common-api</include>
                </includes>
                <!-- otherwise, with maven-jar-plugin disabled, Maven tries to shade this module -->
                <!--<excludes>
                    <exclude>org.zanata:zanata-api-compat</exclude>
                </excludes>-->
              </artifactSet>
              <relocations>
                <relocation>
                  <pattern>org.zanata</pattern>
                  <shadedPattern>org.zanata.apicompat</shadedPattern>
                </relocation>
              </relocations>
            </configuration>
          </execution>
          <execution>
            <id>versioned-compat</id>
            <phase>package</phase>
            <goals>
              <goal>shade</goal>
            </goals>
            <configuration>
              <shadedArtifactAttached>true</shadedArtifactAttached>
              <shadedClassifierName>compat_${version-as-java-package}</shadedClassifierName>
              <artifactSet>
                <includes>
                  <include>org.zanata:zanata-common-api</include>
                </includes>
                <!-- otherwise, with maven-jar-plugin disabled, Maven tries to shade this module -->
                <!--<excludes>
                    <exclude>org.zanata:zanata-api-compat</exclude>
                </excludes>-->
              </artifactSet>
              <relocations>
                <relocation>
                  <pattern>org.zanata</pattern>
                  <shadedPattern>org.zanata.${version-as-java-package}</shadedPattern>
                </relocation>
              </relocations>
            </configuration>
          </execution>
        </executions>
      </plugin>
    </plugins>
    <pluginManagement>
      <plugins>
        <!--This plugin's configuration is used to store Eclipse m2e settings only. It has no influence on the Maven build itself.-->
        <plugin>
          <groupId>
            org.eclipse.m2e
          </groupId>
          <artifactId>
            lifecycle-mapping
          </artifactId>
          <version>
            1.0.0
          </version>
          <configuration>
            <lifecycleMappingMetadata>
              <pluginExecutions>
                <pluginExecution>
                  <pluginExecutionFilter>
                    <groupId>
                      org.codehaus.groovy.maven
                    </groupId>
                    <artifactId>
                      gmaven-plugin
                    </artifactId>
                    <versionRange>
                      [1.0,)
                    </versionRange>
                    <goals>
                      <goal>
                        execute
                      </goal>
                    </goals>
                  </pluginExecutionFilter>
                  <action>
                    <ignore />
                  </action>
                </pluginExecution>
              </pluginExecutions>
            </lifecycleMappingMetadata>
          </configuration>
        </plugin>
      </plugins>
    </pluginManagement>
  </build>

  <reporting>
    <plugins>
      <!--
         This config is used when running mvn site.
         Docs will be generated in target/site/rest-api-docs.
         See also the plugin configuration.
       -->
      <plugin>
        <groupId>org.codehaus.enunciate</groupId>
        <artifactId>maven-enunciate-plugin</artifactId>
        <!-- apparently pluginManagement is ignored in reporting -->
        <version>${enunciate.version}</version>
        <configuration>
          <configFile>etc/enunciate/enunciate.xml</configFile>

          <!--
          These two enunciate options are undocumented, but
          their absence causes an error during site generation.
           -->
          <enunciateArtifactId>unused</enunciateArtifactId>
          <moduleName>unused</moduleName>

          <docsSubdir>rest-api-docs</docsSubdir>
        </configuration>
      </plugin>
    </plugins>
  </reporting>

  <dependencies>
    <dependency>
      <groupId>junit</groupId>
      <artifactId>junit</artifactId>
    </dependency>
    <dependency>
      <groupId>org.codehaus.enunciate</groupId>
      <artifactId>enunciate-core-annotations</artifactId>
      <exclusions>
        <exclusion>
          <groupId>javax.annotation</groupId>
          <artifactId>jsr250-api</artifactId>
        </exclusion>
      </exclusions>
    </dependency>
    <dependency>
      <groupId>org.codehaus.enunciate</groupId>
      <artifactId>enunciate-jersey-rt</artifactId>
      <scope>provided</scope>
    </dependency>
    <dependency>
      <groupId>org.codehaus.groovy</groupId>
      <artifactId>groovy-all</artifactId>
      <scope>test</scope>
    </dependency>

    <dependency>
      <groupId>com.google.code.findbugs</groupId>
      <artifactId>annotations</artifactId>
    </dependency>
    <dependency>
      <groupId>org.hibernate</groupId>
      <artifactId>hibernate-validator</artifactId>
      <exclusions>
        <exclusion>
          <groupId>xml-apis</groupId>
          <artifactId>xml-apis</artifactId>
        </exclusion>
      </exclusions>
      <!--this is needed for now. Aftet AS7 upgrade may need to revisit this-->
      <version>4.2.0.Final</version>
    </dependency>

    <dependency>
      <groupId>javax.validation</groupId>
      <artifactId>validation-api</artifactId>
      <version>1.0.0.GA</version>
    </dependency>

    <dependency>
      <groupId>org.jboss.resteasy</groupId>
      <artifactId>resteasy-jaxrs</artifactId>
      <exclusions>
        <exclusion>
          <groupId>javax.annotation</groupId>
          <artifactId>jsr250-api</artifactId>
        </exclusion>
      </exclusions>
    </dependency>

    <dependency>
      <groupId>org.jboss.resteasy</groupId>
      <artifactId>resteasy-jaxb-provider</artifactId>
    </dependency>

    <dependency>
      <groupId>org.jboss.resteasy</groupId>
      <artifactId>jaxrs-api</artifactId>
    </dependency>

    <dependency>
      <groupId>org.jboss.resteasy</groupId>
      <artifactId>resteasy-multipart-provider</artifactId>
      <exclusions>
        <exclusion>
          <groupId>javax.servlet</groupId>
          <artifactId>servlet-api</artifactId>
        </exclusion>
      </exclusions>
    </dependency>

    <dependency>
      <groupId>org.codehaus.jackson</groupId>
      <artifactId>jackson-core-asl</artifactId>
    </dependency>

    <dependency>
      <groupId>org.codehaus.jackson</groupId>
      <artifactId>jackson-mapper-asl</artifactId>
    </dependency>

    <dependency>
      <groupId>org.slf4j</groupId>
      <artifactId>slf4j-api</artifactId>
    </dependency>
    <dependency>
      <groupId>org.spockframework</groupId>
      <artifactId>spock-core</artifactId>
      <scope>test</scope>
    </dependency>
    <dependency>
      <groupId>commons-lang</groupId>
      <artifactId>commons-lang</artifactId>
    </dependency>

    <dependency>
      <groupId>com.google.guava</groupId>
      <artifactId>guava</artifactId>
      <scope>test</scope>
    </dependency>

    <dependency>
      <groupId>org.hamcrest</groupId>
      <artifactId>hamcrest-core</artifactId>
      <scope>test</scope>
    </dependency>

    <dependency>
      <groupId>org.hamcrest</groupId>
      <artifactId>hamcrest-library</artifactId>
      <scope>test</scope>
    </dependency>

    <dependency>
      <groupId>javax.xml.stream</groupId>
      <artifactId>stax-api</artifactId>
    </dependency>

    <dependency>
      <groupId>javax.xml.bind</groupId>
      <artifactId>jaxb-api</artifactId>
    </dependency>

  </dependencies>


</project><|MERGE_RESOLUTION|>--- conflicted
+++ resolved
@@ -6,11 +6,7 @@
   <parent>
     <groupId>org.zanata</groupId>
     <artifactId>api</artifactId>
-<<<<<<< HEAD
     <version>3.7.0-SNAPSHOT</version>
-=======
-    <version>3.6.0</version>
->>>>>>> 7d55399e
   </parent>
   <packaging>jar</packaging>
 
