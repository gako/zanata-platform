<?xml version="1.0" encoding="UTF-8"?>
<project xmlns="http://maven.apache.org/POM/4.0.0" xmlns:xsi="http://www.w3.org/2001/XMLSchema-instance" xsi:schemaLocation="http://maven.apache.org/POM/4.0.0 http://maven.apache.org/maven-v4_0_0.xsd">
    <modelVersion>4.0.0</modelVersion>
    <artifactId>zanata-client-ant-po</artifactId>
    <name>Zanata / REST Ant Task for Gettext PO / Publican</name>
    <parent>
        <groupId>org.zanata</groupId>
        <artifactId>client</artifactId>
<<<<<<< HEAD
        <version>2.0.1-SNAPSHOT</version>
=======
        <version>1.7.6-SNAPSHOT</version>
>>>>>>> fed8d4df
    </parent>

   <!-- Should be the same as zanata-client/pom.xml -->
   <scm>
      <connection>scm:git:git://github.com/zanata/zanata-client.git</connection>
      <developerConnection>scm:git:git@github.com:zanata/zanata-client.git</developerConnection>
      <url>https://github.com/zanata/zanata-client</url>
   </scm>

    <dependencies>
        <dependency>
            <groupId>org.zanata</groupId>
            <artifactId>zanata-adapter-po</artifactId>
        </dependency>
        <dependency>
            <groupId>org.zanata</groupId>
            <artifactId>zanata-rest-client</artifactId>
        </dependency>
        <dependency>
            <groupId>org.zanata</groupId>
            <artifactId>zanata-client-commands</artifactId>
        </dependency>
        <dependency>
            <groupId>junit</groupId>
            <artifactId>junit</artifactId>
            <version>3.8.1</version>
            <scope>test</scope>
        </dependency>
        <dependency>
            <groupId>org.apache.ant</groupId>
            <artifactId>ant</artifactId>
            <version>1.8.2</version>
            <scope>compile</scope>
        </dependency>
        <!--
            If only it were released! (want
            org.apache.ant.antunit.junit3.AntUnitSuite) <dependency>
            <groupId>org.apache.ant</groupId>
            <artifactId>ant-antunit</artifactId> <version>1.2</version>
            <scope>test</scope> </dependency>
        -->
        <dependency>
            <groupId>org.apache.ant</groupId>
            <artifactId>ant-launcher</artifactId>
            <version>1.8.2</version>
            <scope>test</scope>
        </dependency>
        <dependency>
            <groupId>org.apache.ant</groupId>
            <artifactId>ant-testutil</artifactId>
            <version>1.8.2</version>
            <scope>test</scope>
        </dependency>
        <dependency>
            <groupId>ch.qos.logback</groupId>
            <artifactId>logback-classic</artifactId>
		    <scope>runtime</scope>
        </dependency>
        <dependency>
            <groupId>args4j</groupId>
            <artifactId>args4j</artifactId>
            <version>2.0.13</version>
        </dependency>
    </dependencies>
    <build>
        <plugins>
            <plugin>
                <groupId>org.apache.maven.plugins</groupId>
                <artifactId>maven-jar-plugin</artifactId>
                <configuration>
                    <archive>
                        <manifest>
                            <addClasspath>true</addClasspath>
                            <classpathMavenRepositoryLayout>true</classpathMavenRepositoryLayout>
	                        <classpathPrefix>../../../../../</classpathPrefix>
                            <mainClass>org.zanata.client.ant.po.PoTool
                            </mainClass>
                        </manifest>
                    </archive>
                </configuration>
            </plugin>
            <plugin>
                <groupId>org.apache.maven.plugins</groupId>
                <artifactId>maven-surefire-plugin</artifactId>
                <version>2.6</version>
                <configuration>
                	<!-- force junitrunner, not testng (doesn't understand Ant's BuildTest) -->
                	<testNGArtifactName>none:none</testNGArtifactName>
                    <excludes>
                        <exclude>**/RemoteTest.java</exclude>
                    </excludes>
                </configuration>
            </plugin>
			
			<!-- 
			  To generate a template script file: mvn appassembler:assemble
			  The script will be generated under target/appassembler/bin/ 
			 -->
		    <plugin>
		        <groupId>org.codehaus.mojo</groupId>
		        <artifactId>appassembler-maven-plugin</artifactId>
		        <version>1.0</version>
		        <configuration>
		          <programs>
		            <program>
		              <mainClass>org.zanata.client.ant.po.PoTool</mainClass>
		              <name>zanata-publican</name>
		            </program>
		          </programs>
		        </configuration>
		    </plugin>
        </plugins>
    </build>
	<profiles>
		<profile>
			<id>buildrpm</id>
			<activation>
			    <property>
			      <name>buildrpm</name>
			      <value>true</value>
			    </property>
			</activation>
			<build>
				<plugins>
		            <plugin>
		                <!--
		                    This plugin will copy dependencies into the right
		                    outputDirectory. Usage: mvn dependency:copy-dependencies
		                -->
		                <groupId>org.apache.maven.plugins</groupId>
		                <artifactId>maven-dependency-plugin</artifactId>
		                <executions>
		                    <execution>
		                        <phase>package</phase>
		                        <goals>
		                            <goal>copy-dependencies</goal>
		                        </goals>
		                    </execution>
		                </executions>
		                <configuration>
		                    <outputDirectory>target/lib</outputDirectory>
		                    <overWriteReleases>true</overWriteReleases>
		                    <overWriteSnapshots>true</overWriteSnapshots>
		                    <overWriteIfNewer>true</overWriteIfNewer>
		                    <includeScope>runtime</includeScope>
		                    <excludeScope>provided</excludeScope>
		                    <useRepositoryLayout>true</useRepositoryLayout>
		                </configuration>
		            </plugin>


		            <plugin>
		                <groupId>org.codehaus.mojo</groupId>
		                <artifactId>rpm-maven-plugin</artifactId>
		                <version>2.0.1</version>
						<executions>
						  <execution>
						    <goals>
						      <goal>rpm</goal>
						    </goals>
						  </execution>
						</executions>
		
		                <configuration>
		                    <name>zanata-publican</name>
		                    <description>Publican client for Zanata</description>
		                    <organization url="http://zanata.org/" />
		                    <group>zanata</group>
		                    <copyright>LGPLv2.1+</copyright>
		                    <prefix>/usr</prefix>
		                    <mappings>
		                        <mapping>
		                            <directory>/usr/bin</directory>
		                            <filemode>755</filemode>
		                            <username>root</username>
		                            <groupname>root</groupname>
		                            <sources>
		                                <source>
		                                    <location>src/main/bin</location>
		                                </source>
		                            </sources>
		                        </mapping>
		                        <mapping>
		                            <directory>/usr/share/zanata-publican/org/zanata/zanata-client-ant-po/${project.version}/</directory>
		                            <filemode>755</filemode>
		                            <username>root</username>
		                            <groupname>root</groupname>
		                            <sources>
		                                <source>
		                                    <location>target/zanata-client-ant-po-${project.version}.jar</location>
		                                </source>
		                            </sources>
		                        </mapping>                 
		                        <mapping>
		                            <directory>/usr/share/zanata-publican</directory>
		                            <filemode>755</filemode>
		                            <username>root</username>
		                            <groupname>root</groupname>
		                            <sources>
		                                <source>
		                                    <location>target/lib</location>
		                                </source>
		                            </sources>
		                        </mapping>                 
		                    </mappings>
		                    <preinstallScriptlet>
		                        <script>echo "installing zanata-publican"</script>
		                    </preinstallScriptlet>
		                    <requires>
		                    	<param>java &gt;= 1:1.6.0</param>
		                    	<param>jpackage-utils</param>
		                    </requires>
		                </configuration>
		            </plugin>
				</plugins>
			</build>
		</profile>
	</profiles>
</project><|MERGE_RESOLUTION|>--- conflicted
+++ resolved
@@ -6,11 +6,9 @@
     <parent>
         <groupId>org.zanata</groupId>
         <artifactId>client</artifactId>
-<<<<<<< HEAD
+
         <version>2.0.1-SNAPSHOT</version>
-=======
-        <version>1.7.6-SNAPSHOT</version>
->>>>>>> fed8d4df
+
     </parent>
 
    <!-- Should be the same as zanata-client/pom.xml -->
