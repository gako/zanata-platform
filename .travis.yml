# use http://docs.travis-ci.com/user/workers/container-based-infrastructure/
sudo: false

# cache local Maven repo: http://docs.travis-ci.com/user/caching/
cache:
  directories:
  - $HOME/.m2/repository

language: java

before_install:
  - wget https://archive.apache.org/dist/maven/maven-3/3.3.9/binaries/apache-maven-3.3.9-bin.zip
  - unzip -qq apache-maven-3.3.9-bin.zip
  - export M2_HOME=$PWD/apache-maven-3.3.9
  - export PATH=$M2_HOME/bin:$PATH

# Use the 'true' command to avoid up-front dependency fetching, for faster builds
# See http://docs.travis-ci.com/user/languages/java/#Dependency-Management
install: /bin/true

script: |
<<<<<<< HEAD
  mvn test site \
=======
  mvn test enunciate:docs \
>>>>>>> 4b8e3f47
    --batch-mode \
    --settings .travis-settings.xml \
    -DstaticAnalysis

jdk:
  - openjdk7
  - oraclejdk7
<<<<<<< HEAD
# Enunciate 1.x doesn't support javac 1.8:
=======
#    Java 8 won't work with mvn enunciate:docs
#    see https://github.com/zanata/zanata-api/pull/46
>>>>>>> 4b8e3f47
#  - oraclejdk8

matrix:
  fast_finish: true<|MERGE_RESOLUTION|>--- conflicted
+++ resolved
@@ -19,11 +19,7 @@
 install: /bin/true
 
 script: |
-<<<<<<< HEAD
   mvn test site \
-=======
-  mvn test enunciate:docs \
->>>>>>> 4b8e3f47
     --batch-mode \
     --settings .travis-settings.xml \
     -DstaticAnalysis
@@ -31,12 +27,8 @@
 jdk:
   - openjdk7
   - oraclejdk7
-<<<<<<< HEAD
 # Enunciate 1.x doesn't support javac 1.8:
-=======
-#    Java 8 won't work with mvn enunciate:docs
-#    see https://github.com/zanata/zanata-api/pull/46
->>>>>>> 4b8e3f47
+# see https://github.com/zanata/zanata-api/pull/46
 #  - oraclejdk8
 
 matrix:
