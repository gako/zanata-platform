--- conflicted
+++ resolved
@@ -21,8 +21,6 @@
 
 package org.zanata.rest.client;
 
-import java.io.File;
-import java.io.FileInputStream;
 import java.io.IOException;
 import java.io.InputStream;
 import java.net.URISyntaxException;
@@ -30,14 +28,7 @@
 import java.util.List;
 import java.util.Set;
 
-<<<<<<< HEAD
-=======
-import org.apache.commons.codec.binary.Hex;
-import org.apache.commons.io.input.CountingInputStream;
-import org.apache.commons.io.input.ProxyInputStream;
-import org.apache.commons.lang3.tuple.ImmutablePair;
 import org.apache.commons.lang3.tuple.Pair;
->>>>>>> 8e651cdd
 import org.hamcrest.Matchers;
 import org.junit.Before;
 import org.junit.ClassRule;
@@ -58,7 +49,7 @@
 import javax.ws.rs.core.Response;
 
 import static org.junit.Assert.*;
-import static org.zanata.rest.client.ClientUtil.calculateFileMD5;
+import static org.zanata.rest.client.ClientUtil.calculateMD5AndSize;
 
 public class FileResourceClientTest {
     private static final Logger log =
@@ -116,13 +107,9 @@
         // use/copy commons-io CountingInputStream and DigestInputStream
         uploadForm.setFileStream(fileInputStream);
         uploadForm.setFileType("odt");
-<<<<<<< HEAD
-        uploadForm.setHash(calculateFileMD5(source));
-=======
         Pair<String, Long> fileHashAndSize =
-                calculateFileHashAndSize(loadFromClasspath(resource));
+                calculateMD5AndSize(loadFromClasspath(resource));
         uploadForm.setHash(fileHashAndSize.getLeft());
->>>>>>> 8e651cdd
         uploadForm.setFirst(true);
         uploadForm.setLast(true);
         uploadForm.setSize(fileHashAndSize.getRight());
@@ -150,13 +137,9 @@
 
         uploadForm.setFileStream(fileInputStream);
         uploadForm.setFileType("odt");
-<<<<<<< HEAD
-        uploadForm.setHash(calculateFileMD5(source));
-=======
         Pair<String, Long> fileHashAndSize =
-                calculateFileHashAndSize(loadFromClasspath(resource));
+                calculateMD5AndSize(loadFromClasspath(resource));
         uploadForm.setHash(fileHashAndSize.getLeft());
->>>>>>> 8e651cdd
         uploadForm.setFirst(true);
         uploadForm.setLast(true);
         uploadForm.setSize(fileHashAndSize.getRight());
@@ -169,29 +152,7 @@
         assertThat(uploadResponse.getAcceptedChunks(), Matchers.equalTo(1));
     }
 
-<<<<<<< HEAD
-=======
-    private Pair<String, Long> calculateFileHashAndSize(InputStream in) {
-        CountingInputStream countingStream = new CountingInputStream(in);
-        try {
-            MessageDigest md = MessageDigest.getInstance("MD5");
-            try {
-                in = new DigestInputStream(countingStream, md);
-                byte[] buffer = new byte[256];
-                while (in.read(buffer) > 0) {
-                    // continue
-                }
-            } finally {
-                in.close();
-            }
-            String hash = new String(Hex.encodeHex(md.digest()));
-            return new ImmutablePair<>(hash, countingStream.getByteCount());
-        } catch (NoSuchAlgorithmException | IOException e) {
-            throw new RuntimeException(e);
-        }
-    }
 
->>>>>>> 8e651cdd
     @Test
     public void testDownloadSourceFile() throws IOException {
         Response response =
