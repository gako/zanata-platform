<?xml version="1.0" encoding="UTF-8"?>
<project xmlns="http://maven.apache.org/POM/4.0.0" xmlns:xsi="http://www.w3.org/2001/XMLSchema-instance" xsi:schemaLocation="http://maven.apache.org/POM/4.0.0 http://maven.apache.org/xsd/maven-4.0.0.xsd">
  <modelVersion>4.0.0</modelVersion>
  <artifactId>zanata-adapter-properties</artifactId>
  <name>Zanata Adapter for Java Properties</name>
  <parent>
    <groupId>org.zanata</groupId>
    <artifactId>zanata-parent</artifactId>
    <version>1.5-SNAPSHOT</version>
    <relativePath>../../zanata-parent/pom.xml</relativePath>
  </parent>
  <packaging>jar</packaging>

	<!-- Should be the same as zanata-parent/pom.xml -->
	<scm>
		<connection>scm:git:git://github.com/zanata/zanata.git</connection>
		<developerConnection>scm:git:git@github.com:zanata/zanata.git</developerConnection>
		<url>https://github.com/zanata/zanata</url>
	</scm>

  <dependencies>
    <dependency>
      <groupId>org.zanata</groupId>
      <artifactId>zanata-common-api</artifactId>
      <version>${project.version}</version>
    </dependency>
    <dependency>
      <groupId>org.fedorahosted.openprops</groupId>
      <artifactId>openprops</artifactId>
    </dependency>
    <dependency>
      <groupId>org.infinitest</groupId>
      <artifactId>infinitest</artifactId>
      <scope>test</scope>
    </dependency>
    <dependency>
        <groupId>org.slf4j</groupId>
        <artifactId>slf4j-log4j12</artifactId>
        <scope>test</scope>
    </dependency>
    <dependency>
      <groupId>org.slf4j</groupId>
      <artifactId>slf4j-api</artifactId>
    </dependency>
<<<<<<< HEAD
    <dependency>
      <groupId>commons-io</groupId>
      <artifactId>commons-io</artifactId>
      <version>2.0.1</version>
      <scope>test</scope>
    </dependency>
=======
	<dependency>
		<groupId>org.hamcrest</groupId>
		<artifactId>hamcrest-all</artifactId>
		<scope>test</scope>
	</dependency>
	<dependency>
		<groupId>org.testng</groupId>
		<artifactId>testng</artifactId>
		<scope>test</scope>
	</dependency>
>>>>>>> 4e39bcde
  </dependencies>
</project><|MERGE_RESOLUTION|>--- conflicted
+++ resolved
@@ -42,14 +42,12 @@
       <groupId>org.slf4j</groupId>
       <artifactId>slf4j-api</artifactId>
     </dependency>
-<<<<<<< HEAD
     <dependency>
       <groupId>commons-io</groupId>
       <artifactId>commons-io</artifactId>
       <version>2.0.1</version>
       <scope>test</scope>
     </dependency>
-=======
 	<dependency>
 		<groupId>org.hamcrest</groupId>
 		<artifactId>hamcrest-all</artifactId>
@@ -60,6 +58,5 @@
 		<artifactId>testng</artifactId>
 		<scope>test</scope>
 	</dependency>
->>>>>>> 4e39bcde
   </dependencies>
 </project>