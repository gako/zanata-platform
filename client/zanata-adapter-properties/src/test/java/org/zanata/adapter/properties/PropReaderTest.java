package org.zanata.adapter.properties;

import static org.testng.Assert.assertEquals;

import java.io.File;
import java.io.FileNotFoundException;
import java.io.IOException;
import java.io.InputStream;
import java.io.StringReader;
import java.io.StringWriter;
import java.net.MalformedURLException;
import java.util.InvalidPropertiesFormatException;
import java.util.List;

import javax.xml.bind.JAXBContext;
import javax.xml.bind.Marshaller;
import javax.xml.bind.Unmarshaller;

import org.apache.commons.io.IOUtils;
import org.slf4j.Logger;
import org.slf4j.LoggerFactory;
import org.testng.annotations.BeforeMethod;
import org.testng.annotations.Test;
import org.zanata.common.ContentState;
import org.zanata.common.LocaleId;
import org.zanata.rest.dto.resource.Resource;
import org.zanata.rest.dto.resource.TextFlow;
import org.zanata.rest.dto.resource.TranslationsResource;

public class PropReaderTest
{
   private static final Logger log = LoggerFactory.getLogger(PropReaderTest.class);
   private static final String TEST_OUTPUT_DIR_STRING = "target/test-output";
   private static final File TEST_OUTPUT_DIR = new File(TEST_OUTPUT_DIR_STRING);
   PropReader propReader;
   static final String ISO_8859_1 = "ISO-8859-1";
   String locale = "fr";

   @BeforeMethod
   public void resetReader()
   {
      propReader = new PropReader(ISO_8859_1, new LocaleId(locale), ContentState.New);
   }

   @Test
   public void roundtripSrcPropsToDocXmlToProps() throws Exception
   {
      String docName = "test.properties";
      Resource srcDoc = new Resource("test");
      InputStream testStream = getResourceAsStream(docName);

      propReader.extractTemplate(srcDoc, testStream);
      JAXBContext jc = JAXBContext.newInstance(Resource.class);
      Marshaller marshal = jc.createMarshaller();
      StringWriter sw = new StringWriter();
      marshal.setProperty(Marshaller.JAXB_FORMATTED_OUTPUT, true);
      marshal.marshal(srcDoc, sw);
      log.debug("{}", sw);

      Unmarshaller unmarshal = jc.createUnmarshaller();
      Resource docIn = (Resource) unmarshal.unmarshal(new StringReader(sw.toString()));

<<<<<<< HEAD
      PropWriter.write(docIn, TEST_OUTPUT_DIR, ISO_8859_1);
=======
      PropWriter.write(docIn, new File("target/test-output"));
>>>>>>> 3dd211c5

      assertInputAndOutputDocContentSame(docName);
   }

   @Test
   public void roundtripTransPropsToDocXmlToProps() throws Exception
   {
      String docName = "test_fr.properties";
      InputStream targetStream = getResourceAsStream(docName);
      TranslationsResource transDoc = new TranslationsResource();
      propReader.extractTarget(transDoc, targetStream);

      JAXBContext jc = JAXBContext.newInstance(TranslationsResource.class);
      Marshaller marshal = jc.createMarshaller();
      StringWriter sw = new StringWriter();
      marshal.setProperty(Marshaller.JAXB_FORMATTED_OUTPUT, true);
      marshal.marshal(transDoc, sw);
      log.debug("{}", sw);

      Unmarshaller unmarshal = jc.createUnmarshaller();
      TranslationsResource docIn = (TranslationsResource) unmarshal.unmarshal(new StringReader(sw.toString()));

<<<<<<< HEAD
      PropWriter.write(null, docIn, TEST_OUTPUT_DIR, "test", locale, ISO_8859_1);

      assertInputAndOutputDocContentSame(docName);
   }

   /**
    * Asserts that the content of the input document and output document are
    * identical. Assumes filename is the same for both documents and that the
    * output file is in TEST_OUTPUT_DIR.
    * 
    * @param docName the name for both input and output files
    * @throws FileNotFoundException
    * @throws IOException
    * @throws MalformedURLException
    */
   private void assertInputAndOutputDocContentSame(String docName) throws FileNotFoundException, IOException, MalformedURLException
   {
      File newFile = new File(TEST_OUTPUT_DIR.getPath() + File.separator + docName);
      InputStream newStream = newFile.toURI().toURL().openStream();
      InputStream origStream = getResourceAsStream(docName);

      String origContent = IOUtils.toString(origStream);
      String newContent = IOUtils.toString(newStream);
=======
      PropWriter.write(docIn, new File("target/test-output"), "test", locale);
>>>>>>> 3dd211c5

      // note: this does not allow for differences in whitespace, so if tests
      // start failing this should be updated to use a less strict comparison
      assertEquals(newContent, origContent, "output file should be the same as the input file");
   }

   private InputStream getResourceAsStream(String relativeResourceName) throws FileNotFoundException
   {
      InputStream stream = PropReaderTest.class.getResourceAsStream(relativeResourceName);
      if (stream == null)
         throw new FileNotFoundException(relativeResourceName);
      return stream;
   }
   
   @Test
   public void extractTemplateRemovesNonTranslateableRegions() throws IOException
   {
      Resource srcDoc = new Resource("test");
      InputStream testStream = getResourceAsStream("test_non_trans.properties");
      propReader.extractTemplate(srcDoc, testStream);

      List<TextFlow> textFlows = srcDoc.getTextFlows();

      assertEquals(textFlows.size(), 2, "Unexpected number of textflows");
      assertEquals(textFlows.get(0).getId(), "HELLO", "Unexpected textflow id");
      assertEquals(textFlows.get(1).getId(), "GOODBYE", "Unexpected textflow id");
      // TODO also check comments?
   }

   @Test
   public void extractTemplateNestedNonTranslatableRegions() throws Exception
   {
      Resource srcDoc = new Resource("test");
      InputStream testStream = getResourceAsStream("test_non_trans_nested.properties");
      propReader.extractTemplate(srcDoc, testStream);

      List<TextFlow> textFlows = srcDoc.getTextFlows();

      assertEquals(textFlows.size(), 2, "Unexpected number of textflows");
      assertEquals(textFlows.get(0).getId(), "HELLO", "Unexpected textflow id");
      assertEquals(textFlows.get(1).getId(), "GOODBYE", "Unexpected textflow id");
      // TODO also check comments?
   }

   @Test(expectedExceptions = InvalidPropertiesFormatException.class)
   public void extractTemplateNonTranslatableMismatchException() throws IOException, InvalidPropertiesFormatException
   {
      Resource srcDoc = new Resource("test");
      InputStream testStream = getResourceAsStream("test_non_trans_mismatch.properties");
      propReader.extractTemplate(srcDoc, testStream);
   }
}<|MERGE_RESOLUTION|>--- conflicted
+++ resolved
@@ -1,6 +1,6 @@
 package org.zanata.adapter.properties;
 
-import static org.testng.Assert.assertEquals;
+import static org.testng.Assert.*;
 
 import java.io.File;
 import java.io.FileNotFoundException;
@@ -60,11 +60,7 @@
       Unmarshaller unmarshal = jc.createUnmarshaller();
       Resource docIn = (Resource) unmarshal.unmarshal(new StringReader(sw.toString()));
 
-<<<<<<< HEAD
-      PropWriter.write(docIn, TEST_OUTPUT_DIR, ISO_8859_1);
-=======
-      PropWriter.write(docIn, new File("target/test-output"));
->>>>>>> 3dd211c5
+      PropWriter.write(docIn, TEST_OUTPUT_DIR);
 
       assertInputAndOutputDocContentSame(docName);
    }
@@ -87,8 +83,7 @@
       Unmarshaller unmarshal = jc.createUnmarshaller();
       TranslationsResource docIn = (TranslationsResource) unmarshal.unmarshal(new StringReader(sw.toString()));
 
-<<<<<<< HEAD
-      PropWriter.write(null, docIn, TEST_OUTPUT_DIR, "test", locale, ISO_8859_1);
+      PropWriter.write(null, docIn, TEST_OUTPUT_DIR, "test", locale);
 
       assertInputAndOutputDocContentSame(docName);
    }
@@ -111,9 +106,6 @@
 
       String origContent = IOUtils.toString(origStream);
       String newContent = IOUtils.toString(newStream);
-=======
-      PropWriter.write(docIn, new File("target/test-output"), "test", locale);
->>>>>>> 3dd211c5
 
       // note: this does not allow for differences in whitespace, so if tests
       // start failing this should be updated to use a less strict comparison
