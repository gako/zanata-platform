# Zanata change log summary

<<<<<<< HEAD
## zanata-1.5
 * Allow bookmarking of selected document, document list filter and current view: https://bugzilla.redhat.com/show_bug.cgi?id=757621
 * Add workspace query string parameters for generating a custom doclist with a custom title: https://bugzilla.redhat.com/show_bug.cgi?id=758587
  * e.g. &title=Custom%20title&doc=full/path/of/first/doc&doc=full/path/of/second/doc
=======
## zanata-1.4.5
 * Add support for Maven modules: https://bugzilla.redhat.com/show_bug.cgi?id=742872
 * Fix bug: Moving to a new page does not refresh the translation textboxes (ghost translations): https://bugzilla.redhat.com/show_bug.cgi?id=760431
>>>>>>> 6abe38a7

## zanata-1.4.4
 * Ensure final reindex batch is properly flushed: https://bugzilla.redhat.com/show_bug.cgi?id=747836
 * Support UTF-8 Properties files, handle empty properties: https://bugzilla.redhat.com/show_bug.cgi?id=760390
 * Fix bug: Editor table stops working after 'Source and Target' search returns no results: https://bugzilla.redhat.com/show_bug.cgi?id=759994
 * Add dryRun option for Maven goals 'push' and 'pull'

## zanata-1.4.3
 * Show message context in editor info panel: https://bugzilla.redhat.com/show_bug.cgi?id=750690
 * Update gwteventservice to 1.2.0-RC1
 * Modify email templates to include server URL
 * Fix problems with editor table when searching or switching pages: https://bugzilla.redhat.com/show_bug.cgi?id=751264
 * Add failsafe editor in case of Seam Text problems: https://bugzilla.redhat.com/show_bug.cgi?id=727716
 * Change string similarity algorithm so that only identical strings (not substrings) can get 100%: https://bugzilla.redhat.com/show_bug.cgi?id=730189
 * Bugfix: 'J' and 'K' navigation keys trigger when entering text in the TM search box: https://bugzilla.redhat.com/show_bug.cgi?id=754637
 * Bugfix: Not able to work in parallel on the same workbench: https://bugzilla.redhat.com/show_bug.cgi?id=756293
 * Show progress during re-index operations; avoid timeout for large databases: https://bugzilla.redhat.com/show_bug.cgi?id=747836
 
## zanata-1.4.2
 * Language team coordinator: https://bugzilla.redhat.com/show_bug.cgi?id=742083
  * Users now have to ask before joining a language team
  * Coordinator can add and remove team members
  * Contact coordinators
 * Contact server admins: https://bugzilla.redhat.com/show_bug.cgi?id=742854
 * First/last entry button: https://bugzilla.redhat.com/show_bug.cgi?id=743783
 * Load project pages faster: https://bugzilla.redhat.com/show_bug.cgi?id=744114
 * Option for Enter to save translation: https://bugzilla.redhat.com/show_bug.cgi?id=744671
 * Sort projects by name, not ID: https://bugzilla.redhat.com/show_bug.cgi?id=746859
 * Make newlines visible to reduce newline mismatch errors in translations: https://bugzilla.redhat.com/show_bug.cgi?id=740122
 * Improve shortcut keys: https://bugzilla.redhat.com/show_bug.cgi?id=740191
 * Fix tab order: editor cell -> Save as Approved -> Save as Fuzzy -> Cancel
 * Save as Fuzzy now leaves the cell editor open: https://bugzilla.redhat.com/show_bug.cgi?id=746870
 * Modal navigation: next fuzzy, untranslated, fuzzy or untranslated: https://bugzilla.redhat.com/show_bug.cgi?id=743134
 * Rearrange various UI elements to be more logical (profile page, document stats, project search field)

## zanata-1.4.1
 * Fixed: % completed should be calculated with words, not messages: https://bugzilla.redhat.com/show_bug.cgi?id=741523
 * Fixed: Selecting Administration submenu items does not always highlight the parent menu: https://bugzilla.redhat.com/show_bug.cgi?id=724867
 * Fixed: Change of tile to list view on Language page, make project list sortable: https://bugzilla.redhat.com/show_bug.cgi?id=742111
 * Performance fix for projects with 1000+ documents: https://bugzilla.redhat.com/show_bug.cgi?id=743179

## zanata-1.4
 * add project-type to zanata.xml for generic push/pull commands
 * redirect to login from translation editor when required
 * if domain is left blank by admin, don't populate email address for new users
 * UI bug fixes

## zanata-1.4-alpha-1
 * create generic push/pull commands, with include/exclude filters
 * add support for Java Properties and XLIFF projects
  * bug fix: mark existing translations of modified XLIFF/Properties strings as fuzzy
 * modify keyboard shortcuts in editor
 * add new Zanata logo/favicon
 * various UI improvements
  * auto-size for translation text area
  * add icons to buttons and remove text
  * add option to hide editor buttons
  * remove Clone and Save button; move Copy button to middle
  * autosave when leaving a cell
  * remove Fuzzy checkbox; add Save as Fuzzy
  * better statistics graphs
  * display resource IDs for translation units
  * add ability to hide translation unit details
  * show translation states with coloured side bars, and italics for Fuzzy
  * recalculate missing word counts
 * bug fixes

## zanata-1.3.1 (never released)
 * add liquibase script
 * bug fix for search re-indexing by admin
 * copy translations of identical strings when importing new documents
 * bug fixes and improvements for UI
 * bug fix for word counts (thread safety)
 * remove email address from Language Team pages
 * enable stats for anonymous users
 * no need to enforce locales for source documents
 * bug fix for push/merge when PO files are missing some msgids

## zanata-1.3
 * bug fixes for authentication and for source comments

## zanata-1.3-alpha-3
 * finalise rebrand from flies->zanata: XML namespaces, media types, etc
 * more logging for authentication errors
 * bug fix for Kerberos authentication

## zanata-1.3-alpha-2
 * switch source control to git on github
 * rebrand from flies->zanata (maven artifacts, java packages, mailing lists)
 * Fedora authentication rhbz#692011
 * generate zanata.xml config file (http://code.google.com/p/flies/issues/detail?id=282)
 * merge translations on import (http://code.google.com/p/flies/issues/detail?id=28)
 * preserve and generate PO header comments for translator credits (http://code.google.com/p/flies/issues/detail?id=269)
 * bug fixes

## zanata-1.3-alpha-1
 * rebrand from flies->zanata (except URIs, maven artifacts and java packages)
 * specify locales per project/version (http://code.google.com/p/flies/issues/detail?id=261)
 * added tab for home page, removed project list, contents editable by admin (http://code.google.com/p/flies/issues/detail?id=279)
 * added help page/tab, contents editable by admin (http://code.google.com/p/flies/issues/detail?id=280)
 * removed name and description from project version (http://code.google.com/p/flies/issues/detail?id=281)
 * stats for all languages (http://code.google.com/p/flies/issues/detail?id=275)
 * workaround for form/login issue on Firefox 4.0 rhbz#691963
 * bug fixes

## flies-1.2
 * disabled bad key bindings (http://code.google.com/p/flies/issues/detail?id=262)
 * fixed python client issue with PotEntryHeader.extractedComment (http://code.google.com/p/flies/issues/detail?id=256)
 * web template redesign (new logo, CSS) (http://code.google.com/p/flies/issues/detail?id=238)
 * fixed Seam integration tests (http://code.google.com/p/flies/issues/detail?id=231)

## flies-1.2-alpha-3
 * improve notifications in editor (http://code.google.com/p/flies/issues/detail?id=191)
 * highlight search terms in editor (http://code.google.com/p/flies/issues/detail?id=227)

## flies-1.2-alpha-2
 * better messages
 * bug fixes

## flies-1.2-alpha-1
 * development change: re-arranged Maven modules into common, client and server

## flies-1.1.1
 * use word counts in translation statistics (http://code.google.com/p/flies/issues/detail?id=203)
 * bug fixes

## flies-1.1
 * Kerberos/JAAS fixes
 * require name & email address on first login for JAAS/Kerberos
 * validate changes to email address
 * use correct BCP-47 language tags (zh-CN-Hans is now zh-Hans-CN)

## flies-1.1-alpha-1
 * JAAS authentication
 * Kerberos authentication
 * remove communities tab and my communities UI (http://code.google.com/p/flies/issues/detail?id=197)
 * remove "Language Missing" button (http://code.google.com/p/flies/issues/detail?id=185)
 * show member number for the language groups (http://code.google.com/p/flies/issues/detail?id=186)
 * allow overriding POT directory in Maven client (http://code.google.com/p/flies/issues/detail?id=200)
 * support `[servers]` in flies.ini for Maven client (http://code.google.com/p/flies/issues/detail?id=193)
 * better info/error messages in Maven client

## flies-1.0.3
 * fix TM caching issue (http://code.google.com/p/flies/issues/detail?id=190)
 * add 'translator' role and security rules
 * configurable URLs

## flies-1.0.2
 * minor UI fixes (http://code.google.com/p/flies/issues/detail?id=173, http://code.google.com/p/flies/issues/detail?id=176)
 * ergonomics for Maven client
 * UI for assigning project maintainers (http://code.google.com/p/flies/issues/detail?id=180)
 * better error checking in REST API (http://code.google.com/p/flies/issues/detail?id=175)
 * security rule fix (http://code.google.com/p/flies/issues/detail?id=182)

## flies-1.0.1
 * database schema fixes
 * fixes for deployment issues

## flies-1.0
 * initial release<|MERGE_RESOLUTION|>--- conflicted
+++ resolved
@@ -1,15 +1,14 @@
 # Zanata change log summary
 
-<<<<<<< HEAD
 ## zanata-1.5
  * Allow bookmarking of selected document, document list filter and current view: https://bugzilla.redhat.com/show_bug.cgi?id=757621
  * Add workspace query string parameters for generating a custom doclist with a custom title: https://bugzilla.redhat.com/show_bug.cgi?id=758587
   * e.g. &title=Custom%20title&doc=full/path/of/first/doc&doc=full/path/of/second/doc
-=======
+
 ## zanata-1.4.5
  * Add support for Maven modules: https://bugzilla.redhat.com/show_bug.cgi?id=742872
  * Fix bug: Moving to a new page does not refresh the translation textboxes (ghost translations): https://bugzilla.redhat.com/show_bug.cgi?id=760431
->>>>>>> 6abe38a7
+
 
 ## zanata-1.4.4
  * Ensure final reindex batch is properly flushed: https://bugzilla.redhat.com/show_bug.cgi?id=747836
