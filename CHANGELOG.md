--- conflicted
+++ resolved
@@ -1,6 +1,5 @@
 # Zanata change log summary
 
-<<<<<<< HEAD
 ## zanata-1.5.0
  * Allow bookmarking of selected document, document list filter and current view: https://bugzilla.redhat.com/show_bug.cgi?id=757621
  * Add workspace query string parameters for generating a custom doclist with a custom title: https://bugzilla.redhat.com/show_bug.cgi?id=758587
@@ -32,13 +31,12 @@
   * On push operations, copyTrans runs too slowly: https://bugzilla.redhat.com/show_bug.cgi?id=746899
   * Edit profile: "duplicate email" is shown even if user press save without changing email: https://bugzilla.redhat.com/show_bug.cgi?id=719176
   * Translation editor table shows changes which failed to save: https://bugzilla.redhat.com/show_bug.cgi?id=690669
-=======
+
 ## zanata-1.4.5.2
  * Fix handling of fuzzy entries when saving Properties files
 
 ## zanata-1.4.5.1
  * Fix regression with Unicode encoding for ordinary (Latin-1) .properties files: https://bugzilla.redhat.com/show_bug.cgi?id=795597
->>>>>>> f972d49c
 
 ## zanata-1.4.5
  * Add support for Maven modules: https://bugzilla.redhat.com/show_bug.cgi?id=742872
