/*
 * Copyright 2012, Red Hat, Inc. and individual contributors
 * as indicated by the @author tags. See the copyright.txt file in the
 * distribution for a full listing of individual contributors.
 *
 * This is free software; you can redistribute it and/or modify it
 * under the terms of the GNU Lesser General Public License as
 * published by the Free Software Foundation; either version 2.1 of
 * the License, or (at your option) any later version.
 *
 * This software is distributed in the hope that it will be useful,
 * but WITHOUT ANY WARRANTY; without even the implied warranty of
 * MERCHANTABILITY or FITNESS FOR A PARTICULAR PURPOSE. See the GNU
 * Lesser General Public License for more details.
 *
 * You should have received a copy of the GNU Lesser General Public
 * License along with this software; if not, write to the Free
 * Software Foundation, Inc., 51 Franklin St, Fifth Floor, Boston, MA
 * 02110-1301 USA, or see the FSF site: http://www.fsf.org.
 */
package org.zanata.maven;

import org.zanata.client.commands.PushPullCommand;
import org.zanata.client.commands.pull.PullCommand;
import org.zanata.client.commands.pull.PullOptions;
import org.zanata.client.commands.pull.RawPullCommand;
import org.zanata.client.commands.push.PushPullType;
import org.zanata.client.config.LocaleList;
import org.zanata.client.config.LocaleMapping;
import org.zanata.client.exceptions.ConfigException;

/**
 * Pulls translated text from Zanata.
 * 
 * @goal pull
 * @author Sean Flanigan <sflaniga@redhat.com>
 */
public class PullMojo extends PushPullMojo<PullOptions> implements PullOptions
{

   /**
    * Export source-language text from Zanata to local files, overwriting or
    * erasing existing files (DANGER!). This option is deprecated, replaced by pullType.
    * 
    * @parameter expression="${zanata.pullSrc}"
    */
   @Deprecated
   // Using string instead of boolean to know when pullSrc has been explicitly used.
   private String pullSrc;

   /**
    * Whether to create skeleton entries for strings/files which have not been translated yet
    * @parameter expression="${zanata.createSkeletons}"
    */
   private boolean createSkeletons;

   /**
    * Whether to include fuzzy translations in translation files when using project type 'raw'.
    * If this option is false, source text will be used for any string that does not have an
    * approved translation.
    * 
    * @parameter expression="${zanata.includeFuzzy}" default-value="false"
    */
   private boolean includeFuzzy = false;

   /**
    * Type of pull to perform from the server: "source" pulls source documents only.
    * "trans" pulls translation documents only.
    * "both" pulls both source and translation documents.
    *
    * @parameter expression="${zanata.pullType}" default-value="trans"
    */
   private String pullType;

   /**
    * Locales to pull from the server.
    * By default all locales in zanata.xml will be pulled.
    * Usage: -Dzanata.locales=locale1,locale2,locale3
    *
    * @parameter expression="${zanata.locales}"
    */
   private String[] locales;

   // Cached copy of the effective locales to avoid calculating it more than once
   private LocaleList effectiveLocales;

   /**
    * Whether tabs should be encoded as \t (true) or left as tabs (false).
    * @parameter expression="${zanata.encodeTabs}" default-value="true"
    */
   private boolean encodeTabs = true;


   public PullMojo() throws Exception
   {
      super();
   }

   public PushPullCommand<PullOptions> initCommand()
   {
      if ("raw".equals(getProjectType()))
      {
         return new RawPullCommand(this);
      }
      else
      {
         return new PullCommand(this);
      }
   }

   @Override
   public boolean getCreateSkeletons()
   {
      return createSkeletons;
   }

   @Override
<<<<<<< HEAD
   public boolean getEncodeTabs()
   {
      return encodeTabs;
=======
   public boolean getIncludeFuzzy()
   {
      return includeFuzzy;
>>>>>>> 01029e1d
   }

   @Override
   public PushPullType getPullType()
   {
      // if the deprecated 'pushTrans' option has been used
      if( pullSrc != null )
      {
         return Boolean.parseBoolean(pullSrc) ? PushPullType.Both : PushPullType.Trans;
      }
      else
      {
         return PushPullType.fromString(pullType);
      }
   }

   /**
    * Override the default {@link org.zanata.maven.ConfigurableProjectMojo#getLocaleMapList()} method as the push
    * command can have locales specified via command line.
    *
    * @return The locale map list taking into account the global locales in zanata.xml as well as the command line
    * argument ones.
    */
   @Override
   public LocaleList getLocaleMapList()
   {
      if( effectiveLocales == null )
      {
         if(locales != null && locales.length > 0)
         {
            // filter the locales that are specified in both the global config and the parameter list
            effectiveLocales = new LocaleList();

            for( String locale : locales )
            {
               boolean foundLocale = false;
               for(LocaleMapping lm : super.getLocaleMapList())
               {
                  if( lm.getLocale().equals(locale) ||
                        (lm.getMapFrom() != null && lm.getMapFrom().equals( locale )) )
                  {
                     effectiveLocales.add(lm);
                     foundLocale = true;
                     break;
                  }
               }

               if(!foundLocale)
               {
                  throw new ConfigException("Specified locale '" + locale + "' was not found in zanata.xml!" );
               }
            }
         }
         else
         {
            effectiveLocales = super.getLocaleMapList();
         }
      }

      return effectiveLocales;
   }

   @Override
   public String getCommandName()
   {
      return "pull";
   }

}<|MERGE_RESOLUTION|>--- conflicted
+++ resolved
@@ -115,15 +115,15 @@
    }
 
    @Override
-<<<<<<< HEAD
    public boolean getEncodeTabs()
    {
       return encodeTabs;
-=======
+   }
+
+   @Override
    public boolean getIncludeFuzzy()
    {
       return includeFuzzy;
->>>>>>> 01029e1d
    }
 
    @Override
