package org.fedorahosted.flies.adapter.properties;

import java.io.File;
import java.io.FileOutputStream;
import java.io.IOException;
import java.io.PrintStream;
import java.util.Collections;
import java.util.HashMap;
import java.util.Map;
import java.util.Set;

import org.fedorahosted.flies.common.LocaleId;
import org.fedorahosted.flies.rest.dto.Document;
import org.fedorahosted.flies.rest.dto.IExtensible;
import org.fedorahosted.flies.rest.dto.TextFlow;
import org.fedorahosted.flies.rest.dto.TextFlowTarget;
import org.fedorahosted.flies.rest.dto.TextFlowTargets;
import org.fedorahosted.openprops.Properties;

public class PropWriter {

	private static void logVerbose(String msg) {
		System.out.println(msg);
	}

	private static void makeParentDirs(File f) {
		File parentFile = f.getParentFile();
		if (parentFile != null)
			parentFile.mkdirs();
	}

	public static void write(final Document doc, final File baseDir, boolean exportRoot)
			throws IOException {
		File docDir = new File(baseDir, doc.getPath());
		File baseFile = new File(docDir, doc.getName());
		makeParentDirs(baseFile);

<<<<<<< HEAD
		if (exportRoot) {
			logVerbose("Creating base file " + baseFile);
			Properties props = new Properties();
			for (DocumentResource resource : doc.getResources(true)) {
				if (!(resource instanceof TextFlow)) {
					throw new RuntimeException("Unhandled Resource: "
							+ resource.getClass() + " with id " + resource.getId());
				}
				TextFlow textFlow = (TextFlow) resource;
				props.setProperty(textFlow.getId(), textFlow.getContent());
				if (textFlow.hasComment() && textFlow.getComment().getValue() != null)
					props.setComment(textFlow.getId(), textFlow.getComment().getValue());
			}
			// props.store(System.out, null);
			PrintStream out = new PrintStream(new FileOutputStream(baseFile));
			props.store(out, null);
=======
		logVerbose("Creating base file " + baseFile);
		Properties props = new Properties();
		for (TextFlow textFlow : doc.getResources(true)) {
			props.setProperty(textFlow.getId(), textFlow.getContent());
			if (textFlow.hasComment() && textFlow.getComment().getValue() != null)
				props.setComment(textFlow.getId(), textFlow.getComment().getValue());
>>>>>>> 5c4ed85c
		}
		
		String baseName = baseFile.getName();
		String bundleName = baseName.substring(0, baseName.length()
				- ".properties".length());

		Map<LocaleId, Properties> targetProps = new HashMap<LocaleId, Properties>();
		if (doc.hasResources()) {
			for (TextFlow textflow : doc.getResources()) {
				for (TextFlowTarget target : getTargets(textflow)) {
					Properties targetProp = targetProps.get(target.getLang());
					if (targetProp == null) {
						targetProp = new Properties();
						targetProps.put(target.getLang(), targetProp);
					}
					targetProp.setProperty(textflow.getId(), target
							.getContent());
					if (target.hasComment() && target.getComment().getValue() != null)
						targetProp.setComment(textflow.getId(), target.getComment().getValue());
				}
			}
		}
		Set<LocaleId> targetLangs = targetProps.keySet();

		for (LocaleId lang : targetLangs) {
			File langFile = new File(docDir, bundleName + "_"
					+ lang.toJavaName() + ".properties");
			logVerbose("Creating target file " + langFile);
			Properties targetProp = targetProps.get(lang);
			// targetProp.store(System.out, null);
			PrintStream out2 = new PrintStream(new FileOutputStream(langFile));
			targetProp.store(out2, null);
		}

	}

	/*
	 * private static Set<LocaleId> buildTargetLangs(Document doc) {
	 * Set<LocaleId> targetLangs = doc.getTargetLanguages();
	 * if(targetLangs.isEmpty()) { for (Resource resource : doc.getResources())
	 * { for (TextFlowTarget target : getTargets(resource)) {
	 * targetLangs.add(target.getLang()); } } } return targetLangs; }
	 */

	private static Set<TextFlowTarget> getTargets(IExtensible resource) {
		TextFlowTargets targets = resource.getExtension(TextFlowTargets.class);
		if (targets != null) {
			return targets.getTargets();
		} else {
			return Collections.EMPTY_SET;
		}
	}
}<|MERGE_RESOLUTION|>--- conflicted
+++ resolved
@@ -35,16 +35,10 @@
 		File baseFile = new File(docDir, doc.getName());
 		makeParentDirs(baseFile);
 
-<<<<<<< HEAD
 		if (exportRoot) {
 			logVerbose("Creating base file " + baseFile);
 			Properties props = new Properties();
-			for (DocumentResource resource : doc.getResources(true)) {
-				if (!(resource instanceof TextFlow)) {
-					throw new RuntimeException("Unhandled Resource: "
-							+ resource.getClass() + " with id " + resource.getId());
-				}
-				TextFlow textFlow = (TextFlow) resource;
+			for (TextFlow textFlow : doc.getResources(true)) {
 				props.setProperty(textFlow.getId(), textFlow.getContent());
 				if (textFlow.hasComment() && textFlow.getComment().getValue() != null)
 					props.setComment(textFlow.getId(), textFlow.getComment().getValue());
@@ -52,14 +46,6 @@
 			// props.store(System.out, null);
 			PrintStream out = new PrintStream(new FileOutputStream(baseFile));
 			props.store(out, null);
-=======
-		logVerbose("Creating base file " + baseFile);
-		Properties props = new Properties();
-		for (TextFlow textFlow : doc.getResources(true)) {
-			props.setProperty(textFlow.getId(), textFlow.getContent());
-			if (textFlow.hasComment() && textFlow.getComment().getValue() != null)
-				props.setComment(textFlow.getId(), textFlow.getComment().getValue());
->>>>>>> 5c4ed85c
 		}
 		
 		String baseName = baseFile.getName();
