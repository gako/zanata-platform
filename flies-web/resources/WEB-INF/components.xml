<?xml version="1.0" encoding="UTF-8"?>
<components xmlns="http://jboss.com/products/seam/components"
            xmlns:core="http://jboss.com/products/seam/core"
            xmlns:persistence="http://jboss.com/products/seam/persistence"
            xmlns:drools="http://jboss.com/products/seam/drools"
            xmlns:bpm="http://jboss.com/products/seam/bpm"
            xmlns:security="http://jboss.com/products/seam/security"
            xmlns:mail="http://jboss.com/products/seam/mail"
            xmlns:web="http://jboss.com/products/seam/web"
            xmlns:framework="http://jboss.com/products/seam/framework"
            xmlns:xsi="http://www.w3.org/2001/XMLSchema-instance"
            xmlns:resteasy="http://jboss.com/products/seam/resteasy"
            xsi:schemaLocation=
                "http://jboss.com/products/seam/core http://jboss.com/products/seam/core-2.1.xsd
                 http://jboss.com/products/seam/persistence http://jboss.com/products/seam/persistence-2.1.xsd
                 http://jboss.com/products/seam/drools http://jboss.com/products/seam/drools-2.1.xsd
                 http://jboss.com/products/seam/bpm http://jboss.com/products/seam/bpm-2.1.xsd
                 http://jboss.com/products/seam/security http://jboss.com/products/seam/security-2.1.xsd
                 http://jboss.com/products/seam/mail http://jboss.com/products/seam/mail-2.1.xsd
                 http://jboss.com/products/seam/web http://jboss.com/products/seam/web-2.1.xsd
                 http://jboss.com/products/seam/components http://jboss.com/products/seam/components-2.1.xsd
                 http://jboss.com/products/seam/resteasy http://jboss.com/products/seam/resteasy-2.1.xsd">
 
    <!-- Conversation timeout: 20 minutes -->
    <core:manager concurrent-request-timeout="4000"
                  conversation-timeout="1200000"
                  conversation-id-parameter="cid" parent-conversation-id-parameter="pid"/>

    <!-- Persistence stuff -->

    <persistence:managed-persistence-context
            name="entityManager"
            auto-create="true"
            entity-manager-factory="#{fliesEntityManagerFactory}"
            persistence-unit-jndi-name="java:/entityManagerFactories/flies">
    </persistence:managed-persistence-context>

    <persistence:filter name="accessLevelFilter">
        <persistence:name>accessLevelFilter</persistence:name>
        <persistence:parameters>
            <key>currentAccessLevel</key>
            <value>#{currentAccessLevel}</value>
        </persistence:parameters>
    </persistence:filter>

    <component name="restrictedEntityManager" auto-create="true" scope="CONVERSATION"
               class="org.fedorahosted.flies.core.dao.FliesManagedPersistenceContext">
        <property name="entityManagerFactory">#{fliesEntityManagerFactory}</property>
        <property name="persistenceUnitJndiName">java:/entityManagerFactories/flies</property>
        <property name="filters"><value>#{accessLevelFilter}</value></property>
    </component>

<<<<<<< HEAD
    <resteasy:application
	    resource-path-prefix="/restv1">
    </resteasy:application>
   
=======
    <resteasy:application resource-path-prefix="/restv1" />

>>>>>>> 95204282
    <web:multipart-filter create-temp-files="false" 
                              max-request-size="5200000" 
    url-pattern="/*"/>

    <!-- Login and security -->
	
   <drools:rule-base name="securityRules">
      <drools:rule-files>
         <value>/security.drl</value>
      </drools:rule-files>
   </drools:rule-base>

   <security:rule-based-permission-resolver security-rules="#{securityRules}"/> 
   
    <security:jpa-identity-store 
       user-class="org.fedorahosted.flies.core.model.Account"
       role-class="org.fedorahosted.flies.core.model.AccountRole"
       />

    <security:jpa-permission-store user-permission-class="org.fedorahosted.flies.core.model.AccountPermission"/>

   <event type="org.jboss.seam.security.notLoggedIn">
      <action execute="#{redirect.captureCurrentView}"/>
   </event>
   <event type="org.jboss.seam.security.loginSuccessful">
      <action execute="#{redirect.returnToCapturedView}"/>
   </event>

    <!-- Caching -->
<!-- 
    <component name="ehCacheManager"
               class="org.fedorahosted.flies.core.cache.EHCacheManager"
               startup="true"
               scope="APPLICATION"/>

    <component name="pageFragmentCache"
               class="org.fedorahosted.flies.core.cache.PageFragmentCache"
               startup="true" startupDepends="ehCacheManager pluginRegistry"
               scope="APPLICATION">
        <property name="cacheRegions">
            <value>wiki.MainMenu</value>
            <value>wiki.Breadcrumb</value>
            <value>wiki.Comment</value>
            <value>wiki.Signature</value>
            <value>wiki.TagList</value>
        </property>
    </component>
 -->

    <!-- TODO: Disabled, see http://jira.jboss.com/jira/browse/JBSEAM-3070
    <web:context-filter regex-url-pattern="/(service|servlets)/.+"/>
    -->
    <web:redirect-filter disabled="true"/> <!-- Messes up into-conversation-redirect and is not needed -->

<!-- 
    <component name="fliesUrlRewriteFilter" class="org.fedorahosted.flies.core.ui.WikiUrlRewriteFilter" precedence="30">
        <property name="initParameters">
            <key>logLevel</key><value>WARN</value>
            <key>statusEnabled</key><value>false</value>
        </property>
    </component>
 -->

<!--  
    <component name="themePreferenceValueTemplate"
               class="org.fedorahosted.flies.core.preferences.template.ThemeTemplate"
               scope="CONVERSATION">
        <property name="templateValues">
            <value>default</value>
            <value>jbossdotorg</value>
        </property>
    </component>
-->


    <!-- Some convenience value factories -->

<!-- 
    <factory name="contextPath" scope="CONVERSATION"  auto-create="true"
             value="#{facesContext.externalContext.request.contextPath}"/>

    <factory name="themePathGetRequest" scope="CONVERSATION"  auto-create="true"
             value="#{servletContexts.request.contextPath}/themes/#{currentTheme}"/>

    <factory name="themePath" scope="CONVERSATION" auto-create="true"
             value="#{facesContext.externalContext.request.contextPath}/themes/#{currentTheme}"/>

    <factory name="imagePath" scope="CONVERSATION" auto-create="true"
             value="/themes/#{currentTheme}/img"/>

    <factory name="currentTheme" scope="CONVERSATION" auto-create="true"
             value="#{preferences.get('Wiki').themeName}"/>

    <factory name="skin" scope="SESSION" value="d"/>

    <factory name="sessionTimeoutSeconds" scope="EVENT"
             value="#{facesContext.externalContext.getSession(true).getMaxInactiveInterval()}"/>

    <factory name="currentPreferencesUser" scope="EVENT"
             value="#{currentUser}"/>

-->

   <!-- For use with jBPM pageflow or process management -->
   <!--
   <bpm:jbpm>
      <bpm:process-definitions></bpm:process-definitions>
      <bpm:pageflow-definitions></bpm:pageflow-definitions>
   </bpm:jbpm>
   -->

</components><|MERGE_RESOLUTION|>--- conflicted
+++ resolved
@@ -50,15 +50,8 @@
         <property name="filters"><value>#{accessLevelFilter}</value></property>
     </component>
 
-<<<<<<< HEAD
-    <resteasy:application
-	    resource-path-prefix="/restv1">
-    </resteasy:application>
-   
-=======
     <resteasy:application resource-path-prefix="/restv1" />
-
->>>>>>> 95204282
+    
     <web:multipart-filter create-temp-files="false" 
                               max-request-size="5200000" 
     url-pattern="/*"/>
