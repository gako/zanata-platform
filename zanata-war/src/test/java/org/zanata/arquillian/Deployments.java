/*
 * Copyright 2010, Red Hat, Inc. and individual contributors as indicated by the
 * @author tags. See the copyright.txt file in the distribution for a full
 * listing of individual contributors.
 *
 * This is free software; you can redistribute it and/or modify it under the
 * terms of the GNU Lesser General Public License as published by the Free
 * Software Foundation; either version 2.1 of the License, or (at your option)
 * any later version.
 *
 * This software is distributed in the hope that it will be useful, but WITHOUT
 * ANY WARRANTY; without even the implied warranty of MERCHANTABILITY or FITNESS
 * FOR A PARTICULAR PURPOSE. See the GNU Lesser General Public License for more
 * details.
 *
 * You should have received a copy of the GNU Lesser General Public License
 * along with this software; if not, write to the Free Software Foundation,
 * Inc., 51 Franklin St, Fifth Floor, Boston, MA 02110-1301 USA, or see the FSF
 * site: http://www.fsf.org.
 */
package org.zanata.arquillian;

import java.io.File;
import java.util.Arrays;
import java.util.Collections;
import java.util.List;

import org.jboss.arquillian.container.test.api.Deployment;
import org.jboss.shrinkwrap.api.Archive;
import org.jboss.shrinkwrap.api.ArchivePath;
import org.jboss.shrinkwrap.api.Filter;
import org.jboss.shrinkwrap.api.ShrinkWrap;
import org.jboss.shrinkwrap.api.asset.ClassLoaderAsset;
import org.jboss.shrinkwrap.api.asset.EmptyAsset;
import org.jboss.shrinkwrap.api.asset.FileAsset;
import org.jboss.shrinkwrap.api.spec.WebArchive;
import org.jboss.shrinkwrap.resolver.api.maven.Maven;
import org.jboss.shrinkwrap.resolver.api.maven.strategy.RejectDependenciesStrategy;

/**
 * Contains Suite-wide deployments to avoid having to deploy the same package
 * for every test class.
 *
 * @author Carlos Munoz <a
 *         href="mailto:camunoz@redhat.com">camunoz@redhat.com</a>
 */
public class Deployments {
    public static final String DEPLOYMENT_NAME = "zanata-tests";

    public static void main(String[] args) {
        System.out.println("resolving dependencies:");
        List<File> depList = Arrays.asList(runtimeDependenciesFromPom());
        Collections.sort(depList);
        System.out.println(depList);
        System.out.println("dependency count: " + depList.size());
    }

    private static File[] runtimeDependenciesFromPom() {
        return Maven
                .resolver()
                .loadPomFromFile("pom.xml")
                .importRuntimeDependencies()
                .resolve()
                .using(
                // JavaMelody's ServletFilter/Listener interfere with test
                // deployments
                new RejectDependenciesStrategy(false,
                        "net.bull.javamelody:javamelody-core")).asFile();
    }

    @Deployment(name = "zanata.war")
    public static Archive<?> createDeployment() {
        WebArchive archive =
                ShrinkWrap.create(WebArchive.class, DEPLOYMENT_NAME + ".war");
        archive.addAsLibraries(runtimeDependenciesFromPom());

        // Test dependencies
        archive.addAsLibraries(Maven.resolver().loadPomFromFile("pom.xml")
                .resolve("org.hibernate:hibernate-testing")
                .withoutTransitivity().asFile());
        archive.addAsLibraries(Maven.resolver().loadPomFromFile("pom.xml")
                .resolve("org.dbunit:dbunit").withoutTransitivity().asFile());

        // Local packages
        archive.addPackages(true, new Filter<ArchivePath>() {
            @Override
            public boolean include(ArchivePath object) {
                // Avoid the model package (for some reason it's being included
                // as a class file)
                return !object.get().startsWith("/org/zanata/model/");
            }
        }, "org.zanata");

        // Resources (descriptors, etc)
        archive.addAsResource(EmptyAsset.INSTANCE, "seam.properties");
        archive.addAsResource("pluralforms.properties");
        archive.addAsResource(new ClassLoaderAsset("META-INF/orm.xml"),
                "META-INF/orm.xml");
        archive.addAsResource(
                new FileAsset(
                        new File(
                                "src/main/webapp-jboss/WEB-INF/classes/META-INF/components.xml")),
                "META-INF/components.xml");
        archive.addAsResource(
                new ClassLoaderAsset("arquillian/persistence.xml"),
                "META-INF/persistence.xml");
        archive.addAsResource(new ClassLoaderAsset(
                "arquillian/components.properties"), "components.properties");
        archive.addAsResource("import.sql");
<<<<<<< HEAD
=======
        archive.addAsResource("messages.properties");
        archive.addAsResource("security.drl");
>>>>>>> 8d920621
        archive.addAsWebInfResource(new File(
                "src/main/webapp-jboss/WEB-INF/jboss-deployment-structure.xml"));
        archive.setWebXML("arquillian/test-web.xml");

        addRemoteHelpers(archive);

        // Export (to actually see what is being deployed)
        // archive.as(ZipExporter.class).exportTo(new
        // File("/home/camunoz/temp/archive.war"), true);

        return archive;
    }

    private static void addRemoteHelpers(WebArchive archive) {
        archive.addPackages(true, "org.zanata.rest.helper");
        archive.addPackages(true, "org.zanata.arquillian");
        archive.addAsResource("org/zanata/test/model/");
    }
}<|MERGE_RESOLUTION|>--- conflicted
+++ resolved
@@ -107,11 +107,7 @@
         archive.addAsResource(new ClassLoaderAsset(
                 "arquillian/components.properties"), "components.properties");
         archive.addAsResource("import.sql");
-<<<<<<< HEAD
-=======
         archive.addAsResource("messages.properties");
-        archive.addAsResource("security.drl");
->>>>>>> 8d920621
         archive.addAsWebInfResource(new File(
                 "src/main/webapp-jboss/WEB-INF/jboss-deployment-structure.xml"));
         archive.setWebXML("arquillian/test-web.xml");
