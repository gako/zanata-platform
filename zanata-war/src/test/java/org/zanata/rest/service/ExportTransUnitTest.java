--- conflicted
+++ resolved
@@ -27,11 +27,7 @@
 
    private TMXStreamingOutput<TransMemoryUnit> streamSourceContents()
    {
-<<<<<<< HEAD
-      return new TMXStreamingOutput<TransMemoryUnit>(createTestData(), new ExportTransUnitStrategy());
-=======
-      return new TMXStreamingOutput<TMTranslationUnit>(createTestData(), new ExportTMXTransUnitStrategy());
->>>>>>> 3b194fb5
+      return new TMXStreamingOutput<TransMemoryUnit>(createTestData(), new ExportTMXTransUnitStrategy());
    }
 
    private @Nonnull Iterator<TransMemoryUnit> createTestData()
