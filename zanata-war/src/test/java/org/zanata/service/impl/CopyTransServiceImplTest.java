--- conflicted
+++ resolved
@@ -37,11 +37,7 @@
 import org.zanata.dao.AccountDAO;
 import org.zanata.dao.LocaleDAO;
 import org.zanata.dao.ProjectIterationDAO;
-<<<<<<< HEAD
 import org.zanata.model.HCopyTransOptions;
-=======
-import org.zanata.common.CopyTransOptions;
->>>>>>> 81646fea
 import org.zanata.model.HDocument;
 import org.zanata.model.HProjectIteration;
 import org.zanata.model.HTextFlow;
@@ -58,18 +54,12 @@
 import static org.hamcrest.MatcherAssert.assertThat;
 import static org.hamcrest.Matchers.is;
 import static org.hamcrest.Matchers.nullValue;
-<<<<<<< HEAD
 import static org.zanata.common.ContentState.Approved;
 import static org.zanata.common.ContentState.NeedReview;
 import static org.zanata.model.HCopyTransOptions.ConditionRuleAction;
 import static org.zanata.model.HCopyTransOptions.ConditionRuleAction.DOWNGRADE_TO_FUZZY;
 import static org.zanata.model.HCopyTransOptions.ConditionRuleAction.IGNORE;
 import static org.zanata.model.HCopyTransOptions.ConditionRuleAction.REJECT;
-=======
-import static org.zanata.common.ContentState.*;
-import static org.zanata.common.CopyTransOptions.ConditionRuleAction;
-import static org.zanata.common.CopyTransOptions.ConditionRuleAction.*;
->>>>>>> 81646fea
 
 /**
  * @author Carlos Munoz <a href="mailto:camunoz@redhat.com">camunoz@redhat.com</a>
@@ -198,11 +188,7 @@
 
       projectIteration = iterationDAO.makePersistent(projectIteration);
 
-<<<<<<< HEAD
       HCopyTransOptions options = new HCopyTransOptions( execution.getContextMismatchAction(),
-=======
-      CopyTransOptions options = new CopyTransOptions( execution.getContextMismatchAction(),
->>>>>>> 81646fea
             execution.getDocumentMismatchAction(), execution.getProjectMismatchAction() );
       CopyTransProcessHandle handle = new CopyTransProcessHandle(projectIteration, "admin", options);
 
@@ -210,21 +196,12 @@
 
       // Validate execution
       HTextFlow targetTextFlow = (HTextFlow)
-<<<<<<< HEAD
          getEm().createQuery("from HTextFlow tf where tf.document.projectIteration = :projectIteration " +
             "and tf.document.docId = :docId and tf.resId = :resId")
             .setParameter("projectIteration", projectIteration)
             .setParameter("docId", doc.getDocId())
             .setParameter("resId", textFlow.getResId())
             .getSingleResult();
-=======
-            getEm().createQuery("from HTextFlow tf where tf.document.projectIteration = :projectIteration " +
-                  "and tf.document.docId = :docId and tf.resId = :resId")
-                  .setParameter("projectIteration", projectIteration)
-                  .setParameter("docId", doc.getDocId())
-                  .setParameter("resId", textFlow.getResId())
-                  .getSingleResult();
->>>>>>> 81646fea
       HTextFlowTarget target = targetTextFlow.getTargets().get(3L); // Id: 3 for Locale de
 
       if( execution.isExpectUntranslated() )
@@ -295,19 +272,11 @@
    {
       Set<CopyTransExecution> allExecutions = new HashSet<CopyTransExecution>();
       Set<Object[]> paramsSet = cartesianProduct(Arrays.asList(ConditionRuleAction.values()),
-<<<<<<< HEAD
                                                  Arrays.asList(ConditionRuleAction.values()),
                                                  Arrays.asList(ConditionRuleAction.values()),
                                                  Arrays.asList(true, false),
                                                  Arrays.asList(true, false),
                                                  Arrays.asList(true, false));
-=======
-            Arrays.asList(ConditionRuleAction.values()),
-            Arrays.asList(ConditionRuleAction.values()),
-            Arrays.asList(true, false),
-            Arrays.asList(true, false),
-            Arrays.asList(true, false));
->>>>>>> 81646fea
 
       for( Object[] params : paramsSet )
       {
@@ -370,11 +339,7 @@
    @Getter
    @Setter
    @EqualsAndHashCode(of = {"contextMismatchAction", "projectMismatchAction", "documentMismatchAction",
-<<<<<<< HEAD
                             "contextMatches", "projectMatches", "documentMatches"})
-=======
-         "contextMatches", "projectMatches", "documentMatches"})
->>>>>>> 81646fea
    @ToString
    private static class CopyTransExecution implements Cloneable
    {
