package org.zanata.webtrans.client.presenter;

import static org.hamcrest.MatcherAssert.assertThat;
import static org.mockito.Matchers.isA;
import static org.mockito.Mockito.times;
import static org.mockito.Mockito.verify;
import static org.mockito.Mockito.when;

import java.util.Map;

import net.customware.gwt.presenter.client.EventBus;

import org.hamcrest.Matchers;
import org.mockito.ArgumentCaptor;
import org.mockito.Captor;
import org.mockito.Mock;
import org.mockito.MockitoAnnotations;
import org.testng.annotations.BeforeMethod;
import org.testng.annotations.Test;
import org.zanata.common.LocaleId;
import org.zanata.common.ProjectType;
import org.zanata.webtrans.client.events.EditorPageSizeChangeEvent;
import org.zanata.webtrans.client.events.NotificationEvent;
import org.zanata.webtrans.client.events.RefreshPageEvent;
import org.zanata.webtrans.client.events.UserConfigChangeEvent;
import org.zanata.webtrans.client.events.WorkspaceContextUpdateEvent;
import org.zanata.webtrans.client.rpc.CachingDispatchAsync;
import org.zanata.webtrans.client.service.UserOptionsService;
import org.zanata.webtrans.client.view.EditorOptionsDisplay;
import org.zanata.webtrans.shared.model.DiffMode;
import org.zanata.webtrans.shared.model.ProjectIterationId;
import org.zanata.webtrans.shared.model.UserWorkspaceContext;
import org.zanata.webtrans.shared.model.ValidationAction.State;
import org.zanata.webtrans.shared.model.ValidationId;
import org.zanata.webtrans.shared.model.WorkspaceContext;
import org.zanata.webtrans.shared.model.WorkspaceId;
import org.zanata.webtrans.shared.rpc.HasWorkspaceContextUpdateData;
import org.zanata.webtrans.shared.rpc.LoadOptionsAction;
import org.zanata.webtrans.shared.rpc.LoadOptionsResult;
import org.zanata.webtrans.shared.rpc.NavOption;

import com.google.gwt.user.client.rpc.AsyncCallback;
import org.zanata.webtrans.client.view.ChangeReferenceLangDisplay;

@Test(groups = { "unit-tests" })
<<<<<<< HEAD
public class EditorOptionsPresenterTest
{
   private EditorOptionsPresenter presenter;
   @Mock
   private EditorOptionsDisplay display;
   @Mock
   private EventBus eventBus;
   @Mock
   private UserWorkspaceContext userWorkspaceContext;
   @Mock
   private WorkspaceContext workspaceContext;
   @Mock
   private ValidationOptionsPresenter validationDetailsPresenter;
   @Mock
   private ChangeReferenceLangPresenter changeReferenceLangPresenter;
   @Mock
   private ChangeReferenceLangDisplay changeReferenceLangDisplay;
   @Mock
   private CachingDispatchAsync dispatcher;
   @Captor
   private ArgumentCaptor<UserConfigChangeEvent> eventCaptor;
   @Mock
   private UserOptionsService userOptionsService;

   private UserConfigHolder configHolder = new UserConfigHolder();

   private WorkspaceId workspaceId;

   @BeforeMethod
   public void beforeMethod()
   {
      MockitoAnnotations.initMocks(this);
      when(userOptionsService.getConfigHolder()).thenReturn(configHolder);

      presenter = new EditorOptionsPresenter(display, eventBus, userWorkspaceContext, validationDetailsPresenter, changeReferenceLangPresenter, dispatcher, userOptionsService);

      workspaceId = new WorkspaceId(new ProjectIterationId("projectSlug", "iterationSlug", ProjectType.Podir), LocaleId.EN_US);

      when(userWorkspaceContext.getWorkspaceContext()).thenReturn(workspaceContext);
      when(workspaceContext.getWorkspaceId()).thenReturn(workspaceId);

      verify(display).setListener(presenter);
   }

   @Test
   public void onBindWillRegisterHandlers()
   {
      // Given: user workspace context is not readonly
      when(userWorkspaceContext.hasReadOnlyAccess()).thenReturn(false);
      
      when(changeReferenceLangPresenter.getDisplay()).thenReturn(changeReferenceLangDisplay);

      // When:
      presenter.onBind();

      // Then:
      verify(validationDetailsPresenter).bind();

      verify(eventBus).addHandler(WorkspaceContextUpdateEvent.getType(), presenter);
      verify(display).setOptionsState(userOptionsService.getConfigHolder().getState());
   }

   @Test
   public void canSetReadOnlyOnWorkspaceUpdate()
   {
      // Given: project become inactive
      WorkspaceContextUpdateEvent workspaceContextUpdateEvent = new WorkspaceContextUpdateEvent(workplaceContextData(false, ProjectType.Podir));
      when(userWorkspaceContext.hasReadOnlyAccess()).thenReturn(true);
      when(userOptionsService.getConfigHolder()).thenReturn(configHolder);

      // When:
      presenter.onWorkspaceContextUpdated(workspaceContextUpdateEvent);

      // Then:
      verify(userWorkspaceContext).setProjectActive(false);
      assertThat(configHolder.getState().isDisplayButtons(), Matchers.is(false));
      verify(display).setOptionsState(configHolder.getState());
      verify(eventBus).fireEvent(UserConfigChangeEvent.EDITOR_CONFIG_CHANGE_EVENT);
   }

   private static HasWorkspaceContextUpdateData workplaceContextData(final boolean projectActive, final ProjectType projectType)
   {
      return new HasWorkspaceContextUpdateData()
      {
         @Override
         public boolean isProjectActive()
         {
            return projectActive;
         }

         @Override
         public ProjectType getProjectType()
         {
            return projectType;
         }

         @Override
         public Map<ValidationId, ValidationInfo> getValidationInfoList()
         {
            return null;
         }
      };
   }

   @Test
   public void onPageSizeClick()
   {
      presenter.onPageSizeClick(99);

      assertThat(configHolder.getState().getEditorPageSize(), Matchers.equalTo(99));
      ArgumentCaptor<EditorPageSizeChangeEvent> eventCaptor = ArgumentCaptor.forClass(EditorPageSizeChangeEvent.class);
      verify(eventBus).fireEvent(eventCaptor.capture());
      assertThat(eventCaptor.getValue().getPageSize(), Matchers.equalTo(99));
   }

   @Test
   public void onEnterSaveApprovedOptionChange()
   {
      configHolder.setEnterSavesApproved(false);

      presenter.onEnterSaveOptionChanged(true);

      assertThat(configHolder.getState().isEnterSavesApproved(), Matchers.is(true));
      verify(eventBus).fireEvent(UserConfigChangeEvent.EDITOR_CONFIG_CHANGE_EVENT);
   }

   @Test
   public void onEditorButtonsOptionChange()
   {
      configHolder.setDisplayButtons(false);

      presenter.onEditorButtonsOptionChanged(true);

      assertThat(configHolder.getState().isDisplayButtons(), Matchers.is(true));
      verify(eventBus).fireEvent(UserConfigChangeEvent.EDITOR_CONFIG_CHANGE_EVENT);
   }

   @Test
   public void onNavOptionChange()
   {
      configHolder.setNavOption(NavOption.FUZZY_UNTRANSLATED);

      presenter.onSelectionChange("", NavOption.FUZZY);

      assertThat(configHolder.getState().getNavOption(), Matchers.equalTo(NavOption.FUZZY));
      verify(eventBus).fireEvent(UserConfigChangeEvent.EDITOR_CONFIG_CHANGE_EVENT);
   }

   @Test
   public void onShowSaveApprovedWarningChanged()
   {
      configHolder.setShowSaveApprovedWarning(true);

      presenter.onShowSaveApprovedWarningChanged(false);

      assertThat(configHolder.getState().isShowSaveApprovedWarning(), Matchers.equalTo(false));
      verify(eventBus).fireEvent(UserConfigChangeEvent.EDITOR_CONFIG_CHANGE_EVENT);
   }

   @Test
   public void onSpellCheckOptionChanged()
   {
      configHolder.setSpellCheckEnabled(false);

      presenter.onSpellCheckOptionChanged(true);

      assertThat(configHolder.getState().isSpellCheckEnabled(), Matchers.equalTo(true));
      verify(eventBus).fireEvent(UserConfigChangeEvent.EDITOR_CONFIG_CHANGE_EVENT);
   }

   @Test
   public void onTMDisplayModeChanged()
   {
      configHolder.setTMDisplayMode(DiffMode.HIGHLIGHT);

      presenter.onTransMemoryDisplayModeChanged(DiffMode.NORMAL);

      assertThat(configHolder.getState().getTransMemoryDisplayMode(), Matchers.equalTo(DiffMode.NORMAL));
      verify(eventBus).fireEvent(UserConfigChangeEvent.EDITOR_CONFIG_CHANGE_EVENT);
   }

   @Test
   public void onCodeMirrorOptionChanged()
   {
      configHolder.setUseCodeMirrorEditor(false);

      presenter.onUseCodeMirrorOptionChanged(true);

      assertThat(configHolder.getState().isUseCodeMirrorEditor(), Matchers.equalTo(true));
      verify(eventBus).fireEvent(RefreshPageEvent.REDRAW_PAGE_EVENT);
   }

   @Test
   public void onLoadDefaultOptions()
   {
      presenter.loadDefaultOptions();

      verify(userOptionsService).loadEditorDefaultOptions();

      verify(display).setOptionsState(isA(UserConfigHolder.ConfigurationState.class));
      verify(eventBus).fireEvent(UserConfigChangeEvent.EDITOR_CONFIG_CHANGE_EVENT);
      verify(eventBus).fireEvent(isA(NotificationEvent.class));
   }

   @Test
   public void onPersistOption()
   {
      configHolder.setFilterByFuzzy(true);
      configHolder.setFilterByTranslated(false);
      configHolder.setFilterByUntranslated(true);

      presenter.persistOptionChange();

      verify(userOptionsService).persistOptionChange(userOptionsService.getEditorOptions());
   }

   @Test
   public void onLoadSavedOption()
   {
      UserConfigHolder configHolder = new UserConfigHolder();
      configHolder.setEnterSavesApproved(true);
      configHolder.setFilterByTranslated(true);
      configHolder.setNavOption(NavOption.FUZZY);
      configHolder.setEditorPageSize(10);

      LoadOptionsResult result = new LoadOptionsResult(configHolder.getState());

      presenter.loadOptions();

      ArgumentCaptor<LoadOptionsAction> actionCaptor = ArgumentCaptor.forClass(LoadOptionsAction.class);
      ArgumentCaptor<AsyncCallback> callbackCaptor = ArgumentCaptor.forClass(AsyncCallback.class);
      verify(dispatcher).execute(actionCaptor.capture(), callbackCaptor.capture());

      AsyncCallback callback = callbackCaptor.getValue();

      // when(needReviewChk.getValue()).thenReturn(false);
      // when(translatedChk.getValue()).thenReturn(true);
      // when(untranslatedChk.getValue()).thenReturn(false);
      callback.onSuccess(result);
      assertThat(configHolder.getState().getEditorPageSize(), Matchers.equalTo(10));
      assertThat(configHolder.getState().getNavOption(), Matchers.equalTo(NavOption.FUZZY));

      verify(eventBus).fireEvent(UserConfigChangeEvent.EDITOR_CONFIG_CHANGE_EVENT);

      callback.onFailure(null);
      verify(eventBus, times(2)).fireEvent(isA(NotificationEvent.class));
   }
=======
public class EditorOptionsPresenterTest {
    private EditorOptionsPresenter presenter;
    @Mock
    private EditorOptionsDisplay display;
    @Mock
    private EventBus eventBus;
    @Mock
    private UserWorkspaceContext userWorkspaceContext;
    @Mock
    private WorkspaceContext workspaceContext;
    @Mock
    private ValidationOptionsPresenter validationDetailsPresenter;
    @Mock
    private CachingDispatchAsync dispatcher;
    @Captor
    private ArgumentCaptor<UserConfigChangeEvent> eventCaptor;
    @Mock
    private UserOptionsService userOptionsService;

    private UserConfigHolder configHolder = new UserConfigHolder();

    private WorkspaceId workspaceId;

    @BeforeMethod
    public void beforeMethod() {
        MockitoAnnotations.initMocks(this);
        when(userOptionsService.getConfigHolder()).thenReturn(configHolder);

        presenter =
                new EditorOptionsPresenter(display, eventBus,
                        userWorkspaceContext, validationDetailsPresenter,
                        dispatcher, userOptionsService);

        workspaceId =
                new WorkspaceId(new ProjectIterationId("projectSlug",
                        "iterationSlug", ProjectType.Podir), LocaleId.EN_US);

        when(userWorkspaceContext.getWorkspaceContext()).thenReturn(
                workspaceContext);
        when(workspaceContext.getWorkspaceId()).thenReturn(workspaceId);

        verify(display).setListener(presenter);
    }

    @Test
    public void onBindWillRegisterHandlers() {
        // Given: user workspace context is not readonly
        when(userWorkspaceContext.hasReadOnlyAccess()).thenReturn(false);

        // When:
        presenter.onBind();

        // Then:
        verify(validationDetailsPresenter).bind();

        verify(eventBus).addHandler(WorkspaceContextUpdateEvent.getType(),
                presenter);
        verify(display).setOptionsState(
                userOptionsService.getConfigHolder().getState());
    }

    @Test
    public void canSetReadOnlyOnWorkspaceUpdate() {
        // Given: project become inactive
        WorkspaceContextUpdateEvent workspaceContextUpdateEvent =
                new WorkspaceContextUpdateEvent(workplaceContextData(false,
                        ProjectType.Podir));
        when(userWorkspaceContext.hasReadOnlyAccess()).thenReturn(true);
        when(userOptionsService.getConfigHolder()).thenReturn(configHolder);

        // When:
        presenter.onWorkspaceContextUpdated(workspaceContextUpdateEvent);

        // Then:
        verify(userWorkspaceContext).setProjectActive(false);
        assertThat(configHolder.getState().isDisplayButtons(),
                Matchers.is(false));
        verify(display).setOptionsState(configHolder.getState());
        verify(eventBus).fireEvent(
                UserConfigChangeEvent.EDITOR_CONFIG_CHANGE_EVENT);
    }

    private static HasWorkspaceContextUpdateData workplaceContextData(
            final boolean projectActive, final ProjectType projectType) {
        return new HasWorkspaceContextUpdateData() {
            @Override
            public boolean isProjectActive() {
                return projectActive;
            }

            @Override
            public ProjectType getProjectType() {
                return projectType;
            }

            @Override
            public Map<ValidationId, State> getValidationStates() {
                return null;
            }
        };
    }

    @Test
    public void onPageSizeClick() {
        presenter.onPageSizeClick(99);

        assertThat(configHolder.getState().getEditorPageSize(),
                Matchers.equalTo(99));
        ArgumentCaptor<EditorPageSizeChangeEvent> eventCaptor =
                ArgumentCaptor.forClass(EditorPageSizeChangeEvent.class);
        verify(eventBus).fireEvent(eventCaptor.capture());
        assertThat(eventCaptor.getValue().getPageSize(), Matchers.equalTo(99));
    }

    @Test
    public void onEnterSaveApprovedOptionChange() {
        configHolder.setEnterSavesApproved(false);

        presenter.onEnterSaveOptionChanged(true);

        assertThat(configHolder.getState().isEnterSavesApproved(),
                Matchers.is(true));
        verify(eventBus).fireEvent(
                UserConfigChangeEvent.EDITOR_CONFIG_CHANGE_EVENT);
    }

    @Test
    public void onEditorButtonsOptionChange() {
        configHolder.setDisplayButtons(false);

        presenter.onEditorButtonsOptionChanged(true);

        assertThat(configHolder.getState().isDisplayButtons(),
                Matchers.is(true));
        verify(eventBus).fireEvent(
                UserConfigChangeEvent.EDITOR_CONFIG_CHANGE_EVENT);
    }

    @Test
    public void onNavOptionChange() {
        configHolder.setNavOption(NavOption.FUZZY_UNTRANSLATED);

        presenter.onSelectionChange("", NavOption.FUZZY);

        assertThat(configHolder.getState().getNavOption(),
                Matchers.equalTo(NavOption.FUZZY));
        verify(eventBus).fireEvent(
                UserConfigChangeEvent.EDITOR_CONFIG_CHANGE_EVENT);
    }

    @Test
    public void onShowSaveApprovedWarningChanged() {
        configHolder.setShowSaveApprovedWarning(true);

        presenter.onShowSaveApprovedWarningChanged(false);

        assertThat(configHolder.getState().isShowSaveApprovedWarning(),
                Matchers.equalTo(false));
        verify(eventBus).fireEvent(
                UserConfigChangeEvent.EDITOR_CONFIG_CHANGE_EVENT);
    }

    @Test
    public void onSpellCheckOptionChanged() {
        configHolder.setSpellCheckEnabled(false);

        presenter.onSpellCheckOptionChanged(true);

        assertThat(configHolder.getState().isSpellCheckEnabled(),
                Matchers.equalTo(true));
        verify(eventBus).fireEvent(
                UserConfigChangeEvent.EDITOR_CONFIG_CHANGE_EVENT);
    }

    @Test
    public void onTMDisplayModeChanged() {
        configHolder.setTMDisplayMode(DiffMode.HIGHLIGHT);

        presenter.onTransMemoryDisplayModeChanged(DiffMode.NORMAL);

        assertThat(configHolder.getState().getTransMemoryDisplayMode(),
                Matchers.equalTo(DiffMode.NORMAL));
        verify(eventBus).fireEvent(
                UserConfigChangeEvent.EDITOR_CONFIG_CHANGE_EVENT);
    }

    @Test
    public void onCodeMirrorOptionChanged() {
        configHolder.setUseCodeMirrorEditor(false);

        presenter.onUseCodeMirrorOptionChanged(true);

        assertThat(configHolder.getState().isUseCodeMirrorEditor(),
                Matchers.equalTo(true));
        verify(eventBus).fireEvent(RefreshPageEvent.REDRAW_PAGE_EVENT);
    }

    @Test
    public void onLoadDefaultOptions() {
        presenter.loadDefaultOptions();

        verify(userOptionsService).loadEditorDefaultOptions();

        verify(display).setOptionsState(
                isA(UserConfigHolder.ConfigurationState.class));
        verify(eventBus).fireEvent(
                UserConfigChangeEvent.EDITOR_CONFIG_CHANGE_EVENT);
        verify(eventBus).fireEvent(isA(NotificationEvent.class));
    }

    @Test
    public void onPersistOption() {
        configHolder.setFilterByFuzzy(true);
        configHolder.setFilterByTranslated(false);
        configHolder.setFilterByUntranslated(true);

        presenter.persistOptionChange();

        verify(userOptionsService).persistOptionChange(
                userOptionsService.getEditorOptions());
    }

    @Test
    public void onLoadSavedOption() {
        UserConfigHolder configHolder = new UserConfigHolder();
        configHolder.setEnterSavesApproved(true);
        configHolder.setFilterByTranslated(true);
        configHolder.setNavOption(NavOption.FUZZY);
        configHolder.setEditorPageSize(10);

        LoadOptionsResult result =
                new LoadOptionsResult(configHolder.getState());

        presenter.loadOptions();

        ArgumentCaptor<LoadOptionsAction> actionCaptor =
                ArgumentCaptor.forClass(LoadOptionsAction.class);
        ArgumentCaptor<AsyncCallback> callbackCaptor =
                ArgumentCaptor.forClass(AsyncCallback.class);
        verify(dispatcher).execute(actionCaptor.capture(),
                callbackCaptor.capture());

        AsyncCallback callback = callbackCaptor.getValue();

        // when(needReviewChk.getValue()).thenReturn(false);
        // when(translatedChk.getValue()).thenReturn(true);
        // when(untranslatedChk.getValue()).thenReturn(false);
        callback.onSuccess(result);
        assertThat(configHolder.getState().getEditorPageSize(),
                Matchers.equalTo(10));
        assertThat(configHolder.getState().getNavOption(),
                Matchers.equalTo(NavOption.FUZZY));

        verify(eventBus).fireEvent(
                UserConfigChangeEvent.EDITOR_CONFIG_CHANGE_EVENT);

        callback.onFailure(null);
        verify(eventBus, times(2)).fireEvent(isA(NotificationEvent.class));
    }
>>>>>>> 7e421ee5
}<|MERGE_RESOLUTION|>--- conflicted
+++ resolved
@@ -43,255 +43,6 @@
 import org.zanata.webtrans.client.view.ChangeReferenceLangDisplay;
 
 @Test(groups = { "unit-tests" })
-<<<<<<< HEAD
-public class EditorOptionsPresenterTest
-{
-   private EditorOptionsPresenter presenter;
-   @Mock
-   private EditorOptionsDisplay display;
-   @Mock
-   private EventBus eventBus;
-   @Mock
-   private UserWorkspaceContext userWorkspaceContext;
-   @Mock
-   private WorkspaceContext workspaceContext;
-   @Mock
-   private ValidationOptionsPresenter validationDetailsPresenter;
-   @Mock
-   private ChangeReferenceLangPresenter changeReferenceLangPresenter;
-   @Mock
-   private ChangeReferenceLangDisplay changeReferenceLangDisplay;
-   @Mock
-   private CachingDispatchAsync dispatcher;
-   @Captor
-   private ArgumentCaptor<UserConfigChangeEvent> eventCaptor;
-   @Mock
-   private UserOptionsService userOptionsService;
-
-   private UserConfigHolder configHolder = new UserConfigHolder();
-
-   private WorkspaceId workspaceId;
-
-   @BeforeMethod
-   public void beforeMethod()
-   {
-      MockitoAnnotations.initMocks(this);
-      when(userOptionsService.getConfigHolder()).thenReturn(configHolder);
-
-      presenter = new EditorOptionsPresenter(display, eventBus, userWorkspaceContext, validationDetailsPresenter, changeReferenceLangPresenter, dispatcher, userOptionsService);
-
-      workspaceId = new WorkspaceId(new ProjectIterationId("projectSlug", "iterationSlug", ProjectType.Podir), LocaleId.EN_US);
-
-      when(userWorkspaceContext.getWorkspaceContext()).thenReturn(workspaceContext);
-      when(workspaceContext.getWorkspaceId()).thenReturn(workspaceId);
-
-      verify(display).setListener(presenter);
-   }
-
-   @Test
-   public void onBindWillRegisterHandlers()
-   {
-      // Given: user workspace context is not readonly
-      when(userWorkspaceContext.hasReadOnlyAccess()).thenReturn(false);
-      
-      when(changeReferenceLangPresenter.getDisplay()).thenReturn(changeReferenceLangDisplay);
-
-      // When:
-      presenter.onBind();
-
-      // Then:
-      verify(validationDetailsPresenter).bind();
-
-      verify(eventBus).addHandler(WorkspaceContextUpdateEvent.getType(), presenter);
-      verify(display).setOptionsState(userOptionsService.getConfigHolder().getState());
-   }
-
-   @Test
-   public void canSetReadOnlyOnWorkspaceUpdate()
-   {
-      // Given: project become inactive
-      WorkspaceContextUpdateEvent workspaceContextUpdateEvent = new WorkspaceContextUpdateEvent(workplaceContextData(false, ProjectType.Podir));
-      when(userWorkspaceContext.hasReadOnlyAccess()).thenReturn(true);
-      when(userOptionsService.getConfigHolder()).thenReturn(configHolder);
-
-      // When:
-      presenter.onWorkspaceContextUpdated(workspaceContextUpdateEvent);
-
-      // Then:
-      verify(userWorkspaceContext).setProjectActive(false);
-      assertThat(configHolder.getState().isDisplayButtons(), Matchers.is(false));
-      verify(display).setOptionsState(configHolder.getState());
-      verify(eventBus).fireEvent(UserConfigChangeEvent.EDITOR_CONFIG_CHANGE_EVENT);
-   }
-
-   private static HasWorkspaceContextUpdateData workplaceContextData(final boolean projectActive, final ProjectType projectType)
-   {
-      return new HasWorkspaceContextUpdateData()
-      {
-         @Override
-         public boolean isProjectActive()
-         {
-            return projectActive;
-         }
-
-         @Override
-         public ProjectType getProjectType()
-         {
-            return projectType;
-         }
-
-         @Override
-         public Map<ValidationId, ValidationInfo> getValidationInfoList()
-         {
-            return null;
-         }
-      };
-   }
-
-   @Test
-   public void onPageSizeClick()
-   {
-      presenter.onPageSizeClick(99);
-
-      assertThat(configHolder.getState().getEditorPageSize(), Matchers.equalTo(99));
-      ArgumentCaptor<EditorPageSizeChangeEvent> eventCaptor = ArgumentCaptor.forClass(EditorPageSizeChangeEvent.class);
-      verify(eventBus).fireEvent(eventCaptor.capture());
-      assertThat(eventCaptor.getValue().getPageSize(), Matchers.equalTo(99));
-   }
-
-   @Test
-   public void onEnterSaveApprovedOptionChange()
-   {
-      configHolder.setEnterSavesApproved(false);
-
-      presenter.onEnterSaveOptionChanged(true);
-
-      assertThat(configHolder.getState().isEnterSavesApproved(), Matchers.is(true));
-      verify(eventBus).fireEvent(UserConfigChangeEvent.EDITOR_CONFIG_CHANGE_EVENT);
-   }
-
-   @Test
-   public void onEditorButtonsOptionChange()
-   {
-      configHolder.setDisplayButtons(false);
-
-      presenter.onEditorButtonsOptionChanged(true);
-
-      assertThat(configHolder.getState().isDisplayButtons(), Matchers.is(true));
-      verify(eventBus).fireEvent(UserConfigChangeEvent.EDITOR_CONFIG_CHANGE_EVENT);
-   }
-
-   @Test
-   public void onNavOptionChange()
-   {
-      configHolder.setNavOption(NavOption.FUZZY_UNTRANSLATED);
-
-      presenter.onSelectionChange("", NavOption.FUZZY);
-
-      assertThat(configHolder.getState().getNavOption(), Matchers.equalTo(NavOption.FUZZY));
-      verify(eventBus).fireEvent(UserConfigChangeEvent.EDITOR_CONFIG_CHANGE_EVENT);
-   }
-
-   @Test
-   public void onShowSaveApprovedWarningChanged()
-   {
-      configHolder.setShowSaveApprovedWarning(true);
-
-      presenter.onShowSaveApprovedWarningChanged(false);
-
-      assertThat(configHolder.getState().isShowSaveApprovedWarning(), Matchers.equalTo(false));
-      verify(eventBus).fireEvent(UserConfigChangeEvent.EDITOR_CONFIG_CHANGE_EVENT);
-   }
-
-   @Test
-   public void onSpellCheckOptionChanged()
-   {
-      configHolder.setSpellCheckEnabled(false);
-
-      presenter.onSpellCheckOptionChanged(true);
-
-      assertThat(configHolder.getState().isSpellCheckEnabled(), Matchers.equalTo(true));
-      verify(eventBus).fireEvent(UserConfigChangeEvent.EDITOR_CONFIG_CHANGE_EVENT);
-   }
-
-   @Test
-   public void onTMDisplayModeChanged()
-   {
-      configHolder.setTMDisplayMode(DiffMode.HIGHLIGHT);
-
-      presenter.onTransMemoryDisplayModeChanged(DiffMode.NORMAL);
-
-      assertThat(configHolder.getState().getTransMemoryDisplayMode(), Matchers.equalTo(DiffMode.NORMAL));
-      verify(eventBus).fireEvent(UserConfigChangeEvent.EDITOR_CONFIG_CHANGE_EVENT);
-   }
-
-   @Test
-   public void onCodeMirrorOptionChanged()
-   {
-      configHolder.setUseCodeMirrorEditor(false);
-
-      presenter.onUseCodeMirrorOptionChanged(true);
-
-      assertThat(configHolder.getState().isUseCodeMirrorEditor(), Matchers.equalTo(true));
-      verify(eventBus).fireEvent(RefreshPageEvent.REDRAW_PAGE_EVENT);
-   }
-
-   @Test
-   public void onLoadDefaultOptions()
-   {
-      presenter.loadDefaultOptions();
-
-      verify(userOptionsService).loadEditorDefaultOptions();
-
-      verify(display).setOptionsState(isA(UserConfigHolder.ConfigurationState.class));
-      verify(eventBus).fireEvent(UserConfigChangeEvent.EDITOR_CONFIG_CHANGE_EVENT);
-      verify(eventBus).fireEvent(isA(NotificationEvent.class));
-   }
-
-   @Test
-   public void onPersistOption()
-   {
-      configHolder.setFilterByFuzzy(true);
-      configHolder.setFilterByTranslated(false);
-      configHolder.setFilterByUntranslated(true);
-
-      presenter.persistOptionChange();
-
-      verify(userOptionsService).persistOptionChange(userOptionsService.getEditorOptions());
-   }
-
-   @Test
-   public void onLoadSavedOption()
-   {
-      UserConfigHolder configHolder = new UserConfigHolder();
-      configHolder.setEnterSavesApproved(true);
-      configHolder.setFilterByTranslated(true);
-      configHolder.setNavOption(NavOption.FUZZY);
-      configHolder.setEditorPageSize(10);
-
-      LoadOptionsResult result = new LoadOptionsResult(configHolder.getState());
-
-      presenter.loadOptions();
-
-      ArgumentCaptor<LoadOptionsAction> actionCaptor = ArgumentCaptor.forClass(LoadOptionsAction.class);
-      ArgumentCaptor<AsyncCallback> callbackCaptor = ArgumentCaptor.forClass(AsyncCallback.class);
-      verify(dispatcher).execute(actionCaptor.capture(), callbackCaptor.capture());
-
-      AsyncCallback callback = callbackCaptor.getValue();
-
-      // when(needReviewChk.getValue()).thenReturn(false);
-      // when(translatedChk.getValue()).thenReturn(true);
-      // when(untranslatedChk.getValue()).thenReturn(false);
-      callback.onSuccess(result);
-      assertThat(configHolder.getState().getEditorPageSize(), Matchers.equalTo(10));
-      assertThat(configHolder.getState().getNavOption(), Matchers.equalTo(NavOption.FUZZY));
-
-      verify(eventBus).fireEvent(UserConfigChangeEvent.EDITOR_CONFIG_CHANGE_EVENT);
-
-      callback.onFailure(null);
-      verify(eventBus, times(2)).fireEvent(isA(NotificationEvent.class));
-   }
-=======
 public class EditorOptionsPresenterTest {
     private EditorOptionsPresenter presenter;
     @Mock
@@ -304,6 +55,10 @@
     private WorkspaceContext workspaceContext;
     @Mock
     private ValidationOptionsPresenter validationDetailsPresenter;
+    @Mock
+    private ChangeReferenceLangPresenter changeReferenceLangPresenter;
+    @Mock
+    private ChangeReferenceLangDisplay changeReferenceLangDisplay;
     @Mock
     private CachingDispatchAsync dispatcher;
     @Captor
@@ -323,6 +78,7 @@
         presenter =
                 new EditorOptionsPresenter(display, eventBus,
                         userWorkspaceContext, validationDetailsPresenter,
+                        changeReferenceLangPresenter,
                         dispatcher, userOptionsService);
 
         workspaceId =
@@ -340,6 +96,9 @@
     public void onBindWillRegisterHandlers() {
         // Given: user workspace context is not readonly
         when(userWorkspaceContext.hasReadOnlyAccess()).thenReturn(false);
+      
+        when(changeReferenceLangPresenter.getDisplay())
+                .thenReturn(changeReferenceLangDisplay);
 
         // When:
         presenter.onBind();
@@ -551,5 +310,4 @@
         callback.onFailure(null);
         verify(eventBus, times(2)).fireEvent(isA(NotificationEvent.class));
     }
->>>>>>> 7e421ee5
 }