package org.zanata.webtrans.client.presenter;

import static org.easymock.EasyMock.and;
import static org.easymock.EasyMock.capture;
import static org.easymock.EasyMock.createMock;
import static org.easymock.EasyMock.eq;
import static org.easymock.EasyMock.expect;
import static org.easymock.EasyMock.expectLastCall;
import static org.easymock.EasyMock.isA;
import static org.easymock.EasyMock.notNull;
import static org.easymock.EasyMock.replay;
import static org.easymock.EasyMock.reset;
import static org.easymock.EasyMock.verify;
import static org.hamcrest.MatcherAssert.assertThat;
import static org.hamcrest.Matchers.equalTo;
import static org.hamcrest.Matchers.is;
import net.customware.gwt.presenter.client.EventBus;
import net.customware.gwt.presenter.client.PresenterRevealedEvent;
import net.customware.gwt.presenter.client.PresenterRevealedHandler;

import org.easymock.Capture;
import org.testng.annotations.BeforeClass;
import org.testng.annotations.BeforeMethod;
import org.testng.annotations.Test;
import org.zanata.common.LocaleId;
import org.zanata.common.TransUnitCount;
import org.zanata.common.TransUnitWords;
import org.zanata.common.TranslationStats;
import org.zanata.webtrans.client.events.DocumentSelectionEvent;
import org.zanata.webtrans.client.events.DocumentStatsUpdatedEvent;
import org.zanata.webtrans.client.events.DocumentStatsUpdatedEventHandler;
import org.zanata.webtrans.client.events.ProjectStatsUpdatedEvent;
import org.zanata.webtrans.client.events.ProjectStatsUpdatedEventHandler;
import org.zanata.webtrans.client.events.WorkspaceContextUpdateEvent;
import org.zanata.webtrans.client.events.WorkspaceContextUpdateEventHandler;
import org.zanata.webtrans.client.history.History;
import org.zanata.webtrans.client.history.HistoryToken;
import org.zanata.webtrans.client.history.Window;
import org.zanata.webtrans.client.history.Window.Location;
import org.zanata.webtrans.client.keys.KeyShortcut;
import org.zanata.webtrans.client.presenter.AppPresenter.Display;
import org.zanata.webtrans.client.resources.WebTransMessages;
import org.zanata.webtrans.shared.auth.Identity;
import org.zanata.webtrans.shared.model.DocumentId;
import org.zanata.webtrans.shared.model.DocumentInfo;
import org.zanata.webtrans.shared.model.Person;
import org.zanata.webtrans.shared.model.WorkspaceContext;

import com.google.gwt.event.dom.client.ClickEvent;
import com.google.gwt.event.dom.client.ClickHandler;
import com.google.gwt.event.dom.client.HasClickHandlers;
import com.google.gwt.event.logical.shared.ValueChangeEvent;
import com.google.gwt.event.logical.shared.ValueChangeHandler;
import com.google.gwt.event.shared.EventHandler;
import com.google.gwt.event.shared.GwtEvent.Type;
import com.google.gwt.event.shared.HandlerRegistration;
import com.google.gwt.user.client.Command;

@Test(groups = { "unit-tests" })
public class AppPresenterTest
{

   private static final String TEST_PERSON_NAME = "Mister Ed";
   private static final String TEST_WORKSPACE_NAME = "Test Workspace Name";
   private static final String TEST_LOCALE_NAME = "Test Locale Name";
   private static final String TEST_WINDOW_TITLE = "Test Window Title";

   private static final String WORKSPACE_TITLE_QUERY_PARAMETER_KEY = "title";
   private static final String NO_DOCUMENTS_STRING = "No document selected";
   private static final String TEST_DOCUMENT_NAME = "test_document_name";
   private static final String TEST_DOCUMENT_PATH = "test/document/path/";
   private static final String TEST_WORKSPACE_TITLE = "test workspace title";
   private static final String SEARCH_PAGE_LABEL = "Project-wide Search and Replace";
   private static final String DOCUMENT_LIST_KEY_SHORTCUT_DESCRIPTION = "show document list";
   private static final String SHOW_EDITOR_KEY_SHORTCUT_DESCRIPTION = "show editor view";
   private static final String SHOW_PROJECT_WIDE_SEARCH_KEY_SHORTCUT_DESCRIPTION = "show project-wide search";

   private AppPresenter appPresenter;

   HasClickHandlers mockDocumentsLink;
   HasClickHandlers mockErrorNotificationBtn;
   HasClickHandlers mockSearchButton;
   HasClickHandlers mockKeyShortcutButton;

   Display mockDisplay;
   EventBus mockEventBus;
   History mockHistory;
   Identity mockIdentity;
   WebTransMessages mockMessages;
   Person mockPerson;

   KeyShortcutPresenter mockKeyShortcutPresenter;
   DocumentListPresenter mockDocumentListPresenter;
   SearchResultsPresenter mockSearchResultsPresenter;
   TranslationPresenter mockTranslationPresenter;
   NotificationPresenter mockNotificationPresenter;
   LayoutSelectorPresenter mockLayoutPresenter;

   Window mockWindow;
   Location mockWindowLocation;
   WorkspaceContext mockWorkspaceContext;

   private Capture<ClickHandler> capturedDocumentLinkClickHandler;
   private Capture<ClickHandler> capturedSearchLinkClickHandler;
   private Capture<ClickHandler> capturedKeyShortcutButtonClickHandler;
   private Capture<ClickHandler> capturedErrorNotificationBtnHandler;

   private Capture<DocumentSelectionEvent> capturedDocumentSelectionEvent;
   private Capture<DocumentStatsUpdatedEventHandler> capturedDocumentStatsUpdatedEventHandler;
   private Capture<String> capturedHistoryTokenString;
   private Capture<ValueChangeHandler<String>> capturedHistoryValueChangeHandler;
   private Capture<KeyShortcut> capturedKeyShortcuts;
   private Capture<ProjectStatsUpdatedEventHandler> capturedProjectStatsUpdatedEventHandler;
   private Capture<WorkspaceContextUpdateEventHandler> capturedWorkspaceContextUpdatedEventHandler;
   private Capture<PresenterRevealedHandler> capturedPresenterRevealedHandler;

   private DocumentInfo testDocInfo;
   private DocumentId testDocId;
   private TranslationStats testDocStats;
   private TranslationStats emptyProjectStats;

   @BeforeClass
   public void createMocks()
   {
      mockDisplay = createMock(AppPresenter.Display.class);
      mockDocumentListPresenter = createMock(DocumentListPresenter.class);
      mockDocumentsLink = createMock(HasClickHandlers.class);
      mockErrorNotificationBtn = createMock(HasClickHandlers.class);
      mockSearchButton = createMock(HasClickHandlers.class);
      mockKeyShortcutButton = createMock(HasClickHandlers.class);
      mockEventBus = createMock(EventBus.class);
      mockHistory = createMock(History.class);
      mockIdentity = createMock(Identity.class);
      mockKeyShortcutPresenter = createMock(KeyShortcutPresenter.class);
      mockMessages = createMock(WebTransMessages.class);
      mockPerson = createMock(Person.class);
      mockSearchResultsPresenter = createMock(SearchResultsPresenter.class);
      mockTranslationPresenter = createMock(TranslationPresenter.class);
      mockWindow = createMock(Window.class);
      mockWindowLocation = createMock(Window.Location.class);
      mockWorkspaceContext = createMock(WorkspaceContext.class);
      mockNotificationPresenter = createMock(NotificationPresenter.class);
      mockLayoutPresenter = createMock(LayoutSelectorPresenter.class);

      capturedSearchLinkClickHandler = new Capture<ClickHandler>();
      capturedKeyShortcutButtonClickHandler = new Capture<ClickHandler>();
      capturedDocumentLinkClickHandler = new Capture<ClickHandler>();
      capturedErrorNotificationBtnHandler = new Capture<ClickHandler>();
      capturedDocumentSelectionEvent = new Capture<DocumentSelectionEvent>();
      capturedDocumentStatsUpdatedEventHandler = new Capture<DocumentStatsUpdatedEventHandler>();
      capturedHistoryTokenString = new Capture<String>();
      capturedHistoryValueChangeHandler = new Capture<ValueChangeHandler<String>>();
      capturedKeyShortcuts = new Capture<KeyShortcut>();
      capturedProjectStatsUpdatedEventHandler = new Capture<ProjectStatsUpdatedEventHandler>();
      capturedWorkspaceContextUpdatedEventHandler = new Capture<WorkspaceContextUpdateEventHandler>();
      capturedPresenterRevealedHandler = new Capture<PresenterRevealedHandler>();
   }

   @BeforeMethod
   void beforeMethod()
   {
      resetAllMocks();
      resetAllCaptures();

      emptyProjectStats = new TranslationStats();
      buildTestDocumentInfo();

      setupDefaultMockExpectations();

      appPresenter = new AppPresenter(mockDisplay, mockEventBus, mockKeyShortcutPresenter, mockTranslationPresenter, mockDocumentListPresenter, mockSearchResultsPresenter, mockNotificationPresenter, mockLayoutPresenter, mockIdentity, mockWorkspaceContext, mockMessages, mockHistory, mockWindow, mockWindowLocation);

      mockNotificationPresenter.setNotificationListener(appPresenter);
      expectLastCall().once();
   }

   // Note: unable to test 'sign out' and 'close window' links as these have
   // static method calls to Application

   // TODO test that initial history state is handled properly

   public void testPerformsRequiredActionsOnBind()
   {
      replayAllMocks();
      appPresenter.bind();
      verifyAllMocks();
   }

   public void testShowsUpdatedProjectStats()
   {
      Capture<TranslationStats> capturedTranslationStats = new Capture<TranslationStats>();
      mockDisplay.setStats(and(capture(capturedTranslationStats), isA(TranslationStats.class)));
      expectLastCall().once();

      replayAllMocks();

      appPresenter.bind();
      TranslationStats testStats = new TranslationStats(new TransUnitCount(6, 5, 4), new TransUnitWords(3, 2, 1));
      ProjectStatsUpdatedEvent event = new ProjectStatsUpdatedEvent(testStats);
      capturedProjectStatsUpdatedEventHandler.getValue().onProjectStatsRetrieved(event);

      verifyAllMocks();
      assertThat(capturedTranslationStats.getValue(), is(equalTo(testStats)));
   }

   public void testUpdateProjectStatsFromEditorView()
   {
      TranslationStats newProjectStats = new TranslationStats(new TransUnitCount(9, 9, 9), new TransUnitWords(9, 9, 9));

      expectLoadDocAndViewEditor();
      expectViewTransitionFromEditorToDoclist(newProjectStats);

      replayAllMocks();

      appPresenter.bind();
      HistoryToken token = simulateLoadDocAndViewEditor();
      // set stats to allow differentiation from doc stats
      capturedProjectStatsUpdatedEventHandler.getValue().onProjectStatsRetrieved(new ProjectStatsUpdatedEvent(newProjectStats));
      simulatePageChangeFromEditor(token, MainView.Documents);

      verifyAllMocks();
   }

   public void testHistoryTriggersDocumentSelectionEvent()
   {
      // not testing for specific values for the following in this test
      mockDisplay.setDocumentLabel(notNull(String.class), notNull(String.class));
      expectLastCall().anyTimes();
      mockDisplay.setStats(notNull(TranslationStats.class));
      expectLastCall().anyTimes();
      expect(mockDocumentListPresenter.getDocumentId(TEST_DOCUMENT_PATH + TEST_DOCUMENT_NAME)).andReturn(testDocId).anyTimes();

      replayAllMocks();

      appPresenter.bind();

      HistoryToken docSelectionToken = new HistoryToken();
      docSelectionToken.setDocumentPath(TEST_DOCUMENT_PATH + TEST_DOCUMENT_NAME);
      capturedHistoryValueChangeHandler.getValue().onValueChange(new ValueChangeEvent<String>(docSelectionToken.toTokenString())
      {
      });

      assertThat("a new document path in history should trigger a document selection event with the correct id", capturedDocumentSelectionEvent.getValue().getDocumentId(), is(testDocId));

      verifyAllMocks();
   }

   public void testHistoryTriggersViewChange()
   {
      expect(mockDocumentListPresenter.getDocumentId(TEST_DOCUMENT_PATH + TEST_DOCUMENT_NAME)).andReturn(testDocId).anyTimes();
      mockDisplay.showInMainView(MainView.Editor);
      expectLastCall().once();
      mockSearchResultsPresenter.concealDisplay();
      expectLastCall().once();
      // avoid checking name or stats for this test
      mockDisplay.setDocumentLabel(notNull(String.class), notNull(String.class));
      expectLastCall().anyTimes();
      mockDisplay.setStats(notNull(TranslationStats.class));
      expectLastCall().anyTimes();
      
      mockTranslationPresenter.revealDisplay();
      expectLastCall().once();

      replayAllMocks();

      appPresenter.bind();
      HistoryToken docInEditorToken = buildDocInEditorToken();
      capturedHistoryValueChangeHandler.getValue().onValueChange(new ValueChangeEvent<String>(docInEditorToken.toTokenString())
      {
      });

      verifyAllMocks();
   }

   public void testNoEditorWithoutValidDocument()
   {
      // return invalid document
      expect(mockDocumentListPresenter.getDocumentId(notNull(String.class))).andReturn(null).anyTimes();
      // not expecting show view editor
      replayAllMocks();

      appPresenter.bind();
      HistoryToken editorWithoutDocToken = new HistoryToken();
      simulateReturnToEditorView(editorWithoutDocToken);

      verifyAllMocks();
   }

   public void testHistoryTriggersDocumentNameStatsUpdate()
   {
      expect(mockDocumentListPresenter.getDocumentId(TEST_DOCUMENT_PATH + TEST_DOCUMENT_NAME)).andReturn(testDocId).anyTimes();
      // avoid checking for view change, tested elsewhere
      mockDisplay.showInMainView(isA(MainView.class));
      expectLastCall().anyTimes();
      mockSearchResultsPresenter.concealDisplay();
      expectLastCall().once();
      mockDisplay.setDocumentLabel(TEST_DOCUMENT_PATH, TEST_DOCUMENT_NAME);
      expectLastCall().once();
      mockDisplay.setStats(eq(testDocStats));
      expectLastCall().once();
      
      mockTranslationPresenter.revealDisplay();
      expectLastCall().once();
      
      replayAllMocks();

      appPresenter.bind();
      capturedHistoryValueChangeHandler.getValue().onValueChange(new ValueChangeEvent<String>(buildDocInEditorToken().toTokenString())
      {
      });

      verifyAllMocks();
   }

   /**
    * Note: this also verifies that editor pending change is saved when changing
    * from editor to document list
    */
   public void testStatsAndNameChangeWithView()
   {
      expectLoadDocAndViewEditor();
      expectViewTransitionFromEditorToDoclist(emptyProjectStats);
      expectReturnToEditorView(testDocStats);

      replayAllMocks();
      appPresenter.bind();
      HistoryToken token = simulateLoadDocAndViewEditor();
      simulatePageChangeFromEditor(token, MainView.Documents);
      simulateReturnToEditorView(token);

      verifyAllMocks();
   }

   public void testStatsAndNameChangeForSearchPageView()
   {
      expectLoadDocAndViewEditor();
      expectViewTransitionFromEditor(MainView.Search, emptyProjectStats, SEARCH_PAGE_LABEL);
      expectReturnToEditorView(testDocStats);

      replayAllMocks();
      appPresenter.bind();
      HistoryToken token = simulateLoadDocAndViewEditor();
      simulatePageChangeFromEditor(token, MainView.Search);
      simulateReturnToEditorView(token);
   }

   public void testShowsUpdatedDocumentStats()
   {
      TranslationStats updatedStats = new TranslationStats(new TransUnitCount(9, 9, 9), new TransUnitWords(9, 9, 9));

      expectLoadDocAndViewEditor();
      mockDisplay.setStats(eq(updatedStats));
      expectLastCall().once();
      replayAllMocks();

      appPresenter.bind();
      // must be in editor to see document stats
      simulateLoadDocAndViewEditor();
      capturedDocumentStatsUpdatedEventHandler.getValue().onDocumentStatsUpdated(new DocumentStatsUpdatedEvent(testDocId, updatedStats));

      verifyAllMocks();
   }

   public void testDoesNotShowWrongDocumentStats()
   {
      TranslationStats updatedStats = new TranslationStats(new TransUnitCount(9, 9, 9), new TransUnitWords(9, 9, 9));
      DocumentId notSelectedDocId = new DocumentId(7777L);

      expectLoadDocAndViewEditor();
      replayAllMocks();

      appPresenter.bind();
      simulateLoadDocAndViewEditor();
      capturedDocumentStatsUpdatedEventHandler.getValue().onDocumentStatsUpdated(new DocumentStatsUpdatedEvent(notSelectedDocId, updatedStats));

      verifyAllMocks();
   }

   public void testUpdateDocumentStatsFromDoclistView()
   {
      TranslationStats updatedStats = new TranslationStats(new TransUnitCount(9, 9, 9), new TransUnitWords(9, 9, 9));

      expectLoadDocAndViewEditor();
      expectViewTransitionFromEditorToDoclist(emptyProjectStats);
      expectReturnToEditorView(updatedStats);
      replayAllMocks();

      appPresenter.bind();
      HistoryToken token = simulateLoadDocAndViewEditor();
      simulatePageChangeFromEditor(token, MainView.Documents);
      // update document stats
      capturedDocumentStatsUpdatedEventHandler.getValue().onDocumentStatsUpdated(new DocumentStatsUpdatedEvent(testDocId, updatedStats));
      simulateReturnToEditorView(token);

      verifyAllMocks();
   }

   public void testDocumentsLinkGeneratesHistoryToken()
   {
      ClickEvent docLinkClickEvent = createMock(ClickEvent.class);

      // 1 - click doc link from default state
      expect(mockHistory.getToken()).andReturn("").once();

      // 2 - load a document in the editor
      expectLoadDocAndViewEditor();

      // 3 - click doc link to return to doclist
      HistoryToken expectedDocInEditorToken = buildDocInEditorToken();
      expect(mockHistory.getToken()).andReturn(expectedDocInEditorToken.toTokenString()).once();
      expectViewTransitionFromEditorToDoclist(emptyProjectStats);

      // 4 - click doc link to return to editor
      HistoryToken expectedDocListWithLoadedDocToken = new HistoryToken();
      expectedDocListWithLoadedDocToken.setDocumentPath(TEST_DOCUMENT_PATH + TEST_DOCUMENT_NAME);
      expect(mockHistory.getToken()).andReturn(expectedDocListWithLoadedDocToken.toTokenString()).once();

      // NOTE not expecting return to editor view as this test does not simulate
      // the event for the new history item

      replayAllMocks();

      appPresenter.bind();
      // discard captured tokens from bind to allow easy check for new token
      capturedHistoryTokenString.reset();

      // 1 - no doc loaded, don't generate MainView.Editor token
      capturedDocumentLinkClickHandler.getValue().onClick(docLinkClickEvent);
      assertThat(capturedHistoryTokenString.hasCaptured(), is(false));

      // 2 - load doc in editor
      HistoryToken token = simulateLoadDocAndViewEditor();

      // 3 - doc loaded in editor, return to doclist
      capturedDocumentLinkClickHandler.getValue().onClick(docLinkClickEvent);
      HistoryToken returnToDoclistToken = HistoryToken.fromTokenString(capturedHistoryTokenString.getValue());
      assertThat("clicking documents link should always show doclist when editor is visible", returnToDoclistToken.getView(), is(MainView.Documents));
      assertThat("document path should be maintained when clicking documents link", returnToDoclistToken.getDocumentPath(), is(token.getDocumentPath()));

      // simulate history token event for new token
      capturedHistoryValueChangeHandler.getValue().onValueChange(new ValueChangeEvent<String>(returnToDoclistToken.toTokenString())
      {
      });

      // 4 - doc loaded, return to editor
      capturedDocumentLinkClickHandler.getValue().onClick(docLinkClickEvent);
      HistoryToken returnToEditorToken = HistoryToken.fromTokenString(capturedHistoryTokenString.getValue());
      assertThat("clicking documents link should show editor when doclist is visible and a valid document is selected", returnToEditorToken.getView(), is(MainView.Editor));
      assertThat("document path should be maintained when clicking documents link", returnToEditorToken.getDocumentPath(), is(token.getDocumentPath()));

      // NOTE not simulating history change event for newest history token

      // TODO could check that filter parameters haven't changed as well

      verifyAllMocks();
   }

   public void testSearchLinkGeneratesHistoryToken()
   {
      ClickEvent searchLinkClickEvent = createMock(ClickEvent.class);
      expect(mockHistory.getToken()).andReturn("").once();
      replayAllMocks();
      appPresenter.bind();
      // simulate click
      capturedSearchLinkClickHandler.getValue().onClick(searchLinkClickEvent);
      HistoryToken capturedToken = HistoryToken.fromTokenString(capturedHistoryTokenString.getValue());
      assertThat("clicking search link should set view in history token to search", capturedToken.getView(), is(MainView.Search));
      // TODO could check that nothing else has changed in token
      verifyAllMocks();
   }

   public void testShowsHidesReadonlyLabel()
   {
      // receives readonly event, label shown
      WorkspaceContextUpdateEvent readOnlyEvent = createMock(WorkspaceContextUpdateEvent.class);
      expect(readOnlyEvent.isReadOnly()).andReturn(true).anyTimes();
      mockDisplay.setReadOnlyVisible(true);
      expectLastCall().once();
      // receives not-readonly event, label hidden
      WorkspaceContextUpdateEvent editableEvent = createMock(WorkspaceContextUpdateEvent.class);
      expect(editableEvent.isReadOnly()).andReturn(false).anyTimes();
      mockDisplay.setReadOnlyVisible(false);
      expectLastCall().once();

      replayAllMocks();
      replay(readOnlyEvent, editableEvent);

      appPresenter.bind();
      // simulate workspace readonly event
      capturedWorkspaceContextUpdatedEventHandler.getValue().onWorkspaceContextUpdated(readOnlyEvent);
      // simulate workspace editable event
      capturedWorkspaceContextUpdatedEventHandler.getValue().onWorkspaceContextUpdated(editableEvent);

      verifyAllMocks();
   }

   /**
    * generates new test doc id and doc info ready for use in tests
    */
   private void buildTestDocumentInfo()
   {
      testDocId = new DocumentId(2222L);
      TransUnitCount unitCount = new TransUnitCount(1, 2, 3);
      TransUnitWords wordCount = new TransUnitWords(4, 5, 6);
      testDocStats = new TranslationStats(unitCount, wordCount);
      testDocInfo = new DocumentInfo(testDocId, TEST_DOCUMENT_NAME, TEST_DOCUMENT_PATH, LocaleId.EN_US, testDocStats);
   }

   /**
    * @see #simulateLoadDocAndViewEditor()
    */
   private void expectLoadDocAndViewEditor()
   {
      expect(mockDocumentListPresenter.getDocumentId(TEST_DOCUMENT_PATH + TEST_DOCUMENT_NAME)).andReturn(testDocId).anyTimes();

      // test document name and stats should be shown
      mockDisplay.setDocumentLabel(TEST_DOCUMENT_PATH, TEST_DOCUMENT_NAME);
      expectLastCall().once();
      mockDisplay.setStats(eq(testDocStats));
      expectLastCall().once();

      mockDisplay.showInMainView(MainView.Editor);
      expectLastCall().once();
      mockSearchResultsPresenter.concealDisplay();
      expectLastCall().once();
      
      mockTranslationPresenter.revealDisplay();
      expectLastCall().anyTimes();
   }

   /**
    * @see #expectLoadDocAndViewEditor()
    * @return history token representing the editor view and loaded document
    */
   private HistoryToken simulateLoadDocAndViewEditor()
   {
      HistoryToken docInEditorToken = buildDocInEditorToken();
      capturedHistoryValueChangeHandler.getValue().onValueChange(new ValueChangeEvent<String>(docInEditorToken.toTokenString())
      {
      });
      
      return docInEditorToken;
   }

   /**
    * Generate a token representing the default test document being viewed in
    * the editor
    * 
    * @return the newly generated token
    */
   private HistoryToken buildDocInEditorToken()
   {
      HistoryToken docInEditorToken = new HistoryToken();
      docInEditorToken.setDocumentPath(TEST_DOCUMENT_PATH + TEST_DOCUMENT_NAME);
      docInEditorToken.setView(MainView.Editor);
      return docInEditorToken;
   }

   /**
    * Sets expectations to show the documents view, update the document label,
    * show the given project stats, and save pending editor changes
    * 
    * @param projectStats the current project stats that should be displayed
    */
   private void expectViewTransitionFromEditorToDoclist(TranslationStats projectStats)
   {
      expectViewTransitionFromEditor(MainView.Documents, projectStats, NO_DOCUMENTS_STRING);
   }

   /**
    * Sets expectations to show the given view, update the document label, show
    * the given stats, and save pending editor changes.
    * 
    * @param toView the view to show
    * @param expectedStats the stats that should be displayed
    * @param expectedDocLabel the text that the document label is expected to
    *           show
    */
   private void expectViewTransitionFromEditor(MainView toView, TranslationStats expectedStats, String expectedDocLabel)
   {
      // expect return to given view
      mockDisplay.showInMainView(toView);
      expectLastCall().once();
      if (toView == MainView.Search)
      {
         mockSearchResultsPresenter.revealDisplay();
         expectLastCall().once();

         mockTranslationPresenter.concealDisplay();
         expectLastCall().once();
      }
      else
      {
         mockSearchResultsPresenter.concealDisplay();
         expectLastCall().once();
         
         if (toView == MainView.Editor)
         {
            mockTranslationPresenter.revealDisplay();
            expectLastCall().once();
         }
         else if (toView == MainView.Documents)
         {
            mockTranslationPresenter.concealDisplay();
            expectLastCall().once();
         }

      }
      mockDisplay.setDocumentLabel("", expectedDocLabel);
      expectLastCall().once();
      mockDisplay.setStats(eq(expectedStats));
      expectLastCall().once();
      mockTranslationPresenter.saveEditorPendingChange();
      expectLastCall().once();
   }

   /**
    * @see {@link #expectUpdateProjectStatsThenReturnToDocListView(TranslationStats)}
    */
   private void simulatePageChangeFromEditor(HistoryToken fromHistoryState, MainView toView)
   {
      fromHistoryState.setView(toView);
      // simulate page transition
      capturedHistoryValueChangeHandler.getValue().onValueChange(new ValueChangeEvent<String>(fromHistoryState.toTokenString())
      {
      });
      if (toView == MainView.Search)
      {
         capturedPresenterRevealedHandler.getValue().onPresenterRevealed(new PresenterRevealedEvent(mockSearchResultsPresenter));
      }
   }

   /**
    * Return to the editor view (requires test document already loaded)
    * 
    * @param previousToken a token representing the state of the application
    *           before returning to the editor view
    * @see #expectReturnToEditorView(TranslationStats)
    */
   private void simulateReturnToEditorView(HistoryToken previousToken)
   {
      previousToken.setView(MainView.Editor);
      capturedHistoryValueChangeHandler.getValue().onValueChange(new ValueChangeEvent<String>(previousToken.toTokenString())
      {
      });
   }

   /**
    * @see #simulateReturnToEditorView(HistoryToken)
    * @param documentStats the stats object that has been set for the given
    *           document
    */
   private void expectReturnToEditorView(TranslationStats documentStats)
   {
      mockDisplay.showInMainView(MainView.Editor);
      expectLastCall().once();
      mockSearchResultsPresenter.concealDisplay();
      expectLastCall().once();
      mockDisplay.setDocumentLabel(TEST_DOCUMENT_PATH, TEST_DOCUMENT_NAME);
      expectLastCall().once();
      mockDisplay.setStats(eq(documentStats));
      expectLastCall().once();
   }

   private void setupDefaultMockExpectations()
   {
      expectSubPresenterBindings();
      expectHandlerRegistrations();
      expectPresenterSetupActions();
      setupMockGetterReturnValues();

      // misc and capture setup
      mockHistory.fireCurrentHistoryState();
      expectLastCall().anyTimes();
      mockHistory.newItem(capture(capturedHistoryTokenString));
      expectLastCall().anyTimes();
      mockEventBus.fireEvent(and(capture(capturedDocumentSelectionEvent), isA(DocumentSelectionEvent.class)));
      expectLastCall().anyTimes();
   }

   /**
    * Set up expectations to bind child presenters
    */
   private void expectSubPresenterBindings()
   {
      mockKeyShortcutPresenter.bind();
      expectLastCall().once();
      mockDocumentListPresenter.bind();
      expectLastCall().once();
      mockSearchResultsPresenter.bind();
      expectLastCall().once();
      mockTranslationPresenter.bind();
      expectLastCall().once();
      mockNotificationPresenter.bind();
      expectLastCall().once();
      mockLayoutPresenter.bind();
      expectLastCall().once();
      mockLayoutPresenter.setLayoutListener(mockTranslationPresenter);
      expectLastCall().once();

   }

   @SuppressWarnings("unchecked")
   private void expectHandlerRegistrations()
   {
      expect(mockHistory.addValueChangeHandler(and(capture(capturedHistoryValueChangeHandler), isA(ValueChangeHandler.class)))).andReturn(createMock(HandlerRegistration.class)).once();

      expectClickHandlerRegistration(mockDocumentsLink, capturedDocumentLinkClickHandler);
      expectClickHandlerRegistration(mockErrorNotificationBtn, capturedErrorNotificationBtnHandler);
      expectClickHandlerRegistration(mockSearchButton, capturedSearchLinkClickHandler);
      expectClickHandlerRegistration(mockKeyShortcutButton, capturedKeyShortcutButtonClickHandler);

      expectEventHandlerRegistration(DocumentStatsUpdatedEvent.getType(), DocumentStatsUpdatedEventHandler.class, capturedDocumentStatsUpdatedEventHandler);
      expectEventHandlerRegistration(ProjectStatsUpdatedEvent.getType(), ProjectStatsUpdatedEventHandler.class, capturedProjectStatsUpdatedEventHandler);
      expectEventHandlerRegistration(WorkspaceContextUpdateEvent.getType(), WorkspaceContextUpdateEventHandler.class, capturedWorkspaceContextUpdatedEventHandler);
      expectEventHandlerRegistration(PresenterRevealedEvent.getType(), PresenterRevealedHandler.class, capturedPresenterRevealedHandler);
   }

   /**
    * Expect a single handler registration on a mock object, and capture the
    * click handler in the given {@link Capture}
    * 
    * @param mockObjectToClick
    * @param captureForHandler
    */
   private void expectClickHandlerRegistration(HasClickHandlers mockObjectToClick, Capture<ClickHandler> captureForHandler)
   {
      expect(mockObjectToClick.addClickHandler(and(capture(captureForHandler), isA(ClickHandler.class)))).andReturn(createMock(HandlerRegistration.class)).once();
   }

   private <H extends EventHandler> void expectEventHandlerRegistration(Type<H> expectedType, Class<H> expectedClass, Capture<H> handlerCapture)
   {
      expect(mockEventBus.addHandler(eq(expectedType), and(capture(handlerCapture), isA(expectedClass)))).andReturn(createMock(HandlerRegistration.class)).once();
   }

   private void expectPresenterSetupActions()
   {
      mockWindow.setTitle(TEST_WINDOW_TITLE);
      expectLastCall().once();
      mockDisplay.setWorkspaceNameLabel(TEST_WORKSPACE_NAME, TEST_WORKSPACE_TITLE);
      expectLastCall().anyTimes();
      mockDisplay.setReadOnlyVisible(false);
      expectLastCall().once();
      // initially empty project stats
      mockDisplay.setStats(eq(emptyProjectStats));
      expectLastCall().once();

      mockDisplay.setDocumentLabel("", NO_DOCUMENTS_STRING);
      expectLastCall().once();

      mockDisplay.showInMainView(MainView.Documents);
      expectLastCall().once(); // starts on document list view

      mockTranslationPresenter.concealDisplay();
      expectLastCall().once();

      // due to this display beginning as concealed
      mockSearchResultsPresenter.concealDisplay();
      expectLastCall().once();
      
      mockDisplay.initMenuList(isA(String.class), isA(Command.class), isA(Command.class), isA(Command.class), isA(Command.class));
      expectLastCall().once();
      
      mockDisplay.setLayoutMenuVisible(false);
      expectLastCall().anyTimes();
      
      mockDisplay.setLayoutMenuVisible(true);
      expectLastCall().anyTimes();

      expect(mockKeyShortcutPresenter.register(and(capture(capturedKeyShortcuts), isA(KeyShortcut.class)))).andReturn(null).anyTimes();
   }

   private void setupMockGetterReturnValues()
   {
      expect(mockDisplay.getDocumentsLink()).andReturn(mockDocumentsLink).anyTimes();
      expect(mockDisplay.getNotificationBtn()).andReturn(mockErrorNotificationBtn).anyTimes();

      expect(mockDisplay.getSearchAndReplaceButton()).andReturn(mockSearchButton).anyTimes();
      expect(mockDisplay.getKeyShortcutButton()).andReturn(mockKeyShortcutButton).anyTimes();

      expect(mockIdentity.getPerson()).andReturn(mockPerson).anyTimes();
      expect(mockPerson.getName()).andReturn(TEST_PERSON_NAME).anyTimes();

      expect(mockWindowLocation.getParameter(WORKSPACE_TITLE_QUERY_PARAMETER_KEY)).andReturn(TEST_WORKSPACE_TITLE).anyTimes();

      expect(mockMessages.windowTitle(TEST_WORKSPACE_NAME, TEST_LOCALE_NAME)).andReturn(TEST_WINDOW_TITLE).anyTimes();
      expect(mockMessages.noDocumentSelected()).andReturn(NO_DOCUMENTS_STRING).anyTimes();
      expect(mockMessages.projectWideSearchAndReplace()).andReturn(SEARCH_PAGE_LABEL).anyTimes();
      expect(mockMessages.showDocumentListKeyShortcut()).andReturn(DOCUMENT_LIST_KEY_SHORTCUT_DESCRIPTION).anyTimes();
      expect(mockMessages.showEditorKeyShortcut()).andReturn(SHOW_EDITOR_KEY_SHORTCUT_DESCRIPTION).anyTimes();
      expect(mockMessages.showProjectWideSearch()).andReturn(SHOW_PROJECT_WIDE_SEARCH_KEY_SHORTCUT_DESCRIPTION).anyTimes();

      expect(mockWorkspaceContext.getWorkspaceName()).andReturn(TEST_WORKSPACE_NAME).anyTimes();
      expect(mockWorkspaceContext.getLocaleName()).andReturn(TEST_LOCALE_NAME).anyTimes();
      expect(mockWorkspaceContext.isReadOnly()).andReturn(false).anyTimes();

      expect(mockDocumentListPresenter.getDocumentInfo(testDocId)).andReturn(testDocInfo).anyTimes();
   }

   private void resetAllMocks()
   {
      reset(mockDisplay, mockDocumentListPresenter, mockDocumentsLink, mockErrorNotificationBtn);
      reset(mockEventBus, mockHistory, mockIdentity, mockKeyShortcutPresenter);
      reset(mockMessages, mockPerson, mockSearchResultsPresenter);
      reset(mockTranslationPresenter, mockWindow, mockWindowLocation, mockWorkspaceContext);
<<<<<<< HEAD
      reset(mockNotificationPresenter, mockLayoutPresenter);
      reset(mockSearchLink);
=======
      reset(mockNotificationPresenter);

      reset(mockHelpMenuItem, mockLeaveWorkspaceMenuItem, mockSignoutMenuItem, mockSearchButton, mockKeyShortcutButton);
>>>>>>> a3ee3e1f
   }

   private void resetAllCaptures()
   {
      capturedDocumentLinkClickHandler.reset();
      capturedDocumentSelectionEvent.reset();
      capturedDocumentStatsUpdatedEventHandler.reset();
      capturedHistoryTokenString.reset();
      capturedHistoryValueChangeHandler.reset();
      capturedKeyShortcuts.reset();
      capturedProjectStatsUpdatedEventHandler.reset();
      capturedSearchLinkClickHandler.reset();
<<<<<<< HEAD
=======
      capturedKeyShortcutButtonClickHandler.reset();
      capturedSignoutLinkCommand.reset();
>>>>>>> a3ee3e1f
      capturedWorkspaceContextUpdatedEventHandler.reset();
      capturedPresenterRevealedHandler.reset();
      capturedErrorNotificationBtnHandler.reset();
   }

   private void replayAllMocks()
   {
      replay(mockDisplay, mockDocumentListPresenter, mockDocumentsLink, mockErrorNotificationBtn);
      replay(mockEventBus, mockHistory, mockIdentity, mockKeyShortcutPresenter);
      replay(mockMessages, mockPerson, mockSearchResultsPresenter);
      replay(mockTranslationPresenter, mockWindow, mockWindowLocation, mockWorkspaceContext);
<<<<<<< HEAD
      replay(mockNotificationPresenter, mockLayoutPresenter);
      replay(mockSearchLink);
=======
      replay(mockNotificationPresenter);

      replay(mockHelpMenuItem, mockLeaveWorkspaceMenuItem, mockSignoutMenuItem, mockSearchButton, mockKeyShortcutButton);
>>>>>>> a3ee3e1f
   }

   private void verifyAllMocks()
   {
      verify(mockDisplay, mockDocumentListPresenter, mockDocumentsLink, mockErrorNotificationBtn);
      verify(mockEventBus, mockHistory, mockIdentity, mockKeyShortcutPresenter);
      verify(mockMessages, mockPerson, mockSearchResultsPresenter);
      verify(mockTranslationPresenter, mockWindow, mockWindowLocation, mockWorkspaceContext);
<<<<<<< HEAD
      verify(mockNotificationPresenter, mockLayoutPresenter);
      verify(mockSearchLink);
=======
      verify(mockNotificationPresenter);

      verify(mockHelpMenuItem, mockLeaveWorkspaceMenuItem, mockSignoutMenuItem, mockSearchButton, mockKeyShortcutButton);
>>>>>>> a3ee3e1f
   }
}<|MERGE_RESOLUTION|>--- conflicted
+++ resolved
@@ -802,14 +802,14 @@
       reset(mockEventBus, mockHistory, mockIdentity, mockKeyShortcutPresenter);
       reset(mockMessages, mockPerson, mockSearchResultsPresenter);
       reset(mockTranslationPresenter, mockWindow, mockWindowLocation, mockWorkspaceContext);
-<<<<<<< HEAD
+
       reset(mockNotificationPresenter, mockLayoutPresenter);
       reset(mockSearchLink);
-=======
+
       reset(mockNotificationPresenter);
 
       reset(mockHelpMenuItem, mockLeaveWorkspaceMenuItem, mockSignoutMenuItem, mockSearchButton, mockKeyShortcutButton);
->>>>>>> a3ee3e1f
+
    }
 
    private void resetAllCaptures()
@@ -822,11 +822,10 @@
       capturedKeyShortcuts.reset();
       capturedProjectStatsUpdatedEventHandler.reset();
       capturedSearchLinkClickHandler.reset();
-<<<<<<< HEAD
-=======
+
       capturedKeyShortcutButtonClickHandler.reset();
       capturedSignoutLinkCommand.reset();
->>>>>>> a3ee3e1f
+
       capturedWorkspaceContextUpdatedEventHandler.reset();
       capturedPresenterRevealedHandler.reset();
       capturedErrorNotificationBtnHandler.reset();
@@ -838,14 +837,14 @@
       replay(mockEventBus, mockHistory, mockIdentity, mockKeyShortcutPresenter);
       replay(mockMessages, mockPerson, mockSearchResultsPresenter);
       replay(mockTranslationPresenter, mockWindow, mockWindowLocation, mockWorkspaceContext);
-<<<<<<< HEAD
+
       replay(mockNotificationPresenter, mockLayoutPresenter);
       replay(mockSearchLink);
-=======
+
       replay(mockNotificationPresenter);
 
       replay(mockHelpMenuItem, mockLeaveWorkspaceMenuItem, mockSignoutMenuItem, mockSearchButton, mockKeyShortcutButton);
->>>>>>> a3ee3e1f
+
    }
 
    private void verifyAllMocks()
@@ -854,13 +853,13 @@
       verify(mockEventBus, mockHistory, mockIdentity, mockKeyShortcutPresenter);
       verify(mockMessages, mockPerson, mockSearchResultsPresenter);
       verify(mockTranslationPresenter, mockWindow, mockWindowLocation, mockWorkspaceContext);
-<<<<<<< HEAD
+
       verify(mockNotificationPresenter, mockLayoutPresenter);
       verify(mockSearchLink);
-=======
+
       verify(mockNotificationPresenter);
 
       verify(mockHelpMenuItem, mockLeaveWorkspaceMenuItem, mockSignoutMenuItem, mockSearchButton, mockKeyShortcutButton);
->>>>>>> a3ee3e1f
+
    }
 }