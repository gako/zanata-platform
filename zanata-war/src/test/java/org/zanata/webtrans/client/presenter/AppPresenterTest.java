package org.zanata.webtrans.client.presenter;

import static org.easymock.EasyMock.and;
import static org.easymock.EasyMock.capture;
import static org.easymock.EasyMock.createMock;
import static org.easymock.EasyMock.eq;
import static org.easymock.EasyMock.expect;
import static org.easymock.EasyMock.expectLastCall;
import static org.easymock.EasyMock.isA;
import static org.easymock.EasyMock.notNull;
import static org.easymock.EasyMock.replay;
import static org.hamcrest.MatcherAssert.assertThat;
import static org.hamcrest.Matchers.equalTo;
import static org.hamcrest.Matchers.is;
import net.customware.gwt.presenter.client.EventBus;
import net.customware.gwt.presenter.client.PresenterRevealedEvent;
import net.customware.gwt.presenter.client.PresenterRevealedHandler;

import org.easymock.Capture;
import org.testng.annotations.BeforeClass;
import org.testng.annotations.BeforeMethod;
import org.testng.annotations.Test;
import org.zanata.common.LocaleId;
import org.zanata.common.TransUnitCount;
import org.zanata.common.TransUnitWords;
import org.zanata.common.TranslationStats;
import org.zanata.webtrans.client.events.DocumentSelectionEvent;
import org.zanata.webtrans.client.events.DocumentStatsUpdatedEvent;
import org.zanata.webtrans.client.events.DocumentStatsUpdatedEventHandler;
import org.zanata.webtrans.client.events.ProjectStatsUpdatedEvent;
import org.zanata.webtrans.client.events.ProjectStatsUpdatedEventHandler;
import org.zanata.webtrans.client.events.WorkspaceContextUpdateEvent;
import org.zanata.webtrans.client.events.WorkspaceContextUpdateEventHandler;
import org.zanata.webtrans.client.history.History;
import org.zanata.webtrans.client.history.HistoryToken;
import org.zanata.webtrans.client.history.Window;
import org.zanata.webtrans.client.history.Window.Location;
import org.zanata.webtrans.client.keys.KeyShortcut;
import org.zanata.webtrans.client.presenter.AppPresenter.Display;
import org.zanata.webtrans.client.resources.WebTransMessages;
import org.zanata.webtrans.shared.auth.Identity;
import org.zanata.webtrans.shared.model.DocumentId;
import org.zanata.webtrans.shared.model.DocumentInfo;
import org.zanata.webtrans.shared.model.Person;
import org.zanata.webtrans.shared.model.UserWorkspaceContext;
import org.zanata.webtrans.shared.model.WorkspaceContext;

import com.google.gwt.event.dom.client.ClickEvent;
import com.google.gwt.event.dom.client.ClickHandler;
import com.google.gwt.event.dom.client.HasClickHandlers;
import com.google.gwt.event.logical.shared.ValueChangeEvent;
import com.google.gwt.event.logical.shared.ValueChangeHandler;
import com.google.gwt.user.client.Command;

@Test(groups = { "unit-tests" })
public class AppPresenterTest extends PresenterTest
{

   private static final String TEST_PERSON_NAME = "Mister Ed";
   private static final String TEST_WORKSPACE_NAME = "Test Workspace Name";
   private static final String TEST_LOCALE_NAME = "Test Locale Name";
   private static final String TEST_WINDOW_TITLE = "Test Window Title";

   private static final String WORKSPACE_TITLE_QUERY_PARAMETER_KEY = "title";
   private static final String NO_DOCUMENTS_STRING = "No document selected";
   private static final String TEST_DOCUMENT_NAME = "test_document_name";
   private static final String TEST_DOCUMENT_PATH = "test/document/path/";
   private static final String TEST_WORKSPACE_TITLE = "test workspace title";
   private static final String SEARCH_PAGE_LABEL = "Project-wide Search and Replace";
   private static final String DOCUMENT_LIST_KEY_SHORTCUT_DESCRIPTION = "show document list";
   private static final String SHOW_EDITOR_KEY_SHORTCUT_DESCRIPTION = "show editor view";
   private static final String SHOW_PROJECT_WIDE_SEARCH_KEY_SHORTCUT_DESCRIPTION = "show project-wide search";

   private AppPresenter appPresenter;

   HasClickHandlers mockDocumentsLink;
   HasClickHandlers mockErrorNotificationBtn;
   HasClickHandlers mockSearchButton;
   HasClickHandlers mockKeyShortcutButton;

   Display mockDisplay;
   EventBus mockEventBus;
   Boolean mockIsReadOnly;
   History mockHistory;
   Identity mockIdentity;
   WebTransMessages mockMessages;
   Person mockPerson;

   KeyShortcutPresenter mockKeyShortcutPresenter;
   DocumentListPresenter mockDocumentListPresenter;
   SearchResultsPresenter mockSearchResultsPresenter;
   TranslationPresenter mockTranslationPresenter;
   NotificationPresenter mockNotificationPresenter;
   LayoutSelectorPresenter mockLayoutPresenter;
   DashboardPresenter mockDashboardPresenter;

   Window mockWindow;
   Location mockWindowLocation;
   UserWorkspaceContext mockUserWorkspaceContext;
   WorkspaceContext mockWorkspaceContext;

   private Capture<ClickHandler> capturedDocumentLinkClickHandler;
   private Capture<ClickHandler> capturedSearchLinkClickHandler;
   private Capture<ClickHandler> capturedKeyShortcutButtonClickHandler;
   private Capture<ClickHandler> capturedErrorNotificationBtnHandler;

   private Capture<DocumentSelectionEvent> capturedDocumentSelectionEvent;
   private Capture<DocumentStatsUpdatedEventHandler> capturedDocumentStatsUpdatedEventHandler;
   private Capture<String> capturedHistoryTokenString;
   private Capture<ValueChangeHandler<String>> capturedHistoryValueChangeHandler;
   private Capture<KeyShortcut> capturedKeyShortcuts;
   private Capture<ProjectStatsUpdatedEventHandler> capturedProjectStatsUpdatedEventHandler;
   private Capture<WorkspaceContextUpdateEventHandler> capturedWorkspaceContextUpdatedEventHandler;
   private Capture<PresenterRevealedHandler> capturedPresenterRevealedHandler;

   private DocumentInfo testDocInfo;
   private DocumentId testDocId;
   private TranslationStats testDocStats;
   private TranslationStats emptyProjectStats;

   @BeforeClass
   public void createMocks()
   {
<<<<<<< HEAD
      mockDisplay = createMock(AppPresenter.Display.class);
      mockDocumentListPresenter = createMock(DocumentListPresenter.class);
      mockDocumentsLink = createMock(HasClickHandlers.class);
      mockErrorNotificationBtn = createMock(HasClickHandlers.class);
      mockSearchButton = createMock(HasClickHandlers.class);
      mockKeyShortcutButton = createMock(HasClickHandlers.class);
      mockEventBus = createMock(EventBus.class);
      mockHistory = createMock(History.class);
      mockIdentity = createMock(Identity.class);
      mockKeyShortcutPresenter = createMock(KeyShortcutPresenter.class);
      mockMessages = createMock(WebTransMessages.class);
      mockPerson = createMock(Person.class);
      mockSearchResultsPresenter = createMock(SearchResultsPresenter.class);
      mockTranslationPresenter = createMock(TranslationPresenter.class);
      mockWindow = createMock(Window.class);
      mockWindowLocation = createMock(Window.Location.class);
      mockWorkspaceContext = createMock(WorkspaceContext.class);
      mockNotificationPresenter = createMock(NotificationPresenter.class);
      mockLayoutPresenter = createMock(LayoutSelectorPresenter.class);
      mockDashboardPresenter = createMock(DashboardPresenter.class);

=======
      createAllMocks();
      createAllCaptures();
   }

   private void createAllMocks()
   {
      mockDisplay = createAndAddMock(AppPresenter.Display.class);
      mockDocumentListPresenter = createAndAddMock(DocumentListPresenter.class);
      mockDocumentsLink = createAndAddMock(HasClickHandlers.class);
      mockErrorNotificationBtn = createAndAddMock(HasClickHandlers.class);
      mockSearchButton = createAndAddMock(HasClickHandlers.class);
      mockKeyShortcutButton = createAndAddMock(HasClickHandlers.class);
      mockEventBus = createAndAddMock(EventBus.class);
      mockHistory = createAndAddMock(History.class);
      mockIdentity = createAndAddMock(Identity.class);
      mockKeyShortcutPresenter = createAndAddMock(KeyShortcutPresenter.class);
      mockLeaveWorkspaceMenuItem = createAndAddMock(HasCommand.class);
      mockMessages = createAndAddMock(WebTransMessages.class);
      mockPerson = createAndAddMock(Person.class);
      mockSearchResultsPresenter = createAndAddMock(SearchResultsPresenter.class);
      mockSignoutMenuItem = createAndAddMock(HasCommand.class);
      mockTranslationPresenter = createAndAddMock(TranslationPresenter.class);
      mockWindow = createAndAddMock(Window.class);
      mockWindowLocation = createAndAddMock(Window.Location.class);
      mockUserWorkspaceContext = createAndAddMock(UserWorkspaceContext.class);
      mockWorkspaceContext = createAndAddMock(WorkspaceContext.class);
      mockNotificationPresenter = createAndAddMock(NotificationPresenter.class);
      mockHelpMenuItem = createAndAddMock(HasCommand.class);
   }

   private void createAllCaptures()
   {
>>>>>>> a11da23a
      capturedSearchLinkClickHandler = new Capture<ClickHandler>();
      capturedKeyShortcutButtonClickHandler = new Capture<ClickHandler>();
      capturedDocumentLinkClickHandler = new Capture<ClickHandler>();
      capturedErrorNotificationBtnHandler = new Capture<ClickHandler>();
      capturedDocumentSelectionEvent = new Capture<DocumentSelectionEvent>();
      capturedDocumentStatsUpdatedEventHandler = new Capture<DocumentStatsUpdatedEventHandler>();
      capturedHistoryTokenString = new Capture<String>();
      capturedHistoryValueChangeHandler = new Capture<ValueChangeHandler<String>>();
      capturedKeyShortcuts = new Capture<KeyShortcut>();
      capturedProjectStatsUpdatedEventHandler = new Capture<ProjectStatsUpdatedEventHandler>();
      capturedWorkspaceContextUpdatedEventHandler = new Capture<WorkspaceContextUpdateEventHandler>();
      capturedPresenterRevealedHandler = new Capture<PresenterRevealedHandler>();
<<<<<<< HEAD
=======

      capturedSignoutLinkCommand = new Capture<Command>();
      capturedLeaveWorkspaceLinkCommand = new Capture<Command>();
      capturedHelpLinkCommand = new Capture<Command>();
>>>>>>> a11da23a
   }

   @BeforeMethod
   void beforeMethod()
   {
<<<<<<< HEAD
      resetAllMocks();
      resetAllCaptures();

      emptyProjectStats = new TranslationStats();
      buildTestDocumentInfo();

      setupDefaultMockExpectations();

      appPresenter = new AppPresenter(mockDisplay, mockEventBus, mockDashboardPresenter, mockKeyShortcutPresenter, mockTranslationPresenter, mockDocumentListPresenter, mockSearchResultsPresenter, mockNotificationPresenter, mockLayoutPresenter, mockIdentity, mockWorkspaceContext, mockMessages, mockHistory, mockWindow, mockWindowLocation);

=======
      resetAll();
      appPresenter = new AppPresenter(mockDisplay, mockEventBus, mockKeyShortcutPresenter, mockTranslationPresenter, mockDocumentListPresenter, mockSearchResultsPresenter, mockNotificationPresenter, mockIdentity, mockUserWorkspaceContext, mockMessages, mockHistory, mockWindow, mockWindowLocation);
>>>>>>> a11da23a
      mockNotificationPresenter.setNotificationListener(appPresenter);
      expectLastCall().once();
   }

   // Note: unable to test 'sign out' and 'close window' links as these have
   // static method calls to Application

   // TODO test that initial history state is handled properly

   public void testPerformsRequiredActionsOnBind()
   {
      replayAllMocks();
      appPresenter.bind();
      verifyAllMocks();
   }

   public void testShowsUpdatedProjectStats()
   {
      Capture<TranslationStats> capturedTranslationStats = new Capture<TranslationStats>();
      mockDisplay.setStats(and(capture(capturedTranslationStats), isA(TranslationStats.class)));
      expectLastCall().once();

      replayAllMocks();

      appPresenter.bind();
      TranslationStats testStats = new TranslationStats(new TransUnitCount(6, 5, 4), new TransUnitWords(3, 2, 1));
      ProjectStatsUpdatedEvent event = new ProjectStatsUpdatedEvent(testStats);
      capturedProjectStatsUpdatedEventHandler.getValue().onProjectStatsRetrieved(event);

      verifyAllMocks();
      assertThat(capturedTranslationStats.getValue(), is(equalTo(testStats)));
   }

   public void testUpdateProjectStatsFromEditorView()
   {
      TranslationStats newProjectStats = new TranslationStats(new TransUnitCount(9, 9, 9), new TransUnitWords(9, 9, 9));

      expectLoadDocAndViewEditor();
      expectViewTransitionFromEditorToDoclist(newProjectStats);

      replayAllMocks();

      appPresenter.bind();
      HistoryToken token = simulateLoadDocAndViewEditor();
      // set stats to allow differentiation from doc stats
      capturedProjectStatsUpdatedEventHandler.getValue().onProjectStatsRetrieved(new ProjectStatsUpdatedEvent(newProjectStats));
      simulatePageChangeFromEditor(token, MainView.Documents);

      verifyAllMocks();
   }

   public void testHistoryTriggersDocumentSelectionEvent()
   {
      // not testing for specific values for the following in this test
      mockDisplay.setDocumentLabel(notNull(String.class), notNull(String.class));
      expectLastCall().anyTimes();
      mockDisplay.setStats(notNull(TranslationStats.class));
      expectLastCall().anyTimes();
      expect(mockDocumentListPresenter.getDocumentId(TEST_DOCUMENT_PATH + TEST_DOCUMENT_NAME)).andReturn(testDocId).anyTimes();

      replayAllMocks();

      appPresenter.bind();

      HistoryToken docSelectionToken = new HistoryToken();
      docSelectionToken.setDocumentPath(TEST_DOCUMENT_PATH + TEST_DOCUMENT_NAME);
      capturedHistoryValueChangeHandler.getValue().onValueChange(new ValueChangeEvent<String>(docSelectionToken.toTokenString())
      {
      });

      assertThat("a new document path in history should trigger a document selection event with the correct id", capturedDocumentSelectionEvent.getValue().getDocumentId(), is(testDocId));

      verifyAllMocks();
   }

   public void testHistoryTriggersViewChange()
   {
      expect(mockDocumentListPresenter.getDocumentId(TEST_DOCUMENT_PATH + TEST_DOCUMENT_NAME)).andReturn(testDocId).anyTimes();
      mockDisplay.showInMainView(MainView.Editor);
      expectLastCall().once();
      mockSearchResultsPresenter.concealDisplay();
      expectLastCall().once();
      // avoid checking name or stats for this test
      mockDisplay.setDocumentLabel(notNull(String.class), notNull(String.class));
      expectLastCall().anyTimes();
      mockDisplay.setStats(notNull(TranslationStats.class));
      expectLastCall().anyTimes();
      
      mockTranslationPresenter.revealDisplay();
      expectLastCall().once();

      replayAllMocks();

      appPresenter.bind();
      HistoryToken docInEditorToken = buildDocInEditorToken();
      capturedHistoryValueChangeHandler.getValue().onValueChange(new ValueChangeEvent<String>(docInEditorToken.toTokenString())
      {
      });

      verifyAllMocks();
   }

   public void testNoEditorWithoutValidDocument()
   {
      // return invalid document
      expect(mockDocumentListPresenter.getDocumentId(notNull(String.class))).andReturn(null).anyTimes();
      // not expecting show view editor
      replayAllMocks();

      appPresenter.bind();
      HistoryToken editorWithoutDocToken = new HistoryToken();
      simulateReturnToEditorView(editorWithoutDocToken);

      verifyAllMocks();
   }

   public void testHistoryTriggersDocumentNameStatsUpdate()
   {
      expect(mockDocumentListPresenter.getDocumentId(TEST_DOCUMENT_PATH + TEST_DOCUMENT_NAME)).andReturn(testDocId).anyTimes();
      // avoid checking for view change, tested elsewhere
      mockDisplay.showInMainView(isA(MainView.class));
      expectLastCall().anyTimes();
      mockSearchResultsPresenter.concealDisplay();
      expectLastCall().once();
      mockDisplay.setDocumentLabel(TEST_DOCUMENT_PATH, TEST_DOCUMENT_NAME);
      expectLastCall().once();
      mockDisplay.setStats(eq(testDocStats));
      expectLastCall().once();
      
      mockTranslationPresenter.revealDisplay();
      expectLastCall().once();
      
      replayAllMocks();

      appPresenter.bind();
      capturedHistoryValueChangeHandler.getValue().onValueChange(new ValueChangeEvent<String>(buildDocInEditorToken().toTokenString())
      {
      });

      verifyAllMocks();
   }

   /**
    * Note: this also verifies that editor pending change is saved when changing
    * from editor to document list
    */
   public void testStatsAndNameChangeWithView()
   {
      expectLoadDocAndViewEditor();
      expectViewTransitionFromEditorToDoclist(emptyProjectStats);
      expectReturnToEditorView(testDocStats);

      replayAllMocks();
      appPresenter.bind();
      HistoryToken token = simulateLoadDocAndViewEditor();
      simulatePageChangeFromEditor(token, MainView.Documents);
      simulateReturnToEditorView(token);

      verifyAllMocks();
   }

   public void testStatsAndNameChangeForSearchPageView()
   {
      expectLoadDocAndViewEditor();
      expectViewTransitionFromEditor(MainView.Search, emptyProjectStats, SEARCH_PAGE_LABEL);
      expectReturnToEditorView(testDocStats);

      replayAllMocks();
      appPresenter.bind();
      HistoryToken token = simulateLoadDocAndViewEditor();
      simulatePageChangeFromEditor(token, MainView.Search);
      simulateReturnToEditorView(token);
   }

   public void testShowsUpdatedDocumentStats()
   {
      TranslationStats updatedStats = new TranslationStats(new TransUnitCount(9, 9, 9), new TransUnitWords(9, 9, 9));

      expectLoadDocAndViewEditor();
      mockDisplay.setStats(eq(updatedStats));
      expectLastCall().once();
      replayAllMocks();

      appPresenter.bind();
      // must be in editor to see document stats
      simulateLoadDocAndViewEditor();
      capturedDocumentStatsUpdatedEventHandler.getValue().onDocumentStatsUpdated(new DocumentStatsUpdatedEvent(testDocId, updatedStats));

      verifyAllMocks();
   }

   public void testDoesNotShowWrongDocumentStats()
   {
      TranslationStats updatedStats = new TranslationStats(new TransUnitCount(9, 9, 9), new TransUnitWords(9, 9, 9));
      DocumentId notSelectedDocId = new DocumentId(7777L);

      expectLoadDocAndViewEditor();
      replayAllMocks();

      appPresenter.bind();
      simulateLoadDocAndViewEditor();
      capturedDocumentStatsUpdatedEventHandler.getValue().onDocumentStatsUpdated(new DocumentStatsUpdatedEvent(notSelectedDocId, updatedStats));

      verifyAllMocks();
   }

   public void testUpdateDocumentStatsFromDoclistView()
   {
      TranslationStats updatedStats = new TranslationStats(new TransUnitCount(9, 9, 9), new TransUnitWords(9, 9, 9));

      expectLoadDocAndViewEditor();
      expectViewTransitionFromEditorToDoclist(emptyProjectStats);
      expectReturnToEditorView(updatedStats);
      replayAllMocks();

      appPresenter.bind();
      HistoryToken token = simulateLoadDocAndViewEditor();
      simulatePageChangeFromEditor(token, MainView.Documents);
      // update document stats
      capturedDocumentStatsUpdatedEventHandler.getValue().onDocumentStatsUpdated(new DocumentStatsUpdatedEvent(testDocId, updatedStats));
      simulateReturnToEditorView(token);

      verifyAllMocks();
   }

   public void testDocumentsLinkGeneratesHistoryToken()
   {
      ClickEvent docLinkClickEvent = createMock(ClickEvent.class);

      // 1 - click doc link from default state
      expect(mockHistory.getToken()).andReturn("").once();

      // 2 - load a document in the editor
      expectLoadDocAndViewEditor();

      // 3 - click doc link to return to doclist
      HistoryToken expectedDocInEditorToken = buildDocInEditorToken();
      expect(mockHistory.getToken()).andReturn(expectedDocInEditorToken.toTokenString()).once();
      expectViewTransitionFromEditorToDoclist(emptyProjectStats);

      // 4 - click doc link to return to editor
      HistoryToken expectedDocListWithLoadedDocToken = new HistoryToken();
      expectedDocListWithLoadedDocToken.setDocumentPath(TEST_DOCUMENT_PATH + TEST_DOCUMENT_NAME);
      expect(mockHistory.getToken()).andReturn(expectedDocListWithLoadedDocToken.toTokenString()).once();

      // NOTE not expecting return to editor view as this test does not simulate
      // the event for the new history item

      replayAllMocks();

      appPresenter.bind();
      // discard captured tokens from bind to allow easy check for new token
      capturedHistoryTokenString.reset();

      // 1 - no doc loaded, don't generate MainView.Editor token
      capturedDocumentLinkClickHandler.getValue().onClick(docLinkClickEvent);
      assertThat(capturedHistoryTokenString.hasCaptured(), is(false));

      // 2 - load doc in editor
      HistoryToken token = simulateLoadDocAndViewEditor();

      // 3 - doc loaded in editor, return to doclist
      capturedDocumentLinkClickHandler.getValue().onClick(docLinkClickEvent);
      HistoryToken returnToDoclistToken = HistoryToken.fromTokenString(capturedHistoryTokenString.getValue());
      assertThat("clicking documents link should always show doclist when editor is visible", returnToDoclistToken.getView(), is(MainView.Documents));
      assertThat("document path should be maintained when clicking documents link", returnToDoclistToken.getDocumentPath(), is(token.getDocumentPath()));

      // simulate history token event for new token
      capturedHistoryValueChangeHandler.getValue().onValueChange(new ValueChangeEvent<String>(returnToDoclistToken.toTokenString())
      {
      });

      // 4 - doc loaded, return to editor
      capturedDocumentLinkClickHandler.getValue().onClick(docLinkClickEvent);
      HistoryToken returnToEditorToken = HistoryToken.fromTokenString(capturedHistoryTokenString.getValue());
      assertThat("clicking documents link should show editor when doclist is visible and a valid document is selected", returnToEditorToken.getView(), is(MainView.Editor));
      assertThat("document path should be maintained when clicking documents link", returnToEditorToken.getDocumentPath(), is(token.getDocumentPath()));

      // NOTE not simulating history change event for newest history token

      // TODO could check that filter parameters haven't changed as well

      verifyAllMocks();
   }

   public void testSearchLinkGeneratesHistoryToken()
   {
      ClickEvent searchLinkClickEvent = createMock(ClickEvent.class);
      expect(mockHistory.getToken()).andReturn("").once();
      replayAllMocks();
      appPresenter.bind();
      // simulate click
      capturedSearchLinkClickHandler.getValue().onClick(searchLinkClickEvent);
      HistoryToken capturedToken = HistoryToken.fromTokenString(capturedHistoryTokenString.getValue());
      assertThat("clicking search link should set view in history token to search", capturedToken.getView(), is(MainView.Search));
      // TODO could check that nothing else has changed in token
      verifyAllMocks();
   }

   public void testShowsHidesReadonlyLabel()
   {
      // receives readonly event, label shown
      WorkspaceContextUpdateEvent readOnlyEvent = createMock(WorkspaceContextUpdateEvent.class);
      expect(readOnlyEvent.isProjectActive()).andReturn(false).anyTimes();
      mockDisplay.setReadOnlyVisible(true);
      expectLastCall().anyTimes();
      mockUserWorkspaceContext.setProjectActive(false);
      expectLastCall().anyTimes();
      
      // receives not-readonly event, label hidden
      WorkspaceContextUpdateEvent editableEvent = createMock(WorkspaceContextUpdateEvent.class);
      expect(editableEvent.isProjectActive()).andReturn(true).anyTimes();
      mockDisplay.setReadOnlyVisible(false);
      expectLastCall().anyTimes();
      mockUserWorkspaceContext.setProjectActive(true);
      expectLastCall().anyTimes();

      replayAllMocks();
      replay(readOnlyEvent, editableEvent);

      appPresenter.bind();
      // simulate workspace readonly event
      capturedWorkspaceContextUpdatedEventHandler.getValue().onWorkspaceContextUpdated(readOnlyEvent);
      // simulate workspace editable event
      capturedWorkspaceContextUpdatedEventHandler.getValue().onWorkspaceContextUpdated(editableEvent);

      verifyAllMocks();
   }

   /**
    * @see #simulateLoadDocAndViewEditor()
    */
   private void expectLoadDocAndViewEditor()
   {
      expect(mockDocumentListPresenter.getDocumentId(TEST_DOCUMENT_PATH + TEST_DOCUMENT_NAME)).andReturn(testDocId).anyTimes();

      // test document name and stats should be shown
      mockDisplay.setDocumentLabel(TEST_DOCUMENT_PATH, TEST_DOCUMENT_NAME);
      expectLastCall().once();
      mockDisplay.setStats(eq(testDocStats));
      expectLastCall().once();

      mockDisplay.showInMainView(MainView.Editor);
      expectLastCall().once();
      mockSearchResultsPresenter.concealDisplay();
      expectLastCall().once();
      
      mockTranslationPresenter.revealDisplay();
      expectLastCall().anyTimes();
   }

   /**
    * @see #expectLoadDocAndViewEditor()
    * @return history token representing the editor view and loaded document
    */
   private HistoryToken simulateLoadDocAndViewEditor()
   {
      HistoryToken docInEditorToken = buildDocInEditorToken();
      capturedHistoryValueChangeHandler.getValue().onValueChange(new ValueChangeEvent<String>(docInEditorToken.toTokenString())
      {
      });
      
      return docInEditorToken;
   }

   /**
    * Generate a token representing the default test document being viewed in
    * the editor
    * 
    * @return the newly generated token
    */
   private HistoryToken buildDocInEditorToken()
   {
      HistoryToken docInEditorToken = new HistoryToken();
      docInEditorToken.setDocumentPath(TEST_DOCUMENT_PATH + TEST_DOCUMENT_NAME);
      docInEditorToken.setView(MainView.Editor);
      return docInEditorToken;
   }

   /**
    * Sets expectations to show the documents view, update the document label,
    * show the given project stats, and save pending editor changes
    * 
    * @param projectStats the current project stats that should be displayed
    */
   private void expectViewTransitionFromEditorToDoclist(TranslationStats projectStats)
   {
      expectViewTransitionFromEditor(MainView.Documents, projectStats, NO_DOCUMENTS_STRING);
   }

   /**
    * Sets expectations to show the given view, update the document label, show
    * the given stats, and save pending editor changes.
    * 
    * @param toView the view to show
    * @param expectedStats the stats that should be displayed
    * @param expectedDocLabel the text that the document label is expected to
    *           show
    */
   private void expectViewTransitionFromEditor(MainView toView, TranslationStats expectedStats, String expectedDocLabel)
   {
      // expect return to given view
      mockDisplay.showInMainView(toView);
      expectLastCall().once();
      if (toView == MainView.Search)
      {
         mockSearchResultsPresenter.revealDisplay();
         expectLastCall().once();

         mockTranslationPresenter.concealDisplay();
         expectLastCall().once();
      }
      else
      {
         mockSearchResultsPresenter.concealDisplay();
         expectLastCall().once();
         
         if (toView == MainView.Editor)
         {
            mockTranslationPresenter.revealDisplay();
            expectLastCall().once();
         }
         else if (toView == MainView.Documents)
         {
            mockTranslationPresenter.concealDisplay();
            expectLastCall().once();
         }

      }
      mockDisplay.setDocumentLabel("", expectedDocLabel);
      expectLastCall().once();
      mockDisplay.setStats(eq(expectedStats));
      expectLastCall().once();
      mockTranslationPresenter.saveEditorPendingChange();
      expectLastCall().once();
   }

   /**
    * @see {@link #expectUpdateProjectStatsThenReturnToDocListView(TranslationStats)}
    */
   private void simulatePageChangeFromEditor(HistoryToken fromHistoryState, MainView toView)
   {
      fromHistoryState.setView(toView);
      // simulate page transition
      capturedHistoryValueChangeHandler.getValue().onValueChange(new ValueChangeEvent<String>(fromHistoryState.toTokenString())
      {
      });
      if (toView == MainView.Search)
      {
         capturedPresenterRevealedHandler.getValue().onPresenterRevealed(new PresenterRevealedEvent(mockSearchResultsPresenter));
      }
   }

   /**
    * Return to the editor view (requires test document already loaded)
    * 
    * @param previousToken a token representing the state of the application
    *           before returning to the editor view
    * @see #expectReturnToEditorView(TranslationStats)
    */
   private void simulateReturnToEditorView(HistoryToken previousToken)
   {
      previousToken.setView(MainView.Editor);
      capturedHistoryValueChangeHandler.getValue().onValueChange(new ValueChangeEvent<String>(previousToken.toTokenString())
      {
      });
   }

   /**
    * @see #simulateReturnToEditorView(HistoryToken)
    * @param documentStats the stats object that has been set for the given
    *           document
    */
   private void expectReturnToEditorView(TranslationStats documentStats)
   {
      mockDisplay.showInMainView(MainView.Editor);
      expectLastCall().once();
      mockSearchResultsPresenter.concealDisplay();
      expectLastCall().once();
      mockDisplay.setDocumentLabel(TEST_DOCUMENT_PATH, TEST_DOCUMENT_NAME);
      expectLastCall().once();
      mockDisplay.setStats(eq(documentStats));
      expectLastCall().once();
   }

   @Override
   protected void resetTestObjects()
   {
      buildTestDocumentInfo();
      emptyProjectStats = new TranslationStats();
   }

   private void buildTestDocumentInfo()
   {
      testDocId = new DocumentId(2222L);
      TransUnitCount unitCount = new TransUnitCount(1, 2, 3);
      TransUnitWords wordCount = new TransUnitWords(4, 5, 6);
      testDocStats = new TranslationStats(unitCount, wordCount);
      testDocInfo = new DocumentInfo(testDocId, TEST_DOCUMENT_NAME, TEST_DOCUMENT_PATH, LocaleId.EN_US, testDocStats);
   }

   @Override
   protected void setDefaultBindExpectations()
   {
      expectSubPresenterBindings();
      expectHandlerRegistrations();
      expectPresenterSetupActions();
      setupMockGetterReturnValues();

      // misc and capture setup
      mockHistory.fireCurrentHistoryState();
      expectLastCall().anyTimes();
      mockHistory.newItem(capture(capturedHistoryTokenString));
      expectLastCall().anyTimes();
      mockEventBus.fireEvent(and(capture(capturedDocumentSelectionEvent), isA(DocumentSelectionEvent.class)));
      expectLastCall().anyTimes();
   }

   /**
    * Set up expectations to bind child presenters
    */
   private void expectSubPresenterBindings()
   {
      mockKeyShortcutPresenter.bind();
      expectLastCall().once();
      mockDocumentListPresenter.bind();
      expectLastCall().once();
      mockSearchResultsPresenter.bind();
      expectLastCall().once();
      mockTranslationPresenter.bind();
      expectLastCall().once();
      mockNotificationPresenter.bind();
      expectLastCall().once();
<<<<<<< HEAD
      mockLayoutPresenter.bind();
      expectLastCall().once();
      mockLayoutPresenter.setLayoutListener(mockTranslationPresenter);
      expectLastCall().once();
      mockDashboardPresenter.bind();
      expectLastCall().once();
=======
>>>>>>> a11da23a
   }

   @SuppressWarnings("unchecked")
   private void expectHandlerRegistrations()
   {
      expect(mockHistory.addValueChangeHandler(and(capture(capturedHistoryValueChangeHandler), isA(ValueChangeHandler.class)))).andReturn(mockHandlerRegistration()).once();

      expectClickHandlerRegistration(mockDocumentsLink, capturedDocumentLinkClickHandler);
      expectClickHandlerRegistration(mockErrorNotificationBtn, capturedErrorNotificationBtnHandler);
      expectClickHandlerRegistration(mockSearchButton, capturedSearchLinkClickHandler);
      expectClickHandlerRegistration(mockKeyShortcutButton, capturedKeyShortcutButtonClickHandler);

      expectEventHandlerRegistration(mockEventBus, DocumentStatsUpdatedEvent.getType(), DocumentStatsUpdatedEventHandler.class, capturedDocumentStatsUpdatedEventHandler);
      expectEventHandlerRegistration(mockEventBus, ProjectStatsUpdatedEvent.getType(), ProjectStatsUpdatedEventHandler.class, capturedProjectStatsUpdatedEventHandler);
      expectEventHandlerRegistration(mockEventBus, WorkspaceContextUpdateEvent.getType(), WorkspaceContextUpdateEventHandler.class, capturedWorkspaceContextUpdatedEventHandler);
      expectEventHandlerRegistration(mockEventBus, PresenterRevealedEvent.getType(), PresenterRevealedHandler.class, capturedPresenterRevealedHandler);
   }

   private void expectPresenterSetupActions()
   {
      mockWindow.setTitle(TEST_WINDOW_TITLE);
      expectLastCall().once();
      mockDisplay.setWorkspaceNameLabel(TEST_WORKSPACE_NAME, TEST_WORKSPACE_TITLE);
      expectLastCall().anyTimes();
      mockDisplay.setReadOnlyVisible(false);
      expectLastCall().once();
      // initially empty project stats
      mockDisplay.setStats(eq(emptyProjectStats));
      expectLastCall().once();

      mockDisplay.setDocumentLabel("", NO_DOCUMENTS_STRING);
      expectLastCall().once();

      mockDisplay.showInMainView(MainView.Documents);
      expectLastCall().once(); // starts on document list view

      mockTranslationPresenter.concealDisplay();
      expectLastCall().once();

      // due to this display beginning as concealed
      mockSearchResultsPresenter.concealDisplay();
      expectLastCall().once();
      
      mockDisplay.initMenuList(isA(String.class), isA(Command.class), isA(Command.class), isA(Command.class), isA(Command.class));
      expectLastCall().once();
      
      mockDisplay.setLayoutMenuVisible(false);
      expectLastCall().anyTimes();
      
      mockDisplay.setLayoutMenuVisible(true);
      expectLastCall().anyTimes();

      expect(mockKeyShortcutPresenter.register(and(capture(capturedKeyShortcuts), isA(KeyShortcut.class)))).andReturn(null).anyTimes();
   }

   private void setupMockGetterReturnValues()
   {
      expect(mockDisplay.getDocumentsLink()).andReturn(mockDocumentsLink).anyTimes();
      expect(mockDisplay.getNotificationBtn()).andReturn(mockErrorNotificationBtn).anyTimes();

      expect(mockDisplay.getSearchAndReplaceButton()).andReturn(mockSearchButton).anyTimes();
      expect(mockDisplay.getKeyShortcutButton()).andReturn(mockKeyShortcutButton).anyTimes();

      expect(mockIdentity.getPerson()).andReturn(mockPerson).anyTimes();
      expect(mockPerson.getName()).andReturn(TEST_PERSON_NAME).anyTimes();

      expect(mockWindowLocation.getParameter(WORKSPACE_TITLE_QUERY_PARAMETER_KEY)).andReturn(TEST_WORKSPACE_TITLE).anyTimes();

      expect(mockMessages.windowTitle(TEST_WORKSPACE_NAME, TEST_LOCALE_NAME)).andReturn(TEST_WINDOW_TITLE).anyTimes();
      expect(mockMessages.noDocumentSelected()).andReturn(NO_DOCUMENTS_STRING).anyTimes();
      expect(mockMessages.projectWideSearchAndReplace()).andReturn(SEARCH_PAGE_LABEL).anyTimes();
      expect(mockMessages.showDocumentListKeyShortcut()).andReturn(DOCUMENT_LIST_KEY_SHORTCUT_DESCRIPTION).anyTimes();
      expect(mockMessages.showEditorKeyShortcut()).andReturn(SHOW_EDITOR_KEY_SHORTCUT_DESCRIPTION).anyTimes();
      expect(mockMessages.showProjectWideSearch()).andReturn(SHOW_PROJECT_WIDE_SEARCH_KEY_SHORTCUT_DESCRIPTION).anyTimes();

      expect(mockUserWorkspaceContext.getWorkspaceContext()).andReturn(mockWorkspaceContext).anyTimes();
      expect(mockUserWorkspaceContext.hasReadOnlyAccess()).andReturn(false).anyTimes();
      
      expect(mockWorkspaceContext.getWorkspaceName()).andReturn(TEST_WORKSPACE_NAME).anyTimes();
      expect(mockWorkspaceContext.getLocaleName()).andReturn(TEST_LOCALE_NAME).anyTimes();

      expect(mockDocumentListPresenter.getDocumentInfo(testDocId)).andReturn(testDocInfo).anyTimes();
   }
<<<<<<< HEAD

   private void resetAllMocks()
   {
      reset(mockDisplay, mockDocumentListPresenter, mockDocumentsLink, mockErrorNotificationBtn);
      reset(mockEventBus, mockHistory, mockIdentity, mockKeyShortcutPresenter);
      reset(mockMessages, mockPerson, mockSearchResultsPresenter);
      reset(mockTranslationPresenter, mockWindow, mockWindowLocation, mockWorkspaceContext);
      reset(mockNotificationPresenter, mockLayoutPresenter, mockDashboardPresenter);
      reset(mockSearchButton, mockKeyShortcutButton);
   }

   private void resetAllCaptures()
   {
      capturedDocumentLinkClickHandler.reset();
      capturedDocumentSelectionEvent.reset();
      capturedDocumentStatsUpdatedEventHandler.reset();
      capturedHistoryTokenString.reset();
      capturedHistoryValueChangeHandler.reset();
      capturedKeyShortcuts.reset();
      capturedProjectStatsUpdatedEventHandler.reset();
      capturedSearchLinkClickHandler.reset();
      capturedKeyShortcutButtonClickHandler.reset();
      capturedWorkspaceContextUpdatedEventHandler.reset();
      capturedPresenterRevealedHandler.reset();
      capturedErrorNotificationBtnHandler.reset();
   }

   private void replayAllMocks()
   {
      replay(mockDisplay, mockDocumentListPresenter, mockDocumentsLink, mockErrorNotificationBtn);
      replay(mockEventBus, mockHistory, mockIdentity, mockKeyShortcutPresenter);
      replay(mockMessages, mockPerson, mockSearchResultsPresenter);
      replay(mockTranslationPresenter, mockWindow, mockWindowLocation, mockWorkspaceContext);
      replay(mockNotificationPresenter, mockLayoutPresenter, mockDashboardPresenter);
      replay(mockSearchButton, mockKeyShortcutButton);

   }

   private void verifyAllMocks()
   {
      verify(mockDisplay, mockDocumentListPresenter, mockDocumentsLink, mockErrorNotificationBtn);
      verify(mockEventBus, mockHistory, mockIdentity, mockKeyShortcutPresenter);
      verify(mockMessages, mockPerson, mockSearchResultsPresenter);
      verify(mockTranslationPresenter, mockWindow, mockWindowLocation, mockWorkspaceContext);
      verify(mockNotificationPresenter, mockLayoutPresenter, mockDashboardPresenter);
      verify(mockSearchButton, mockKeyShortcutButton);
   }
=======
>>>>>>> a11da23a
}<|MERGE_RESOLUTION|>--- conflicted
+++ resolved
@@ -121,29 +121,6 @@
    @BeforeClass
    public void createMocks()
    {
-<<<<<<< HEAD
-      mockDisplay = createMock(AppPresenter.Display.class);
-      mockDocumentListPresenter = createMock(DocumentListPresenter.class);
-      mockDocumentsLink = createMock(HasClickHandlers.class);
-      mockErrorNotificationBtn = createMock(HasClickHandlers.class);
-      mockSearchButton = createMock(HasClickHandlers.class);
-      mockKeyShortcutButton = createMock(HasClickHandlers.class);
-      mockEventBus = createMock(EventBus.class);
-      mockHistory = createMock(History.class);
-      mockIdentity = createMock(Identity.class);
-      mockKeyShortcutPresenter = createMock(KeyShortcutPresenter.class);
-      mockMessages = createMock(WebTransMessages.class);
-      mockPerson = createMock(Person.class);
-      mockSearchResultsPresenter = createMock(SearchResultsPresenter.class);
-      mockTranslationPresenter = createMock(TranslationPresenter.class);
-      mockWindow = createMock(Window.class);
-      mockWindowLocation = createMock(Window.Location.class);
-      mockWorkspaceContext = createMock(WorkspaceContext.class);
-      mockNotificationPresenter = createMock(NotificationPresenter.class);
-      mockLayoutPresenter = createMock(LayoutSelectorPresenter.class);
-      mockDashboardPresenter = createMock(DashboardPresenter.class);
-
-=======
       createAllMocks();
       createAllCaptures();
    }
@@ -160,23 +137,19 @@
       mockHistory = createAndAddMock(History.class);
       mockIdentity = createAndAddMock(Identity.class);
       mockKeyShortcutPresenter = createAndAddMock(KeyShortcutPresenter.class);
-      mockLeaveWorkspaceMenuItem = createAndAddMock(HasCommand.class);
       mockMessages = createAndAddMock(WebTransMessages.class);
       mockPerson = createAndAddMock(Person.class);
       mockSearchResultsPresenter = createAndAddMock(SearchResultsPresenter.class);
-      mockSignoutMenuItem = createAndAddMock(HasCommand.class);
       mockTranslationPresenter = createAndAddMock(TranslationPresenter.class);
       mockWindow = createAndAddMock(Window.class);
       mockWindowLocation = createAndAddMock(Window.Location.class);
       mockUserWorkspaceContext = createAndAddMock(UserWorkspaceContext.class);
       mockWorkspaceContext = createAndAddMock(WorkspaceContext.class);
       mockNotificationPresenter = createAndAddMock(NotificationPresenter.class);
-      mockHelpMenuItem = createAndAddMock(HasCommand.class);
    }
 
    private void createAllCaptures()
    {
->>>>>>> a11da23a
       capturedSearchLinkClickHandler = new Capture<ClickHandler>();
       capturedKeyShortcutButtonClickHandler = new Capture<ClickHandler>();
       capturedDocumentLinkClickHandler = new Capture<ClickHandler>();
@@ -189,33 +162,13 @@
       capturedProjectStatsUpdatedEventHandler = new Capture<ProjectStatsUpdatedEventHandler>();
       capturedWorkspaceContextUpdatedEventHandler = new Capture<WorkspaceContextUpdateEventHandler>();
       capturedPresenterRevealedHandler = new Capture<PresenterRevealedHandler>();
-<<<<<<< HEAD
-=======
-
-      capturedSignoutLinkCommand = new Capture<Command>();
-      capturedLeaveWorkspaceLinkCommand = new Capture<Command>();
-      capturedHelpLinkCommand = new Capture<Command>();
->>>>>>> a11da23a
    }
 
    @BeforeMethod
    void beforeMethod()
    {
-<<<<<<< HEAD
-      resetAllMocks();
-      resetAllCaptures();
-
-      emptyProjectStats = new TranslationStats();
-      buildTestDocumentInfo();
-
-      setupDefaultMockExpectations();
-
-      appPresenter = new AppPresenter(mockDisplay, mockEventBus, mockDashboardPresenter, mockKeyShortcutPresenter, mockTranslationPresenter, mockDocumentListPresenter, mockSearchResultsPresenter, mockNotificationPresenter, mockLayoutPresenter, mockIdentity, mockWorkspaceContext, mockMessages, mockHistory, mockWindow, mockWindowLocation);
-
-=======
       resetAll();
-      appPresenter = new AppPresenter(mockDisplay, mockEventBus, mockKeyShortcutPresenter, mockTranslationPresenter, mockDocumentListPresenter, mockSearchResultsPresenter, mockNotificationPresenter, mockIdentity, mockUserWorkspaceContext, mockMessages, mockHistory, mockWindow, mockWindowLocation);
->>>>>>> a11da23a
+      appPresenter = new AppPresenter(mockDisplay, mockEventBus, mockDashboardPresenter, mockKeyShortcutPresenter, mockTranslationPresenter, mockDocumentListPresenter, mockSearchResultsPresenter, mockNotificationPresenter, mockLayoutPresenter, mockIdentity, mockUserWorkspaceContext, mockMessages, mockHistory, mockWindow, mockWindowLocation);
       mockNotificationPresenter.setNotificationListener(appPresenter);
       expectLastCall().once();
    }
@@ -749,15 +702,14 @@
       expectLastCall().once();
       mockNotificationPresenter.bind();
       expectLastCall().once();
-<<<<<<< HEAD
+
       mockLayoutPresenter.bind();
       expectLastCall().once();
       mockLayoutPresenter.setLayoutListener(mockTranslationPresenter);
       expectLastCall().once();
       mockDashboardPresenter.bind();
       expectLastCall().once();
-=======
->>>>>>> a11da23a
+
    }
 
    @SuppressWarnings("unchecked")
@@ -841,54 +793,4 @@
 
       expect(mockDocumentListPresenter.getDocumentInfo(testDocId)).andReturn(testDocInfo).anyTimes();
    }
-<<<<<<< HEAD
-
-   private void resetAllMocks()
-   {
-      reset(mockDisplay, mockDocumentListPresenter, mockDocumentsLink, mockErrorNotificationBtn);
-      reset(mockEventBus, mockHistory, mockIdentity, mockKeyShortcutPresenter);
-      reset(mockMessages, mockPerson, mockSearchResultsPresenter);
-      reset(mockTranslationPresenter, mockWindow, mockWindowLocation, mockWorkspaceContext);
-      reset(mockNotificationPresenter, mockLayoutPresenter, mockDashboardPresenter);
-      reset(mockSearchButton, mockKeyShortcutButton);
-   }
-
-   private void resetAllCaptures()
-   {
-      capturedDocumentLinkClickHandler.reset();
-      capturedDocumentSelectionEvent.reset();
-      capturedDocumentStatsUpdatedEventHandler.reset();
-      capturedHistoryTokenString.reset();
-      capturedHistoryValueChangeHandler.reset();
-      capturedKeyShortcuts.reset();
-      capturedProjectStatsUpdatedEventHandler.reset();
-      capturedSearchLinkClickHandler.reset();
-      capturedKeyShortcutButtonClickHandler.reset();
-      capturedWorkspaceContextUpdatedEventHandler.reset();
-      capturedPresenterRevealedHandler.reset();
-      capturedErrorNotificationBtnHandler.reset();
-   }
-
-   private void replayAllMocks()
-   {
-      replay(mockDisplay, mockDocumentListPresenter, mockDocumentsLink, mockErrorNotificationBtn);
-      replay(mockEventBus, mockHistory, mockIdentity, mockKeyShortcutPresenter);
-      replay(mockMessages, mockPerson, mockSearchResultsPresenter);
-      replay(mockTranslationPresenter, mockWindow, mockWindowLocation, mockWorkspaceContext);
-      replay(mockNotificationPresenter, mockLayoutPresenter, mockDashboardPresenter);
-      replay(mockSearchButton, mockKeyShortcutButton);
-
-   }
-
-   private void verifyAllMocks()
-   {
-      verify(mockDisplay, mockDocumentListPresenter, mockDocumentsLink, mockErrorNotificationBtn);
-      verify(mockEventBus, mockHistory, mockIdentity, mockKeyShortcutPresenter);
-      verify(mockMessages, mockPerson, mockSearchResultsPresenter);
-      verify(mockTranslationPresenter, mockWindow, mockWindowLocation, mockWorkspaceContext);
-      verify(mockNotificationPresenter, mockLayoutPresenter, mockDashboardPresenter);
-      verify(mockSearchButton, mockKeyShortcutButton);
-   }
-=======
->>>>>>> a11da23a
 }