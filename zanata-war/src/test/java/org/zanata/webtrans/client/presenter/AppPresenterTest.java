--- conflicted
+++ resolved
@@ -88,19 +88,15 @@
    WebTransMessages mockMessages;
    Person mockPerson;
 
-<<<<<<< HEAD
-=======
    HasCommand mockLeaveWorkspaceMenuItem;
    HasCommand mockSignoutMenuItem;
    HasCommand mockHelpMenuItem;
 
->>>>>>> 87b036c4
    KeyShortcutPresenter mockKeyShortcutPresenter;
    DocumentListPresenter mockDocumentListPresenter;
    SearchResultsPresenter mockSearchResultsPresenter;
    TranslationPresenter mockTranslationPresenter;
    NotificationPresenter mockNotificationPresenter;
-   LayoutSelectorPresenter mockLayoutSelectorPresenter;
 
    Window mockWindow;
    Location mockWindowLocation;
@@ -119,17 +115,9 @@
    private Capture<WorkspaceContextUpdateEventHandler> capturedWorkspaceContextUpdatedEventHandler;
    private Capture<PresenterRevealedHandler> capturedPresenterRevealedHandler;
 
-<<<<<<< HEAD
-
-   private Capture<Command> capturedLeaveWorkspaceMenuCommand;
-   private Capture<Command> capturedSignoutMenuCommand;
-   private Capture<Command> capturedHelpMenuCommand;
-   private Capture<Command> capturedLayoutMenuCommand;
-=======
    private Capture<Command> capturedLeaveWorkspaceLinkCommand;
    private Capture<Command> capturedSignoutLinkCommand;
    private Capture<Command> capturedHelpLinkCommand;
->>>>>>> 87b036c4
 
    private DocumentInfo testDocInfo;
    private DocumentId testDocId;
@@ -148,15 +136,18 @@
       mockHistory = createMock(History.class);
       mockIdentity = createMock(Identity.class);
       mockKeyShortcutPresenter = createMock(KeyShortcutPresenter.class);
+      mockLeaveWorkspaceMenuItem = createMock(HasCommand.class);
       mockMessages = createMock(WebTransMessages.class);
       mockPerson = createMock(Person.class);
       mockSearchResultsPresenter = createMock(SearchResultsPresenter.class);
+      mockSignoutMenuItem = createMock(HasCommand.class);
       mockTranslationPresenter = createMock(TranslationPresenter.class);
       mockWindow = createMock(Window.class);
       mockWindowLocation = createMock(Window.Location.class);
       mockWorkspaceContext = createMock(WorkspaceContext.class);
       mockNotificationPresenter = createMock(NotificationPresenter.class);
-      mockLayoutSelectorPresenter = createMock(LayoutSelectorPresenter.class);
+      mockHelpMenuItem = createMock(HasCommand.class);
+
       capturedSearchLinkClickHandler = new Capture<ClickHandler>();
       capturedDocumentLinkClickHandler = new Capture<ClickHandler>();
       capturedErrorNotificationBtnHandler = new Capture<ClickHandler>();
@@ -169,17 +160,10 @@
       capturedWorkspaceContextUpdatedEventHandler = new Capture<WorkspaceContextUpdateEventHandler>();
       capturedPresenterRevealedHandler = new Capture<PresenterRevealedHandler>();
 
-<<<<<<< HEAD
-      capturedSignoutMenuCommand = new Capture<Command>();
-      capturedLeaveWorkspaceMenuCommand = new Capture<Command>();
-      capturedHelpMenuCommand = new Capture<Command>();
-      capturedLayoutMenuCommand = new Capture<Command>();
-=======
       capturedSignoutLinkCommand = new Capture<Command>();
       capturedLeaveWorkspaceLinkCommand = new Capture<Command>();
       capturedHelpLinkCommand = new Capture<Command>();
 
->>>>>>> 87b036c4
    }
 
    @BeforeMethod
@@ -193,16 +177,7 @@
 
       setupDefaultMockExpectations();
 
-<<<<<<< HEAD
-      appPresenter = new AppPresenter(mockDisplay, mockEventBus,
-            mockKeyShortcutPresenter, mockTranslationPresenter,
-            mockDocumentListPresenter, mockSearchResultsPresenter,
-            mockNotificationPresenter, mockLayoutSelectorPresenter, 
-            mockIdentity, mockWorkspaceContext, mockMessages, 
-            mockHistory, mockWindow, mockWindowLocation);
-=======
       appPresenter = new AppPresenter(mockDisplay, mockEventBus, mockKeyShortcutPresenter, mockTranslationPresenter, mockDocumentListPresenter, mockSearchResultsPresenter, mockNotificationPresenter, mockIdentity, mockWorkspaceContext, mockMessages, mockHistory, mockWindow, mockWindowLocation);
->>>>>>> 87b036c4
 
       mockNotificationPresenter.setNotificationListener(appPresenter);
       expectLastCall().once();
@@ -243,8 +218,7 @@
 
       expectLoadDocAndViewEditor();
       expectViewTransitionFromEditorToDoclist(newProjectStats);
-      mockDisplay.setLayoutMenuVisible(true);
-      expectLastCall().once();
+
       replayAllMocks();
 
       appPresenter.bind();
@@ -263,7 +237,6 @@
       expectLastCall().anyTimes();
       mockDisplay.setStats(notNull(TranslationStats.class));
       expectLastCall().anyTimes();
-
       expect(mockDocumentListPresenter.getDocumentId(TEST_DOCUMENT_PATH + TEST_DOCUMENT_NAME)).andReturn(testDocId).anyTimes();
 
       replayAllMocks();
@@ -293,15 +266,10 @@
       expectLastCall().anyTimes();
       mockDisplay.setStats(notNull(TranslationStats.class));
       expectLastCall().anyTimes();
-<<<<<<< HEAD
-      mockDisplay.setLayoutMenuVisible(true);
-      expectLastCall().once();
-=======
       
       mockTranslationPresenter.revealDisplay();
       expectLastCall().once();
 
->>>>>>> 87b036c4
       replayAllMocks();
 
       appPresenter.bind();
@@ -317,7 +285,6 @@
    {
       // return invalid document
       expect(mockDocumentListPresenter.getDocumentId(notNull(String.class))).andReturn(null).anyTimes();
-
       // not expecting show view editor
       replayAllMocks();
 
@@ -340,16 +307,10 @@
       expectLastCall().once();
       mockDisplay.setStats(eq(testDocStats));
       expectLastCall().once();
-<<<<<<< HEAD
-      mockDisplay.setLayoutMenuVisible(true);
-      expectLastCall().once();
-
-=======
       
       mockTranslationPresenter.revealDisplay();
       expectLastCall().once();
       
->>>>>>> 87b036c4
       replayAllMocks();
 
       appPresenter.bind();
@@ -369,8 +330,7 @@
       expectLoadDocAndViewEditor();
       expectViewTransitionFromEditorToDoclist(emptyProjectStats);
       expectReturnToEditorView(testDocStats);
-      mockDisplay.setLayoutMenuVisible(true);
-      expectLastCall().anyTimes();
+
       replayAllMocks();
       appPresenter.bind();
       HistoryToken token = simulateLoadDocAndViewEditor();
@@ -386,9 +346,6 @@
       expectViewTransitionFromEditor(MainView.Search, emptyProjectStats, SEARCH_PAGE_LABEL);
       expectReturnToEditorView(testDocStats);
 
-      mockDisplay.setLayoutMenuVisible(true);
-      expectLastCall().anyTimes();
-
       replayAllMocks();
       appPresenter.bind();
       HistoryToken token = simulateLoadDocAndViewEditor();
@@ -403,10 +360,6 @@
       expectLoadDocAndViewEditor();
       mockDisplay.setStats(eq(updatedStats));
       expectLastCall().once();
-
-      mockDisplay.setLayoutMenuVisible(true);
-      expectLastCall().once();
-
       replayAllMocks();
 
       appPresenter.bind();
@@ -422,9 +375,6 @@
       TranslationStats updatedStats = new TranslationStats(new TransUnitCount(9, 9, 9), new TransUnitWords(9, 9, 9));
       DocumentId notSelectedDocId = new DocumentId(7777L);
 
-      mockDisplay.setLayoutMenuVisible(true);
-      expectLastCall().once();
-
       expectLoadDocAndViewEditor();
       replayAllMocks();
 
@@ -442,8 +392,6 @@
       expectLoadDocAndViewEditor();
       expectViewTransitionFromEditorToDoclist(emptyProjectStats);
       expectReturnToEditorView(updatedStats);
-      mockDisplay.setLayoutMenuVisible(true);
-      expectLastCall().anyTimes();
       replayAllMocks();
 
       appPresenter.bind();
@@ -456,51 +404,6 @@
       verifyAllMocks();
    }
 
-<<<<<<< HEAD
-   public void testDismiss()
-   {
-      String testMessage = "testing";
-      mockDisplay.setNotificationMessage(testMessage, Severity.Warning);
-      mockDismissVisibility.setVisible(true); // visible upon message
-      mockDisplay.setNotificationMessage("", Severity.Info);
-      mockDismissVisibility.setVisible(false); // invisible upon clear
-      replayAllMocks();
-      appPresenter.bind();
-      NotificationEvent notification = new NotificationEvent(Severity.Warning, testMessage);
-      capturedNotificationEventHandler.getValue().onNotification(notification);
-      ClickEvent event = new ClickEvent()
-      {
-      };
-      capturedDismissLinkClickHandler.getValue().onClick(event);
-
-      verify(mockDismissVisibility, mockDisplay);
-   }
-
-   public void testShowErrorNotification()
-   {
-      String testMessage = "error testing";
-
-      expect(mockNotificationPresenter.getMessageCount()).andReturn(1);
-      mockDisplay.setErrorNotificationText(1);
-      expectLastCall().once();
-
-      mockNotificationPresenter.showErrorNotification();
-      expectLastCall().once();
-
-      replayAllMocks();
-      appPresenter.bind();
-      NotificationEvent notification = new NotificationEvent(Severity.Error, testMessage);
-      capturedNotificationEventHandler.getValue().onNotification(notification);
-      ClickEvent event = new ClickEvent()
-      {
-      };
-      capturedErrorNotificationBtnHandler.getValue().onClick(event);
-
-      verify(mockNotificationPresenter, mockDisplay);
-   }
-
-=======
->>>>>>> 87b036c4
    public void testDocumentsLinkGeneratesHistoryToken()
    {
       ClickEvent docLinkClickEvent = createMock(ClickEvent.class);
@@ -524,13 +427,8 @@
       // NOTE not expecting return to editor view as this test does not simulate
       // the event for the new history item
 
-      mockDisplay.setLayoutMenuVisible(true);
-
-<<<<<<< HEAD
-      replayAllMocks();
-
-=======
->>>>>>> 87b036c4
+      replayAllMocks();
+
       appPresenter.bind();
       // discard captured tokens from bind to allow easy check for new token
       capturedHistoryTokenString.reset();
@@ -570,7 +468,6 @@
    {
       ClickEvent searchLinkClickEvent = createMock(ClickEvent.class);
       expect(mockHistory.getToken()).andReturn("").once();
-
       replayAllMocks();
       appPresenter.bind();
       // simulate click
@@ -788,9 +685,6 @@
       expectLastCall().anyTimes();
       mockEventBus.fireEvent(and(capture(capturedDocumentSelectionEvent), isA(DocumentSelectionEvent.class)));
       expectLastCall().anyTimes();
-
-      mockDisplay.setLayoutMenuVisible(false);
-      expectLastCall().anyTimes();
    }
 
    /**
@@ -847,10 +741,8 @@
    {
       mockWindow.setTitle(TEST_WINDOW_TITLE);
       expectLastCall().once();
-      
-      mockDisplay.initMenuList(eq(TEST_PERSON_NAME), and(capture(capturedHelpMenuCommand), isA(Command.class)), and(capture(capturedLeaveWorkspaceMenuCommand), isA(Command.class)), and(capture(capturedSignoutMenuCommand), isA(Command.class)), and(capture(capturedLayoutMenuCommand), isA(Command.class)));
-      expectLastCall().anyTimes();
-
+      mockDisplay.setUserLabel(TEST_PERSON_NAME);
+      expectLastCall().anyTimes();
       mockDisplay.setWorkspaceNameLabel(TEST_WORKSPACE_NAME, TEST_WORKSPACE_TITLE);
       expectLastCall().anyTimes();
       mockDisplay.setReadOnlyVisible(false);
@@ -872,9 +764,6 @@
       mockSearchResultsPresenter.concealDisplay();
       expectLastCall().once();
 
-<<<<<<< HEAD
-      mockDisplay.setErrorNotificationText(0);
-=======
       mockLeaveWorkspaceMenuItem.setCommand(and(capture(capturedLeaveWorkspaceLinkCommand), isA(Command.class)));
       expectLastCall().once();
 
@@ -882,7 +771,6 @@
       expectLastCall().once();
 
       mockSignoutMenuItem.setCommand(and(capture(capturedSignoutLinkCommand), isA(Command.class)));
->>>>>>> 87b036c4
       expectLastCall().once();
 
       expect(mockKeyShortcutPresenter.registerKeyShortcut(and(capture(capturedKeyShortcuts), isA(KeyShortcut.class)))).andReturn(null).anyTimes();
@@ -890,6 +778,9 @@
 
    private void setupMockGetterReturnValues()
    {
+      expect(mockDisplay.getSignOutMenuItem()).andReturn(mockSignoutMenuItem).anyTimes();
+      expect(mockDisplay.getHelpMenuItem()).andReturn(mockHelpMenuItem).anyTimes();
+      expect(mockDisplay.getLeaveWorkspaceMenuItem()).andReturn(mockLeaveWorkspaceMenuItem).anyTimes();
       expect(mockDisplay.getDocumentsLink()).andReturn(mockDocumentsLink).anyTimes();
       expect(mockDisplay.getNotificationBtn()).andReturn(mockErrorNotificationBtn).anyTimes();
 
@@ -920,14 +811,9 @@
       reset(mockEventBus, mockHistory, mockIdentity, mockKeyShortcutPresenter);
       reset(mockMessages, mockPerson, mockSearchResultsPresenter);
       reset(mockTranslationPresenter, mockWindow, mockWindowLocation, mockWorkspaceContext);
-<<<<<<< HEAD
-      reset(mockDismiss, mockDismissVisibility, mockNotificationPresenter);
-      reset(mockSearchLink);
-=======
       reset(mockNotificationPresenter);
 
       reset(mockHelpMenuItem, mockLeaveWorkspaceMenuItem, mockSignoutMenuItem, mockSearchLink);
->>>>>>> 87b036c4
    }
 
    private void resetAllCaptures()
@@ -937,19 +823,12 @@
       capturedDocumentStatsUpdatedEventHandler.reset();
       capturedHistoryTokenString.reset();
       capturedHistoryValueChangeHandler.reset();
-<<<<<<< HEAD
-      capturedLeaveWorkspaceMenuCommand.reset();
-      capturedHelpMenuCommand.reset();
-      capturedLayoutMenuCommand.reset();
-      capturedSignoutMenuCommand.reset();
-      capturedNotificationEventHandler.reset();
-=======
       capturedLeaveWorkspaceLinkCommand.reset();
       capturedHelpLinkCommand.reset();
       capturedKeyShortcuts.reset();
->>>>>>> 87b036c4
       capturedProjectStatsUpdatedEventHandler.reset();
       capturedSearchLinkClickHandler.reset();
+      capturedSignoutLinkCommand.reset();
       capturedWorkspaceContextUpdatedEventHandler.reset();
       capturedPresenterRevealedHandler.reset();
       capturedErrorNotificationBtnHandler.reset();
@@ -961,14 +840,9 @@
       replay(mockEventBus, mockHistory, mockIdentity, mockKeyShortcutPresenter);
       replay(mockMessages, mockPerson, mockSearchResultsPresenter);
       replay(mockTranslationPresenter, mockWindow, mockWindowLocation, mockWorkspaceContext);
-<<<<<<< HEAD
-      replay(mockDismiss, mockDismissVisibility, mockNotificationPresenter);
-      replay(mockSearchLink);
-=======
       replay(mockNotificationPresenter);
 
       replay(mockHelpMenuItem, mockLeaveWorkspaceMenuItem, mockSignoutMenuItem, mockSearchLink);
->>>>>>> 87b036c4
    }
 
    private void verifyAllMocks()
@@ -977,13 +851,8 @@
       verify(mockEventBus, mockHistory, mockIdentity, mockKeyShortcutPresenter);
       verify(mockMessages, mockPerson, mockSearchResultsPresenter);
       verify(mockTranslationPresenter, mockWindow, mockWindowLocation, mockWorkspaceContext);
-<<<<<<< HEAD
-      verify(mockDismiss, mockDismissVisibility, mockNotificationPresenter);
-      verify(mockSearchLink);
-=======
       verify(mockNotificationPresenter);
 
       verify(mockHelpMenuItem, mockLeaveWorkspaceMenuItem, mockSignoutMenuItem, mockSearchLink);
->>>>>>> 87b036c4
    }
 }