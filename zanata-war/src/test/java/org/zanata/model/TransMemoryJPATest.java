/*
 * Copyright 2010, Red Hat, Inc. and individual contributors as indicated by the
 * @author tags. See the copyright.txt file in the distribution for a full
 * listing of individual contributors.
 * 
 * This is free software; you can redistribute it and/or modify it under the
 * terms of the GNU Lesser General Public License as published by the Free
 * Software Foundation; either version 2.1 of the License, or (at your option)
 * any later version.
 * 
 * This software is distributed in the hope that it will be useful, but WITHOUT
 * ANY WARRANTY; without even the implied warranty of MERCHANTABILITY or FITNESS
 * FOR A PARTICULAR PURPOSE. See the GNU Lesser General Public License for more
 * details.
 * 
 * You should have received a copy of the GNU Lesser General Public License
 * along with this software; if not, write to the Free Software Foundation,
 * Inc., 51 Franklin St, Fifth Floor, Boston, MA 02110-1301 USA, or see the FSF
 * site: http://www.fsf.org.
 */
package org.zanata.model;

import java.util.List;

import org.dbunit.operation.DatabaseOperation;
import org.hibernate.criterion.Restrictions;
import org.testng.annotations.Test;
import org.zanata.ZanataDbunitJpaTest;
import org.zanata.model.tm.TMTransUnitVariant;
import org.zanata.model.tm.TMTranslationUnit;
import org.zanata.model.tm.TransMemory;
import org.zanata.model.tm.TMMetadataType;

import static org.hamcrest.MatcherAssert.assertThat;
import static org.hamcrest.Matchers.equalTo;
import static org.hamcrest.Matchers.greaterThan;
import static org.hamcrest.Matchers.is;
import static org.hamcrest.Matchers.startsWith;

/**
 * @author Carlos Munoz <a href="mailto:camunoz@redhat.com">camunoz@redhat.com</a>
 */
public class TransMemoryJPATest extends ZanataDbunitJpaTest
{
   @Override
   protected void prepareDBUnitOperations()
   {
      beforeTestOperations.add(new DataSetOperation("org/zanata/test/model/ClearAllTables.dbunit.xml", DatabaseOperation.DELETE_ALL));
   }

   private TransMemory createDefaultTransMemoryInstance()
   {
      TransMemory tm = new TransMemory();
      tm.setName("New Trans Memory");
      tm.setSlug("new-trans-memory");
      return tm;
   }

   private TransMemory getTransMemory(String slug)
   {
      return (TransMemory)
            super.getSession().createCriteria(TransMemory.class).add(Restrictions.naturalId().set("slug", slug))
                  .uniqueResult();
   }

   @Test
   public void save() throws Exception
   {
      TransMemory tm = createDefaultTransMemoryInstance();
      super.getEm().persist(tm);

      TransMemory stored = getTransMemory("new-trans-memory");

      assertThat(stored.getName(), is(tm.getName()));
   }

   @Test
   public void saveWithMetadata() throws Exception
   {
      TransMemory tm = createDefaultTransMemoryInstance();
      String defaultMetadataVal = "This is a test";
      tm.getMetadata().put(TMMetadataType.TMX14, defaultMetadataVal);
      super.getEm().persist(tm);

      TransMemory stored = getTransMemory("new-trans-memory");
      assertThat(stored.getName(), is(tm.getName()));
      assertThat(stored.getMetadata().size(), is( tm.getMetadata().size() ));
      assertThat(stored.getMetadata().get(TMMetadataType.TMX14), equalTo(defaultMetadataVal));
   }

   @Test
   public void saveWithTransUnits() throws Exception
   {
      TransMemory tm = createDefaultTransMemoryInstance();

      // add some units
      for( int i = 0; i<5; i++ )
      {
         TMTranslationUnit unit = new TMTranslationUnit();
         unit.setTranslationMemory(tm);
         unit.setSourceLanguage("en-US");
         unit.setTransUnitId("unit-id-" + i);
         tm.getTranslationUnits().add(unit);
      }

      super.getEm().persist(tm);

      // Fetch it, should have the same elements
      TransMemory stored = getTransMemory("new-trans-memory");

      assertThat(stored.getTranslationUnits().size(), is(5));
   }

   @Test
   public void saveTransUnitsWithMetadata() throws Exception
   {
      TransMemory tm = createDefaultTransMemoryInstance();

      // add some units
      for( int i = 0; i<5; i++ )
      {
         TMTranslationUnit unit = new TMTranslationUnit();
         unit.setTranslationMemory(tm);
         unit.setSourceLanguage("en-US");
         unit.setTransUnitId("unit-id-" + i);
//         unit.getMetadata().put(TMTranslationUnit.TMTranslationUnitMetadata.DEFAULT, "Metadata " + i);
         tm.getTranslationUnits().add(unit);
      }

      super.getEm().persist(tm);

      // Fetch it, should have the same elements
      TransMemory stored = getTransMemory("new-trans-memory");

      assertThat(stored.getTranslationUnits().size(), is(5));
      for( TMTranslationUnit tu : tm.getTranslationUnits() )
      {
         assertThat(tu.getMetadata().size(), is(1));
//         assertThat(tu.getMetadata().get(TMTranslationUnit.TMTranslationUnitMetadata.DEFAULT), startsWith("Metadata "));
      }
   }

   @Test
   public void saveTransUnitVariants() throws Exception
   {
      // Save them from the bottom up, as that is probably how it will need to be done due to the large amount of them
      saveWithTransUnits();

      // Fetch the translation memory
      TransMemory stored = getTransMemory("new-trans-memory");

      // For each trans unit, generate some variants
      for(TMTranslationUnit tu : stored.getTranslationUnits())
      {
         TMTransUnitVariant tuvES = new TMTransUnitVariant("es", "Mensaje de Prueba");
         TMTransUnitVariant tuvEN = new TMTransUnitVariant("en-US", "Test Message");
         TMTransUnitVariant tuvFR = new TMTransUnitVariant("fr", "Message de test");

         tu.getTransUnitVariants().put(tuvES.getLanguage(), tuvES);
         tu.getTransUnitVariants().put(tuvEN.getLanguage(), tuvEN);
         tu.getTransUnitVariants().put(tuvFR.getLanguage(), tuvFR);

         super.getEm().merge(tu);
      }

      // Verify they were saved
<<<<<<< HEAD
      List<TMTransUnitVariant> results = getEm().createQuery("from TMTransUnitVariant").getResultList();
=======
      List results = getEm().createQuery(
            "select tu.transUnitVariants from TMTranslationUnit tu where tu.translationMemory.slug = 'new-trans-memory'").getResultList();
>>>>>>> 471e2eb8
      assertThat(results.size(), greaterThan(0));
   }

   @Test
   public void saveTransUnitVariantWithFormatting() throws Exception
   {
      // Save them from the bottom up, as that is probably how it will need to be done due to the large amount of them
      saveWithTransUnits();

      // Fetch the translation memory
      TransMemory stored = getTransMemory("new-trans-memory");

      // Store a Trans unit variant with formatting
      TMTranslationUnit tu = stored.getTranslationUnits().iterator().next();
      TMTransUnitVariant tuvES = new TMTransUnitVariant("es", "Mensaje <bpt>&lt;b></bpt>de<ept i=\"1\">&lt;b></ept> Prueba");

      tu.getTransUnitVariants().put(tuvES.getLanguage(), tuvES);

      super.getEm().merge(tu);

      // Verify they were saved
      TMTransUnitVariant tuv
            = (TMTransUnitVariant)getEm().createQuery(
               "select tu.transUnitVariants from TMTranslationUnit tu where tu.translationMemory.slug = 'new-trans-memory'").getSingleResult();
      assertThat(tuv.getPlainTextSegment(), equalTo("Mensaje de Prueba"));
   }
}<|MERGE_RESOLUTION|>--- conflicted
+++ resolved
@@ -164,12 +164,8 @@
       }
 
       // Verify they were saved
-<<<<<<< HEAD
-      List<TMTransUnitVariant> results = getEm().createQuery("from TMTransUnitVariant").getResultList();
-=======
       List results = getEm().createQuery(
             "select tu.transUnitVariants from TMTranslationUnit tu where tu.translationMemory.slug = 'new-trans-memory'").getResultList();
->>>>>>> 471e2eb8
       assertThat(results.size(), greaterThan(0));
    }
 
