<?xml version="1.0" encoding="UTF-8"?>
<!DOCTYPE log4j:configuration SYSTEM "log4j.dtd" >
<log4j:configuration>
  <throwableRenderer class="org.apache.log4j.EnhancedThrowableRenderer" />
  <appender name="STDOUT" class="org.apache.log4j.ConsoleAppender">
    <param name="threshold" value="DEBUG" />
    <layout class="org.apache.log4j.PatternLayout">
      <param name="ConversionPattern" value="%d %t %-5p [%c{1}] - %m%n" />
    </layout>
  </appender>
  <!--
       <appender name="FILE" class="org.apache.log4j.RollingFileAppender">
          <param name="file" value="target/test.log"/>
          <layout class="org.apache.log4j.PatternLayout">
              <param name="ConversionPattern" value="%d %-5p [%c] - %m%n" />
          </layout>
      </appender>
   -->
  <!--
      <logger name="org.hibernate">
          <level value="info" />
      </logger>
  -->
  <!-- below will log hibernate generated SQL-->
  <!--<logger name="org.hibernate.SQL">-->
      <!--<level value="TRACE" />-->
  <!--</logger>-->
  <!-- this require log4jdbc -->
  <!--<logger name="jdbc.sqlonly">-->
    <!--<level value="DEBUG" />-->
  <!--</logger>-->
  <logger name="org.hibernate.tool.hbm2ddl.SchemaExport">
    <level value="OFF" />
  </logger>
  <logger name="gwt-log">
    <level value="OFF" />
  </logger>
<<<<<<< HEAD
  <logger name="org.zanata.search">
    <level value="DEBUG" />
=======
  <logger name="org.zanata.servlet">
    <level value="ERROR"/>
>>>>>>> 5163d007
  </logger>
  <root>
    <level value="ERROR" />
    <appender-ref ref="STDOUT" />
    <!--         <appender-ref ref="FILE" /> -->
  </root>
</log4j:configuration><|MERGE_RESOLUTION|>--- conflicted
+++ resolved
@@ -35,13 +35,8 @@
   <logger name="gwt-log">
     <level value="OFF" />
   </logger>
-<<<<<<< HEAD
-  <logger name="org.zanata.search">
-    <level value="DEBUG" />
-=======
   <logger name="org.zanata.servlet">
     <level value="ERROR"/>
->>>>>>> 5163d007
   </logger>
   <root>
     <level value="ERROR" />
