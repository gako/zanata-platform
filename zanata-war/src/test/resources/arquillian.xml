<arquillian xmlns="http://jboss.org/schema/arquillian"
  xmlns:xsi="http://www.w3.org/2001/XMLSchema-instance"
  xsi:schemaLocation="http://jboss.org/schema/arquillian http://jboss.org/schema/arquillian/arquillian_1_0.xsd">

  <defaultProtocol type="Servlet 3.0" />

  <engine>
    <!-- Generate a copy of the deployment archive -->
    <!--<property name="deploymentExportPath">/home/camunoz/temp/</property>-->
  </engine>

  <container qualifier="jbossas-managed">
    <configuration>
      <!-- We can use the JBOSS_HOME env variable instead of this -->
      <property name="jbossHome">${jboss.home}</property>
      <!-- We can use the JAVA_HOME env variable instead of this -->
      <!--             <property name="javaHome">/usr/lib/jvm/jre-1.6.0-openjdk.x86_64</property> -->
<<<<<<< HEAD
                  <!--<property name="javaVmArguments">-Xms1536m -Xmx1536m -XX:MaxPermSize=256m -Dorg.jboss.as.logging.per-deployment=false -Xdebug -Xrunjdwp:transport=dt_socket,server=y,suspend=y,address=8787</property>-->
      <property
        name="javaVmArguments">-Xms1536m -Xmx1536m -XX:MaxPermSize=256m -Dorg.jboss.as.logging.per-deployment=false
      </property>

=======
      <!--
                  <property name="javaVmArguments">-Xms1536m -Xmx1536m -XX:MaxPermSize=256m -Dorg.jboss.as.logging.per-deployment=false -Xdebug -Xrunjdwp:transport=dt_socket,server=y,suspend=y,address=8787</property>
      -->
      <property name="javaVmArguments">-Dorg.jboss.as.logging.per-deployment=false</property>
>>>>>>> 84c143a5
      <!-- From JBOSS_HOME/standalone/configuration -->
      <property name="serverConfig">standalone-arquillian.xml</property>
      <!--<property name="allowConnectingToRunningServer">true</property>-->
      <!-- This needs to be here if -Djboss.socket.binding.port-offset is used in javaVmArguments.
           It must match the exact management port to be used-->
      <!-- NB: don't put whitespace around the number -->
      <property name="managementPort">${jboss.management.native.port,env.JBOSS_MANAGEMENT_NATIVE_PORT:10099}</property>
    </configuration>
  </container>
  <container qualifier="wildfly81">
    <configuration>
      <!--<property name="jbossHome">${wildfly.home}</property>-->
      <!-- <property name="javaVmArguments">-Dorg.jboss.as.logging.per-deployment=false</property> -->
      <!-- NB: don't put whitespace around the number -->
      <property name="managementPort">${jboss.management.http.port,env.JBOSS_MANAGEMENT_HTTP_PORT:10090}</property>
    </configuration>
  </container>
  <extension qualifier="suite">
    <property name="deploymentClass"
      xml:space="preserve">org.zanata.arquillian.Deployments</property>
  </extension>
</arquillian><|MERGE_RESOLUTION|>--- conflicted
+++ resolved
@@ -15,18 +15,10 @@
       <property name="jbossHome">${jboss.home}</property>
       <!-- We can use the JAVA_HOME env variable instead of this -->
       <!--             <property name="javaHome">/usr/lib/jvm/jre-1.6.0-openjdk.x86_64</property> -->
-<<<<<<< HEAD
-                  <!--<property name="javaVmArguments">-Xms1536m -Xmx1536m -XX:MaxPermSize=256m -Dorg.jboss.as.logging.per-deployment=false -Xdebug -Xrunjdwp:transport=dt_socket,server=y,suspend=y,address=8787</property>-->
-      <property
-        name="javaVmArguments">-Xms1536m -Xmx1536m -XX:MaxPermSize=256m -Dorg.jboss.as.logging.per-deployment=false
-      </property>
-
-=======
       <!--
                   <property name="javaVmArguments">-Xms1536m -Xmx1536m -XX:MaxPermSize=256m -Dorg.jboss.as.logging.per-deployment=false -Xdebug -Xrunjdwp:transport=dt_socket,server=y,suspend=y,address=8787</property>
       -->
       <property name="javaVmArguments">-Dorg.jboss.as.logging.per-deployment=false</property>
->>>>>>> 84c143a5
       <!-- From JBOSS_HOME/standalone/configuration -->
       <property name="serverConfig">standalone-arquillian.xml</property>
       <!--<property name="allowConnectingToRunningServer">true</property>-->
