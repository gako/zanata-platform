/*
 * Copyright 2010, Red Hat, Inc. and individual contributors as indicated by the
 * @author tags. See the copyright.txt file in the distribution for a full
 * listing of individual contributors.
 *
 * This is free software; you can redistribute it and/or modify it under the
 * terms of the GNU Lesser General Public License as published by the Free
 * Software Foundation; either version 2.1 of the License, or (at your option)
 * any later version.
 *
 * This software is distributed in the hope that it will be useful, but WITHOUT
 * ANY WARRANTY; without even the implied warranty of MERCHANTABILITY or FITNESS
 * FOR A PARTICULAR PURPOSE. See the GNU Lesser General Public License for more
 * details.
 *
 * You should have received a copy of the GNU Lesser General Public License
 * along with this software; if not, write to the Free Software Foundation,
 * Inc., 51 Franklin St, Fifth Floor, Boston, MA 02110-1301 USA, or see the FSF
 * site: http://www.fsf.org.
 */
package org.zanata;

import java.io.File;
import java.io.FileInputStream;
import java.io.IOException;
import java.lang.management.ManagementFactory;
import java.lang.reflect.Proxy;
import java.nio.file.FileSystem;
import java.nio.file.FileSystems;
import java.nio.file.Files;
import java.nio.file.Path;
import java.util.Calendar;
import java.util.Collection;
import java.util.Properties;
import java.util.jar.Attributes;
import java.util.jar.Manifest;
import java.util.logging.Level;
import java.util.logging.Logger;

import javax.enterprise.context.ApplicationScoped;
import javax.enterprise.event.Observes;
import javax.management.AttributeNotFoundException;
import javax.management.InstanceNotFoundException;
import javax.management.MBeanException;
import javax.management.MBeanServer;
import javax.management.MalformedObjectNameException;
import javax.management.ObjectName;
import javax.management.ReflectionException;
import javax.naming.Context;
import javax.naming.InitialContext;
import javax.naming.LinkRef;
import javax.naming.NameClassPair;
import javax.naming.NamingEnumeration;
import javax.naming.NamingException;
import javax.servlet.ServletContext;

import lombok.extern.slf4j.Slf4j;

import org.apache.commons.io.FileUtils;
import org.apache.deltaspike.core.api.lifecycle.Initialized;
import org.apache.maven.artifact.versioning.DefaultArtifactVersion;
import javax.inject.Inject;
import javax.inject.Named;
import org.zanata.email.EmailBuilder;
import org.zanata.events.ServerStarted;
import org.zanata.exception.ZanataInitializationException;
import org.zanata.rest.dto.VersionInfo;
import javax.enterprise.event.Event;
import org.zanata.util.VersionUtility;

/**
 * This class handles various tasks at startup.  It disables warnings for a
 * couple of verbose log categories, logs some information about the system
 * and configuration, checks for stray Lucene lock files, and finally fires
 * the "Zanata.startup" event.
 *
 * @author Christian Bauer
 * @author Sean Flanigan <a href="mailto:sflaniga@redhat.com">sflaniga@redhat.com</a>
 */
@Named("zanataInit")
@ApplicationScoped
@Slf4j
public class ZanataInit {
    private static final DefaultArtifactVersion MIN_EAP_VERSION =
<<<<<<< HEAD
            new DefaultArtifactVersion("7.0.1.GA");
=======
            new DefaultArtifactVersion("6.4.9.GA");
>>>>>>> deb5c073
    private static final DefaultArtifactVersion MIN_WILDFLY_VERSION =
            new DefaultArtifactVersion("10.1.0.Final");


    static {
        // Prevent JBoss/WildFly from warning about gwt-servlet's
        // org.hibernate.validator.ValidationMessages
        Logger.getLogger("org.jboss.modules").setLevel(Level.SEVERE);
        // Disable "RP discovery / realm validation disabled;"
        Logger.getLogger("org.openid4java.server.RealmVerifier").setLevel(
                Level.SEVERE);
        // Disable "Queue with name '.*' has already been registered"
        Logger.getLogger("org.richfaces.log.Components").setLevel(
                Level.SEVERE);
    }

    @Inject
    private ApplicationConfiguration applicationConfiguration;

    @Inject
    private Event<ServerStarted> startupEvent;

    public void onCreate(@Observes @Initialized ServletContext context) throws Exception {
        initZanata(context);
    }

    public void initZanata(ServletContext context) throws Exception {
        checkAppServerVersion();
        String appServerHome = context.getRealPath("/");

        File manifestFile = new File(appServerHome, "META-INF/MANIFEST.MF");

        VersionInfo zanataVersion;
        Attributes atts = null;
        if (manifestFile.canRead()) {
            Manifest mf = new Manifest();
            final FileInputStream fis = new FileInputStream(manifestFile);
            try {
                mf.read(fis);
            } finally {
                fis.close();
            }
            atts = mf.getMainAttributes();
        }
        zanataVersion = VersionUtility.getVersionInfo(atts, ZanataInit.class);

        this.applicationConfiguration.setVersion(zanataVersion.getVersionNo());
        this.applicationConfiguration.setBuildTimestamp(zanataVersion.getBuildTimeStamp());
        this.applicationConfiguration.setScmDescribe(zanataVersion.getScmDescribe());

        logBanner(zanataVersion);

        boolean authlogged = false;

        if (applicationConfiguration.isInternalAuth()) {
            log.info("Internal authentication: enabled");
            authlogged = true;
        }
        if (applicationConfiguration.isOpenIdAuth()) {
            log.info("OpenID authentication: enabled");
            authlogged = true;
        }
        if (applicationConfiguration.isKerberosAuth()) {
            log.info("SPNEGO/Kerberos authentication: enabled");
            authlogged = true;
        }
        if (!authlogged) {
            log.info("Using JAAS authentication");
        }
        log.info("Enable copyTrans: {}",
                this.applicationConfiguration.isCopyTransEnabled());
        String javamelodyDir =
                System.getProperty("javamelody.storage-directory");
        log.info("JavaMelody stats directory: " + javamelodyDir);
        String indexBase =
                System.getProperty("hibernate.search.default.indexBase");
        log.info("Lucene index directory: " + indexBase);
        if (indexBase != null) {
            checkLuceneLocks(new File(indexBase));
        }

        // Email server information
        log.info("Mail Session (JNDI): {}", EmailBuilder.MAIL_SESSION_JNDI);

        startupEvent.fire(new ServerStarted());

        log.info("Started Zanata...");
    }

    private void checkAppServerVersion()
            throws MalformedObjectNameException, AttributeNotFoundException,
            MBeanException, ReflectionException, InstanceNotFoundException {
        MBeanServer jmx = ManagementFactory.getPlatformMBeanServer();
        ObjectName server = new ObjectName("jboss.as:management-root=server");
        String releaseCodename =
                (String) jmx.getAttribute(server, "releaseCodename");
        String releaseVersion =
                (String) jmx.getAttribute(server, "releaseVersion");
        String productName =
                (String) jmx.getAttribute(server, "productName");
        String productVersion =
                (String) jmx.getAttribute(server, "productVersion");

        log.info("App server release codename: {}", releaseCodename);
        log.info("App server release version: {}", releaseVersion);

        switch ((productName == null) ? "" : productName) {
            case "JBoss EAP":
            case "EAP":
                checkEAPVersion(productVersion);
                break;
            case "WildFly Full":
                checkWildFlyVersion(productVersion);
                break;
            default:
                log.warn(
                        "Unknown app server.  This application requires EAP >= {} or WildFly Full >= {}",
                        MIN_EAP_VERSION, MIN_WILDFLY_VERSION);
                break;
        }
    }

    private void checkEAPVersion(String productVersion) {
        if (productVersion != null) {
            DefaultArtifactVersion pv =
                    new DefaultArtifactVersion(productVersion);
            if (pv.compareTo(MIN_EAP_VERSION) < 0) {
                log.warn(
                        "EAP version is {}.  Please upgrade to {} or later.",
                        productVersion, MIN_EAP_VERSION);
            } else {
                log.info("EAP version: {}", productVersion);
            }
        } else {
            log.warn("EAP version is unknown");
        }
    }

    private void checkWildFlyVersion(String productVersion) {
        if (productVersion != null) {
            DefaultArtifactVersion pv =
                    new DefaultArtifactVersion(productVersion);
            if (pv.compareTo(MIN_WILDFLY_VERSION) < 0) {
                log.warn(
                        "WildFly Full version is {}.  Please upgrade to {} or later.",
                        productVersion, MIN_WILDFLY_VERSION);
            } else {
                log.info("WildFly Full version: {}",
                        productVersion);
            }
        } else {
            log.warn("WildFly Full version is unknown");
        }
    }

    private void checkLuceneLocks(File indexDir)
            throws IOException, ZanataInitializationException {
        if (!indexDir.exists()) {
            if (indexDir.mkdirs()) {
                log.info("Created lucene index directory.");
            } else {
                log.warn("Could not create lucene index directory");
            }
        }
        // TODO switch between native and simple locks based on this check?
        if (mightUseNFS(indexDir)) {
            // we don't trust Lucene's NativeFSLockFactory for NFS locks
            String docURL = "http://docs.jboss.org/hibernate/search/4.4/reference/en-US/html/search-configuration.html#search-configuration-directory-lockfactories";
            log.info("The Hibernate Search index dir '{}' might be NFS. ",
                    "Using NativeFSLockFactory would not be safe: See {}",
                    indexDir, docURL);
        }
        Collection<File> lockFiles =
                FileUtils.listFiles(indexDir, new String[] { "lock" }, true);
        if (!lockFiles.isEmpty()) {
            String msg = "Lucene lock files found. Check if Zanata is " +
                    "already running. Otherwise, Zanata was not shut down " +
                    "cleanly: delete the lock files: " + lockFiles;
            // TODO just log a warning if using native locks
            throw new ZanataInitializationException(msg);
        }
    }

    /**
     * Returns true if any of the files appear to be stored in NFS (or we
     * can't tell).
     */
    private boolean mightUseNFS(File... files) {
        try {
            FileSystem fileSystem = FileSystems.getDefault();
            for (File file: files) {
                Path path = fileSystem.getPath(file.getAbsolutePath());
                String fileStoreType = Files.getFileStore(path).type();
                if (fileStoreType.toLowerCase().contains("nfs")) {
                    return true;
                }
            }
            return false;
        } catch (IOException e) {
            log.warn(e.toString(), e);
            // assume the worst case
            return true;
        }
    }

    /** Utility to debug JBoss JNDI problems */
    public static String listJNDITree(String namespace) {
        StringBuffer buffer = new StringBuffer(4096);
        try {
            Properties props = new Properties();
            Context context = new InitialContext(props); // From jndi.properties
            if (namespace != null) {
                context = (Context) context.lookup(namespace);
            }
            buffer.append("Namespace: ").append(namespace).append("\n");
            buffer.append("#####################################\n");
            list(context, " ", buffer, true);
            buffer.append("#####################################\n");
        } catch (NamingException e) {
            buffer.append("Failed to get InitialContext, ").append(
                    e.toString(true));
        }
        return buffer.toString();
    }

    private static void list(Context ctx, String indent, StringBuffer buffer,
            boolean verbose) {
        ClassLoader loader = Thread.currentThread().getContextClassLoader();
        try {
            NamingEnumeration<NameClassPair> ne = ctx.list("");
            while (ne.hasMore()) {
                NameClassPair pair = ne.next();

                String name = pair.getName();
                String className = pair.getClassName();
                boolean recursive = false;
                boolean isLinkRef = false;
                boolean isProxy = false;
                Class<?> c = null;
                try {
                    c = loader.loadClass(className);

                    if (Context.class.isAssignableFrom(c)) {
                        recursive = true;
                    }
                    if (LinkRef.class.isAssignableFrom(c)) {
                        isLinkRef = true;
                    }

                    isProxy = Proxy.isProxyClass(c);
                } catch (ClassNotFoundException cnfe) {
                    // If this is a $Proxy* class its a proxy
                    if (className.startsWith("$Proxy")) {
                        isProxy = true;
                        // We have to get the class from the binding
                        try {
                            Object p = ctx.lookup(name);
                            c = p.getClass();
                        } catch (NamingException e) {
                            Throwable t = e.getRootCause();
                            if (t instanceof ClassNotFoundException) {
                                // Get the class name from the exception msg
                                String msg = t.getMessage();
                                if (msg != null) {
                                    // Reset the class name to the CNFE class
                                    className = msg;
                                }
                            }
                        }
                    }
                }

                buffer.append(indent).append(" +- ").append(name);

                // Display reference targets
                if (isLinkRef) {
                    // Get the
                    try {
                        Object obj = ctx.lookupLink(name);

                        LinkRef link = (LinkRef) obj;
                        buffer.append("[link -> ");
                        buffer.append(link.getLinkName());
                        buffer.append(']');
                    } catch (Throwable t) {
                        buffer.append("invalid]");
                    }
                }

                // Display proxy interfaces
                if (isProxy) {
                    buffer.append(" (proxy: ").append(pair.getClassName());
                    if (c != null) {
                        Class<?>[] ifaces = c.getInterfaces();
                        buffer.append(" implements ");
                        for (Class<?> iface : ifaces) {
                            buffer.append(iface);
                            buffer.append(',');
                        }
                        buffer.setCharAt(buffer.length() - 1, ')');
                    } else {
                        buffer.append(" implements ").append(className)
                                .append(")");
                    }
                } else if (verbose) {
                    buffer.append(" (class: ").append(pair.getClassName())
                            .append(")");
                }

                buffer.append('\n');
                if (recursive) {
                    try {
                        Object value = ctx.lookup(name);
                        if (value instanceof Context) {
                            Context subctx = (Context) value;
                            list(subctx, indent + " |  ", buffer, verbose);
                        } else {
                            buffer.append(indent).append(" |   NonContext: ")
                                    .append(value);
                            buffer.append('\n');
                        }
                    } catch (Throwable t) {
                        buffer.append("Failed to lookup: ").append(name)
                                .append(", errmsg=").append(t.getMessage());
                        buffer.append('\n');
                    }
                }
            }
            ne.close();
        } catch (NamingException ne) {
            buffer.append("error while listing context ")
                    .append(ctx.toString()).append(": ")
                    .append(ne.toString(true));
        }
    }

    private void logBanner(VersionInfo ver) {
        log.info("============================================");
        log.info("        &(                             ");
        log.info("       (((((& (((((((((((              ");
        log.info("     ((((((((((((((((((((((((          ");
        log.info("   #((((((((((((((         (((((       ");
        log.info("  (((((((((((((((((((        #((((     ");
        log.info(" ((((((((((((((((((((((#       ((((    ");
        log.info("   (((((((((((((((((((((((#      (((   ");
        log.info("  (((&   #(((((((((((((((((((    &(((  ");
        log.info("  (((         ((((((((((((((      (((  ");
        log.info("  ((#          (((((((((((        (((  ");
        log.info("  ((#        ((((((((((((         (((  ");
        log.info("  (((       ((((((((((((          (((  ");
        log.info("  (((      (((((((((((&           (((  ");
        log.info("   (((      ((((((((((((         (((   ");
        log.info("    (((         ((((((((((      (((    ");
        log.info("     ((((          #((((((((  ((((     ");
        log.info("       (((((           (((((((((       ");
        log.info("         &(((((((%   %((((((((((       ");
        log.info("             #(((((((((((#     ((#     ");
        log.info("");
        log.info("  Zanata version: " + ver.getVersionNo());
        log.info("  SCM: " + ver.getScmDescribe());
        log.info("  Red Hat Inc 2008-{}",
                Calendar.getInstance().get(Calendar.YEAR));
        log.info("============================================");
    }

}<|MERGE_RESOLUTION|>--- conflicted
+++ resolved
@@ -82,11 +82,7 @@
 @Slf4j
 public class ZanataInit {
     private static final DefaultArtifactVersion MIN_EAP_VERSION =
-<<<<<<< HEAD
             new DefaultArtifactVersion("7.0.1.GA");
-=======
-            new DefaultArtifactVersion("6.4.9.GA");
->>>>>>> deb5c073
     private static final DefaultArtifactVersion MIN_WILDFLY_VERSION =
             new DefaultArtifactVersion("10.1.0.Final");
 
