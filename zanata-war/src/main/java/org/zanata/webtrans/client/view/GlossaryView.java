--- conflicted
+++ resolved
@@ -82,15 +82,6 @@
    @Inject
    public GlossaryView(final UiMessages messages, SearchTypeRenderer searchTypeRenderer, Resources resources)
    {
-<<<<<<< HEAD
-      this.messages = messages;
-      
-      sourceColumn = new HighlightingLabelGlossaryColumn(true, false);
-      targetColumn = new HighlightingLabelGlossaryColumn(false, true);
-      copyColumn = new CopyButtonColumn<GlossaryResultItem>(messages.copy(), messages.copyTooltip());
-      detailsColumn = new DetailsColumn<GlossaryResultItem>(resources);
-      
-=======
       table = new FlexTable();
       table.setStyleName("glossaryTable");
       table.setCellSpacing(0);
@@ -115,7 +106,6 @@
       noResultFoundLabel = new Label(messages.foundNoGlossaryResults());
       noResultFoundLabel.setStyleName("tableMsg");
 
->>>>>>> 6b12fc95
       searchType = new EnumListBox<SearchType>(SearchType.class, searchTypeRenderer);
       initWidget(uiBinder.createAndBindUi(this));
 
