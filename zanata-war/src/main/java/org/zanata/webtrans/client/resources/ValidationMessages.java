--- conflicted
+++ resolved
@@ -93,21 +93,15 @@
    @DefaultMessage("Tags in unexpected position: {0,list,string}")
    @AlternateMessage({ "one", "Tag in unexpected position: {0,list,string}" })
    String tagsWrongOrder(@PluralCount List<String> tags);
-<<<<<<< HEAD
 
-
+   
    //XML Entity validator
 
-=======
-   
-   //XML Entity validator
->>>>>>> 0c40e593
    @DefaultMessage("XML entity")
    String xmlEntityValidatorName();
 
    @DefaultMessage("Check that XML entity are complete")
    String xmlEntityValidatorDescription();
-<<<<<<< HEAD
 
    @DefaultMessage("XML entity [ {0} ] is incomplete")
    String incompleteXMLEntity(String entity);
@@ -118,6 +112,4 @@
 
    @DefaultMessage("Possible XML entity [ {0} ] does not match with pre-defined [ {1} ]")
    String invalidPredefinedEnity(String word, String preDefinedEntity);
-=======
->>>>>>> 0c40e593
 }