/*
 * Copyright 2010, Red Hat, Inc. and individual contributors as indicated by the
 * @author tags. See the copyright.txt file in the distribution for a full
 * listing of individual contributors.
 * 
 * This is free software; you can redistribute it and/or modify it under the
 * terms of the GNU Lesser General Public License as published by the Free
 * Software Foundation; either version 2.1 of the License, or (at your option)
 * any later version.
 * 
 * This software is distributed in the hope that it will be useful, but WITHOUT
 * ANY WARRANTY; without even the implied warranty of MERCHANTABILITY or FITNESS
 * FOR A PARTICULAR PURPOSE. See the GNU Lesser General Public License for more
 * details.
 * 
 * You should have received a copy of the GNU Lesser General Public License
 * along with this software; if not, write to the Free Software Foundation,
 * Inc., 51 Franklin St, Fifth Floor, Boston, MA 02110-1301 USA, or see the FSF
 * site: http://www.fsf.org.
 */
package org.zanata.webtrans.client.editor.table;

import static org.zanata.webtrans.client.editor.table.TableConstants.MAX_PAGE_ROW;

import java.util.ArrayList;
import java.util.List;

import net.customware.gwt.presenter.client.EventBus;
import net.customware.gwt.presenter.client.widget.WidgetDisplay;
import net.customware.gwt.presenter.client.widget.WidgetPresenter;

import org.zanata.common.EditState;
import org.zanata.webtrans.client.editor.HasPageNavigation;
import org.zanata.webtrans.client.events.DocumentSelectionEvent;
import org.zanata.webtrans.client.events.DocumentSelectionHandler;
import org.zanata.webtrans.client.events.FilterViewEvent;
import org.zanata.webtrans.client.events.FilterViewEventHandler;
import org.zanata.webtrans.client.events.FindMessageEvent;
import org.zanata.webtrans.client.events.FindMessageHandler;
import org.zanata.webtrans.client.events.NavTransUnitEvent;
import org.zanata.webtrans.client.events.NavTransUnitEvent.NavigationType;
import org.zanata.webtrans.client.events.NavTransUnitHandler;
import org.zanata.webtrans.client.events.NotificationEvent;
import org.zanata.webtrans.client.events.NotificationEvent.Severity;
import org.zanata.webtrans.client.events.OpenEditorEvent;
import org.zanata.webtrans.client.events.OpenEditorEventHandler;
import org.zanata.webtrans.client.events.RequestValidationEvent;
import org.zanata.webtrans.client.events.TransUnitEditEvent;
import org.zanata.webtrans.client.events.TransUnitEditEventHandler;
import org.zanata.webtrans.client.events.TransUnitSelectionEvent;
import org.zanata.webtrans.client.events.TransUnitUpdatedEvent;
import org.zanata.webtrans.client.events.TransUnitUpdatedEventHandler;
import org.zanata.webtrans.client.events.UserConfigChangeEvent;
import org.zanata.webtrans.client.events.WorkspaceContextUpdateEvent;
import org.zanata.webtrans.client.events.WorkspaceContextUpdateEventHandler;
import org.zanata.webtrans.client.presenter.SourceContentsPresenter;
import org.zanata.webtrans.client.presenter.UserConfigHolder;
import org.zanata.webtrans.client.resources.TableEditorMessages;
import org.zanata.webtrans.client.rpc.CachingDispatchAsync;
import org.zanata.webtrans.client.ui.FilterViewConfirmationPanel;
import org.zanata.webtrans.shared.auth.AuthenticationError;
import org.zanata.webtrans.shared.auth.AuthorizationError;
import org.zanata.webtrans.shared.auth.Identity;
import org.zanata.webtrans.shared.model.DocumentId;
import org.zanata.webtrans.shared.model.TransUnit;
import org.zanata.webtrans.shared.model.TransUnitId;
import org.zanata.webtrans.shared.model.TransUnitUpdateRequest;
import org.zanata.webtrans.shared.model.WorkspaceContext;
import org.zanata.webtrans.shared.rpc.EditingTranslationAction;
import org.zanata.webtrans.shared.rpc.EditingTranslationResult;
import org.zanata.webtrans.shared.rpc.GetTransUnitList;
import org.zanata.webtrans.shared.rpc.GetTransUnitListResult;
import org.zanata.webtrans.shared.rpc.GetTransUnitsNavigation;
import org.zanata.webtrans.shared.rpc.GetTransUnitsNavigationResult;
import org.zanata.webtrans.shared.rpc.TranslatorStatusUpdateAction;
import org.zanata.webtrans.shared.rpc.TranslatorStatusUpdateResult;
import org.zanata.webtrans.shared.rpc.UpdateTransUnit;
import org.zanata.webtrans.shared.rpc.UpdateTransUnitResult;

import com.allen_sauer.gwt.log.client.Log;
import com.google.gwt.core.client.Scheduler;
import com.google.gwt.event.dom.client.ClickEvent;
import com.google.gwt.event.dom.client.ClickHandler;
import com.google.gwt.event.logical.shared.HasSelectionHandlers;
import com.google.gwt.event.logical.shared.SelectionEvent;
import com.google.gwt.event.logical.shared.SelectionHandler;
import com.google.gwt.gen2.table.client.TableModel;
import com.google.gwt.gen2.table.client.TableModel.Callback;
import com.google.gwt.gen2.table.client.TableModelHelper.Request;
import com.google.gwt.gen2.table.client.TableModelHelper.SerializableResponse;
import com.google.gwt.gen2.table.event.client.HasPageChangeHandlers;
import com.google.gwt.gen2.table.event.client.HasPageCountChangeHandlers;
import com.google.gwt.gen2.table.event.client.PageChangeHandler;
import com.google.gwt.gen2.table.event.client.PageCountChangeHandler;
import com.google.gwt.user.client.Command;
import com.google.gwt.user.client.History;
import com.google.gwt.user.client.rpc.AsyncCallback;
import com.google.inject.Inject;

public class TableEditorPresenter extends WidgetPresenter<TableEditorPresenter.Display> implements HasPageNavigation
{
   public interface Display extends WidgetDisplay, HasPageNavigation
   {
      HasSelectionHandlers<TransUnit> getSelectionHandlers();

      HasPageChangeHandlers getPageChangeHandlers();

      HasPageCountChangeHandlers getPageCountChangeHandlers();

      RedirectingCachedTableModel<TransUnit> getTableModel();

      void setTableModelHandler(TableModelHandler<TransUnit> handler);

      void reloadPage();

      void setPageSize(int size);

      void gotoRow(int row, boolean andEdit);

      TransUnit getTransUnitValue(int row);

      InlineTargetCellEditor getTargetCellEditor();

      List<TransUnit> getRowValues();

      boolean isFirstPage();

      boolean isLastPage();

      int getCurrentPage();

      int getPageSize();

      void setFindMessage(String findMessage);

      void startProcessing();

      void stopProcessing();

      /**
       * @return The index of the 'selected' row on the currently displayed
       *         page, or 0 if no row is selected
       */
      int getSelectedRowNumber();

      void setTransUnitDetails(TransUnit selectedTransUnit);

      boolean isProcessing();

      void ignoreStopProcessing();

      TransUnit getRowValue(int row);
   }

   private DocumentId documentId;

   // private TransFilterPresenter.Display transFilterDisplay;

   private final CachingDispatchAsync dispatcher;
   private final Identity identity;
   private TransUnit selectedTransUnit;
   private TransUnitId targetTransUnitId;
   // private int lastRowNum;

   // private List<Long> transIdNextNewFuzzyCache = new ArrayList<Long>();
   // private List<Long> transIdPrevNewFuzzyCache = new ArrayList<Long>();
   //
   // private List<Long> transIdNextFuzzyCache = new ArrayList<Long>();
   // private List<Long> transIdPrevFuzzyCache = new ArrayList<Long>();
   //
   // private List<Long> transIdNextNewCache = new ArrayList<Long>();
   // private List<Long> transIdPrevNewCache = new ArrayList<Long>();

   private int curRowIndex;
   private int curPage;

   private String findMessage;

   private final TableEditorMessages messages;

   private final FilterViewConfirmationPanel filterViewConfirmationPanel = new FilterViewConfirmationPanel();

   private final WorkspaceContext workspaceContext;

   private final SourceContentsPresenter sourceContentsPresenter;
   private TargetContentsPresenter targetContentsPresenter;
   private UserConfigHolder configHolder;
   private Scheduler scheduler;

   private boolean filterTranslated, filterNeedReview, filterUntranslated;

   private TransUnitsModel transUnitModel;

   @Inject
   public TableEditorPresenter(final Display display, final EventBus eventBus, final CachingDispatchAsync dispatcher, final Identity identity, final TableEditorMessages messages, final WorkspaceContext workspaceContext, final SourceContentsPresenter sourceContentsPresenter, TargetContentsPresenter targetContentsPresenter, UserConfigHolder configHolder, Scheduler scheduler, TransUnitsModel transUnitModel)
   {
      super(display, eventBus);
      this.dispatcher = dispatcher;
      this.identity = identity;
      this.messages = messages;
      this.workspaceContext = workspaceContext;
      this.sourceContentsPresenter = sourceContentsPresenter;
      this.targetContentsPresenter = targetContentsPresenter;
      this.configHolder = configHolder;
      this.scheduler = scheduler;
      this.transUnitModel = transUnitModel;
   }

   /**
    * Clear all current transUnit list and re-query from server. Force to run
    * requestRows@TableModelHandler
    */
   private void initialiseTransUnitList()
   {
      display.getTableModel().clearCache();
      display.getTableModel().setRowCount(TableModel.UNKNOWN_ROW_COUNT);
      display.gotoPage(0, true);
   }

   @Override
   protected void onBind()
   {
      display.setTableModelHandler(tableModelHandler);
      display.setPageSize(TableConstants.PAGE_SIZE);

      registerHandler(filterViewConfirmationPanel.getSaveChangesAndFilterButton().addClickHandler(new ClickHandler()
      {
         @Override
         public void onClick(ClickEvent event)
         {
            saveChangesAndFilter();
         }
      }));

      registerHandler(filterViewConfirmationPanel.getSaveFuzzyAndFilterButton().addClickHandler(new ClickHandler()
      {
         @Override
         public void onClick(ClickEvent event)
         {
            saveFuzzyAndFilter();
         }
      }));

      registerHandler(filterViewConfirmationPanel.getDiscardChangesAndFilterButton().addClickHandler(new ClickHandler()
      {
         @Override
         public void onClick(ClickEvent event)
         {
            discardChangesAndFilter();
         }
      }));

      registerHandler(filterViewConfirmationPanel.getCancelFilterButton().addClickHandler(new ClickHandler()
      {
         @Override
         public void onClick(ClickEvent event)
         {
            cancelFilter();
         }
      }));

      registerHandler(eventBus.addHandler(FilterViewEvent.getType(), new FilterViewEventHandler()
      {
         @Override
         public void onFilterView(FilterViewEvent event)
         {
            filterTransUnitsView(event);
         }
      }));

      registerHandler(display.getSelectionHandlers().addSelectionHandler(new SelectionHandler<TransUnit>()
      {
         @Override
         public void onSelection(SelectionEvent<TransUnit> event)
         {
            if (event.getSelectedItem() != null)
            {
               display.getTargetCellEditor().savePendingChange(true);
               selectTransUnit(event.getSelectedItem(), true);
            }
         }
      }));

      registerHandler(eventBus.addHandler(DocumentSelectionEvent.getType(), new DocumentSelectionHandler()
      {
         @Override
         public void onDocumentSelected(DocumentSelectionEvent event)
         {
            loadDocument(event.getDocumentId());
         }
      }));

      registerHandler(eventBus.addHandler(FindMessageEvent.getType(), new FindMessageHandler()
      {

         @Override
         public void onFindMessage(FindMessageEvent event)
         {
            Log.info("Find Message Event: " + event.getMessage());
            display.getTargetCellEditor().savePendingChange(true);
            if (selectedTransUnit != null)
            {
               Log.info("cancelling selection");
               display.getTargetCellEditor().clearSelection();
            }
            findMessage = event.getMessage();
            display.setFindMessage(findMessage);
            if (selectedTransUnit != null)
            {
               targetTransUnitId = selectedTransUnit.getId();
            }
            initialiseTransUnitList();
         }

      }));

      registerHandler(eventBus.addHandler(TransUnitUpdatedEvent.getType(), new TransUnitUpdatedEventHandler()
      {
         @Override
         public void onTransUnitUpdated(TransUnitUpdatedEvent event)
         {
            // assume update was successful
            if (documentId != null && documentId.equals(event.getUpdateInfo().getDocumentId()))
            {
               // Clear the cache
<<<<<<< HEAD
               if (selectedTransUnit != null && selectedTransUnit.getId().equals(event.getUpdateInfo().getTransUnit().getId()))
=======
               clearCacheList();
               // if its different user,
               if (!event.getSessionId().equals(identity.getSessionId()))
>>>>>>> 68a57d31
               {
                  if (selectedTransUnit != null && selectedTransUnit.getId().equals(event.getUpdateInfo().getTransUnit().getId()))
                  {
                     Log.info("selected TU updated; clear selection");
                     // display.getTargetCellEditor().cancelEdit();
                     eventBus.fireEvent(new RequestValidationEvent());
                  }

<<<<<<< HEAD
               Integer rowIndex = getRowIndex(event.getUpdateInfo().getTransUnit());
               // - add TU index to model
               if (rowIndex != null)
               {
                  Log.info("onTransUnitUpdated - update row:" + rowIndex);
                  display.getTableModel().setRowValueOverride(rowIndex, event.getUpdateInfo().getTransUnit());
                  // alex - update transUnitModel list
=======
                  // - add TU index to model
                  Integer rowIndex = getRowIndex(event.getUpdateInfo().getTransUnit());
                  if (rowIndex != null)
                  {
                     Log.info("onTransUnitUpdated - update row:" + rowIndex);
                     display.getTableModel().setRowValueOverride(rowIndex, event.getUpdateInfo().getTransUnit());
                  }
>>>>>>> 68a57d31
               }
               else
               {
                  Integer rowIndex = getRowIndex(event.getUpdateInfo().getTransUnit());
                  if (rowIndex != null)
                  {
                     display.getRowValue(rowIndex).OverrideWith(event.getUpdateInfo().getTransUnit());
                     display.getTableModel().clearCache();
                  }
               }
            }
         }
      }));

      registerHandler(eventBus.addHandler(TransUnitEditEvent.getType(), new TransUnitEditEventHandler()
      {
         @Override
         public void onTransUnitEdit(TransUnitEditEvent event)
         {
            if (documentId != null && documentId.equals(event.getDocumentId()))
            {
               if (selectedTransUnit != null && selectedTransUnit.getId().equals(event.getTransUnitId()))
               {
                  // handle change in current selection
                  if (!event.getSessionId().equals(identity.getSessionId().toString()))
                     eventBus.fireEvent(new NotificationEvent(Severity.Warning, messages.notifyInEdit()));
               }
            }
         }
      }));

      registerHandler(eventBus.addHandler(NavTransUnitEvent.getType(), new NavTransUnitHandler()
      {
         @Override
         public void onNavTransUnit(NavTransUnitEvent event)
         {
            if (selectedTransUnit != null)
            {
               // int step = event.getStep();
               // Send message to server to stop editing current
               // selection
               // stopEditing(selectedTransUnit);

               // If goto Next or Prev Fuzzy/New Trans Unit
               if (event.getRowType() == NavigationType.PrevEntry)
               {
                  targetContentsPresenter.saveAsApprovedAndMovePrevious();
               }

               if (event.getRowType() == NavigationType.NextEntry)
               {
                  targetContentsPresenter.saveAsApprovedAndMoveNext();
               }

               if (event.getRowType() == NavigationType.PrevState)
               {
                  targetContentsPresenter.moveToNextState(NavigationType.PrevEntry);
               }

               if (event.getRowType() == NavigationType.NextState)
               {
                  targetContentsPresenter.moveToNextState(NavigationType.NextEntry);
               }

               if (event.getRowType() == NavigationType.FirstEntry)
               {
                  targetContentsPresenter.saveAndMoveRow(NavigationType.FirstEntry);
               }

               if (event.getRowType() == NavigationType.LastEntry)
               {
                  targetContentsPresenter.saveAndMoveRow(NavigationType.LastEntry);
               }

            }
         }
      }));

      registerHandler(eventBus.addHandler(OpenEditorEvent.getType(), new OpenEditorEventHandler()
      {
         @Override
         public void onOpenEditor(OpenEditorEvent event)
         {
            tableModelHandler.gotoRowInCurrentPage(event.getRowNum(), true);
         }
      }));

      registerHandler(eventBus.addHandler(WorkspaceContextUpdateEvent.getType(), new WorkspaceContextUpdateEventHandler()
      {
         @Override
         public void onWorkspaceContextUpdated(WorkspaceContextUpdateEvent event)
         {
            boolean readOnly = event.isReadOnly();
            workspaceContext.setReadOnly(readOnly);
            configHolder.setDisplayButtons(false);
            eventBus.fireEvent(new UserConfigChangeEvent());
            display.getTargetCellEditor().setReadOnly(readOnly);

            if (readOnly)
            {
               eventBus.fireEvent(new NotificationEvent(Severity.Info, messages.notifyReadOnlyWorkspace()));
            }
            else
            {
               eventBus.fireEvent(new NotificationEvent(Severity.Info, messages.notifyEditableWorkspace()));
            }
         }
      }));

      display.gotoFirstPage();

      History.fireCurrentHistoryState();
   }

   private void filterTransUnitsView(FilterViewEvent event)
   {
      if (!event.isCancelFilter())
      {
         filterTranslated = event.isFilterTranslated();
         filterNeedReview = event.isFilterNeedReview();
         filterUntranslated = event.isFilterUntranslated();

         if (shouldPopUpConfirmation())
         {
            filterViewConfirmationPanel.center();
         }
         else
         {
            hideConfirmationPanelAndDoFiltering();
         }
      }
   }

   private boolean shouldPopUpConfirmation()
   {
      InlineTargetCellEditor targetCellEditor = display.getTargetCellEditor();
      return targetCellEditor.isOpened() && targetCellEditor.isEditing() && targetCellEditor.hasTargetContentsChanged();
   }

   private void saveChangesAndFilter()
   {
      Log.info("Save changes and filter");
      display.getTargetCellEditor().savePendingChange(true);
      hideConfirmationPanelAndDoFiltering();
   }

   private void saveFuzzyAndFilter()
   {
      Log.info("Save changes as fuzzy and filter");
      display.getTargetCellEditor().acceptFuzzyEdit();
      hideConfirmationPanelAndDoFiltering();
   }

   private void discardChangesAndFilter()
   {
      Log.info("Discard changes and filter");
      display.getTargetCellEditor().cancelEdit();
      hideConfirmationPanelAndDoFiltering();
   }

   private void hideConfirmationPanelAndDoFiltering()
   {
      filterViewConfirmationPanel.updateFilter(filterTranslated, filterNeedReview, filterUntranslated);
      filterViewConfirmationPanel.hide();

      if (selectedTransUnit != null)
      {
         targetTransUnitId = selectedTransUnit.getId();
      }
      initialiseTransUnitList();
   }

   private void cancelFilter()
   {
      Log.info("Cancel filter");
      eventBus.fireEvent(new FilterViewEvent(filterViewConfirmationPanel.isFilterTranslated(), filterViewConfirmationPanel.isFilterNeedReview(), filterViewConfirmationPanel.isFilterUntranslated(), true));
      filterViewConfirmationPanel.hide();
   }

   public boolean isFiltering()
   {
      return (findMessage != null && !findMessage.isEmpty()) || (filterViewConfirmationPanel.isFilterTranslated() || filterViewConfirmationPanel.isFilterNeedReview() || filterViewConfirmationPanel.isFilterUntranslated());
   }

   public Integer getRowIndex(TransUnit tu)
   {
      if (!isFiltering())
      {
         return tu.getRowIndex();
      }
      else
      {
         TransUnitId transUnitId = tu.getId();
         int n = 0;
         for (TransUnit transUnit : display.getRowValues())
         {
            if (transUnitId.equals(transUnit.getId()))
            {
               int row = n + (curPage * display.getPageSize());
               return row;
            }
            n++;
         }
      }
      return null;
   }

   private final TableModelHandler<TransUnit> tableModelHandler = new TableModelHandler<TransUnit>()
   {

      @Override
      public void requestRows(final Request request, final Callback<TransUnit> callback)
      {
         int numRows = request.getNumRows();
         int startRow = request.getStartRow();

         if (documentId == null)
         {
            callback.onFailure(new RuntimeException("No DocumentId"));
            return;
         }
         Log.info("Table requesting " + numRows + " starting from " + startRow);

         if (display.isProcessing())
         {
            display.ignoreStopProcessing();
         }
         else
         {
            display.startProcessing();
         }

         dispatcher.execute(new GetTransUnitList(documentId, startRow, numRows, findMessage, filterViewConfirmationPanel.isFilterTranslated(), filterViewConfirmationPanel.isFilterNeedReview(), filterViewConfirmationPanel.isFilterUntranslated(), targetTransUnitId), new AsyncCallback<GetTransUnitListResult>()
         {
            @Override
            public void onSuccess(GetTransUnitListResult result)
            {
               targetContentsPresenter.initWidgets(display.getPageSize());
               sourceContentsPresenter.initWidgets(display.getPageSize());
               SerializableResponse<TransUnit> response = new SerializableResponse<TransUnit>(result.getUnits());
               Log.info("Got " + result.getUnits().size() + " rows back of " + result.getTotalCount() + " available");
               callback.onRowsReady(request, response);
               display.getTableModel().setRowCount(result.getTotalCount());

               int gotoRow = curRowIndex;

               if (result.getUnits().size() > 0)
               {
                  if (result.getGotoRow() != -1)
                  {
                     gotoRow = result.getGotoRow();
                  }
                  tableModelHandler.gotoRow(gotoRow, false);
               }
               display.stopProcessing();
            }

            @Override
            public void onFailure(Throwable caught)
            {
               if (caught instanceof AuthenticationError)
               {
                  eventBus.fireEvent(new NotificationEvent(Severity.Error, messages.notifyNotLoggedIn()));
               }
               else if (caught instanceof AuthorizationError)
               {
                  eventBus.fireEvent(new NotificationEvent(Severity.Error, messages.notifyLoadFailed()));
               }
               else
               {
                  Log.error("GetTransUnits failure " + caught, caught);
                  eventBus.fireEvent(new NotificationEvent(Severity.Error, messages.notifyLoadFailed()));
               }
               display.stopProcessing();
            }
         });
         targetTransUnitId = null;
      }

      @Override
      public boolean onSetRowValue(int row, TransUnit rowValue)
      {
         final UpdateTransUnit updateTransUnit = new UpdateTransUnit(new TransUnitUpdateRequest(rowValue.getId(), rowValue.getTargets(), rowValue.getStatus(), rowValue.getVerNum()));
         eventBus.fireEvent(new NotificationEvent(Severity.Info, messages.notifySaving()));
         dispatcher.execute(updateTransUnit, new AsyncCallback<UpdateTransUnitResult>()
         {
            @Override
            public void onFailure(Throwable e)
            {
               Log.error("UpdateTransUnit failure " + e, e);
               eventBus.fireEvent(new NotificationEvent(Severity.Error, messages.notifyUpdateFailed(e.getLocalizedMessage())));

               display.getTableModel().clearCache();
               display.reloadPage();
            }

            @Override
            public void onSuccess(UpdateTransUnitResult result)
            {
               eventBus.fireEvent(new NotificationEvent(Severity.Info, messages.notifyUpdateSaved()));
            }
         });
         // stopEditing(rowValue);
         return true;
      }

      public void onCancel(TransUnit rowValue)
      {
         // stopEditing(rowValue);
      }

      @Override
      public void updatePageAndRowIndex()
      {
         curPage = display.getCurrentPage();
         curRowIndex = curPage * display.getPageSize() + display.getSelectedRowNumber();
         Log.info("Current Row Index:" + curRowIndex + " Current page:" + curPage);
      }

      @Override
      public void gotoNextRow(boolean andEdit)
      {
         updatePageAndRowIndex();
         int newRowIndex = curRowIndex + 1;
         if (newRowIndex < display.getTableModel().getRowCount())
         {
            gotoRow(newRowIndex, andEdit);
         }
      }

      @Override
      public void gotoPrevRow(boolean andEdit)
      {
         updatePageAndRowIndex();
         int newRowIndex = curRowIndex - 1;
         if (newRowIndex >= 0)
         {
            gotoRow(newRowIndex, andEdit);
         }
      }

      @Override
      public void gotoFirstRow()
      {
         updatePageAndRowIndex();
         gotoRow(0, true);
      }

      @Override
      public void gotoLastRow()
      {
         updatePageAndRowIndex();
         gotoRow(display.getTableModel().getRowCount() - 1, true);
      }

      @Override
      public void gotoCurrentRow(boolean andEdit)
      {
         updatePageAndRowIndex();
         gotoRow(curRowIndex, andEdit);
      }

      @Override
      public void nextFuzzyNewIndex()
      {
         updatePageAndRowIndex();
         if (curRowIndex < display.getTableModel().getRowCount())
            gotoNextState(true, true);
      }

      @Override
      public void prevFuzzyNewIndex()
      {
         updatePageAndRowIndex();
         if (curRowIndex > 0)
            gotoPrevState(true, true);
      }

      @Override
      public void nextFuzzyIndex()
      {
         updatePageAndRowIndex();
         if (curRowIndex < display.getTableModel().getRowCount())
            gotoNextState(false, true);
      }

      @Override
      public void prevFuzzyIndex()
      {
         updatePageAndRowIndex();
         if (curRowIndex > 0)
            gotoPrevState(false, true);
      }

      @Override
      public void nextNewIndex()
      {
         updatePageAndRowIndex();
         if (curRowIndex < display.getTableModel().getRowCount())
            gotoNextState(true, false);
      }

      @Override
      public void prevNewIndex()
      {
         updatePageAndRowIndex();
         if (curRowIndex > 0)
            gotoPrevState(true, false);
      }

      @Override
      public void gotoRow(int rowIndex, boolean andEdit)
      {
         curPage = display.getCurrentPage();
         int prevPage = curPage;
         int pageNum = rowIndex / (MAX_PAGE_ROW + 1);
         int rowNum = rowIndex % (MAX_PAGE_ROW + 1);
         if (pageNum != prevPage)
         {
            display.gotoPage(pageNum, false);
         }
         display.gotoRow(rowNum, andEdit);
         selectTransUnit(display.getTransUnitValue(rowNum), andEdit);

         if (pageNum != prevPage)
         {
            display.getTargetCellEditor().cancelEdit();
         }
      }

      @Override
      public void gotoRowInCurrentPage(int rowNum, boolean andEdit)
      {
         display.gotoRow(rowNum, andEdit);
         selectTransUnit(display.getTransUnitValue(rowNum), andEdit);
      }
   };

   private void stopEditing(TransUnit rowValue)
   {
      dispatcher.execute(new EditingTranslationAction(rowValue.getId(), EditState.StopEditing), new AsyncCallback<EditingTranslationResult>()
      {
         @Override
         public void onSuccess(EditingTranslationResult result)
         {
            // eventBus.fireEvent(new
            // NotificationEvent(Severity.Warning,
            // "TransUnit Editing is finished"));
         }

         @Override
         public void onFailure(Throwable caught)
         {
            Log.error("EditingTranslationAction failure " + caught, caught);
            eventBus.fireEvent(new NotificationEvent(Severity.Error, messages.notifyStopFailed()));
         }

      });
   }

<<<<<<< HEAD
=======
   boolean isReqComplete = true;

   private void cacheNextState(final NavigationCacheCallback callBack, final List<Long> cacheList, final boolean isNewState, final boolean isFuzzyState)
   {
      isReqComplete = false;
      dispatcher.execute(new GetTransUnitsNavigation(selectedTransUnit.getId().getId(), 3, false, findMessage, isNewState, isFuzzyState), new AsyncCallback<GetTransUnitsNavigationResult>()
      {
         @Override
         public void onSuccess(GetTransUnitsNavigationResult result)
         {
            isReqComplete = true;
            if (!result.getUnits().isEmpty())
            {
               for (Long offset : result.getUnits())
               {
                  cacheList.add(offset + curRowIndex);
               }
               Log.info("cachelist:" + cacheList);
               callBack.next(isNewState, isFuzzyState);
            }

         }

         @Override
         public void onFailure(Throwable caught)
         {
            Log.error("GetTransUnitsStates failure " + caught, caught);
         }
      });
   }

   private void cachePrevState(final NavigationCacheCallback callBack, final List<Long> cacheList, final boolean isNewState, final boolean isFuzzyState)
   {
      isReqComplete = false;
      dispatcher.execute(new GetTransUnitsNavigation(selectedTransUnit.getId().getId(), 3, true, findMessage, isNewState, isFuzzyState), new AsyncCallback<GetTransUnitsNavigationResult>()
      {
         @Override
         public void onSuccess(GetTransUnitsNavigationResult result)
         {
            isReqComplete = true;
            if (!result.getUnits().isEmpty())
            {
               for (Long offset : result.getUnits())
               {
                  cacheList.add(curRowIndex - offset);
               }
               Log.info("cachelist:" + cacheList);
               callBack.prev(isNewState, isFuzzyState);
            }
         }

         @Override
         public void onFailure(Throwable caught)
         {
            Log.error("GetTransUnitsStates failure " + caught, caught);
         }
      });
   }

>>>>>>> 68a57d31
   NavigationCacheCallback cacheCallback = new NavigationCacheCallback()
   {
      @Override
      public void next(boolean isNewState, boolean isFuzzyState)
      {
         gotoNextState(isNewState, isFuzzyState);
      }

      @Override
      public void prev(boolean isNewState, boolean isFuzzyState)
      {
         gotoPrevState(isNewState, isFuzzyState);
      }

   };

   private void gotoNextState(boolean isNewState, boolean isFuzzyState)
   {
      if (isNewState && isFuzzyState)
      {
         Log.info("go to Next Fuzzy Or Untranslated State");

         display.getTargetCellEditor().cancelEdit();
         // tableModelHandler.gotoRow(newRowIndex, true);
      }
      else if (isNewState)
      {
         Log.info("go to Next Untranslated State");
         display.getTargetCellEditor().cancelEdit();
      }
      else if (isFuzzyState)
      {
         Log.info("go to Next Fuzzy State");
         display.getTargetCellEditor().cancelEdit();
      }
   }

   private void gotoPrevState(boolean isNewState, boolean isFuzzyState)
   {
      if (isNewState && isFuzzyState)
      {
         Log.info("go to Prev Fuzzy Or Untranslated State");
         // Clean the cache for Next Fuzzy to avoid issues about cache is
         // obsolete
         display.getTargetCellEditor().cancelEdit();
      }
      else if (isNewState)
      {
         Log.info("go to Prev Untranslated State");
         // Clean the cache for Next Fuzzy to avoid issues about cache is
         // obsolete
         display.getTargetCellEditor().cancelEdit();
      }
      else if (isFuzzyState)
      {
         Log.info("go to Prev Fuzzy State");
         // Clean the cache for Next Fuzzy to avoid issues about cache is
         // obsolete
<<<<<<< HEAD
         display.getTargetCellEditor().cancelEdit();
=======
         transIdNextFuzzyCache.clear();
         gotoPrevState(transIdPrevFuzzyCache, false, true);
      }
   }

   private void gotoPrevState(List<Long> transIdPrevCache, boolean isNewState, boolean isFuzzyState)
   {
      // If the catch of row is empty and request is complete, generate
      // one
      if (transIdPrevCache.isEmpty())
      {
         if (isReqComplete)
         {
            cachePrevState(cacheCallback, transIdPrevCache, isNewState, isFuzzyState);
         }
      }
      else
      {
         int size = transIdPrevCache.size();
         int offset = transIdPrevCache.get(size - 1).intValue();
         if (curRowIndex > offset)
         {
            for (Long aTransIdPrevCache : transIdPrevCache)
            {
               int newRowIndex = aTransIdPrevCache.intValue();
               if (curRowIndex > newRowIndex)
               {
                  display.getTargetCellEditor().cancelEdit();
                  tableModelHandler.gotoRow(newRowIndex, true);
                  break;
               }
            }
         }
         else
         {
            transIdPrevCache.clear();
            cachePrevState(cacheCallback, transIdPrevCache, isNewState, isFuzzyState);
         }
      }
   }

   private void gotoNextState(List<Long> transIdNextCache, boolean isNewState, boolean isFuzzyState)
   {
      // If the cache of next is empty, generate one
      if (transIdNextCache.isEmpty())
      {
         if (isReqComplete)
         {
            cacheNextState(cacheCallback, transIdNextCache, isNewState, isFuzzyState);
         }
      }
      else
      {
         int size = transIdNextCache.size();
         int offset = transIdNextCache.get(size - 1).intValue();
         if (curRowIndex < offset)
         {
            for (Long aTransIdNextCache : transIdNextCache)
            {
               int newRowIndex = aTransIdNextCache.intValue();
               if (curRowIndex < newRowIndex)
               {
                  display.getTargetCellEditor().cancelEdit();
                  tableModelHandler.gotoRow(newRowIndex, true);
                  break;
               }
            }
         }
         else
         {
            transIdNextCache.clear();
            cacheNextState(cacheCallback, transIdNextCache, isNewState, isFuzzyState);
         }
>>>>>>> 68a57d31
      }
   }

   public TransUnit getSelectedTransUnit()
   {
      return selectedTransUnit;
   }

   @Override
   protected void onUnbind()
   {
   }

   @Override
   public void onRevealDisplay()
   {
   }

   @Override
   public void gotoFirstPage()
   {
      display.gotoFirstPage();
   }

   @Override
   public void gotoLastPage()
   {
      display.gotoLastPage();
   }

   @Override
   public void gotoNextPage()
   {
      display.gotoNextPage();
   }

   @Override
   public void gotoPage(int page, boolean forced)
   {
      display.gotoPage(page, forced);
   }

   @Override
   public void gotoPreviousPage()
   {
      display.gotoPreviousPage();
   }

   public void addPageChangeHandler(PageChangeHandler handler)
   {
      display.getPageChangeHandlers().addPageChangeHandler(handler);
   }

   public void addPageCountChangeHandler(PageCountChangeHandler handler)
   {
      display.getPageCountChangeHandlers().addPageCountChangeHandler(handler);
   }

   public DocumentId getDocumentId()
   {
      return documentId;
   }

   /**
    * Selects the given TransUnit and fires associated TU Selection event
    * 
    * @param transUnit the new TO to select
    */
   public void selectTransUnit(final TransUnit transUnit, final boolean andEdit)
   {
      // we want to make sure select transunit always happen first
      scheduler.scheduleEntry(new Command()
      {
         @Override
         public void execute()
         {
            tableModelHandler.updatePageAndRowIndex();

            display.setTransUnitDetails(transUnit);

            sourceContentsPresenter.setSelectedSource(display.getSelectedRowNumber());
            if (selectedTransUnit == null || !transUnit.getId().equals(selectedTransUnit.getId()))
            {
               selectedTransUnit = transUnit;
               Log.info("SelectedTransUnit: " + selectedTransUnit.getId());
               // Clean the cache when we click the new entry
               eventBus.fireEvent(new TransUnitSelectionEvent(selectedTransUnit));
               display.getTargetCellEditor().savePendingChange(true);

               dispatcher.execute(new TranslatorStatusUpdateAction(identity.getPerson(), selectedTransUnit), new AsyncCallback<TranslatorStatusUpdateResult>()
               {
                  @Override
                  public void onFailure(Throwable caught)
                  {
                  }

                  @Override
                  public void onSuccess(TranslatorStatusUpdateResult result)
                  {
                  }
               });
            }
            display.gotoRow(display.getSelectedRowNumber(), andEdit);

         }
      });
   }

   public void gotoCurrentRow()
   {
      tableModelHandler.gotoRow(curRowIndex, true);
   }

   public void gotoPrevRow(boolean andEdit)
   {
      tableModelHandler.gotoPrevRow(andEdit);

   }

   public void gotoNextRow(boolean andEdit)
   {
      tableModelHandler.gotoNextRow(andEdit);
   }

   public int getSelectedRowIndex()
   {
      return curRowIndex;
   }

   /**
    * Load a document into the editor
    * 
    * @param selectDocId id of the document to select
    */
   private void loadDocument(DocumentId selectDocId)
   {
      if (!selectDocId.equals(documentId))
      {
         documentId = selectDocId;
         initialiseTransUnitList();

         dispatcher.execute(new GetTransUnitsNavigation(documentId.getValue(), findMessage, filterViewConfirmationPanel.isFilterUntranslated(), filterViewConfirmationPanel.isFilterNeedReview(), filterViewConfirmationPanel.isFilterTranslated()), new AsyncCallback<GetTransUnitsNavigationResult>()
         {
            @Override
            public void onSuccess(GetTransUnitsNavigationResult result)
            {
               transUnitModel.init(result.getTransIdStateList(), result.getIdIndexList());
            }

            @Override
            public void onFailure(Throwable caught)
            {
               Log.error("GetTransUnitsStates failure " + caught, caught);
            }
         });
      }
   }
}<|MERGE_RESOLUTION|>--- conflicted
+++ resolved
@@ -322,14 +322,8 @@
             // assume update was successful
             if (documentId != null && documentId.equals(event.getUpdateInfo().getDocumentId()))
             {
-               // Clear the cache
-<<<<<<< HEAD
-               if (selectedTransUnit != null && selectedTransUnit.getId().equals(event.getUpdateInfo().getTransUnit().getId()))
-=======
-               clearCacheList();
                // if its different user,
                if (!event.getSessionId().equals(identity.getSessionId()))
->>>>>>> 68a57d31
                {
                   if (selectedTransUnit != null && selectedTransUnit.getId().equals(event.getUpdateInfo().getTransUnit().getId()))
                   {
@@ -338,15 +332,6 @@
                      eventBus.fireEvent(new RequestValidationEvent());
                   }
 
-<<<<<<< HEAD
-               Integer rowIndex = getRowIndex(event.getUpdateInfo().getTransUnit());
-               // - add TU index to model
-               if (rowIndex != null)
-               {
-                  Log.info("onTransUnitUpdated - update row:" + rowIndex);
-                  display.getTableModel().setRowValueOverride(rowIndex, event.getUpdateInfo().getTransUnit());
-                  // alex - update transUnitModel list
-=======
                   // - add TU index to model
                   Integer rowIndex = getRowIndex(event.getUpdateInfo().getTransUnit());
                   if (rowIndex != null)
@@ -354,7 +339,6 @@
                      Log.info("onTransUnitUpdated - update row:" + rowIndex);
                      display.getTableModel().setRowValueOverride(rowIndex, event.getUpdateInfo().getTransUnit());
                   }
->>>>>>> 68a57d31
                }
                else
                {
@@ -815,68 +799,6 @@
       });
    }
 
-<<<<<<< HEAD
-=======
-   boolean isReqComplete = true;
-
-   private void cacheNextState(final NavigationCacheCallback callBack, final List<Long> cacheList, final boolean isNewState, final boolean isFuzzyState)
-   {
-      isReqComplete = false;
-      dispatcher.execute(new GetTransUnitsNavigation(selectedTransUnit.getId().getId(), 3, false, findMessage, isNewState, isFuzzyState), new AsyncCallback<GetTransUnitsNavigationResult>()
-      {
-         @Override
-         public void onSuccess(GetTransUnitsNavigationResult result)
-         {
-            isReqComplete = true;
-            if (!result.getUnits().isEmpty())
-            {
-               for (Long offset : result.getUnits())
-               {
-                  cacheList.add(offset + curRowIndex);
-               }
-               Log.info("cachelist:" + cacheList);
-               callBack.next(isNewState, isFuzzyState);
-            }
-
-         }
-
-         @Override
-         public void onFailure(Throwable caught)
-         {
-            Log.error("GetTransUnitsStates failure " + caught, caught);
-         }
-      });
-   }
-
-   private void cachePrevState(final NavigationCacheCallback callBack, final List<Long> cacheList, final boolean isNewState, final boolean isFuzzyState)
-   {
-      isReqComplete = false;
-      dispatcher.execute(new GetTransUnitsNavigation(selectedTransUnit.getId().getId(), 3, true, findMessage, isNewState, isFuzzyState), new AsyncCallback<GetTransUnitsNavigationResult>()
-      {
-         @Override
-         public void onSuccess(GetTransUnitsNavigationResult result)
-         {
-            isReqComplete = true;
-            if (!result.getUnits().isEmpty())
-            {
-               for (Long offset : result.getUnits())
-               {
-                  cacheList.add(curRowIndex - offset);
-               }
-               Log.info("cachelist:" + cacheList);
-               callBack.prev(isNewState, isFuzzyState);
-            }
-         }
-
-         @Override
-         public void onFailure(Throwable caught)
-         {
-            Log.error("GetTransUnitsStates failure " + caught, caught);
-         }
-      });
-   }
-
->>>>>>> 68a57d31
    NavigationCacheCallback cacheCallback = new NavigationCacheCallback()
    {
       @Override
@@ -935,84 +857,9 @@
          Log.info("go to Prev Fuzzy State");
          // Clean the cache for Next Fuzzy to avoid issues about cache is
          // obsolete
-<<<<<<< HEAD
          display.getTargetCellEditor().cancelEdit();
-=======
-         transIdNextFuzzyCache.clear();
-         gotoPrevState(transIdPrevFuzzyCache, false, true);
-      }
-   }
-
-   private void gotoPrevState(List<Long> transIdPrevCache, boolean isNewState, boolean isFuzzyState)
-   {
-      // If the catch of row is empty and request is complete, generate
-      // one
-      if (transIdPrevCache.isEmpty())
-      {
-         if (isReqComplete)
-         {
-            cachePrevState(cacheCallback, transIdPrevCache, isNewState, isFuzzyState);
-         }
-      }
-      else
-      {
-         int size = transIdPrevCache.size();
-         int offset = transIdPrevCache.get(size - 1).intValue();
-         if (curRowIndex > offset)
-         {
-            for (Long aTransIdPrevCache : transIdPrevCache)
-            {
-               int newRowIndex = aTransIdPrevCache.intValue();
-               if (curRowIndex > newRowIndex)
-               {
-                  display.getTargetCellEditor().cancelEdit();
-                  tableModelHandler.gotoRow(newRowIndex, true);
-                  break;
-               }
-            }
-         }
-         else
-         {
-            transIdPrevCache.clear();
-            cachePrevState(cacheCallback, transIdPrevCache, isNewState, isFuzzyState);
-         }
-      }
-   }
-
-   private void gotoNextState(List<Long> transIdNextCache, boolean isNewState, boolean isFuzzyState)
-   {
-      // If the cache of next is empty, generate one
-      if (transIdNextCache.isEmpty())
-      {
-         if (isReqComplete)
-         {
-            cacheNextState(cacheCallback, transIdNextCache, isNewState, isFuzzyState);
-         }
-      }
-      else
-      {
-         int size = transIdNextCache.size();
-         int offset = transIdNextCache.get(size - 1).intValue();
-         if (curRowIndex < offset)
-         {
-            for (Long aTransIdNextCache : transIdNextCache)
-            {
-               int newRowIndex = aTransIdNextCache.intValue();
-               if (curRowIndex < newRowIndex)
-               {
-                  display.getTargetCellEditor().cancelEdit();
-                  tableModelHandler.gotoRow(newRowIndex, true);
-                  break;
-               }
-            }
-         }
-         else
-         {
-            transIdNextCache.clear();
-            cacheNextState(cacheCallback, transIdNextCache, isNewState, isFuzzyState);
-         }
->>>>>>> 68a57d31
-      }
+      }
+   
    }
 
    public TransUnit getSelectedTransUnit()
