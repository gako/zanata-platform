/*
 * Copyright 2012, Red Hat, Inc. and individual contributors as indicated by the
 * @author tags. See the copyright.txt file in the distribution for a full
 * listing of individual contributors.
 *
 * This is free software; you can redistribute it and/or modify it under the
 * terms of the GNU Lesser General Public License as published by the Free
 * Software Foundation; either version 2.1 of the License, or (at your option)
 * any later version.
 *
 * This software is distributed in the hope that it will be useful, but WITHOUT
 * ANY WARRANTY; without even the implied warranty of MERCHANTABILITY or FITNESS
 * FOR A PARTICULAR PURPOSE. See the GNU Lesser General Public License for more
 * details.
 *
 * You should have received a copy of the GNU Lesser General Public License
 * along with this software; if not, write to the Free Software Foundation,
 * Inc., 51 Franklin St, Fifth Floor, Boston, MA 02110-1301 USA, or see the FSF
 * site: http://www.fsf.org.
 */
package org.zanata.webtrans.client.view;

import java.util.ArrayList;
import java.util.List;

import org.zanata.webtrans.client.history.History;
import org.zanata.webtrans.client.history.HistoryToken;
import org.zanata.webtrans.client.presenter.UserConfigHolder;
import org.zanata.webtrans.client.ui.HasSelectableSource;
import org.zanata.webtrans.client.ui.SourcePanel;
import org.zanata.webtrans.client.ui.TransUnitDetailsPanel;
import org.zanata.webtrans.shared.model.TransUnit;
import org.zanata.webtrans.shared.model.TransUnitId;

import com.google.common.base.Preconditions;
import com.google.gwt.event.dom.client.ClickEvent;
import com.google.gwt.event.dom.client.ClickHandler;
import com.google.gwt.user.client.ui.Composite;
import com.google.gwt.user.client.ui.FlowPanel;
import com.google.gwt.user.client.ui.Grid;
import com.google.gwt.user.client.ui.InlineLabel;
import com.google.gwt.user.client.ui.Label;
import com.google.gwt.user.client.ui.Widget;
import com.google.inject.Inject;
import com.google.inject.Provider;
import org.zanata.webtrans.client.resources.UiMessages;
import org.zanata.webtrans.client.ui.ReferencePanel;
import org.zanata.webtrans.shared.model.TextFlowTarget;

<<<<<<< HEAD
public class SourceContentsView extends Composite implements SourceContentsDisplay
{
   
   public static final int COLUMNS = 1;
   public static final int DEFAULT_ROWS = 1;
   private final Grid sourcePanelContainer;
   private List<HasSelectableSource> sourcePanelList;
   private final TransUnitDetailsPanel transUnitDetailsPanel;
   
   private TransUnit transUnit;
   private final UserConfigHolder configHolder;
   private final History history;
   private ReferencePanel referencePanel; 
   private UiMessages messages;

   @Inject
   public SourceContentsView(Provider<TransUnitDetailsPanel> transUnitDetailsPanelProvider, UserConfigHolder configHolder, History history, final UiMessages messages)
   {
      this.configHolder = configHolder;
      this.history = history;
      this.messages = messages;
      sourcePanelList = new ArrayList<HasSelectableSource>();
      FlowPanel root = new FlowPanel();
      root.setSize("100%", "100%");

      FlowPanel container = new FlowPanel();
      container.setSize("100%", "100%");

      sourcePanelContainer = new Grid(DEFAULT_ROWS, COLUMNS);
      sourcePanelContainer.addStyleName("sourceTable");

      container.add(sourcePanelContainer);
      root.add(container);

      referencePanel = new ReferencePanel();
      referencePanel.setReferenceText(messages.noReferenceFoundText());
      root.add(referencePanel);
      hideReference(); //Reference is hidden by default

      InlineLabel bookmarkIcon = createBookmarkIcon();
      root.add(bookmarkIcon);

      transUnitDetailsPanel = transUnitDetailsPanelProvider.get();
      root.add(transUnitDetailsPanel);

      initWidget(root);
   }

   private InlineLabel createBookmarkIcon()
   {
      InlineLabel bookmarkIcon = new InlineLabel();
      bookmarkIcon.setStyleName("bookmark icon-bookmark-1");
      bookmarkIcon.addClickHandler(new ClickHandler()
      {
         @Override
         public void onClick(ClickEvent event)
         {
            HistoryToken historyToken = history.getHistoryToken();
            historyToken.setTextFlowId(transUnit.getId().toString());
            history.newItem(historyToken);
         }
      });
      return bookmarkIcon;
   }

   @Override
   public List<HasSelectableSource> getSourcePanelList()
   {
      return sourcePanelList;
   }

   @Override
   public void setValue(TransUnit value)
   {
      setValue(value, false);
   }

   @Override
   public void setValue(TransUnit value, boolean fireEvents)
   {
      transUnit = value;
      transUnitDetailsPanel.setDetails(value);
      sourcePanelContainer.resizeRows(value.getSources().size());
      sourcePanelList.clear();

      int rowIndex = 0;
      boolean useCodeMirrorEditor = configHolder.getState().isUseCodeMirrorEditor();
      for (String source : value.getSources())
      {
         SourcePanel sourcePanel = new SourcePanel(transUnit.getId(), useCodeMirrorEditor);
         sourcePanel.setValue(source, value.getSourceComment(), value.isPlural());
         sourcePanelContainer.setWidget(rowIndex, 0, sourcePanel);
         sourcePanelList.add(sourcePanel);
         rowIndex++;
      }
      toggleTransUnitDetails(configHolder.getState().isShowOptionalTransUnitDetails());
   }

   @Override
   public void highlightSearch(String search)
   {
      for (Widget sourceLabel : sourcePanelContainer)
      {
         ((SourcePanel) sourceLabel).highlightSearch(search);
      }
   }

   @Override
   public void setSourceSelectionHandler(ClickHandler clickHandler)
   {
      Preconditions.checkState(!sourcePanelList.isEmpty(), "empty source panel list. Did you forget to call setValue() before this?");
      for (HasSelectableSource hasSelectableSource : sourcePanelList)
      {
         hasSelectableSource.addClickHandler(clickHandler);
      }
   }

   @Override
   public void refresh()
   {
      for (HasSelectableSource hasSelectableSource : sourcePanelList)
      {
         hasSelectableSource.refresh();
      }
   }

   @Override
   public void toggleTransUnitDetails(boolean showTransUnitDetails)
   {
      if (transUnitDetailsPanel.hasNoMetaInfo() && !showTransUnitDetails)
      {
         transUnitDetailsPanel.setVisible(false);
      }
      else
      {
         transUnitDetailsPanel.setVisible(true);
      }
   }

   @Override
   public void updateTransUnitDetails(TransUnit transUnit)
   {
      transUnitDetailsPanel.setDetails(transUnit);
   }

   @Override
   public TransUnitId getId()
   {
      return transUnit.getId();
   }

   @Override
   public void showReference(TextFlowTarget reference)
   {
      if (reference == null)
      {
         referencePanel.setReferenceText(messages.noReferenceFoundText());
      }
      else
      {
         referencePanel.setReferenceText(messages.inLocale() + " " + reference.getDisplayName() + ": " + reference.getContent());
      }
      referencePanel.setVisible(true);
   }

   @Override
   public void hideReference()
   {
      referencePanel.setVisible(false);
   }
=======
public class SourceContentsView extends Composite implements
        SourceContentsDisplay {

    public static final int COLUMNS = 1;
    public static final int DEFAULT_ROWS = 1;
    private final Grid sourcePanelContainer;
    private List<HasSelectableSource> sourcePanelList;
    private final TransUnitDetailsPanel transUnitDetailsPanel;

    private TransUnitId transUnitId;
    private final UserConfigHolder configHolder;
    private final History history;

    @Inject
    public SourceContentsView(
            Provider<TransUnitDetailsPanel> transUnitDetailsPanelProvider,
            UserConfigHolder configHolder, History history) {
        this.configHolder = configHolder;
        this.history = history;
        sourcePanelList = new ArrayList<HasSelectableSource>();
        FlowPanel root = new FlowPanel();
        root.setSize("100%", "100%");

        FlowPanel container = new FlowPanel();
        container.setSize("100%", "100%");

        sourcePanelContainer = new Grid(DEFAULT_ROWS, COLUMNS);
        sourcePanelContainer.addStyleName("sourceTable");

        container.add(sourcePanelContainer);
        root.add(container);

        InlineLabel bookmarkIcon = createBookmarkIcon();
        root.add(bookmarkIcon);

        transUnitDetailsPanel = transUnitDetailsPanelProvider.get();
        root.add(transUnitDetailsPanel);

        initWidget(root);
    }

    private InlineLabel createBookmarkIcon() {
        InlineLabel bookmarkIcon = new InlineLabel();
        bookmarkIcon.setStyleName("bookmark icon-bookmark-1");
        bookmarkIcon.addClickHandler(new ClickHandler() {
            @Override
            public void onClick(ClickEvent event) {
                HistoryToken historyToken = history.getHistoryToken();
                historyToken.setTextFlowId(transUnitId.toString());
                history.newItem(historyToken);
            }
        });
        return bookmarkIcon;
    }

    @Override
    public List<HasSelectableSource> getSourcePanelList() {
        return sourcePanelList;
    }

    @Override
    public void setValue(TransUnit value) {
        setValue(value, false);
    }

    @Override
    public void setValue(TransUnit value, boolean fireEvents) {
        transUnitId = value.getId();
        transUnitDetailsPanel.setDetails(value);
        sourcePanelContainer.resizeRows(value.getSources().size());
        sourcePanelList.clear();

        int rowIndex = 0;
        boolean useCodeMirrorEditor =
                configHolder.getState().isUseCodeMirrorEditor();
        for (String source : value.getSources()) {
            SourcePanel sourcePanel =
                    new SourcePanel(transUnitId, useCodeMirrorEditor);
            sourcePanel.setValue(source, value.getSourceComment(),
                    value.isPlural());
            sourcePanelContainer.setWidget(rowIndex, 0, sourcePanel);
            sourcePanelList.add(sourcePanel);
            rowIndex++;
        }
        toggleTransUnitDetails(configHolder.getState()
                .isShowOptionalTransUnitDetails());
    }

    @Override
    public void highlightSearch(String search) {
        for (Widget sourceLabel : sourcePanelContainer) {
            ((SourcePanel) sourceLabel).highlightSearch(search);
        }
    }

    @Override
    public void setSourceSelectionHandler(ClickHandler clickHandler) {
        Preconditions
                .checkState(!sourcePanelList.isEmpty(),
                        "empty source panel list. Did you forget to call setValue() before this?");
        for (HasSelectableSource hasSelectableSource : sourcePanelList) {
            hasSelectableSource.addClickHandler(clickHandler);
        }
    }

    @Override
    public void refresh() {
        for (HasSelectableSource hasSelectableSource : sourcePanelList) {
            hasSelectableSource.refresh();
        }
    }

    @Override
    public void toggleTransUnitDetails(boolean showTransUnitDetails) {
        if (transUnitDetailsPanel.hasNoMetaInfo() && !showTransUnitDetails) {
            transUnitDetailsPanel.setVisible(false);
        } else {
            transUnitDetailsPanel.setVisible(true);
        }
    }

    @Override
    public void updateTransUnitDetails(TransUnit transUnit) {
        transUnitDetailsPanel.setDetails(transUnit);
    }

    @Override
    public TransUnitId getId() {
        return transUnitId;
    }
>>>>>>> 7e421ee5
}<|MERGE_RESOLUTION|>--- conflicted
+++ resolved
@@ -39,7 +39,6 @@
 import com.google.gwt.user.client.ui.FlowPanel;
 import com.google.gwt.user.client.ui.Grid;
 import com.google.gwt.user.client.ui.InlineLabel;
-import com.google.gwt.user.client.ui.Label;
 import com.google.gwt.user.client.ui.Widget;
 import com.google.inject.Inject;
 import com.google.inject.Provider;
@@ -47,197 +46,29 @@
 import org.zanata.webtrans.client.ui.ReferencePanel;
 import org.zanata.webtrans.shared.model.TextFlowTarget;
 
-<<<<<<< HEAD
-public class SourceContentsView extends Composite implements SourceContentsDisplay
-{
-   
-   public static final int COLUMNS = 1;
-   public static final int DEFAULT_ROWS = 1;
-   private final Grid sourcePanelContainer;
-   private List<HasSelectableSource> sourcePanelList;
-   private final TransUnitDetailsPanel transUnitDetailsPanel;
-   
-   private TransUnit transUnit;
-   private final UserConfigHolder configHolder;
-   private final History history;
-   private ReferencePanel referencePanel; 
-   private UiMessages messages;
-
-   @Inject
-   public SourceContentsView(Provider<TransUnitDetailsPanel> transUnitDetailsPanelProvider, UserConfigHolder configHolder, History history, final UiMessages messages)
-   {
-      this.configHolder = configHolder;
-      this.history = history;
-      this.messages = messages;
-      sourcePanelList = new ArrayList<HasSelectableSource>();
-      FlowPanel root = new FlowPanel();
-      root.setSize("100%", "100%");
-
-      FlowPanel container = new FlowPanel();
-      container.setSize("100%", "100%");
-
-      sourcePanelContainer = new Grid(DEFAULT_ROWS, COLUMNS);
-      sourcePanelContainer.addStyleName("sourceTable");
-
-      container.add(sourcePanelContainer);
-      root.add(container);
-
-      referencePanel = new ReferencePanel();
-      referencePanel.setReferenceText(messages.noReferenceFoundText());
-      root.add(referencePanel);
-      hideReference(); //Reference is hidden by default
-
-      InlineLabel bookmarkIcon = createBookmarkIcon();
-      root.add(bookmarkIcon);
-
-      transUnitDetailsPanel = transUnitDetailsPanelProvider.get();
-      root.add(transUnitDetailsPanel);
-
-      initWidget(root);
-   }
-
-   private InlineLabel createBookmarkIcon()
-   {
-      InlineLabel bookmarkIcon = new InlineLabel();
-      bookmarkIcon.setStyleName("bookmark icon-bookmark-1");
-      bookmarkIcon.addClickHandler(new ClickHandler()
-      {
-         @Override
-         public void onClick(ClickEvent event)
-         {
-            HistoryToken historyToken = history.getHistoryToken();
-            historyToken.setTextFlowId(transUnit.getId().toString());
-            history.newItem(historyToken);
-         }
-      });
-      return bookmarkIcon;
-   }
-
-   @Override
-   public List<HasSelectableSource> getSourcePanelList()
-   {
-      return sourcePanelList;
-   }
-
-   @Override
-   public void setValue(TransUnit value)
-   {
-      setValue(value, false);
-   }
-
-   @Override
-   public void setValue(TransUnit value, boolean fireEvents)
-   {
-      transUnit = value;
-      transUnitDetailsPanel.setDetails(value);
-      sourcePanelContainer.resizeRows(value.getSources().size());
-      sourcePanelList.clear();
-
-      int rowIndex = 0;
-      boolean useCodeMirrorEditor = configHolder.getState().isUseCodeMirrorEditor();
-      for (String source : value.getSources())
-      {
-         SourcePanel sourcePanel = new SourcePanel(transUnit.getId(), useCodeMirrorEditor);
-         sourcePanel.setValue(source, value.getSourceComment(), value.isPlural());
-         sourcePanelContainer.setWidget(rowIndex, 0, sourcePanel);
-         sourcePanelList.add(sourcePanel);
-         rowIndex++;
-      }
-      toggleTransUnitDetails(configHolder.getState().isShowOptionalTransUnitDetails());
-   }
-
-   @Override
-   public void highlightSearch(String search)
-   {
-      for (Widget sourceLabel : sourcePanelContainer)
-      {
-         ((SourcePanel) sourceLabel).highlightSearch(search);
-      }
-   }
-
-   @Override
-   public void setSourceSelectionHandler(ClickHandler clickHandler)
-   {
-      Preconditions.checkState(!sourcePanelList.isEmpty(), "empty source panel list. Did you forget to call setValue() before this?");
-      for (HasSelectableSource hasSelectableSource : sourcePanelList)
-      {
-         hasSelectableSource.addClickHandler(clickHandler);
-      }
-   }
-
-   @Override
-   public void refresh()
-   {
-      for (HasSelectableSource hasSelectableSource : sourcePanelList)
-      {
-         hasSelectableSource.refresh();
-      }
-   }
-
-   @Override
-   public void toggleTransUnitDetails(boolean showTransUnitDetails)
-   {
-      if (transUnitDetailsPanel.hasNoMetaInfo() && !showTransUnitDetails)
-      {
-         transUnitDetailsPanel.setVisible(false);
-      }
-      else
-      {
-         transUnitDetailsPanel.setVisible(true);
-      }
-   }
-
-   @Override
-   public void updateTransUnitDetails(TransUnit transUnit)
-   {
-      transUnitDetailsPanel.setDetails(transUnit);
-   }
-
-   @Override
-   public TransUnitId getId()
-   {
-      return transUnit.getId();
-   }
-
-   @Override
-   public void showReference(TextFlowTarget reference)
-   {
-      if (reference == null)
-      {
-         referencePanel.setReferenceText(messages.noReferenceFoundText());
-      }
-      else
-      {
-         referencePanel.setReferenceText(messages.inLocale() + " " + reference.getDisplayName() + ": " + reference.getContent());
-      }
-      referencePanel.setVisible(true);
-   }
-
-   @Override
-   public void hideReference()
-   {
-      referencePanel.setVisible(false);
-   }
-=======
 public class SourceContentsView extends Composite implements
         SourceContentsDisplay {
-
+   
     public static final int COLUMNS = 1;
     public static final int DEFAULT_ROWS = 1;
     private final Grid sourcePanelContainer;
     private List<HasSelectableSource> sourcePanelList;
     private final TransUnitDetailsPanel transUnitDetailsPanel;
 
-    private TransUnitId transUnitId;
+    private TransUnit transUnit;
     private final UserConfigHolder configHolder;
     private final History history;
+    private ReferencePanel referencePanel; 
+    private UiMessages messages;
 
     @Inject
     public SourceContentsView(
             Provider<TransUnitDetailsPanel> transUnitDetailsPanelProvider,
-            UserConfigHolder configHolder, History history) {
+            UserConfigHolder configHolder, History history,
+            final UiMessages messages) {
         this.configHolder = configHolder;
         this.history = history;
+        this.messages = messages;
         sourcePanelList = new ArrayList<HasSelectableSource>();
         FlowPanel root = new FlowPanel();
         root.setSize("100%", "100%");
@@ -251,9 +82,13 @@
         container.add(sourcePanelContainer);
         root.add(container);
 
+        referencePanel = new ReferencePanel();
+        referencePanel.setReferenceText(messages.noReferenceFoundText());
+        root.add(referencePanel);
+        referencePanel.setVisible(false); //Reference is hidden by default
+
         InlineLabel bookmarkIcon = createBookmarkIcon();
         root.add(bookmarkIcon);
-
         transUnitDetailsPanel = transUnitDetailsPanelProvider.get();
         root.add(transUnitDetailsPanel);
 
@@ -267,13 +102,12 @@
             @Override
             public void onClick(ClickEvent event) {
                 HistoryToken historyToken = history.getHistoryToken();
-                historyToken.setTextFlowId(transUnitId.toString());
+                historyToken.setTextFlowId(transUnit.getId().toString());
                 history.newItem(historyToken);
             }
         });
         return bookmarkIcon;
     }
-
     @Override
     public List<HasSelectableSource> getSourcePanelList() {
         return sourcePanelList;
@@ -286,7 +120,7 @@
 
     @Override
     public void setValue(TransUnit value, boolean fireEvents) {
-        transUnitId = value.getId();
+        transUnit = value;
         transUnitDetailsPanel.setDetails(value);
         sourcePanelContainer.resizeRows(value.getSources().size());
         sourcePanelList.clear();
@@ -296,7 +130,7 @@
                 configHolder.getState().isUseCodeMirrorEditor();
         for (String source : value.getSources()) {
             SourcePanel sourcePanel =
-                    new SourcePanel(transUnitId, useCodeMirrorEditor);
+                    new SourcePanel(transUnit.getId(), useCodeMirrorEditor);
             sourcePanel.setValue(source, value.getSourceComment(),
                     value.isPlural());
             sourcePanelContainer.setWidget(rowIndex, 0, sourcePanel);
@@ -347,7 +181,22 @@
 
     @Override
     public TransUnitId getId() {
-        return transUnitId;
-    }
->>>>>>> 7e421ee5
-}+        return transUnit.getId();
+    }
+    
+    @Override
+    public void showReference(TextFlowTarget reference) {
+        if (reference == null) {
+            referencePanel.setReferenceText(messages.noReferenceFoundText());
+        } else {
+            referencePanel.setReferenceText(messages.inLocale() + " "
+                    + reference.getDisplayName() + ": " + reference.getContent());
+        }
+        referencePanel.setVisible(true);
+    }
+
+    @Override
+    public void hideReference() {
+        referencePanel.setVisible(false);
+    }
+}
