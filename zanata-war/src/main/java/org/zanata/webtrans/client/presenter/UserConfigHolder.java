--- conflicted
+++ resolved
@@ -34,425 +34,6 @@
 import com.google.inject.Singleton;
 
 @Singleton
-<<<<<<< HEAD
-public class UserConfigHolder
-{
-   public static final Predicate<ContentState> INCOMPLETE_PREDICATE = new Predicate<ContentState>()
-   {
-      @Override
-      public boolean apply(ContentState contentState)
-      {
-         return contentState == ContentState.New || contentState.isRejectedOrFuzzy();
-      }
-   };
-   public static final Predicate<ContentState> DRAFT_PREDICATE = new Predicate<ContentState>()
-   {
-      @Override
-      public boolean apply(ContentState contentState)
-      {
-         return contentState.isRejectedOrFuzzy();
-      }
-   };
-   public static final Predicate<ContentState> NEW_PREDICATE = new Predicate<ContentState>()
-   {
-      @Override
-      public boolean apply(ContentState contentState)
-      {
-         return contentState == ContentState.New;
-      }
-   };
-   private ConfigurationState state;
-
-   public static final int DEFAULT_DOC_LIST_PAGE_SIZE = 25;
-   public static final int DEFAULT_EDITOR_PAGE_SIZE = 25;
-   public static final boolean DEFAULT_SHOW_ERROR = false;
-   public static final boolean DEFAULT_SHOW_SAVE_APPROVED_WARNING = true;
-   public static final boolean DEFAULT_FILTER = false;
-   public static final boolean DEFAULT_DISPLAY_BUTTONS = true;
-   public static final boolean DEFAULT_ENTER_SAVES_APPROVED = false;
-   public static final boolean DEFAULT_USE_CODE_MIRROR = true;
-   public static final boolean DEFAULT_SPELL_CHECK = true;
-   public static final DiffMode DEFAULT_TM_DISPLAY_MODE = DiffMode.NORMAL;
-   public static final boolean DEFAULT_SHOW_PANEL = true;
-   public static final String DEFAULT_SELECTED_REFERENCE = "none"; 
-
-   public UserConfigHolder()
-   {
-      // default state
-      state = new ConfigurationState();
-      state.displayButtons = DEFAULT_DISPLAY_BUTTONS;
-      state.enterSavesApproved = DEFAULT_ENTER_SAVES_APPROVED;
-      state.editorPageSize = DEFAULT_EDITOR_PAGE_SIZE;
-      state.documentListPageSize = DEFAULT_DOC_LIST_PAGE_SIZE;
-      state.navOption = NavOption.FUZZY_UNTRANSLATED;
-      state.showError = DEFAULT_SHOW_ERROR;
-      state.useCodeMirrorEditor = DEFAULT_USE_CODE_MIRROR;
-      state.showSaveApprovedWarning = DEFAULT_SHOW_SAVE_APPROVED_WARNING;
-      state.transMemoryDisplayMode = DEFAULT_TM_DISPLAY_MODE;
-
-      state.filterByFuzzy = DEFAULT_FILTER;
-      state.filterByTranslated = DEFAULT_FILTER;
-      state.filterByUntranslated = DEFAULT_FILTER;
-      state.filterByApproved = DEFAULT_FILTER;
-      state.filterByRejected = DEFAULT_FILTER;
-      state.filterByHasError = DEFAULT_FILTER;
-
-      state.spellCheckEnabled = DEFAULT_SPELL_CHECK;
-
-      state.showTMPanel = DEFAULT_SHOW_PANEL;
-      state.showGlossaryPanel = DEFAULT_SHOW_PANEL;
-      state.showOptionalTransUnitDetails = DEFAULT_SHOW_PANEL;
-      state.selectedReferenceForSourceLang = DEFAULT_SELECTED_REFERENCE;
-      state.displayTheme = ThemesOption.THEMES_DEFAULT;
-      state.enabledValidationIds = new ArrayList<ValidationId>();
-   }
-
-   public void setEnterSavesApproved(boolean enterSavesApproved)
-   {
-      state = new ConfigurationState(state);
-      state.enterSavesApproved = enterSavesApproved;
-   }
-
-   public void setDisplayButtons(boolean displayButtons)
-   {
-      state = new ConfigurationState(state);
-      state.displayButtons = displayButtons;
-   }
-
-   public void setNavOption(NavOption navOption)
-   {
-      state = new ConfigurationState(state);
-      state.navOption = navOption;
-   }
-
-   public Predicate<ContentState> getContentStatePredicate()
-   {
-      if (state.getNavOption() == NavOption.FUZZY_UNTRANSLATED)
-      {
-         return INCOMPLETE_PREDICATE;
-      }
-      else if (state.getNavOption() == NavOption.FUZZY)
-      {
-         return DRAFT_PREDICATE;
-      }
-      else
-      {
-         return NEW_PREDICATE;
-      }
-   }
-
-   public void setEditorPageSize(int editorPageSize)
-   {
-      state = new ConfigurationState(state);
-      state.editorPageSize = editorPageSize;
-   }
-
-   public void setDocumentListPageSize(int documentListPageSize)
-   {
-      state = new ConfigurationState(state);
-      state.documentListPageSize = documentListPageSize;
-   }
-
-   public ConfigurationState getState()
-   {
-      return state;
-   }
-
-   /**
-    * Sets all properties of the given state into this holder.
-    *
-    * @param state configuration state holder
-    */
-   public void setState( ConfigurationState state )
-   {
-      this.state = new ConfigurationState(state);
-   }
-
-   public void setShowError(boolean showError)
-   {
-      state = new ConfigurationState(state);
-      state.showError = showError;
-   }
-
-   public void setUseCodeMirrorEditor(boolean useCodeMirrorEditor)
-   {
-      state = new ConfigurationState(state);
-      state.useCodeMirrorEditor = useCodeMirrorEditor;
-   }
-
-   public void setFilterByUntranslated(boolean filterByUntranslated)
-   {
-      state = new ConfigurationState(state);
-      state.filterByUntranslated = filterByUntranslated;
-   }
-
-   public void setFilterByFuzzy(boolean filterByFuzzy)
-   {
-      state = new ConfigurationState(state);
-      state.filterByFuzzy = filterByFuzzy;
-   }
-
-   public void setFilterByTranslated(boolean filterByTranslated)
-   {
-      state = new ConfigurationState(state);
-      state.filterByTranslated = filterByTranslated;
-   }
-   
-   public void setFilterByApproved(Boolean filterByApproved)
-   {
-      state = new ConfigurationState(state);
-      state.filterByApproved = filterByApproved;
-   }
-   
-   public void setFilterByRejected(Boolean filterByRejected)
-   {
-      state = new ConfigurationState(state);
-      state.filterByRejected = filterByRejected;
-   }
-
-   public void setFilterByHasError(boolean filterByHasError)
-   {
-      state = new ConfigurationState(state);
-      state.filterByHasError = filterByHasError;
-   }
-
-   public void setShowSaveApprovedWarning(boolean showSaveApprovedWarning)
-   {
-      state = new ConfigurationState(state);
-      state.showSaveApprovedWarning = showSaveApprovedWarning;
-   }
-
-   public void setSpellCheckEnabled(boolean spellCheckEnabled)
-   {
-      state = new ConfigurationState(state);
-      state.spellCheckEnabled = spellCheckEnabled;
-   }
-
-   public void setTMDisplayMode(DiffMode diffMode)
-   {
-      state = new ConfigurationState(state);
-      state.transMemoryDisplayMode = diffMode;
-   }
-
-   public void setDisplayTheme(ThemesOption theme)
-   {
-      state = new ConfigurationState(state);
-      state.displayTheme = theme;
-   }
-
-   public void setShowTMPanel(boolean show)
-   {
-      state = new ConfigurationState(state);
-      state.showTMPanel = show;
-   }
-
-   public void setShowGlossaryPanel(boolean show)
-   {
-      state = new ConfigurationState(state);
-      state.showGlossaryPanel = show;
-   }
-
-   public void setShowOptionalTransUnitDetails(boolean show)
-   {
-      state = new ConfigurationState(state);
-      state.showOptionalTransUnitDetails = show;
-   }
-   
-   public void setSelectedReferenceForSourceLang(String selected)
-   {
-      state = new ConfigurationState(state);
-      state.selectedReferenceForSourceLang = selected;
-   }
-
-   public void setEnabledValidationIds(List<ValidationId> enabledValidationIds)
-   {
-      state = new ConfigurationState(state);
-      state.enabledValidationIds = enabledValidationIds;
-   }
-
-   public boolean isAcceptAllStatus()
-   {
-      return state.isFilterByTranslated() == state.isFilterByFuzzy() 
-            && state.isFilterByUntranslated() == state.isFilterByFuzzy()
-            && state.isFilterByHasError() == state.isFilterByFuzzy()
-            && state.isFilterByApproved() == state.isFilterByFuzzy()
-            && state.isFilterByRejected() == state.isFilterByFuzzy();
-   }
-
-   /**
-    * Immutable object represents configuration state
-    */
-   public static class ConfigurationState implements IsSerializable
-   {
-      private boolean enterSavesApproved;
-      private boolean displayButtons;
-      private int editorPageSize;
-      private int documentListPageSize;
-      private NavOption navOption;
-      private boolean showError;
-      private boolean useCodeMirrorEditor;
-
-      private boolean filterByUntranslated;
-      private boolean filterByFuzzy;
-      private boolean filterByTranslated;
-      private boolean filterByApproved;
-      private boolean filterByRejected;
-      private boolean filterByHasError;
-
-      private boolean showSaveApprovedWarning;
-      private boolean spellCheckEnabled;
-      private DiffMode transMemoryDisplayMode;
-      private ThemesOption displayTheme;
-
-      private boolean showTMPanel;
-      private boolean showGlossaryPanel;
-      private boolean showOptionalTransUnitDetails;
-      private String selectedReferenceForSourceLang;
-
-      private List<ValidationId> enabledValidationIds;
-
-      // Needed for GWT serialization
-      private ConfigurationState()
-      {
-      }
-
-      private ConfigurationState(ConfigurationState old)
-      {
-         this.enterSavesApproved = old.isEnterSavesApproved();
-         this.displayButtons = old.isDisplayButtons();
-         this.editorPageSize = old.getEditorPageSize();
-         this.documentListPageSize = old.getDocumentListPageSize();
-         this.navOption = old.getNavOption();
-         this.showError = old.isShowError();
-         this.useCodeMirrorEditor = old.isUseCodeMirrorEditor();
-         this.filterByUntranslated = old.isFilterByUntranslated();
-         this.filterByFuzzy = old.isFilterByFuzzy();
-         this.filterByTranslated = old.isFilterByTranslated();
-         this.filterByApproved = old.isFilterByApproved();
-         this.filterByRejected = old.isFilterByRejected();
-         this.filterByHasError = old.isFilterByHasError();
-         this.showSaveApprovedWarning = old.isShowSaveApprovedWarning();
-         this.spellCheckEnabled = old.isSpellCheckEnabled();
-         this.transMemoryDisplayMode = old.getTransMemoryDisplayMode();
-         this.displayTheme = old.getDisplayTheme();
-         this.showTMPanel = old.isShowTMPanel();
-         this.showGlossaryPanel = old.isShowGlossaryPanel();
-         this.showOptionalTransUnitDetails = old.isShowOptionalTransUnitDetails();
-         this.enabledValidationIds = old.getEnabledValidationIds();
-         this.selectedReferenceForSourceLang = old.getSelectedReferenceForSourceLang();
-      }
-
-      public boolean isEnterSavesApproved()
-      {
-         return enterSavesApproved;
-      }
-
-      public boolean isDisplayButtons()
-      {
-         return displayButtons;
-      }
-
-      public int getEditorPageSize()
-      {
-         return editorPageSize;
-      }
-
-      public int getDocumentListPageSize()
-      {
-         return documentListPageSize;
-      }
-
-      public NavOption getNavOption()
-      {
-         return navOption;
-      }
-
-      public boolean isShowError()
-      {
-         return showError;
-      }
-
-      public boolean isUseCodeMirrorEditor()
-      {
-         return useCodeMirrorEditor;
-      }
-
-      public boolean isFilterByUntranslated()
-      {
-         return filterByUntranslated;
-      }
-
-      public boolean isFilterByFuzzy()
-      {
-         return filterByFuzzy;
-      }
-
-      public boolean isFilterByTranslated()
-      {
-         return filterByTranslated;
-      }
-      
-      public boolean isFilterByApproved()
-      {
-         return filterByApproved;
-      }
-      
-      public boolean isFilterByRejected()
-      {
-         return filterByRejected;
-      }
-
-      public boolean isFilterByHasError()
-      {
-         return filterByHasError;
-      }
-
-      public boolean isShowSaveApprovedWarning()
-      {
-         return showSaveApprovedWarning;
-      }
-
-      public boolean isSpellCheckEnabled()
-      {
-         return spellCheckEnabled;
-      }
-
-      public DiffMode getTransMemoryDisplayMode()
-      {
-         return transMemoryDisplayMode;
-      }
-
-      public ThemesOption getDisplayTheme()
-      {
-         return displayTheme;
-      }
-
-      public boolean isShowTMPanel()
-      {
-         return showTMPanel;
-      }
-
-      public boolean isShowGlossaryPanel()
-      {
-         return showGlossaryPanel;
-      }
-
-      public boolean isShowOptionalTransUnitDetails()
-      {
-         return showOptionalTransUnitDetails;
-      }
-      
-      public String getSelectedReferenceForSourceLang()
-      {
-         return selectedReferenceForSourceLang;
-      }
-
-      public List<ValidationId> getEnabledValidationIds()
-      {
-         return enabledValidationIds;
-      }
-   }
-=======
 public class UserConfigHolder {
     public static final Predicate<ContentState> INCOMPLETE_PREDICATE =
             new Predicate<ContentState>() {
@@ -489,6 +70,7 @@
     public static final boolean DEFAULT_SPELL_CHECK = true;
     public static final DiffMode DEFAULT_TM_DISPLAY_MODE = DiffMode.NORMAL;
     public static final boolean DEFAULT_SHOW_PANEL = true;
+    public static final String DEFAULT_SELECTED_REFERENCE = "none"; 
 
     public UserConfigHolder() {
         // default state
@@ -515,6 +97,7 @@
         state.showTMPanel = DEFAULT_SHOW_PANEL;
         state.showGlossaryPanel = DEFAULT_SHOW_PANEL;
         state.showOptionalTransUnitDetails = DEFAULT_SHOW_PANEL;
+        state.selectedReferenceForSourceLang = DEFAULT_SELECTED_REFERENCE;
         state.displayTheme = ThemesOption.THEMES_DEFAULT;
         state.enabledValidationIds = new ArrayList<ValidationId>();
     }
@@ -631,6 +214,11 @@
     public void setShowTMPanel(boolean show) {
         state = new ConfigurationState(state);
         state.showTMPanel = show;
+    }
+   
+    public void setSelectedReferenceForSourceLang(String selected) {
+        state = new ConfigurationState(state);
+        state.selectedReferenceForSourceLang = selected;
     }
 
     public void setShowGlossaryPanel(boolean show) {
@@ -675,6 +263,7 @@
         private boolean filterByApproved;
         private boolean filterByRejected;
         private boolean filterByHasError;
+        private String selectedReferenceForSourceLang;
 
         private boolean showSaveApprovedWarning;
         private boolean spellCheckEnabled;
@@ -714,6 +303,8 @@
             this.showOptionalTransUnitDetails =
                     old.isShowOptionalTransUnitDetails();
             this.enabledValidationIds = old.getEnabledValidationIds();
+            this.selectedReferenceForSourceLang =
+                    old.getSelectedReferenceForSourceLang();
         }
 
         public boolean isEnterSavesApproved() {
@@ -779,6 +370,10 @@
         public DiffMode getTransMemoryDisplayMode() {
             return transMemoryDisplayMode;
         }
+      
+        public String getSelectedReferenceForSourceLang() {
+            return selectedReferenceForSourceLang;
+        }
 
         public ThemesOption getDisplayTheme() {
             return displayTheme;
@@ -800,5 +395,4 @@
             return enabledValidationIds;
         }
     }
->>>>>>> 7e421ee5
 }