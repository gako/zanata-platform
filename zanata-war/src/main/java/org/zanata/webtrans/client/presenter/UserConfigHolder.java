/*
 * Copyright 2010, Red Hat, Inc. and individual contributors as indicated by the
 * @author tags. See the copyright.txt file in the distribution for a full
 * listing of individual contributors.
 *
 * This is free software; you can redistribute it and/or modify it under the
 * terms of the GNU Lesser General Public License as published by the Free
 * Software Foundation; either version 2.1 of the License, or (at your option)
 * any later version.
 *
 * This software is distributed in the hope that it will be useful, but WITHOUT
 * ANY WARRANTY; without even the implied warranty of MERCHANTABILITY or FITNESS
 * FOR A PARTICULAR PURPOSE. See the GNU Lesser General Public License for more
 * details.
 *
 * You should have received a copy of the GNU Lesser General Public License
 * along with this software; if not, write to the Free Software Foundation,
 * Inc., 51 Franklin St, Fifth Floor, Boston, MA 02110-1301 USA, or see the FSF
 * site: http://www.fsf.org.
 */
package org.zanata.webtrans.client.presenter;

import org.zanata.common.ContentState;
import org.zanata.webtrans.shared.rpc.NavOption;

import com.google.common.base.Predicate;
import com.google.gwt.user.client.rpc.IsSerializable;
import com.google.inject.Singleton;


@Singleton
public class UserConfigHolder
{
   public static final Predicate<ContentState> FUZZY_OR_NEW_PREDICATE = new Predicate<ContentState>()
   {
      @Override
      public boolean apply(ContentState contentState)
      {
         return contentState == ContentState.New || contentState == ContentState.NeedReview;
      }
   };
   public static final Predicate<ContentState> FUZZY_PREDICATE = new Predicate<ContentState>()
   {
      @Override
      public boolean apply(ContentState contentState)
      {
         return contentState == ContentState.NeedReview;
      }
   };
   public static final Predicate<ContentState> NEW_PREDICATE = new Predicate<ContentState>()
   {
      @Override
      public boolean apply(ContentState contentState)
      {
         return contentState == ContentState.New;
      }
   };
   
   private ConfigurationState state;

   public UserConfigHolder()
   {
      // default state
      state = new ConfigurationState();
      state.displayButtons = true;
      state.enterSavesApproved = false;
      state.editorPageSize = 25;
      state.documentListPageSize = 25;
      state.navOption = NavOption.FUZZY_UNTRANSLATED;
      state.showError =false;
<<<<<<< HEAD
      state.useCodeMirrorEditor = true;
      state.showSaveApprovedWarning = true;
=======
      state.useCodeMirrorEditor = false;
>>>>>>> e42558dc
   }

   public boolean isEnterSavesApproved()
   {
      return state.isEnterSavesApproved();
   }

   public void setEnterSavesApproved(boolean enterSavesApproved)
   {
      state = new ConfigurationState(state);
      state.enterSavesApproved = enterSavesApproved;
   }

   public boolean isDisplayButtons()
   {
      return state.isDisplayButtons();
   }

   public void setDisplayButtons(boolean displayButtons)
   {
      state = new ConfigurationState(state);
      state.displayButtons = displayButtons;
   }

   public void setNavOption(NavOption navOption)
   {
      state = new ConfigurationState(state);
      state.navOption = navOption;
   }

   public NavOption getNavOption()
   {
      return state.getNavOption();
   }

   public Predicate<ContentState> getContentStatePredicate()
   {
      if (state.getNavOption() == NavOption.FUZZY_UNTRANSLATED)
      {
         return FUZZY_OR_NEW_PREDICATE;
      }
      else if (state.getNavOption() == NavOption.FUZZY)
      {
         return FUZZY_PREDICATE;
      }
      else
      {
         return NEW_PREDICATE;
      }
   }

   public int getEditorPageSize()
   {
      return state.getEditorPageSize();
   }

   public void setEditorPageSize(int editorPageSize)
   {
      state = new ConfigurationState(state);
      state.editorPageSize = editorPageSize;
   }

   public int getDocumentListPageSize()
   {
      return state.getDocumentListPageSize();
   }

   public void setDocumentListPageSize(int documentListPageSize)
   {
      state = new ConfigurationState(state);
      state.documentListPageSize = documentListPageSize;
   }

   public ConfigurationState getState()
   {
      return state;
   }

   /**
    * Sets all properties of the given state into this holder.
    *
    * @param state configuration state holder
    */
   public void setState( ConfigurationState state )
   {
      this.state = new ConfigurationState(state);
   }

   public boolean isShowError()
   {
      return state.isShowError();
   }

   public void setShowError(boolean showError)
   {
      state = new ConfigurationState(state);
      state.showError = showError;
   }

   public boolean isUseCodeMirrorEditor()
   {
      return state.isUseCodeMirrorEditor();
   }

   public void setUseCodeMirrorEditor(boolean useCodeMirrorEditor)
   {
      state = new ConfigurationState(state);
      state.useCodeMirrorEditor = useCodeMirrorEditor;
   }

   public void setFilterByUntranslated(boolean filterByUntranslated)
   {
      state = new ConfigurationState(state);
      state.filterByUntranslated = filterByUntranslated;
   }

   public void setFilterByNeedReview(boolean filterByNeedReview)
   {
      state = new ConfigurationState(state);
      state.filterByNeedReview = filterByNeedReview;
   }

   public void setFilterByTranslated(boolean filterByTranslated)
   {
      state = new ConfigurationState(state);
      state.filterByTranslated = filterByTranslated;
   }

   public void setShowSaveApprovedWarning(boolean showSaveApprovedWarning)
   {
      state = new ConfigurationState(state);
      state.showSaveApprovedWarning = showSaveApprovedWarning;
   }

   public boolean isShowSaveApprovedWarning()
   {
      return state.isShowSaveApprovedWarning();
   }

   /**
    * Immutable object represents configuration state
    */
   public static class ConfigurationState implements IsSerializable
   {
      private boolean enterSavesApproved;
      private boolean displayButtons;
      private int editorPageSize;
      private int documentListPageSize;
      private NavOption navOption;
      private boolean showError;
      private boolean useCodeMirrorEditor;

      private boolean filterByUntranslated;
      private boolean filterByNeedReview;
      private boolean filterByTranslated;

      private boolean showSaveApprovedWarning;

      // Needed for GWT serialization
      private ConfigurationState()
      {
      }

      private ConfigurationState(ConfigurationState old)
      {
         this.enterSavesApproved = old.isEnterSavesApproved();
         this.displayButtons = old.isDisplayButtons();
         this.editorPageSize = old.getEditorPageSize();
         this.documentListPageSize = old.getDocumentListPageSize();
         this.navOption = old.getNavOption();
         this.showError = old.isShowError();
         this.useCodeMirrorEditor = old.isUseCodeMirrorEditor();
         this.filterByUntranslated = old.isFilterByUntranslated();
         this.filterByNeedReview = old.isFilterByNeedReview();
         this.filterByTranslated = old.isFilterByTranslated();
         this.showSaveApprovedWarning = old.isShowSaveApprovedWarning();
      }

      public boolean isEnterSavesApproved()
      {
         return enterSavesApproved;
      }

      public boolean isDisplayButtons()
      {
         return displayButtons;
      }

      public int getEditorPageSize()
      {
         return editorPageSize;
      }

      public int getDocumentListPageSize()
      {
         return documentListPageSize;
      }

      public NavOption getNavOption()
      {
         return navOption;
      }

      public boolean isShowError()
      {
         return showError;
      }

      public boolean isUseCodeMirrorEditor()
      {
         return useCodeMirrorEditor;
      }

      public boolean isFilterByUntranslated()
      {
         return filterByUntranslated;
      }

      public boolean isFilterByNeedReview()
      {
         return filterByNeedReview;
      }

      public boolean isFilterByTranslated()
      {
         return filterByTranslated;
      }

      public boolean isShowSaveApprovedWarning()
      {
         return showSaveApprovedWarning;
      }
   }
}<|MERGE_RESOLUTION|>--- conflicted
+++ resolved
@@ -68,12 +68,10 @@
       state.documentListPageSize = 25;
       state.navOption = NavOption.FUZZY_UNTRANSLATED;
       state.showError =false;
-<<<<<<< HEAD
-      state.useCodeMirrorEditor = true;
+	 state.useCodeMirrorEditor = false;
       state.showSaveApprovedWarning = true;
-=======
-      state.useCodeMirrorEditor = false;
->>>>>>> e42558dc
+
+      
    }
 
    public boolean isEnterSavesApproved()
