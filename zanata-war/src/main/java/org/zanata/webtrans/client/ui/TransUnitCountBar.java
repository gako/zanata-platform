package org.zanata.webtrans.client.ui;

import org.zanata.common.CommonContainerTranslationStatistics;
import org.zanata.common.LocaleId;
import org.zanata.common.TranslationStatistics;
import org.zanata.common.TranslationStatistics.StatUnit;
import org.zanata.webtrans.client.resources.WebTransMessages;
import org.zanata.webtrans.shared.model.UserWorkspaceContext;

import com.google.gwt.core.client.GWT;
import com.google.gwt.dom.client.Style.Unit;
import com.google.gwt.event.dom.client.ClickEvent;
import com.google.gwt.event.dom.client.ClickHandler;
import com.google.gwt.event.dom.client.HasClickHandlers;
import com.google.gwt.event.dom.client.HasMouseOutHandlers;
import com.google.gwt.event.dom.client.HasMouseOverHandlers;
import com.google.gwt.event.dom.client.MouseOutEvent;
import com.google.gwt.event.dom.client.MouseOutHandler;
import com.google.gwt.event.dom.client.MouseOverEvent;
import com.google.gwt.event.dom.client.MouseOverHandler;
import com.google.gwt.event.shared.HandlerRegistration;
import com.google.gwt.uibinder.client.UiBinder;
import com.google.gwt.uibinder.client.UiField;
import com.google.gwt.user.client.Event;
import com.google.gwt.user.client.ui.Composite;
import com.google.gwt.user.client.ui.FlowPanel;
import com.google.gwt.user.client.ui.Label;
import com.google.gwt.user.client.ui.LayoutPanel;
import com.google.gwt.user.client.ui.Widget;
import com.google.inject.Inject;

public class TransUnitCountBar extends Composite implements HasTranslationStats, HasMouseOverHandlers, HasMouseOutHandlers, HasClickHandlers
{

   private static TransUnitCountBarUiBinder uiBinder = GWT.create(TransUnitCountBarUiBinder.class);

   protected final TooltipPopupPanel tooltipPanel;
   private static final int TOTAL_WIDTH = 100;

   interface TransUnitCountBarUiBinder extends UiBinder<Widget, TransUnitCountBar>
   {
   }

   @UiField
   LayoutPanel layoutPanel;

   @UiField
   FlowPanel approvedPanel, needReviewPanel, untranslatedPanel, undefinedPanel, savedPanel;

   @UiField
   Label label;

   private final LabelFormat labelFormat;

   private CommonContainerTranslationStatistics stats = new CommonContainerTranslationStatistics();

   private final WebTransMessages messages;

   private final LocaleId localeId;

   private boolean statsByWords = true;

   @Inject
<<<<<<< HEAD
   public TransUnitCountBar(UserWorkspaceContext userworkspaceContext, WebTransMessages messages, LabelFormat labelFormat, boolean enableClickToggle)
=======
   public TransUnitCountBar(WebTransMessages messages, LabelFormat labelFormat, boolean enableClickToggle, boolean projectRequireReview)
>>>>>>> 82596332
   {
      this.messages = messages;
      this.labelFormat = labelFormat;
      localeId = userworkspaceContext.getWorkspaceContext().getWorkspaceId().getLocaleId();

      tooltipPanel = new TooltipPopupPanel(projectRequireReview);

      initWidget(uiBinder.createAndBindUi(this));

      this.addMouseOutHandler(new MouseOutHandler()
      {
         @Override
         public void onMouseOut(MouseOutEvent event)
         {
            tooltipPanel.hide(true);
         }
      });

      this.addMouseOverHandler(new MouseOverHandler()
      {

         @Override
         public void onMouseOver(MouseOverEvent event)
         {
            tooltipPanel.showRelativeTo(layoutPanel);
         }
      });

      if (enableClickToggle)
      {
         this.addClickHandler(new ClickHandler()
         {
            @Override
            public void onClick(ClickEvent event)
            {
               setStatOption(!statsByWords);
            }
         });
      }

      sinkEvents(Event.ONMOUSEOVER | Event.ONMOUSEOUT | Event.ONCLICK);
   }

   public void setStatOption(boolean statsByWords)
   {
      this.statsByWords = statsByWords;
      refresh();
   }

   private void setupLayoutPanel(double undefinedLeft, double undefinedWidth, double approvedLeft, double approvedWidth, double savedLeft, double savedWidth, double needReviewLeft, double needReviewWidth, double untranslatedLeft, double untranslatedWidth)
   {
      layoutPanel.forceLayout();
      layoutPanel.setWidgetLeftWidth(undefinedPanel, undefinedLeft, Unit.PX, undefinedWidth, Unit.PX);
      layoutPanel.setWidgetLeftWidth(approvedPanel, approvedLeft, Unit.PX, approvedWidth, Unit.PX);
      layoutPanel.setWidgetLeftWidth(savedPanel, savedLeft, Unit.PX, savedWidth, Unit.PX);
      layoutPanel.setWidgetLeftWidth(needReviewPanel, needReviewLeft, Unit.PX, needReviewWidth, Unit.PX);
      layoutPanel.setWidgetLeftWidth(untranslatedPanel, untranslatedLeft, Unit.PX, untranslatedWidth, Unit.PX);
   }

   public void refresh()
   {
      int approved, needReview, untranslated, saved, total;
      if (statsByWords)
      {
         approved = getWordsApproved();
         needReview = getWordsNeedReview();
         untranslated = getWordsUntranslated();
         saved = getWordsSaved();
         total = getWordsTotal();
      }
      else
      {
         approved = getUnitApproved();
         needReview = getUnitNeedReview();
         untranslated = getUnitUntranslated();
         saved = getUnitSaved();
         total = getUnitTotal();
      }
      int width = getOffsetWidth();
      if (total == 0)
      {
         undefinedPanel.clear();
         undefinedPanel.add(new Label(messages.noContent()));
         setupLayoutPanel(0.0, width, 0, 0, 0.0, 0, 0.0, 0, 0.0, 0);
         label.setText("");
      }
      else
      {
         int completePx = approved * 100 / total * width / TOTAL_WIDTH;
         int savedPx = saved * 100 / total * width / TOTAL_WIDTH;
         int inProgressPx = needReview * 100 / total * width / TOTAL_WIDTH;
         int unfinishedPx = untranslated * 100 / total * width / TOTAL_WIDTH;

         int needReviewLeft = savedPx + completePx;
         int untranslatedLeft = needReviewLeft + inProgressPx;
         setupLayoutPanel(0.0, 0, 0.0, completePx, completePx, savedPx, needReviewLeft, inProgressPx, untranslatedLeft, unfinishedPx);
         setLabelText();
      }

      int duration = 600;

      tooltipPanel.refreshData(this);
      layoutPanel.animate(duration);
   }

   private void setLabelText()
   {
      // TODO rhbz953734 - remaining hours
      switch (labelFormat)
      {
      case PERCENT_COMPLETE_HRS:
         TranslationStatistics wordStats = stats.getStats(localeId.getId(), StatUnit.WORD);
         if (statsByWords)
         {
            label.setText(messages.statusBarPercentageHrs(wordStats.getPercentTranslated(), wordStats.getRemainingHours(), "Words"));
         }
         else
         {
            TranslationStatistics msgStats = stats.getStats(localeId.getId(), StatUnit.MESSAGE);
            label.setText(messages.statusBarPercentageHrs(msgStats.getPercentTranslated(), wordStats.getRemainingHours(), "Msg"));
         }
         break;
      case PERCENT_COMPLETE:
         if (statsByWords)
         {
            label.setText(messages.statusBarLabelPercentage(stats.getStats(localeId.getId(), StatUnit.WORD).getPercentTranslated()));
         }
         else
         {
            label.setText(messages.statusBarLabelPercentage(stats.getStats(localeId.getId(), StatUnit.MESSAGE).getPercentTranslated()));
         }
         break;
      default:
         label.setText("error: " + labelFormat.name());
      }
   }

   private TranslationStatistics getWordStats()
   {
      return stats.getStats(localeId.getId(), StatUnit.WORD);
   }

   private TranslationStatistics getMessageStats()
   {
      return stats.getStats(localeId.getId(), StatUnit.MESSAGE);
   }

   public int getWordsTotal()
   {
      return getWordsApproved() + getWordsNeedReview() + getWordsUntranslated() + getWordsSaved();
   }

   public int getWordsApproved()
   {
      TranslationStatistics stats = getWordStats();
      if (stats != null)
      {
         return (int) stats.getTranslated();
      }
      return 0;
   }

   public int getWordsNeedReview()
   {
      TranslationStatistics stats = getWordStats();
      if (stats != null)
      {
         return (int) stats.getNeedReview();
      }
      return 0;
   }

   public int getWordsUntranslated()
   {
      TranslationStatistics stats = getWordStats();
      if (stats != null)
      {
         return (int) stats.getUntranslated();
      }
      return 0;
   }

   public int getWordsSaved()
   {
<<<<<<< HEAD
      TranslationStatistics stats = getWordStats();
      if (stats != null)
      {
         return (int) stats.getAccepted();
      }
      return 0;
   }

   public int getWordsRejected()
   {
      TranslationStatistics stats = getWordStats();
      if (stats != null)
      {
         return (int) stats.getRejected();
      }
      return 0;
=======
      return stats.getWordCount().get(ContentState.Saved);
>>>>>>> 82596332
   }

   public int getUnitTotal()
   {
      return getUnitApproved() + getUnitNeedReview() + getUnitUntranslated() + getUnitSaved();
   }

   public int getUnitApproved()
   {
      TranslationStatistics stats = getMessageStats();
      if (stats != null)
      {
         return (int) stats.getTranslated();
      }
      return 0;
   }

   public int getUnitNeedReview()
   {
      TranslationStatistics stats = getMessageStats();
      if (stats != null)
      {
         return (int) stats.getNeedReview();
      }
      return 0;
   }

   public int getUnitUntranslated()
   {
      TranslationStatistics stats = getMessageStats();
      if (stats != null)
      {
         return (int) stats.getUntranslated();
      }
      return 0;
   }

<<<<<<< HEAD
   public int getUnitAccepted()
   {
      TranslationStatistics stats = getMessageStats();
      if (stats != null)
      {
         return (int) stats.getAccepted();
      }
      return 0;
   }

   public int getUnitRejected()
   {
      TranslationStatistics stats = getMessageStats();
      if (stats != null)
      {
         return (int) stats.getRejected();
      }
      return 0;
=======
   public int getUnitSaved()
   {
      return stats.getUnitCount().get(ContentState.Saved);
>>>>>>> 82596332
   }

   @Override
   public void setStats(CommonContainerTranslationStatistics stats, boolean statsByWords)
   {
      this.stats = stats;
      this.statsByWords = statsByWords;

      refresh();
   }

   @Override
   public int getOffsetWidth()
   {
      int offsetWidth = super.getOffsetWidth();
      return offsetWidth == 0 || offsetWidth > 100 ? 100 : offsetWidth;
   }

   @Override
   public HandlerRegistration addMouseOutHandler(MouseOutHandler handler)
   {
      return addDomHandler(handler, MouseOutEvent.getType());
   }

   @Override
   public HandlerRegistration addMouseOverHandler(MouseOverHandler handler)
   {
      return addDomHandler(handler, MouseOverEvent.getType());
   }

   @Override
   public HandlerRegistration addClickHandler(ClickHandler handler)
   {
      return addDomHandler(handler, ClickEvent.getType());
   }
}<|MERGE_RESOLUTION|>--- conflicted
+++ resolved
@@ -61,11 +61,7 @@
    private boolean statsByWords = true;
 
    @Inject
-<<<<<<< HEAD
-   public TransUnitCountBar(UserWorkspaceContext userworkspaceContext, WebTransMessages messages, LabelFormat labelFormat, boolean enableClickToggle)
-=======
-   public TransUnitCountBar(WebTransMessages messages, LabelFormat labelFormat, boolean enableClickToggle, boolean projectRequireReview)
->>>>>>> 82596332
+   public TransUnitCountBar(UserWorkspaceContext userworkspaceContext, WebTransMessages messages, LabelFormat labelFormat, boolean enableClickToggle, boolean projectRequireReview)
    {
       this.messages = messages;
       this.labelFormat = labelFormat;
@@ -223,63 +219,89 @@
       TranslationStatistics stats = getWordStats();
       if (stats != null)
       {
+         return (int) stats.getApproved();
+      }
+      return 0;
+   }
+
+   public int getWordsNeedReview()
+   {
+      TranslationStatistics stats = getWordStats();
+      if (stats != null)
+      {
+         return (int) stats.getFuzzy();
+      }
+      return 0;
+   }
+
+   public int getWordsUntranslated()
+   {
+      TranslationStatistics stats = getWordStats();
+      if (stats != null)
+      {
+         return (int) stats.getUntranslated();
+      }
+      return 0;
+   }
+
+   public int getWordsSaved()
+   {
+      TranslationStatistics stats = getWordStats();
+      if (stats != null)
+      {
          return (int) stats.getTranslated();
       }
       return 0;
    }
 
-   public int getWordsNeedReview()
-   {
-      TranslationStatistics stats = getWordStats();
-      if (stats != null)
-      {
-         return (int) stats.getNeedReview();
-      }
-      return 0;
-   }
-
-   public int getWordsUntranslated()
-   {
-      TranslationStatistics stats = getWordStats();
+   public int getUnitTotal()
+   {
+      return getUnitApproved() + getUnitNeedReview() + getUnitUntranslated() + getUnitSaved();
+   }
+
+   public int getUnitApproved()
+   {
+      TranslationStatistics stats = getMessageStats();
+      if (stats != null)
+      {
+         return (int) stats.getApproved();
+      }
+      return 0;
+   }
+
+   public int getUnitNeedReview()
+   {
+      TranslationStatistics stats = getMessageStats();
+      if (stats != null)
+      {
+         return (int) stats.getFuzzy();
+      }
+      return 0;
+   }
+
+   public int getUnitUntranslated()
+   {
+      TranslationStatistics stats = getMessageStats();
       if (stats != null)
       {
          return (int) stats.getUntranslated();
       }
       return 0;
    }
-
-   public int getWordsSaved()
-   {
-<<<<<<< HEAD
-      TranslationStatistics stats = getWordStats();
-      if (stats != null)
-      {
-         return (int) stats.getAccepted();
-      }
-      return 0;
-   }
-
-   public int getWordsRejected()
-   {
-      TranslationStatistics stats = getWordStats();
+  
+   public int getUnitRejected()
+   {
+      TranslationStatistics stats = getMessageStats();
       if (stats != null)
       {
          return (int) stats.getRejected();
       }
       return 0;
-=======
-      return stats.getWordCount().get(ContentState.Saved);
->>>>>>> 82596332
-   }
-
-   public int getUnitTotal()
-   {
-      return getUnitApproved() + getUnitNeedReview() + getUnitUntranslated() + getUnitSaved();
-   }
-
-   public int getUnitApproved()
-   {
-      TranslationStatistics stats = getMessageStats();
+    }
+
+   public int getUnitSaved()
+   {
+	  TranslationStatistics stats = getMessageStats();
       if (stats != null)
       {
          return (int) stats.getTranslated();
@@ -287,56 +309,10 @@
       return 0;
    }
 
-   public int getUnitNeedReview()
-   {
-      TranslationStatistics stats = getMessageStats();
-      if (stats != null)
-      {
-         return (int) stats.getNeedReview();
-      }
-      return 0;
-   }
-
-   public int getUnitUntranslated()
-   {
-      TranslationStatistics stats = getMessageStats();
-      if (stats != null)
-      {
-         return (int) stats.getUntranslated();
-      }
-      return 0;
-   }
-
-<<<<<<< HEAD
-   public int getUnitAccepted()
-   {
-      TranslationStatistics stats = getMessageStats();
-      if (stats != null)
-      {
-         return (int) stats.getAccepted();
-      }
-      return 0;
-   }
-
-   public int getUnitRejected()
-   {
-      TranslationStatistics stats = getMessageStats();
-      if (stats != null)
-      {
-         return (int) stats.getRejected();
-      }
-      return 0;
-=======
-   public int getUnitSaved()
-   {
-      return stats.getUnitCount().get(ContentState.Saved);
->>>>>>> 82596332
-   }
-
    @Override
    public void setStats(CommonContainerTranslationStatistics stats, boolean statsByWords)
    {
-      this.stats = stats;
+      this.stats.set(stats);
       this.statsByWords = statsByWords;
 
       refresh();
