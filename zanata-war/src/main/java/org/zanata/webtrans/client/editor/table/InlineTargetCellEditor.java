--- conflicted
+++ resolved
@@ -36,231 +36,203 @@
 import com.google.gwt.gen2.table.override.client.HTMLTable;
 import com.google.gwt.user.client.Element;
 
-<<<<<<< HEAD
-public class InlineTargetCellEditor implements CellEditor<TransUnit>, TransUnitsEditModel
-{
-   /**
-    * Default style name.
-    */
-   public static final String DEFAULT_STYLENAME = "gwt-TargetCellEditor";
-
-   /**
-    * The current {@link CellEditor.Callback}.
-    */
-   private Callback<TransUnit> curCallback = null;
-
-   private CancelCallback<TransUnit> cancelCallback = null;
-
-   private EditRowCallback editRowCallback = null;
-
-   /**
-    * The current {@link CellEditor.CellEditInfo}.
-    */
-   private CellEditInfo curCellEditInfo = null;
-
-   private TransUnit cellValue;
-
-   private boolean isOpened = false;
-   private boolean isCancelButtonFocused = false;
-   private boolean isReadOnly;
-   private TargetContentsPresenter targetContentsPresenter;
-
-   private int curRow;
-   private int curCol;
-   private HTMLTable table;
-
-   /**
-    * Construct a new {@link InlineTargetCellEditor} with the specified images.
-    */
-   public InlineTargetCellEditor(CancelCallback<TransUnit> callback, EditRowCallback rowCallback, final boolean isReadOnly, TargetContentsPresenter targetContentsPresenter)
-   {
-      this.isReadOnly = isReadOnly;
-      this.targetContentsPresenter = targetContentsPresenter;
-      this.targetContentsPresenter.setCellEditor(this);
-
-      cancelCallback = callback;
-      editRowCallback = rowCallback;
-   }
-
-   private void gotoRow(NavigationType nav)
-   {
-      if (nav == NavigationType.NextEntry)
-      {
-         editRowCallback.gotoNextRow();
-      }
-      else if (nav == NavigationType.PrevEntry)
-      {
-         editRowCallback.gotoPrevRow();
-      }
-      else if (nav == NavigationType.FirstEntry)
-      {
-         editRowCallback.gotoFirstRow();
-      }
-      else if (nav == NavigationType.LastEntry)
-      {
-         editRowCallback.gotoLastRow();
-      }
-   }
-
-   @Override
-   public void gotoNewRow(NavigationType nav)
-   {
-      if (nav == NavigationType.NextEntry)
-      {
-         editRowCallback.gotoNextNewRow();
-      }
-      else if (nav == NavigationType.PrevEntry)
-      {
-         editRowCallback.gotoPrevNewRow();
-      }
-   }
-
-   @Override
-   public void gotoFuzzyAndNewRow(NavigationType nav)
-   {
-      if (nav == NavigationType.NextEntry)
-      {
-         editRowCallback.gotoNextFuzzyNewRow();
-      }
-      else if (nav == NavigationType.PrevEntry)
-      {
-         editRowCallback.gotoPrevFuzzyNewRow();
-      }
-   }
-
-   @Override
-   public void gotoFuzzyRow(NavigationType nav)
-   {
-      if (nav == NavigationType.NextEntry)
-      {
-         editRowCallback.gotoNextFuzzyRow();
-      }
-      else if (nav == NavigationType.PrevEntry)
-      {
-         editRowCallback.gotoPrevFuzzyRow();
-      }
-   }
-
-   public boolean isEditing()
-   {
-      return cellValue != null && targetContentsPresenter.isEditing();
-   }
-
-   public boolean isOpened()
-   {
-      return isOpened;
-   }
-
-   @Override
-   public void editCell(CellEditInfo cellEditInfo, TransUnit cellValue, Callback<TransUnit> callback)
-   {
-      if (isReadOnly)
-      {
-         return;
-      }
-
-      if (isEditing())
-      {
-         if (cellEditInfo.getCellIndex() == curCol && cellEditInfo.getRowIndex() == curRow)
-         {
-            return;
-         }
-      }
-
-      // save the content in previous cell before start new editing
-      if (curRow != cellEditInfo.getRowIndex())
-      {
-         savePendingChange(false);
-      }
-
-      Log.debug("starting edit");
-
-      // Save the current values
-      curCallback = callback;
-      curCellEditInfo = cellEditInfo;
-
-      // Get the info about the cell
-      table = curCellEditInfo.getTable();
-
-      curRow = curCellEditInfo.getRowIndex();
-      curCol = curCellEditInfo.getCellIndex();
-
-      this.cellValue = cellValue;
-      targetContentsPresenter.showEditors(curRow, TargetContentsPresenter.NO_OPEN_EDITOR);
-
-      isOpened = true;
-
-      Element element = table.getCellFormatter().getElement(curRow, curCol);
-      TableEditorView.scrollIntoView(element);
-   }
-
-   @Override
-   public void savePendingChange(boolean cancelIfUnchanged)
-   {
-      if (isEditing())
-      {
-         // if something has changed, save as approved
-         if (hasTargetContentsChanged())
-         {
-            Log.debug("savePendingChange - acceptEdit");
-            acceptEdit();
-         }
-      }
-      else if (cancelIfUnchanged)
-      {
-         Log.debug("savePendingChange- cancel edit");
-         cancelEdit();
-      }
-      targetContentsPresenter.setToViewMode();
-   }
-
-   public boolean hasTargetContentsChanged()
-   {
-      return !cellValue.getTargets().equals(targetContentsPresenter.getNewTargets());
-   }
-
-   @Override
-   public void saveAndMoveRow(NavigationType nav)
-   {
-      savePendingChange(true);
-      gotoRow(nav);
-   }
-
-   /**
-    * Accept the contents of the cell editor as the new cell value.
-    */
-   @Override
-   public void acceptEdit()
-   {
-      // Check if we are ready to accept
-      if (!onAccept())
-      {
-         return;
-      }
-      ArrayList<String> newTargets = targetContentsPresenter.getNewTargets();
-      cellValue.setTargets(newTargets);
-      determineStatus(newTargets, ContentState.Approved);
-
-      targetContentsPresenter.setToViewMode();
-      isOpened = false;
-
-      // Send the new cell value to the callback
-      curCallback.onComplete(curCellEditInfo, cellValue);
-      clearSelection();
-   }
-
-   /**
-    * Save the contents of the cell and set status to fuzzy.
-    */
-   @Override
-   public void acceptFuzzyEdit()
-   {
-      // String text = textArea.getText();
-      ArrayList<String> newTargets = targetContentsPresenter.getNewTargets();
-      cellValue.setTargets(newTargets);
-      determineStatus(newTargets, ContentState.NeedReview);
-      curCallback.onComplete(curCellEditInfo, cellValue);
-   }
+public class InlineTargetCellEditor implements CellEditor<TransUnit>,
+		TransUnitsEditModel {
+	/**
+	 * Default style name.
+	 */
+	public static final String DEFAULT_STYLENAME = "gwt-TargetCellEditor";
+
+	/**
+	 * The current {@link CellEditor.Callback}.
+	 */
+	private Callback<TransUnit> curCallback = null;
+
+	private CancelCallback<TransUnit> cancelCallback = null;
+
+	private EditRowCallback editRowCallback = null;
+
+	/**
+	 * The current {@link CellEditor.CellEditInfo}.
+	 */
+	private CellEditInfo curCellEditInfo = null;
+
+	private TransUnit cellValue;
+
+	private boolean isOpened = false;
+	private boolean isCancelButtonFocused = false;
+	private boolean isReadOnly;
+	private TargetContentsPresenter targetContentsPresenter;
+
+	private int curRow;
+	private int curCol;
+	private HTMLTable table;
+
+	/**
+	 * Construct a new {@link InlineTargetCellEditor} with the specified images.
+	 */
+	public InlineTargetCellEditor(CancelCallback<TransUnit> callback,
+			EditRowCallback rowCallback, final boolean isReadOnly,
+			TargetContentsPresenter targetContentsPresenter) {
+		this.isReadOnly = isReadOnly;
+		this.targetContentsPresenter = targetContentsPresenter;
+		this.targetContentsPresenter.setCellEditor(this);
+
+		cancelCallback = callback;
+		editRowCallback = rowCallback;
+	}
+
+	private void gotoRow(NavigationType nav) {
+		if (nav == NavigationType.NextEntry) {
+			editRowCallback.gotoNextRow();
+		} else if (nav == NavigationType.PrevEntry) {
+			editRowCallback.gotoPrevRow();
+		} else if (nav == NavigationType.FirstEntry) {
+			editRowCallback.gotoFirstRow();
+		} else if (nav == NavigationType.LastEntry) {
+			editRowCallback.gotoLastRow();
+		}
+	}
+
+	@Override
+	public void gotoNewRow(NavigationType nav) {
+		if (nav == NavigationType.NextEntry) {
+			editRowCallback.gotoNextNewRow();
+		} else if (nav == NavigationType.PrevEntry) {
+			editRowCallback.gotoPrevNewRow();
+		}
+	}
+
+	@Override
+	public void gotoCurrentRow(boolean andEdit) {
+		editRowCallback.gotoCurrentRow(andEdit);
+	}
+
+	@Override
+	public void gotoFuzzyAndNewRow(NavigationType nav) {
+		if (nav == NavigationType.NextEntry) {
+			editRowCallback.gotoNextFuzzyNewRow();
+		} else if (nav == NavigationType.PrevEntry) {
+			editRowCallback.gotoPrevFuzzyNewRow();
+		}
+	}
+
+	@Override
+	public void gotoFuzzyRow(NavigationType nav) {
+		if (nav == NavigationType.NextEntry) {
+			editRowCallback.gotoNextFuzzyRow();
+		} else if (nav == NavigationType.PrevEntry) {
+			editRowCallback.gotoPrevFuzzyRow();
+		}
+	}
+
+	public boolean isEditing() {
+		return cellValue != null && targetContentsPresenter.isEditing();
+	}
+
+	public boolean isOpened() {
+		return isOpened;
+	}
+
+	@Override
+	public void editCell(CellEditInfo cellEditInfo, TransUnit cellValue,
+			Callback<TransUnit> callback) {
+		if (isReadOnly) {
+			return;
+		}
+
+		if (isEditing()) {
+			if (cellEditInfo.getCellIndex() == curCol
+					&& cellEditInfo.getRowIndex() == curRow) {
+				return;
+			}
+		}
+
+		// save the content in previous cell before start new editing
+		if (curRow != cellEditInfo.getRowIndex()) {
+			savePendingChange(false);
+		}
+
+		Log.debug("starting edit");
+
+		// Save the current values
+		curCallback = callback;
+		curCellEditInfo = cellEditInfo;
+
+		// Get the info about the cell
+		table = curCellEditInfo.getTable();
+
+		curRow = curCellEditInfo.getRowIndex();
+		curCol = curCellEditInfo.getCellIndex();
+
+		this.cellValue = cellValue;
+		targetContentsPresenter.showEditors(curRow,
+				TargetContentsPresenter.NO_OPEN_EDITOR);
+
+		isOpened = true;
+
+		Element element = table.getCellFormatter().getElement(curRow, curCol);
+		TableEditorView.scrollIntoView(element);
+	}
+
+	@Override
+	public void savePendingChange(boolean cancelIfUnchanged) {
+		if (isEditing()) {
+			// if something has changed, save as approved
+			if (hasTargetContentsChanged()) {
+				Log.debug("savePendingChange - acceptEdit");
+				acceptEdit();
+			}
+		} else if (cancelIfUnchanged) {
+			Log.debug("savePendingChange- cancel edit");
+			cancelEdit();
+		}
+		targetContentsPresenter.setToViewMode();
+	}
+
+	public boolean hasTargetContentsChanged() {
+		return !cellValue.getTargets().equals(
+				targetContentsPresenter.getNewTargets());
+	}
+
+	@Override
+	public void saveAndMoveRow(NavigationType nav) {
+		savePendingChange(true);
+		gotoRow(nav);
+	}
+
+	/**
+	 * Accept the contents of the cell editor as the new cell value.
+	 */
+	@Override
+	public void acceptEdit() {
+		// Check if we are ready to accept
+		if (!onAccept()) {
+			return;
+		}
+		ArrayList<String> newTargets = targetContentsPresenter.getNewTargets();
+		cellValue.setTargets(newTargets);
+		determineStatus(newTargets, ContentState.Approved);
+
+		targetContentsPresenter.setToViewMode();
+		isOpened = false;
+
+		// Send the new cell value to the callback
+		curCallback.onComplete(curCellEditInfo, cellValue);
+		clearSelection();
+	}
+
+	/**
+	 * Save the contents of the cell and set status to fuzzy.
+	 */
+	@Override
+	public void acceptFuzzyEdit() {
+		// String text = textArea.getText();
+		ArrayList<String> newTargets = targetContentsPresenter.getNewTargets();
+		cellValue.setTargets(newTargets);
+		determineStatus(newTargets, ContentState.NeedReview);
+		curCallback.onComplete(curCellEditInfo, cellValue);
+	}
 
    /**
     * 
@@ -283,318 +255,17 @@
       // ContentState stateToSet = ContentStateUtil.determineState(requestedState, newContents);
 
       // NB until then, make sure this stays consistent
-      ContentState stateToSet = requestedState;
+		ContentState stateToSet = requestedState;
       if (requestedState == ContentState.New && emptyCount == 0)
       {
-         stateToSet = ContentState.NeedReview;
-      }
+			stateToSet = ContentState.NeedReview;
+		}
       else if (requestedState == ContentState.Approved && emptyCount != 0)
       {
          stateToSet = ContentState.New;
       }
       else if (requestedState == ContentState.NeedReview && emptyCount == newContents.size())
       {
-         stateToSet = ContentState.New;
-      }
-      cellValue.setStatus(stateToSet);
-   }
-
-   /**
-    * Cancel the cell edit.
-    */
-   public void cancelEdit()
-   {
-      // Fire the event
-      if (!onCancel())
-      {
-         return;
-      }
-
-      targetContentsPresenter.setToViewMode();
-      isOpened = false;
-
-      // Call the callback
-      if (curCallback != null)
-      {
-         // curCallback.onCancel(curCellEditInfo);
-         cancelCallback.onCancel(cellValue);
-      }
-
-      clearSelection();
-   }
-
-   public void clearSelection()
-   {
-      curCallback = null;
-      curCellEditInfo = null;
-      /*
-       * The main grid used for layout.
-       */
-      cellValue = null;
-   }
-
-   /**
-    * Called before an accept takes place.
-    * 
-    * @return true to allow the accept, false to prevent it
-    */
-   protected boolean onAccept()
-   {
-      return true;
-   }
-
-   /**
-    * Called before a cancel takes place.
-    * 
-    * @return true to allow the cancel, false to prevent it
-    */
-   protected boolean onCancel()
-   {
-      return true;
-   }
-
-   public boolean isCancelButtonFocused()
-   {
-      return isCancelButtonFocused;
-   }
-
-   public void setCancelButtonFocused(boolean isCancelButtonFocused)
-   {
-      this.isCancelButtonFocused = isCancelButtonFocused;
-   }
-
-   @Override
-   public TransUnit getTargetCell()
-   {
-      return cellValue;
-   }
-
-   public void setReadOnly(boolean isReadOnly)
-   {
-      this.isReadOnly = isReadOnly;
-      // cancelEdit();
-   }
-
-   public void showEditors(int rowIndex, int editorIndex)
-   {
-      targetContentsPresenter.showEditors(rowIndex, editorIndex);
-
-   }
-=======
-public class InlineTargetCellEditor implements CellEditor<TransUnit>,
-		TransUnitsEditModel {
-	/**
-	 * Default style name.
-	 */
-	public static final String DEFAULT_STYLENAME = "gwt-TargetCellEditor";
-
-	/**
-	 * The current {@link CellEditor.Callback}.
-	 */
-	private Callback<TransUnit> curCallback = null;
-
-	private CancelCallback<TransUnit> cancelCallback = null;
-
-	private EditRowCallback editRowCallback = null;
-
-	/**
-	 * The current {@link CellEditor.CellEditInfo}.
-	 */
-	private CellEditInfo curCellEditInfo = null;
-
-	private TransUnit cellValue;
-
-	private boolean isOpened = false;
-	private boolean isCancelButtonFocused = false;
-	private boolean isReadOnly;
-	private TargetContentsPresenter targetContentsPresenter;
-
-	private int curRow;
-	private int curCol;
-	private HTMLTable table;
-
-	/**
-	 * Construct a new {@link InlineTargetCellEditor} with the specified images.
-	 */
-	public InlineTargetCellEditor(CancelCallback<TransUnit> callback,
-			EditRowCallback rowCallback, final boolean isReadOnly,
-			TargetContentsPresenter targetContentsPresenter) {
-		this.isReadOnly = isReadOnly;
-		this.targetContentsPresenter = targetContentsPresenter;
-		this.targetContentsPresenter.setCellEditor(this);
-
-		cancelCallback = callback;
-		editRowCallback = rowCallback;
-	}
-
-	private void gotoRow(NavigationType nav) {
-		if (nav == NavigationType.NextEntry) {
-			editRowCallback.gotoNextRow();
-		} else if (nav == NavigationType.PrevEntry) {
-			editRowCallback.gotoPrevRow();
-		} else if (nav == NavigationType.FirstEntry) {
-			editRowCallback.gotoFirstRow();
-		} else if (nav == NavigationType.LastEntry) {
-			editRowCallback.gotoLastRow();
-		}
-	}
-
-	@Override
-	public void gotoNewRow(NavigationType nav) {
-		if (nav == NavigationType.NextEntry) {
-			editRowCallback.gotoNextNewRow();
-		} else if (nav == NavigationType.PrevEntry) {
-			editRowCallback.gotoPrevNewRow();
-		}
-	}
-
-	@Override
-	public void gotoCurrentRow(boolean andEdit) {
-		editRowCallback.gotoCurrentRow(andEdit);
-	}
-
-	@Override
-	public void gotoFuzzyAndNewRow(NavigationType nav) {
-		if (nav == NavigationType.NextEntry) {
-			editRowCallback.gotoNextFuzzyNewRow();
-		} else if (nav == NavigationType.PrevEntry) {
-			editRowCallback.gotoPrevFuzzyNewRow();
-		}
-	}
-
-	@Override
-	public void gotoFuzzyRow(NavigationType nav) {
-		if (nav == NavigationType.NextEntry) {
-			editRowCallback.gotoNextFuzzyRow();
-		} else if (nav == NavigationType.PrevEntry) {
-			editRowCallback.gotoPrevFuzzyRow();
-		}
-	}
-
-	public boolean isEditing() {
-		return cellValue != null && targetContentsPresenter.isEditing();
-	}
-
-	public boolean isOpened() {
-		return isOpened;
-	}
-
-	@Override
-	public void editCell(CellEditInfo cellEditInfo, TransUnit cellValue,
-			Callback<TransUnit> callback) {
-		if (isReadOnly) {
-			return;
-		}
-
-		if (isEditing()) {
-			if (cellEditInfo.getCellIndex() == curCol
-					&& cellEditInfo.getRowIndex() == curRow) {
-				return;
-			}
-		}
-
-		// save the content in previous cell before start new editing
-		if (curRow != cellEditInfo.getRowIndex()) {
-			savePendingChange(false);
-		}
-
-		Log.debug("starting edit");
-
-		// Save the current values
-		curCallback = callback;
-		curCellEditInfo = cellEditInfo;
-
-		// Get the info about the cell
-		table = curCellEditInfo.getTable();
-
-		curRow = curCellEditInfo.getRowIndex();
-		curCol = curCellEditInfo.getCellIndex();
-
-		this.cellValue = cellValue;
-		targetContentsPresenter.showEditors(curRow,
-				TargetContentsPresenter.NO_OPEN_EDITOR);
-
-		isOpened = true;
-
-		Element element = table.getCellFormatter().getElement(curRow, curCol);
-		TableEditorView.scrollIntoView(element);
-	}
-
-	@Override
-	public void savePendingChange(boolean cancelIfUnchanged) {
-		if (isEditing()) {
-			// if something has changed, save as approved
-			if (hasTargetContentsChanged()) {
-				Log.debug("savePendingChange - acceptEdit");
-				acceptEdit();
-			}
-		} else if (cancelIfUnchanged) {
-			Log.debug("savePendingChange- cancel edit");
-			cancelEdit();
-		}
-		targetContentsPresenter.setToViewMode();
-	}
-
-	public boolean hasTargetContentsChanged() {
-		return !cellValue.getTargets().equals(
-				targetContentsPresenter.getNewTargets());
-	}
-
-	@Override
-	public void saveAndMoveRow(NavigationType nav) {
-		savePendingChange(true);
-		gotoRow(nav);
-	}
-
-	/**
-	 * Accept the contents of the cell editor as the new cell value.
-	 */
-	@Override
-	public void acceptEdit() {
-		// Check if we are ready to accept
-		if (!onAccept()) {
-			return;
-		}
-		ArrayList<String> newTargets = targetContentsPresenter.getNewTargets();
-		cellValue.setTargets(newTargets);
-		determineStatus(newTargets, ContentState.Approved);
-
-		targetContentsPresenter.setToViewMode();
-		isOpened = false;
-
-		// Send the new cell value to the callback
-		curCallback.onComplete(curCellEditInfo, cellValue);
-		clearSelection();
-	}
-
-	/**
-	 * Save the contents of the cell and set status to fuzzy.
-	 */
-	@Override
-	public void acceptFuzzyEdit() {
-		// String text = textArea.getText();
-		ArrayList<String> newTargets = targetContentsPresenter.getNewTargets();
-		cellValue.setTargets(newTargets);
-		determineStatus(newTargets, ContentState.NeedReview);
-		curCallback.onComplete(curCellEditInfo, cellValue);
-	}
-
-	private void determineStatus(ArrayList<String> newTargets,
-			ContentState requestedState) {
-		Collection<String> emptyTargets = Collections2.filter(newTargets,
-				new Predicate<String>() {
-					@Override
-					public boolean apply(@Nullable String input) {
-						return Strings.isNullOrEmpty(input);
-					}
-				});
-
-		// TODO check that this is consistent with server-side checks
-		ContentState stateToSet = requestedState;
-		if (requestedState == ContentState.New && emptyTargets.isEmpty()) {
-			stateToSet = ContentState.NeedReview;
-		}
-		if (requestedState == ContentState.Approved && !emptyTargets.isEmpty()) {
 			stateToSet = ContentState.New;
 		}
 		cellValue.setStatus(stateToSet);
@@ -681,5 +352,4 @@
 	public void setRowValueOverride(int row, TransUnit targetCell) {
 		editRowCallback.setRowValueOverride(row, targetCell);
 	}
->>>>>>> dcebe108
 }