--- conflicted
+++ resolved
@@ -557,12 +557,4 @@
          display.getDocumentListTable().getSelectionModel().setSelected(node, true);
       }
    }
-<<<<<<< HEAD
-=======
-
-   public ListDataProvider<DocumentNode> getDataProvider()
-   {
-      return dataProvider;
-   }
->>>>>>> df9373be
 }