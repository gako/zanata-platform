--- conflicted
+++ resolved
@@ -44,10 +44,6 @@
 import org.zanata.webtrans.client.events.ProjectStatsUpdatedEvent;
 import org.zanata.webtrans.client.events.RunDocValidationEvent;
 import org.zanata.webtrans.client.events.RunDocValidationEventHandler;
-<<<<<<< HEAD
-import org.zanata.webtrans.client.events.DocValidationResultEvent;
-=======
->>>>>>> c220b2c9
 import org.zanata.webtrans.client.events.TransUnitUpdatedEvent;
 import org.zanata.webtrans.client.events.TransUnitUpdatedEventHandler;
 import org.zanata.webtrans.client.events.UserConfigChangeEvent;
@@ -570,11 +566,6 @@
       Log.debug("Run doc validation");
       dispatcher.execute(new RunDocValidationAction(validationIds, docId), new AsyncCallback<RunDocValidationResult>()
       {
-<<<<<<< HEAD
-         display.showLoading(true);
-         ArrayList<Long> docIds = new ArrayList<Long>();
-         for (DocumentNode node : display.getDocumentListTable().getVisibleItems())
-=======
          @Override
          public void onSuccess(RunDocValidationResult result)
          {
@@ -603,7 +594,6 @@
 
          @Override
          public void onFailure(Throwable caught)
->>>>>>> c220b2c9
          {
             Integer row = pageRows.get(docId);
             if (row != null)
@@ -636,41 +626,11 @@
                
                if(i == pageRows.keySet().size() -1)
                {
-<<<<<<< HEAD
-                  eventBus.fireEvent(new NotificationEvent(NotificationEvent.Severity.Error, "Unable to run validation"));
-                  display.showLoading(false);
-                  eventBus.fireEvent(new DocValidationResultEvent(new Date(), null));
-=======
                   fireDocValidation(valIds, documentId, true);
->>>>>>> c220b2c9
                }
                else
                {
-<<<<<<< HEAD
-                  Log.debug("Success docs validation - " + result.getResult().size());
-                  Map<DocumentId, Boolean> resultMap = result.getResult();
-                  ArrayList<DocumentId> hasErrorDocs = new ArrayList<DocumentId>();
-
-                  for(Map.Entry<DocumentId, Boolean> entry: resultMap.entrySet())
-                  {
-                     Boolean hasError = entry.getValue();
-                     DocumentInfo docInfo = getDocumentInfo(entry.getKey());
-
-                     if (hasError != null && docInfo != null)
-                     {
-                        docInfo.setHasValidationError(hasError.booleanValue());
-                        if(hasError.booleanValue())
-                        {
-                           hasErrorDocs.add(docInfo.getId());
-                        }
-                     }
-                  }
-                  dataProvider.refresh();
-                  display.showLoading(false);
-                  eventBus.fireEvent(new DocValidationResultEvent(new Date(), hasErrorDocs));
-=======
                   fireDocValidation(valIds, documentId, false);
->>>>>>> c220b2c9
                }
                i++;
             }
