/*
 * Copyright 2012, Red Hat, Inc. and individual contributors as indicated by the
 * @author tags. See the copyright.txt file in the distribution for a full
 * listing of individual contributors.
 *
 * This is free software; you can redistribute it and/or modify it under the
 * terms of the GNU Lesser General Public License as published by the Free
 * Software Foundation; either version 2.1 of the License, or (at your option)
 * any later version.
 *
 * This software is distributed in the hope that it will be useful, but WITHOUT
 * ANY WARRANTY; without even the implied warranty of MERCHANTABILITY or FITNESS
 * FOR A PARTICULAR PURPOSE. See the GNU Lesser General Public License for more
 * details.
 *
 * You should have received a copy of the GNU Lesser General Public License
 * along with this software; if not, write to the Free Software Foundation,
 * Inc., 51 Franklin St, Fifth Floor, Boston, MA 02110-1301 USA, or see the FSF
 * site: http://www.fsf.org.
 */
package org.zanata.webtrans.client.presenter;

import java.util.Collections;
import java.util.List;

import javax.inject.Provider;

import net.customware.gwt.presenter.client.EventBus;

import org.zanata.webtrans.client.events.RequestValidationEvent;
import org.zanata.webtrans.client.events.TableRowSelectedEvent;
import org.zanata.webtrans.client.events.TransUnitUpdatedEvent;
import org.zanata.webtrans.client.events.TransUnitUpdatedEventHandler;
import org.zanata.webtrans.client.events.UserConfigChangeEvent;
import org.zanata.webtrans.client.events.UserConfigChangeHandler;
import org.zanata.webtrans.client.ui.HasSelectableSource;
import org.zanata.webtrans.client.view.SourceContentsDisplay;
import org.zanata.webtrans.shared.model.TransUnit;
import org.zanata.webtrans.shared.model.TransUnitId;
import org.zanata.webtrans.shared.util.Finds;

import com.allen_sauer.gwt.log.client.Log;
import com.google.common.base.Objects;
import com.google.common.base.Optional;
import com.google.common.base.Predicate;
import com.google.common.collect.ImmutableList;
import com.google.common.collect.Iterables;
import com.google.gwt.event.dom.client.ClickEvent;
import com.google.gwt.event.dom.client.ClickHandler;
import com.google.gwt.user.client.rpc.AsyncCallback;
import com.google.inject.Inject;
import org.zanata.webtrans.client.events.NotificationEvent;
import org.zanata.webtrans.client.events.RefreshPageEvent;
import org.zanata.webtrans.client.events.RefreshPageEventHandler;
import org.zanata.webtrans.client.events.ReferenceVisibleEvent;
import org.zanata.webtrans.client.events.ReferenceVisibleEventHandler;
import org.zanata.webtrans.client.rpc.CachingDispatchAsync;
import org.zanata.webtrans.shared.model.Locale;
import org.zanata.webtrans.shared.rpc.GetTargetForLocale;
import org.zanata.webtrans.shared.rpc.GetTargetForLocaleResult;

/**
 * @author Alex Eng <a href="mailto:aeng@redhat.com">aeng@redhat.com</a>
 *
 */
<<<<<<< HEAD
public class SourceContentsPresenter implements ClickHandler, UserConfigChangeHandler, TransUnitUpdatedEventHandler, ReferenceVisibleEventHandler, RefreshPageEventHandler
{
   private final EventBus eventBus;
   private final Provider<SourceContentsDisplay> displayProvider;
   private final UserConfigHolder configHolder;
   private final CachingDispatchAsync dispatcher;
   
   // states
   private List<SourceContentsDisplay> displayList = Collections.emptyList();
   private TransUnitId currentTransUnitId;
   private HasSelectableSource selectedSource;
   private Boolean isReferenceShowing = false;
   private Locale selectedReferenceLocale;

   @Inject
   public SourceContentsPresenter(EventBus eventBus, Provider<SourceContentsDisplay> displayProvider, CachingDispatchAsync dispatcher, UserConfigHolder configHolder)
   {
      this.eventBus = eventBus;
      this.displayProvider = displayProvider;
      this.configHolder = configHolder;
      this.dispatcher = dispatcher;
      eventBus.addHandler(UserConfigChangeEvent.TYPE, this);
      eventBus.addHandler(TransUnitUpdatedEvent.getType(), this);
      eventBus.addHandler(ReferenceVisibleEvent.getType(), this);
      eventBus.addHandler(RefreshPageEvent.TYPE, this);
   }

   /**
    * Select first source in the list when row is selected or reselect previous
    * selected one
    * 
    */
   public void setSelectedSource(TransUnitId id)
   {
      currentTransUnitId = id;
      Log.debug("source content selected id:" + id);

      Optional<SourceContentsDisplay> sourceContentsView = Finds.findDisplayById(displayList, id);
      if (sourceContentsView.isPresent())
      {
         List<HasSelectableSource> sourcePanelList = sourceContentsView.get().getSourcePanelList();
         Optional<HasSelectableSource> selectedSource = tryFindSelectedSourcePanel(sourcePanelList);
         if (selectedSource.isPresent())
         {
            selectedSource.get().clickSelf();
         }
         else
         {
            // by default select the first one
            sourcePanelList.get(0).clickSelf();
         }
      }
   }

   private Optional<HasSelectableSource> tryFindSelectedSourcePanel(List<HasSelectableSource> sourcePanelList)
   {
      return Iterables.tryFind(sourcePanelList, new Predicate<HasSelectableSource>()
      {
         @Override
         public boolean apply(HasSelectableSource input)
         {
            return input == selectedSource;
         }
      });
   }

   public String getSelectedSource()
   {
      return selectedSource == null ? null : selectedSource.getSource();
   }

   public void showData(List<TransUnit> transUnits)
   {
      selectedSource = null; // clear cache
      ImmutableList.Builder<SourceContentsDisplay> builder = ImmutableList.builder();
      for (TransUnit transUnit : transUnits)
      {
         SourceContentsDisplay display = displayProvider.get();
         display.setValue(transUnit);
         display.setSourceSelectionHandler(this);
         builder.add(display);
      }
      displayList = builder.build();
      if (isReferenceShowing)
      {
         showReference();
      }
   }

   public List<SourceContentsDisplay> getDisplays()
   {
      return displayList;
   }

   public void highlightSearch(String message)
   {
      for (SourceContentsDisplay sourceContentsDisplay : displayList)
      {
         sourceContentsDisplay.highlightSearch(message);
      }
   }

   @Override
   public void onClick(ClickEvent event)
   {
      if (event.getSource() instanceof HasSelectableSource)
      {
         HasSelectableSource previousSource = selectedSource;

         selectedSource = (HasSelectableSource) event.getSource();
         ensureRowSelection(selectedSource.getId());

         if (previousSource != null)
         {
            previousSource.setSelected(false);
         }

         selectedSource.setSelected(true);

         Log.debug("Selected source: " + selectedSource.getSource());
         // TODO this is firing every time we click.
         eventBus.fireEvent(RequestValidationEvent.EVENT);
      }
   }

   private void ensureRowSelection(TransUnitId id)
   {
      if (!Objects.equal(id, currentTransUnitId))
      {
         eventBus.fireEvent(new TableRowSelectedEvent(id));
      }
   }

   public TransUnitId getCurrentTransUnitIdOrNull()
   {
      return currentTransUnitId;
   }

   @Override
   public void onUserConfigChanged(UserConfigChangeEvent event)
   {
      for (SourceContentsDisplay sourceContentsDisplay : displayList)
      {
         sourceContentsDisplay.toggleTransUnitDetails(configHolder.getState().isShowOptionalTransUnitDetails());
      }
   }

   @Override
   public void onTransUnitUpdated(TransUnitUpdatedEvent event)
   {
      Optional<SourceContentsDisplay> sourceContentsView = Finds.findDisplayById(displayList, event.getUpdateInfo().getTransUnit().getId());
      if (sourceContentsView.isPresent())
      {
         sourceContentsView.get().updateTransUnitDetails(event.getUpdateInfo().getTransUnit());
         sourceContentsView.get().refresh();
      }
   }

   @Override
   public void onShowHideReference(ReferenceVisibleEvent event)
   {
      if (event.isVisible())
      {
         isReferenceShowing = true;
         selectedReferenceLocale = event.getSelectedLocale();
         showReference();
      }
      else
      {
         hideReference();
      }
   }

   private void showReference()
   {
      for (final SourceContentsDisplay display : displayList)
      {
         GetTargetForLocale action = new GetTargetForLocale(display.getId(), selectedReferenceLocale);
         dispatcher.execute(action, new AsyncCallback<GetTargetForLocaleResult>()
         {
            @Override
            public void onFailure(Throwable caught)
            {
               eventBus.fireEvent(new NotificationEvent(NotificationEvent.Severity.Error, "Failed to fetch target"));
            }

            @Override
            public void onSuccess(GetTargetForLocaleResult result)
            {
               display.showReference(result.getTarget());
            }
         });
      }
   }

   public void hideReference()
   {
      for (SourceContentsDisplay display : displayList)
      {
         display.hideReference();
      }
      isReferenceShowing = false;
   }

   @Override
   public void onRefreshPage(RefreshPageEvent event)
   {
      if (isReferenceShowing)
      {
         showReference();
      }
   }

   /**
    * Get the source string for a trans unit on the current page. This will be
    * the currently selected plural form if any is selected.
    * 
    * @param id for the trans unit to check
    * @return currently selected plural, or the first plural if none is
    *         selected. The value will be absent if the trans unit is not on the
    *         current page.
    */
   public Optional<String> getSourceContent(TransUnitId id)
   {
      Optional<SourceContentsDisplay> view = Finds.findDisplayById(displayList, id);
      if (view.isPresent())
      {
         List<HasSelectableSource> sourcePanelList = view.get().getSourcePanelList();
         Optional<HasSelectableSource> selectedSourceOptional = tryFindSelectedSourcePanel(sourcePanelList);
         if (selectedSourceOptional.isPresent())
         {
            return Optional.of(selectedSourceOptional.get().getSource());
         }
         else
         {
            // by default return the first one
            return Optional.of(sourcePanelList.get(0).getSource());
         }
      }
      else
      {
         return Optional.absent();
      }
   }
=======
public class SourceContentsPresenter implements ClickHandler,
        UserConfigChangeHandler, TransUnitUpdatedEventHandler {
    private final EventBus eventBus;
    private final Provider<SourceContentsDisplay> displayProvider;
    private final UserConfigHolder configHolder;

    // states
    private List<SourceContentsDisplay> displayList = Collections.emptyList();
    private TransUnitId currentTransUnitId;
    private HasSelectableSource selectedSource;

    @Inject
    public SourceContentsPresenter(EventBus eventBus,
            Provider<SourceContentsDisplay> displayProvider,
            UserConfigHolder configHolder) {
        this.eventBus = eventBus;
        this.displayProvider = displayProvider;
        this.configHolder = configHolder;
        eventBus.addHandler(UserConfigChangeEvent.TYPE, this);
        eventBus.addHandler(TransUnitUpdatedEvent.getType(), this);
    }

    /**
     * Select first source in the list when row is selected or reselect previous
     * selected one
     *
     */
    public void setSelectedSource(TransUnitId id) {
        currentTransUnitId = id;
        Log.debug("source content selected id:" + id);

        Optional<SourceContentsDisplay> sourceContentsView =
                Finds.findDisplayById(displayList, id);
        if (sourceContentsView.isPresent()) {
            List<HasSelectableSource> sourcePanelList =
                    sourceContentsView.get().getSourcePanelList();
            Optional<HasSelectableSource> selectedSource =
                    tryFindSelectedSourcePanel(sourcePanelList);
            if (selectedSource.isPresent()) {
                selectedSource.get().clickSelf();
            } else {
                // by default select the first one
                sourcePanelList.get(0).clickSelf();
            }
        }
    }

    private Optional<HasSelectableSource> tryFindSelectedSourcePanel(
            List<HasSelectableSource> sourcePanelList) {
        return Iterables.tryFind(sourcePanelList,
                new Predicate<HasSelectableSource>() {
                    @Override
                    public boolean apply(HasSelectableSource input) {
                        return input == selectedSource;
                    }
                });
    }

    public String getSelectedSource() {
        return selectedSource == null ? null : selectedSource.getSource();
    }

    public void showData(List<TransUnit> transUnits) {
        selectedSource = null; // clear cache
        ImmutableList.Builder<SourceContentsDisplay> builder =
                ImmutableList.builder();
        for (TransUnit transUnit : transUnits) {
            SourceContentsDisplay display = displayProvider.get();
            display.setValue(transUnit);
            display.setSourceSelectionHandler(this);
            builder.add(display);
        }
        displayList = builder.build();
    }

    public List<SourceContentsDisplay> getDisplays() {
        return displayList;
    }

    public void highlightSearch(String message) {
        for (SourceContentsDisplay sourceContentsDisplay : displayList) {
            sourceContentsDisplay.highlightSearch(message);
        }
    }

    @Override
    public void onClick(ClickEvent event) {
        if (event.getSource() instanceof HasSelectableSource) {
            HasSelectableSource previousSource = selectedSource;

            selectedSource = (HasSelectableSource) event.getSource();
            ensureRowSelection(selectedSource.getId());

            if (previousSource != null) {
                previousSource.setSelected(false);
            }

            selectedSource.setSelected(true);

            Log.debug("Selected source: " + selectedSource.getSource());
            // TODO this is firing every time we click.
            eventBus.fireEvent(RequestValidationEvent.EVENT);
        }
    }

    private void ensureRowSelection(TransUnitId id) {
        if (!Objects.equal(id, currentTransUnitId)) {
            eventBus.fireEvent(new TableRowSelectedEvent(id));
        }
    }

    public TransUnitId getCurrentTransUnitIdOrNull() {
        return currentTransUnitId;
    }

    @Override
    public void onUserConfigChanged(UserConfigChangeEvent event) {
        for (SourceContentsDisplay sourceContentsDisplay : displayList) {
            sourceContentsDisplay.toggleTransUnitDetails(configHolder
                    .getState().isShowOptionalTransUnitDetails());
        }
    }

    @Override
    public void onTransUnitUpdated(TransUnitUpdatedEvent event) {
        Optional<SourceContentsDisplay> sourceContentsView =
                Finds.findDisplayById(displayList, event.getUpdateInfo()
                        .getTransUnit().getId());
        if (sourceContentsView.isPresent()) {
            sourceContentsView.get().updateTransUnitDetails(
                    event.getUpdateInfo().getTransUnit());
            sourceContentsView.get().refresh();
        }
    }

    /**
     * Get the source string for a trans unit on the current page. This will be
     * the currently selected plural form if any is selected.
     *
     * @param id
     *            for the trans unit to check
     * @return currently selected plural, or the first plural if none is
     *         selected. The value will be absent if the trans unit is not on
     *         the current page.
     */
    public Optional<String> getSourceContent(TransUnitId id) {
        Optional<SourceContentsDisplay> view =
                Finds.findDisplayById(displayList, id);
        if (view.isPresent()) {
            List<HasSelectableSource> sourcePanelList =
                    view.get().getSourcePanelList();
            Optional<HasSelectableSource> selectedSourceOptional =
                    tryFindSelectedSourcePanel(sourcePanelList);
            if (selectedSourceOptional.isPresent()) {
                return Optional.of(selectedSourceOptional.get().getSource());
            } else {
                // by default return the first one
                return Optional.of(sourcePanelList.get(0).getSource());
            }
        } else {
            return Optional.absent();
        }
    }
>>>>>>> 7e421ee5
}<|MERGE_RESOLUTION|>--- conflicted
+++ resolved
@@ -63,272 +63,34 @@
  * @author Alex Eng <a href="mailto:aeng@redhat.com">aeng@redhat.com</a>
  *
  */
-<<<<<<< HEAD
-public class SourceContentsPresenter implements ClickHandler, UserConfigChangeHandler, TransUnitUpdatedEventHandler, ReferenceVisibleEventHandler, RefreshPageEventHandler
-{
-   private final EventBus eventBus;
-   private final Provider<SourceContentsDisplay> displayProvider;
-   private final UserConfigHolder configHolder;
-   private final CachingDispatchAsync dispatcher;
-   
-   // states
-   private List<SourceContentsDisplay> displayList = Collections.emptyList();
-   private TransUnitId currentTransUnitId;
-   private HasSelectableSource selectedSource;
-   private Boolean isReferenceShowing = false;
-   private Locale selectedReferenceLocale;
-
-   @Inject
-   public SourceContentsPresenter(EventBus eventBus, Provider<SourceContentsDisplay> displayProvider, CachingDispatchAsync dispatcher, UserConfigHolder configHolder)
-   {
-      this.eventBus = eventBus;
-      this.displayProvider = displayProvider;
-      this.configHolder = configHolder;
-      this.dispatcher = dispatcher;
-      eventBus.addHandler(UserConfigChangeEvent.TYPE, this);
-      eventBus.addHandler(TransUnitUpdatedEvent.getType(), this);
-      eventBus.addHandler(ReferenceVisibleEvent.getType(), this);
-      eventBus.addHandler(RefreshPageEvent.TYPE, this);
-   }
-
-   /**
-    * Select first source in the list when row is selected or reselect previous
-    * selected one
-    * 
-    */
-   public void setSelectedSource(TransUnitId id)
-   {
-      currentTransUnitId = id;
-      Log.debug("source content selected id:" + id);
-
-      Optional<SourceContentsDisplay> sourceContentsView = Finds.findDisplayById(displayList, id);
-      if (sourceContentsView.isPresent())
-      {
-         List<HasSelectableSource> sourcePanelList = sourceContentsView.get().getSourcePanelList();
-         Optional<HasSelectableSource> selectedSource = tryFindSelectedSourcePanel(sourcePanelList);
-         if (selectedSource.isPresent())
-         {
-            selectedSource.get().clickSelf();
-         }
-         else
-         {
-            // by default select the first one
-            sourcePanelList.get(0).clickSelf();
-         }
-      }
-   }
-
-   private Optional<HasSelectableSource> tryFindSelectedSourcePanel(List<HasSelectableSource> sourcePanelList)
-   {
-      return Iterables.tryFind(sourcePanelList, new Predicate<HasSelectableSource>()
-      {
-         @Override
-         public boolean apply(HasSelectableSource input)
-         {
-            return input == selectedSource;
-         }
-      });
-   }
-
-   public String getSelectedSource()
-   {
-      return selectedSource == null ? null : selectedSource.getSource();
-   }
-
-   public void showData(List<TransUnit> transUnits)
-   {
-      selectedSource = null; // clear cache
-      ImmutableList.Builder<SourceContentsDisplay> builder = ImmutableList.builder();
-      for (TransUnit transUnit : transUnits)
-      {
-         SourceContentsDisplay display = displayProvider.get();
-         display.setValue(transUnit);
-         display.setSourceSelectionHandler(this);
-         builder.add(display);
-      }
-      displayList = builder.build();
-      if (isReferenceShowing)
-      {
-         showReference();
-      }
-   }
-
-   public List<SourceContentsDisplay> getDisplays()
-   {
-      return displayList;
-   }
-
-   public void highlightSearch(String message)
-   {
-      for (SourceContentsDisplay sourceContentsDisplay : displayList)
-      {
-         sourceContentsDisplay.highlightSearch(message);
-      }
-   }
-
-   @Override
-   public void onClick(ClickEvent event)
-   {
-      if (event.getSource() instanceof HasSelectableSource)
-      {
-         HasSelectableSource previousSource = selectedSource;
-
-         selectedSource = (HasSelectableSource) event.getSource();
-         ensureRowSelection(selectedSource.getId());
-
-         if (previousSource != null)
-         {
-            previousSource.setSelected(false);
-         }
-
-         selectedSource.setSelected(true);
-
-         Log.debug("Selected source: " + selectedSource.getSource());
-         // TODO this is firing every time we click.
-         eventBus.fireEvent(RequestValidationEvent.EVENT);
-      }
-   }
-
-   private void ensureRowSelection(TransUnitId id)
-   {
-      if (!Objects.equal(id, currentTransUnitId))
-      {
-         eventBus.fireEvent(new TableRowSelectedEvent(id));
-      }
-   }
-
-   public TransUnitId getCurrentTransUnitIdOrNull()
-   {
-      return currentTransUnitId;
-   }
-
-   @Override
-   public void onUserConfigChanged(UserConfigChangeEvent event)
-   {
-      for (SourceContentsDisplay sourceContentsDisplay : displayList)
-      {
-         sourceContentsDisplay.toggleTransUnitDetails(configHolder.getState().isShowOptionalTransUnitDetails());
-      }
-   }
-
-   @Override
-   public void onTransUnitUpdated(TransUnitUpdatedEvent event)
-   {
-      Optional<SourceContentsDisplay> sourceContentsView = Finds.findDisplayById(displayList, event.getUpdateInfo().getTransUnit().getId());
-      if (sourceContentsView.isPresent())
-      {
-         sourceContentsView.get().updateTransUnitDetails(event.getUpdateInfo().getTransUnit());
-         sourceContentsView.get().refresh();
-      }
-   }
-
-   @Override
-   public void onShowHideReference(ReferenceVisibleEvent event)
-   {
-      if (event.isVisible())
-      {
-         isReferenceShowing = true;
-         selectedReferenceLocale = event.getSelectedLocale();
-         showReference();
-      }
-      else
-      {
-         hideReference();
-      }
-   }
-
-   private void showReference()
-   {
-      for (final SourceContentsDisplay display : displayList)
-      {
-         GetTargetForLocale action = new GetTargetForLocale(display.getId(), selectedReferenceLocale);
-         dispatcher.execute(action, new AsyncCallback<GetTargetForLocaleResult>()
-         {
-            @Override
-            public void onFailure(Throwable caught)
-            {
-               eventBus.fireEvent(new NotificationEvent(NotificationEvent.Severity.Error, "Failed to fetch target"));
-            }
-
-            @Override
-            public void onSuccess(GetTargetForLocaleResult result)
-            {
-               display.showReference(result.getTarget());
-            }
-         });
-      }
-   }
-
-   public void hideReference()
-   {
-      for (SourceContentsDisplay display : displayList)
-      {
-         display.hideReference();
-      }
-      isReferenceShowing = false;
-   }
-
-   @Override
-   public void onRefreshPage(RefreshPageEvent event)
-   {
-      if (isReferenceShowing)
-      {
-         showReference();
-      }
-   }
-
-   /**
-    * Get the source string for a trans unit on the current page. This will be
-    * the currently selected plural form if any is selected.
-    * 
-    * @param id for the trans unit to check
-    * @return currently selected plural, or the first plural if none is
-    *         selected. The value will be absent if the trans unit is not on the
-    *         current page.
-    */
-   public Optional<String> getSourceContent(TransUnitId id)
-   {
-      Optional<SourceContentsDisplay> view = Finds.findDisplayById(displayList, id);
-      if (view.isPresent())
-      {
-         List<HasSelectableSource> sourcePanelList = view.get().getSourcePanelList();
-         Optional<HasSelectableSource> selectedSourceOptional = tryFindSelectedSourcePanel(sourcePanelList);
-         if (selectedSourceOptional.isPresent())
-         {
-            return Optional.of(selectedSourceOptional.get().getSource());
-         }
-         else
-         {
-            // by default return the first one
-            return Optional.of(sourcePanelList.get(0).getSource());
-         }
-      }
-      else
-      {
-         return Optional.absent();
-      }
-   }
-=======
 public class SourceContentsPresenter implements ClickHandler,
-        UserConfigChangeHandler, TransUnitUpdatedEventHandler {
+        UserConfigChangeHandler, TransUnitUpdatedEventHandler,
+        ReferenceVisibleEventHandler, RefreshPageEventHandler {
     private final EventBus eventBus;
     private final Provider<SourceContentsDisplay> displayProvider;
     private final UserConfigHolder configHolder;
-
+    private final CachingDispatchAsync dispatcher;
+   
     // states
     private List<SourceContentsDisplay> displayList = Collections.emptyList();
     private TransUnitId currentTransUnitId;
     private HasSelectableSource selectedSource;
+    private Boolean isReferenceShowing = false;
+    private Locale selectedReferenceLocale;
 
     @Inject
     public SourceContentsPresenter(EventBus eventBus,
             Provider<SourceContentsDisplay> displayProvider,
+            CachingDispatchAsync dispatcher,
             UserConfigHolder configHolder) {
         this.eventBus = eventBus;
         this.displayProvider = displayProvider;
         this.configHolder = configHolder;
+        this.dispatcher = dispatcher;
         eventBus.addHandler(UserConfigChangeEvent.TYPE, this);
         eventBus.addHandler(TransUnitUpdatedEvent.getType(), this);
+        eventBus.addHandler(ReferenceVisibleEvent.getType(), this);
+        eventBus.addHandler(RefreshPageEvent.TYPE, this);
     }
 
     /**
@@ -382,6 +144,9 @@
             builder.add(display);
         }
         displayList = builder.build();
+        if (isReferenceShowing) {
+            showReference();
+        }
     }
 
     public List<SourceContentsDisplay> getDisplays() {
@@ -441,6 +206,52 @@
             sourceContentsView.get().updateTransUnitDetails(
                     event.getUpdateInfo().getTransUnit());
             sourceContentsView.get().refresh();
+        }
+    }
+
+
+    @Override
+    public void onShowHideReference(ReferenceVisibleEvent event) {
+        if (event.isVisible()) {
+            isReferenceShowing = true;
+            selectedReferenceLocale = event.getSelectedLocale();
+            showReference();
+        } else {
+            hideReference();
+        }
+    }
+
+    private void showReference() {
+        for (final SourceContentsDisplay display : displayList) {
+            GetTargetForLocale action = new GetTargetForLocale(display.getId(),
+                    selectedReferenceLocale);
+            dispatcher.execute(action,
+                    new AsyncCallback<GetTargetForLocaleResult>() {
+                @Override
+                public void onFailure(Throwable caught) {
+                    eventBus.fireEvent(new NotificationEvent(NotificationEvent
+                            .Severity.Error, "Failed to fetch target"));
+                }
+
+                @Override
+                public void onSuccess(GetTargetForLocaleResult result) {
+                    display.showReference(result.getTarget());
+                }
+            });
+        }
+    }
+
+    public void hideReference() {
+        for (SourceContentsDisplay display : displayList) {
+            display.hideReference();
+        }
+        isReferenceShowing = false;
+    }
+
+    @Override
+    public void onRefreshPage(RefreshPageEvent event) {
+        if (isReferenceShowing) {
+            showReference();
         }
     }
 
@@ -472,5 +283,4 @@
             return Optional.absent();
         }
     }
->>>>>>> 7e421ee5
 }