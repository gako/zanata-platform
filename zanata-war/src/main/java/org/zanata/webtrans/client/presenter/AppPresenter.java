/*
 * Copyright 2010, Red Hat, Inc. and individual contributors as indicated by the
 * @author tags. See the copyright.txt file in the distribution for a full
 * listing of individual contributors.
 * 
 * This is free software; you can redistribute it and/or modify it under the
 * terms of the GNU Lesser General Public License as published by the Free
 * Software Foundation; either version 2.1 of the License, or (at your option)
 * any later version.
 * 
 * This software is distributed in the hope that it will be useful, but WITHOUT
 * ANY WARRANTY; without even the implied warranty of MERCHANTABILITY or FITNESS
 * FOR A PARTICULAR PURPOSE. See the GNU Lesser General Public License for more
 * details.
 * 
 * You should have received a copy of the GNU Lesser General Public License
 * along with this software; if not, write to the Free Software Foundation,
 * Inc., 51 Franklin St, Fifth Floor, Boston, MA 02110-1301 USA, or see the FSF
 * site: http://www.fsf.org.
 */
package org.zanata.webtrans.client.presenter;

import net.customware.gwt.presenter.client.EventBus;
import net.customware.gwt.presenter.client.PresenterRevealedEvent;
import net.customware.gwt.presenter.client.PresenterRevealedHandler;
import net.customware.gwt.presenter.client.widget.WidgetPresenter;

import org.zanata.common.TranslationStats;
import org.zanata.webtrans.client.Application;
import org.zanata.webtrans.client.events.DocumentSelectionEvent;
import org.zanata.webtrans.client.events.DocumentStatsUpdatedEvent;
import org.zanata.webtrans.client.events.DocumentStatsUpdatedEventHandler;
import org.zanata.webtrans.client.events.KeyShortcutEvent;
import org.zanata.webtrans.client.events.KeyShortcutEventHandler;
import org.zanata.webtrans.client.events.NotificationEvent;
import org.zanata.webtrans.client.events.NotificationEvent.Severity;
import org.zanata.webtrans.client.events.ProjectStatsUpdatedEvent;
import org.zanata.webtrans.client.events.ProjectStatsUpdatedEventHandler;
import org.zanata.webtrans.client.events.WorkspaceContextUpdateEvent;
import org.zanata.webtrans.client.events.WorkspaceContextUpdateEventHandler;
import org.zanata.webtrans.client.history.History;
import org.zanata.webtrans.client.history.HistoryToken;
import org.zanata.webtrans.client.history.Window;
import org.zanata.webtrans.client.keys.KeyShortcut;
import org.zanata.webtrans.client.keys.Keys;
import org.zanata.webtrans.client.keys.ShortcutContext;
import org.zanata.webtrans.client.resources.WebTransMessages;
import org.zanata.webtrans.shared.auth.Identity;
import org.zanata.webtrans.shared.model.DocumentId;
import org.zanata.webtrans.shared.model.DocumentInfo;
import org.zanata.webtrans.shared.model.UserWorkspaceContext;

import com.allen_sauer.gwt.log.client.Log;
import com.google.gwt.event.dom.client.ClickEvent;
import com.google.gwt.event.dom.client.ClickHandler;
import com.google.gwt.event.dom.client.HasClickHandlers;
import com.google.gwt.event.logical.shared.ValueChangeEvent;
import com.google.gwt.event.logical.shared.ValueChangeHandler;
import com.google.gwt.user.client.Command;
import com.google.inject.Inject;

public class AppPresenter extends WidgetPresenter<AppPresenter.Display> implements HasNotificationLabel
{
   // javac seems confused about which Display is which.
   // somehow, qualifying WidgetDisplay helps!
   public interface Display extends net.customware.gwt.presenter.client.widget.WidgetDisplay
   {
      void showInMainView(MainView editor);

      HasClickHandlers getDocumentsLink();

      void initMenuList(String userLabel, Command helpMenuCommand, Command leaveWorkspaceMenuCommand, Command signOutMenuCommand, Command layoutMenuCommand);

      void setWorkspaceNameLabel(String workspaceNameLabel, String workspaceTitle);

      void setDocumentLabel(String docPath, String docName);

      void setStats(TranslationStats transStats);

      void setReadOnlyVisible(boolean visible);

      HasClickHandlers getKeyShortcutButton();
      
      HasClickHandlers getSearchAndReplaceButton();

      HasClickHandlers getNotificationBtn();

      void setLayoutMenuVisible(boolean visible);

      void setNotificationText(int count, Severity severity);

   }

   private final DashboardPresenter dashboardPresenter;
   private final KeyShortcutPresenter keyShortcutPresenter;
   private final DocumentListPresenter documentListPresenter;
   private final TranslationPresenter translationPresenter;
   private final SearchResultsPresenter searchResultsPresenter;
   private final NotificationPresenter notificationPresenter;
   private final LayoutSelectorPresenter layoutSelectorPresenter;

   private final History history;
   private final Identity identity;
   private final Window window;
   private final Window.Location windowLocation;
   private final UserWorkspaceContext userWorkspaceContext;
   private final WebTransMessages messages;

   private DocumentInfo selectedDocument;

   private final TranslationStats selectedDocumentStats = new TranslationStats();
   private final TranslationStats projectStats = new TranslationStats();
   private TranslationStats currentDisplayStats = new TranslationStats();
   private MainView currentView = null;

   private static final String WORKSPACE_TITLE_QUERY_PARAMETER_KEY = "title";

   @Inject
   public AppPresenter(Display display, EventBus eventBus,
         final DashboardPresenter dashboardPresenter,
         final KeyShortcutPresenter keyShortcutPresenter,
         final TranslationPresenter translationPresenter,
         final DocumentListPresenter documentListPresenter,
         final SearchResultsPresenter searchResultsPresenter,
         final NotificationPresenter notificationPresenter,
		   final LayoutSelectorPresenter layoutSelectorPresenter,
         final Identity identity,
         final UserWorkspaceContext userWorkspaceContext,
         final WebTransMessages messages,
         final History history,
         final Window window,
         final Window.Location windowLocation)
   {
      super(display, eventBus);
      this.userWorkspaceContext = userWorkspaceContext;
      this.keyShortcutPresenter = keyShortcutPresenter;
      this.dashboardPresenter = dashboardPresenter;
      this.history = history;
      this.identity = identity;
      this.messages = messages;
      this.documentListPresenter = documentListPresenter;
      this.translationPresenter = translationPresenter;
      this.searchResultsPresenter = searchResultsPresenter;
      this.notificationPresenter =notificationPresenter;
      this.layoutSelectorPresenter = layoutSelectorPresenter;
      this.window = window;
      this.windowLocation = windowLocation;
   }

   @Override
   public void setNotificationLabel(int count, Severity severity)
   {
      display.setNotificationText(count, severity);
   }

   @Override
   protected void onBind()
   {
      dashboardPresenter.bind();
      keyShortcutPresenter.bind();
      documentListPresenter.bind();
      translationPresenter.bind();
      searchResultsPresenter.bind();
      notificationPresenter.bind();
      layoutSelectorPresenter.bind();
     
      layoutSelectorPresenter.setLayoutListener(translationPresenter);
      notificationPresenter.setNotificationListener(this);


      registerHandler(eventBus.addHandler(WorkspaceContextUpdateEvent.getType(), new WorkspaceContextUpdateEventHandler()
      {

         @Override
         public void onWorkspaceContextUpdated(WorkspaceContextUpdateEvent event)
         {
            userWorkspaceContext.setProjectActive(event.isProjectActive());
            display.setReadOnlyVisible(userWorkspaceContext.hasReadOnlyAccess());
         }
      }));

      registerHandler(eventBus.addHandler(DocumentStatsUpdatedEvent.getType(), new DocumentStatsUpdatedEventHandler()
      {
         @Override
         public void onDocumentStatsUpdated(DocumentStatsUpdatedEvent event)
         {
            if (selectedDocument != null && event.getDocId().equals(selectedDocument.getId()))
            {
               selectedDocumentStats.set(event.getNewStats());
               if (currentView.equals(MainView.Editor))
               {
                  refreshStatsDisplay();
               }
            }
         }
      }));

      registerHandler(eventBus.addHandler(ProjectStatsUpdatedEvent.getType(), new ProjectStatsUpdatedEventHandler()
      {
         @Override
         public void onProjectStatsRetrieved(ProjectStatsUpdatedEvent event)
         {
            projectStats.set(event.getProjectStats());
            if (currentView.equals(MainView.Documents))
            {
               refreshStatsDisplay();
            }
         }
      }));

      registerHandler(display.getDocumentsLink().addClickHandler(new ClickHandler()
      {
         @Override
         public void onClick(ClickEvent event)
         {
            HistoryToken token = HistoryToken.fromTokenString(history.getToken());

            if (token.getView().equals(MainView.Documents))
            {
               if (selectedDocument == null)
               {
                  return; // abort if no doc to edit
               }
               token.setView(MainView.Editor);
            }
            else
            {
               token.setView(MainView.Documents);
            }
            history.newItem(token.toTokenString());
         }
      }));

      registerHandler(history.addValueChangeHandler(new ValueChangeHandler<String>()
      {

         @Override
         public void onValueChange(ValueChangeEvent<String> event)
         {
            processHistoryEvent(event);
         }
      }));
      
      registerHandler(display.getNotificationBtn().addClickHandler(new ClickHandler()
      {
         @Override
         public void onClick(ClickEvent event)
         {
            notificationPresenter.showNotificationWithNoTimer();
         }
      }));

<<<<<<< HEAD
=======
      display.getLeaveWorkspaceMenuItem().setCommand(new Command()
      {
         @Override
         public void execute()
         {
            // use when opening workspace in new window
            // Application.closeWindow();

            // use when opening workspace in same window
            Application.exitWorkspace();
            Application.redirectToZanataProjectHome(userWorkspaceContext.getWorkspaceContext().getWorkspaceId());
         }
      });

      display.getHelpMenuItem().setCommand(new Command()
      {
         @Override
         public void execute()
         {
            com.google.gwt.user.client.Window.open(messages.hrefHelpLink(), messages.hrefHelpLink(), null);
         }
      });

      display.getSignOutMenuItem().setCommand(new Command()
      {
         @Override
         public void execute()
         {
            Application.redirectToLogout();
         }
      });

>>>>>>> a11da23a
      display.getSearchAndReplaceButton().addClickHandler(new ClickHandler()
      {
         @Override
         public void onClick(ClickEvent event)
         {
            HistoryToken token = HistoryToken.fromTokenString(history.getToken());
            if (!token.getView().equals(MainView.Search))
            {
               token.setView(MainView.Search);
               history.newItem(token.toTokenString());
            }
         }
      });

	  display.getKeyShortcutButton().addClickHandler(new ClickHandler()
      {
         @Override
         public void onClick(ClickEvent event)
         {
            keyShortcutPresenter.showShortcuts();
         }
      });

      registerHandler(eventBus.addHandler(PresenterRevealedEvent.getType(), new PresenterRevealedHandler()
      {

         @Override
         public void onPresenterRevealed(PresenterRevealedEvent event)
         {
            // TODO disabled until tests are updated
//            if (event.getPresenter() == searchResultsPresenter)
//            {
//               display.setDocumentLabel("", messages.projectWideSearchAndReplace());
//               currentDisplayStats = projectStats;
//            }
         }
      }));


      Command helpMenuCommand = new Command()
      {
         @Override
         public void execute()
         {
            com.google.gwt.user.client.Window.open(messages.hrefHelpLink(), messages.hrefHelpLink(), null);
         }
      };

      Command signOutMenuCommand = new Command()
      {
         @Override
         public void execute()
         {
            Application.redirectToLogout();
         }
      };

      Command leaveWorkspaceMenuCommand = new Command()
      {
         @Override
         public void execute()
         {
            Application.exitWorkspace();
            Application.redirectToZanataProjectHome(workspaceContext.getWorkspaceId());
         }
      };

      Command layoutMenuMenuCommand = new Command()
      {
         @Override
         public void execute()
         {
            layoutSelectorPresenter.show();
         }
      };

      display.initMenuList(identity.getPerson().getName(), helpMenuCommand, leaveWorkspaceMenuCommand, signOutMenuCommand, layoutMenuMenuCommand);
     
      keyShortcutPresenter.register(new KeyShortcut(
            new Keys(Keys.ALT_KEY, 'B'),
            ShortcutContext.Application,
            messages.showDashboardKeyShortcut(),
            new KeyShortcutEventHandler()
      {
         @Override
         public void onKeyShortcut(KeyShortcutEvent event)
         {
            HistoryToken token = history.getHistoryToken();
            token.setView(MainView.Dashboard);
            history.newItem(token.toTokenString());
         }
      }));
      
      keyShortcutPresenter.register(new KeyShortcut(
            new Keys(Keys.ALT_KEY, 'L'),
            ShortcutContext.Application,
            messages.showDocumentListKeyShortcut(),
            new KeyShortcutEventHandler()
      {
         @Override
         public void onKeyShortcut(KeyShortcutEvent event)
         {
            HistoryToken token = history.getHistoryToken();
            token.setView(MainView.Documents);
            history.newItem(token.toTokenString());
         }
      }));

      keyShortcutPresenter.register(new KeyShortcut(
            new Keys(Keys.ALT_KEY, 'O'),
            ShortcutContext.Application,
            messages.showEditorKeyShortcut(),
            new KeyShortcutEventHandler()
      {
         @Override
         public void onKeyShortcut(KeyShortcutEvent event)
         {
            if (selectedDocument == null)
            {
               eventBus.fireEvent(new NotificationEvent(Severity.Warning, messages.noDocumentSelected()));
            }
            else
            {
               HistoryToken token = history.getHistoryToken();
               token.setView(MainView.Editor);
               history.newItem(token.toTokenString());
            }
         }
      }));

      keyShortcutPresenter.register(new KeyShortcut(
            new Keys(Keys.ALT_KEY, 'P'),
            ShortcutContext.Application,
            messages.showProjectWideSearch(),
            new KeyShortcutEventHandler()
      {
         @Override
         public void onKeyShortcut(KeyShortcutEvent event)
         {
            HistoryToken token = history.getHistoryToken();
            token.setView(MainView.Search);
            history.newItem(token.toTokenString());
         }
      }));

      String workspaceTitle = windowLocation.getParameter(WORKSPACE_TITLE_QUERY_PARAMETER_KEY);
      display.setWorkspaceNameLabel(userWorkspaceContext.getWorkspaceContext().getWorkspaceName(), workspaceTitle);
      window.setTitle(messages.windowTitle(userWorkspaceContext.getWorkspaceContext().getWorkspaceName(), userWorkspaceContext.getWorkspaceContext().getLocaleName()));

      display.setReadOnlyVisible(userWorkspaceContext.hasReadOnlyAccess());

      // this may be redundant with the following history event line
      showView(MainView.Documents);

      history.fireCurrentHistoryState();
   }

   @Override
   protected void onUnbind()
   {
   }

   @Override
   public void onRevealDisplay()
   {
   }

   private void processHistoryEvent(ValueChangeEvent<String> event)
   {
      Log.info("Responding to history token: " + event.getValue());

      HistoryToken token = HistoryToken.fromTokenString(event.getValue());

      DocumentId docId = documentListPresenter.getDocumentId(token.getDocumentPath());

      if (docId != null && (selectedDocument == null || !selectedDocument.getId().equals(docId)))
      {
         selectDocument(docId);
         eventBus.fireEvent(new DocumentSelectionEvent(docId));
      }

      // if there is no valid document, don't show the editor
      // default to document list instead
      if (docId == null && token.getView() == MainView.Editor)
      {
         token.setView(MainView.Documents);
      }

      showView(token.getView());
   }

   private void showView(MainView viewToShow)
   {
      if (currentView != viewToShow)
      {
         if (currentView == MainView.Editor)
         {
            translationPresenter.saveEditorPendingChange();
         }
         switch (viewToShow)
         {
         // TODO use revealDisplay/concealDisplay for editor and document views
         case Editor:
            if (selectedDocument != null)
            {
               display.setDocumentLabel(selectedDocument.getPath(), selectedDocument.getName());
            }
            currentDisplayStats = selectedDocumentStats;
            translationPresenter.revealDisplay();
            searchResultsPresenter.concealDisplay();
            dashboardPresenter.concealDisplay();
            display.setLayoutMenuVisible(true);
            break;
         case Dashboard:
            display.setDocumentLabel("", messages.dashboard());
            currentDisplayStats = projectStats;
            translationPresenter.concealDisplay();
            searchResultsPresenter.concealDisplay();
            dashboardPresenter.revealDisplay();
            display.setLayoutMenuVisible(false);
            break;
         case Search:
            // these two lines temporarily here until PresenterRevealedHandler is
            // fully functional
            display.setDocumentLabel("", messages.projectWideSearchAndReplace());
            currentDisplayStats = projectStats;
            translationPresenter.concealDisplay();
            dashboardPresenter.concealDisplay();
            searchResultsPresenter.revealDisplay();
            display.setLayoutMenuVisible(false);
            break;
         case Documents:
         default:
            // TODO may want to continue showing selected document name
            // if a document is selected.
            display.setDocumentLabel("", messages.noDocumentSelected());
            currentDisplayStats = projectStats;
            translationPresenter.concealDisplay();
            searchResultsPresenter.concealDisplay();
            dashboardPresenter.concealDisplay();
            display.setLayoutMenuVisible(false);
            break;
         }
         display.showInMainView(viewToShow);
         currentView = viewToShow;
         refreshStatsDisplay();
      }
   }

   /**
    * Set selected document to the given document, update name and stats to
    * match the newly selected document.
    * 
    * @param docId id of the document to select
    */
   private void selectDocument(DocumentId docId)
   {

      if (selectedDocument == null || !docId.equals(selectedDocument.getId()))
      {
         DocumentInfo docInfo = documentListPresenter.getDocumentInfo(docId);
         if (docInfo != null)
         {
            selectedDocument = docInfo;
            selectedDocumentStats.set(selectedDocument.getStats());
            if (currentView == MainView.Editor)
            {
               display.setDocumentLabel(selectedDocument.getPath(), selectedDocument.getName());
               refreshStatsDisplay();
            }
         }
      }
   }

   /**
    * Ensure current stats are displayed in the display.
    */
   private void refreshStatsDisplay()
   {
      display.setStats(currentDisplayStats);
   }
}<|MERGE_RESOLUTION|>--- conflicted
+++ resolved
@@ -80,7 +80,7 @@
       void setReadOnlyVisible(boolean visible);
 
       HasClickHandlers getKeyShortcutButton();
-      
+
       HasClickHandlers getSearchAndReplaceButton();
 
       HasClickHandlers getNotificationBtn();
@@ -115,21 +115,10 @@
 
    private static final String WORKSPACE_TITLE_QUERY_PARAMETER_KEY = "title";
 
+   private boolean enableDashBoard = false;
+
    @Inject
-   public AppPresenter(Display display, EventBus eventBus,
-         final DashboardPresenter dashboardPresenter,
-         final KeyShortcutPresenter keyShortcutPresenter,
-         final TranslationPresenter translationPresenter,
-         final DocumentListPresenter documentListPresenter,
-         final SearchResultsPresenter searchResultsPresenter,
-         final NotificationPresenter notificationPresenter,
-		   final LayoutSelectorPresenter layoutSelectorPresenter,
-         final Identity identity,
-         final UserWorkspaceContext userWorkspaceContext,
-         final WebTransMessages messages,
-         final History history,
-         final Window window,
-         final Window.Location windowLocation)
+   public AppPresenter(Display display, EventBus eventBus, final DashboardPresenter dashboardPresenter, final KeyShortcutPresenter keyShortcutPresenter, final TranslationPresenter translationPresenter, final DocumentListPresenter documentListPresenter, final SearchResultsPresenter searchResultsPresenter, final NotificationPresenter notificationPresenter, final LayoutSelectorPresenter layoutSelectorPresenter, final Identity identity, final UserWorkspaceContext userWorkspaceContext, final WebTransMessages messages, final History history, final Window window, final Window.Location windowLocation)
    {
       super(display, eventBus);
       this.userWorkspaceContext = userWorkspaceContext;
@@ -141,7 +130,7 @@
       this.documentListPresenter = documentListPresenter;
       this.translationPresenter = translationPresenter;
       this.searchResultsPresenter = searchResultsPresenter;
-      this.notificationPresenter =notificationPresenter;
+      this.notificationPresenter = notificationPresenter;
       this.layoutSelectorPresenter = layoutSelectorPresenter;
       this.window = window;
       this.windowLocation = windowLocation;
@@ -163,10 +152,9 @@
       searchResultsPresenter.bind();
       notificationPresenter.bind();
       layoutSelectorPresenter.bind();
-     
+
       layoutSelectorPresenter.setLayoutListener(translationPresenter);
       notificationPresenter.setNotificationListener(this);
-
 
       registerHandler(eventBus.addHandler(WorkspaceContextUpdateEvent.getType(), new WorkspaceContextUpdateEventHandler()
       {
@@ -240,7 +228,7 @@
             processHistoryEvent(event);
          }
       }));
-      
+
       registerHandler(display.getNotificationBtn().addClickHandler(new ClickHandler()
       {
          @Override
@@ -250,139 +238,99 @@
          }
       }));
 
-<<<<<<< HEAD
-=======
-      display.getLeaveWorkspaceMenuItem().setCommand(new Command()
+      display.getSearchAndReplaceButton().addClickHandler(new ClickHandler()
+      {
+         @Override
+         public void onClick(ClickEvent event)
+         {
+            HistoryToken token = HistoryToken.fromTokenString(history.getToken());
+            if (!token.getView().equals(MainView.Search))
+            {
+               token.setView(MainView.Search);
+               history.newItem(token.toTokenString());
+            }
+         }
+      });
+
+      display.getKeyShortcutButton().addClickHandler(new ClickHandler()
+      {
+         @Override
+         public void onClick(ClickEvent event)
+         {
+            keyShortcutPresenter.showShortcuts();
+         }
+      });
+
+      registerHandler(eventBus.addHandler(PresenterRevealedEvent.getType(), new PresenterRevealedHandler()
+      {
+
+         @Override
+         public void onPresenterRevealed(PresenterRevealedEvent event)
+         {
+            // TODO disabled until tests are updated
+            // if (event.getPresenter() == searchResultsPresenter)
+            // {
+            // display.setDocumentLabel("",
+            // messages.projectWideSearchAndReplace());
+            // currentDisplayStats = projectStats;
+            // }
+         }
+      }));
+
+      Command helpMenuCommand = new Command()
       {
          @Override
          public void execute()
          {
-            // use when opening workspace in new window
-            // Application.closeWindow();
-
-            // use when opening workspace in same window
+            com.google.gwt.user.client.Window.open(messages.hrefHelpLink(), messages.hrefHelpLink(), null);
+         }
+      };
+
+      Command signOutMenuCommand = new Command()
+      {
+         @Override
+         public void execute()
+         {
+            Application.redirectToLogout();
+         }
+      };
+
+      Command leaveWorkspaceMenuCommand = new Command()
+      {
+         @Override
+         public void execute()
+         {
             Application.exitWorkspace();
             Application.redirectToZanataProjectHome(userWorkspaceContext.getWorkspaceContext().getWorkspaceId());
          }
-      });
-
-      display.getHelpMenuItem().setCommand(new Command()
+      };
+
+      Command layoutMenuMenuCommand = new Command()
       {
          @Override
          public void execute()
          {
-            com.google.gwt.user.client.Window.open(messages.hrefHelpLink(), messages.hrefHelpLink(), null);
-         }
-      });
-
-      display.getSignOutMenuItem().setCommand(new Command()
-      {
-         @Override
-         public void execute()
-         {
-            Application.redirectToLogout();
-         }
-      });
-
->>>>>>> a11da23a
-      display.getSearchAndReplaceButton().addClickHandler(new ClickHandler()
-      {
-         @Override
-         public void onClick(ClickEvent event)
-         {
-            HistoryToken token = HistoryToken.fromTokenString(history.getToken());
-            if (!token.getView().equals(MainView.Search))
-            {
-               token.setView(MainView.Search);
+            layoutSelectorPresenter.show();
+         }
+      };
+
+      display.initMenuList(identity.getPerson().getName(), helpMenuCommand, leaveWorkspaceMenuCommand, signOutMenuCommand, layoutMenuMenuCommand);
+
+      if (enableDashBoard)
+      {
+         keyShortcutPresenter.register(new KeyShortcut(new Keys(Keys.ALT_KEY, 'B'), ShortcutContext.Application, messages.showDashboardKeyShortcut(), new KeyShortcutEventHandler()
+         {
+            @Override
+            public void onKeyShortcut(KeyShortcutEvent event)
+            {
+               HistoryToken token = history.getHistoryToken();
+               token.setView(MainView.Dashboard);
                history.newItem(token.toTokenString());
             }
-         }
-      });
-
-	  display.getKeyShortcutButton().addClickHandler(new ClickHandler()
-      {
-         @Override
-         public void onClick(ClickEvent event)
-         {
-            keyShortcutPresenter.showShortcuts();
-         }
-      });
-
-      registerHandler(eventBus.addHandler(PresenterRevealedEvent.getType(), new PresenterRevealedHandler()
-      {
-
-         @Override
-         public void onPresenterRevealed(PresenterRevealedEvent event)
-         {
-            // TODO disabled until tests are updated
-//            if (event.getPresenter() == searchResultsPresenter)
-//            {
-//               display.setDocumentLabel("", messages.projectWideSearchAndReplace());
-//               currentDisplayStats = projectStats;
-//            }
-         }
-      }));
-
-
-      Command helpMenuCommand = new Command()
-      {
-         @Override
-         public void execute()
-         {
-            com.google.gwt.user.client.Window.open(messages.hrefHelpLink(), messages.hrefHelpLink(), null);
-         }
-      };
-
-      Command signOutMenuCommand = new Command()
-      {
-         @Override
-         public void execute()
-         {
-            Application.redirectToLogout();
-         }
-      };
-
-      Command leaveWorkspaceMenuCommand = new Command()
-      {
-         @Override
-         public void execute()
-         {
-            Application.exitWorkspace();
-            Application.redirectToZanataProjectHome(workspaceContext.getWorkspaceId());
-         }
-      };
-
-      Command layoutMenuMenuCommand = new Command()
-      {
-         @Override
-         public void execute()
-         {
-            layoutSelectorPresenter.show();
-         }
-      };
-
-      display.initMenuList(identity.getPerson().getName(), helpMenuCommand, leaveWorkspaceMenuCommand, signOutMenuCommand, layoutMenuMenuCommand);
-     
-      keyShortcutPresenter.register(new KeyShortcut(
-            new Keys(Keys.ALT_KEY, 'B'),
-            ShortcutContext.Application,
-            messages.showDashboardKeyShortcut(),
-            new KeyShortcutEventHandler()
-      {
-         @Override
-         public void onKeyShortcut(KeyShortcutEvent event)
-         {
-            HistoryToken token = history.getHistoryToken();
-            token.setView(MainView.Dashboard);
-            history.newItem(token.toTokenString());
-         }
-      }));
-      
-      keyShortcutPresenter.register(new KeyShortcut(
-            new Keys(Keys.ALT_KEY, 'L'),
-            ShortcutContext.Application,
-            messages.showDocumentListKeyShortcut(),
-            new KeyShortcutEventHandler()
+         }));
+      }
+
+      keyShortcutPresenter.register(new KeyShortcut(new Keys(Keys.ALT_KEY, 'L'), ShortcutContext.Application, messages.showDocumentListKeyShortcut(), new KeyShortcutEventHandler()
       {
          @Override
          public void onKeyShortcut(KeyShortcutEvent event)
@@ -393,11 +341,7 @@
          }
       }));
 
-      keyShortcutPresenter.register(new KeyShortcut(
-            new Keys(Keys.ALT_KEY, 'O'),
-            ShortcutContext.Application,
-            messages.showEditorKeyShortcut(),
-            new KeyShortcutEventHandler()
+      keyShortcutPresenter.register(new KeyShortcut(new Keys(Keys.ALT_KEY, 'O'), ShortcutContext.Application, messages.showEditorKeyShortcut(), new KeyShortcutEventHandler()
       {
          @Override
          public void onKeyShortcut(KeyShortcutEvent event)
@@ -415,11 +359,7 @@
          }
       }));
 
-      keyShortcutPresenter.register(new KeyShortcut(
-            new Keys(Keys.ALT_KEY, 'P'),
-            ShortcutContext.Application,
-            messages.showProjectWideSearch(),
-            new KeyShortcutEventHandler()
+      keyShortcutPresenter.register(new KeyShortcut(new Keys(Keys.ALT_KEY, 'P'), ShortcutContext.Application, messages.showProjectWideSearch(), new KeyShortcutEventHandler()
       {
          @Override
          public void onKeyShortcut(KeyShortcutEvent event)
@@ -507,7 +447,8 @@
             display.setLayoutMenuVisible(false);
             break;
          case Search:
-            // these two lines temporarily here until PresenterRevealedHandler is
+            // these two lines temporarily here until PresenterRevealedHandler
+            // is
             // fully functional
             display.setDocumentLabel("", messages.projectWideSearchAndReplace());
             currentDisplayStats = projectStats;
