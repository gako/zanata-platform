--- conflicted
+++ resolved
@@ -311,16 +311,11 @@
          }
       };
 
-
-<<<<<<< HEAD
       display.initMenuList(identity.getPerson().getName(), helpMenuCommand, leaveWorkspaceMenuCommand, signOutMenuCommand, layoutMenuMenuCommand);
-      
-      keyShortcutPresenter.registerKeyShortcut(new KeyShortcut(
-            KeyShortcut.ALT_KEY, 'L',
-=======
+
       keyShortcutPresenter.register(new KeyShortcut(
             new Keys(Keys.ALT_KEY, 'L'),
->>>>>>> ded225fb
+
             ShortcutContext.Application,
             messages.showDocumentListKeyShortcut(),
             new KeyShortcutEventHandler()
