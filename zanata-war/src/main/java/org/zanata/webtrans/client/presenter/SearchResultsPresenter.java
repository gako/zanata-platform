/*
 * Copyright 2012, Red Hat, Inc. and individual contributors as indicated by the
 * @author tags. See the copyright.txt file in the distribution for a full
 * listing of individual contributors.
 * 
 * This is free software; you can redistribute it and/or modify it under the
 * terms of the GNU Lesser General Public License as published by the Free
 * Software Foundation; either version 2.1 of the License, or (at your option)
 * any later version.
 * 
 * This software is distributed in the hope that it will be useful, but WITHOUT
 * ANY WARRANTY; without even the implied warranty of MERCHANTABILITY or FITNESS
 * FOR A PARTICULAR PURPOSE. See the GNU Lesser General Public License for more
 * details.
 * 
 * You should have received a copy of the GNU Lesser General Public License
 * along with this software; if not, write to the Free Software Foundation,
 * Inc., 51 Franklin St, Fifth Floor, Boston, MA 02110-1301 USA, or see the FSF
 * site: http://www.fsf.org.
 */
package org.zanata.webtrans.client.presenter;

import static org.zanata.webtrans.client.events.NotificationEvent.Severity.Info;

import java.util.ArrayList;
import java.util.Collections;
import java.util.HashMap;
import java.util.List;
import java.util.Map;
import java.util.Map.Entry;

import net.customware.gwt.presenter.client.EventBus;
import net.customware.gwt.presenter.client.widget.WidgetDisplay;
import net.customware.gwt.presenter.client.widget.WidgetPresenter;

import org.zanata.webtrans.client.events.KeyShortcutEvent;
import org.zanata.webtrans.client.events.KeyShortcutEventHandler;
import org.zanata.webtrans.client.events.NotificationEvent;
import org.zanata.webtrans.client.events.NotificationEvent.Severity;
import org.zanata.webtrans.client.events.TransUnitUpdatedEvent;
import org.zanata.webtrans.client.events.TransUnitUpdatedEventHandler;
import org.zanata.webtrans.client.events.WorkspaceContextUpdateEvent;
import org.zanata.webtrans.client.events.WorkspaceContextUpdateEventHandler;
import org.zanata.webtrans.client.history.History;
import org.zanata.webtrans.client.history.HistoryToken;
import org.zanata.webtrans.client.history.Window.Location;
import org.zanata.webtrans.client.keys.KeyShortcut;
import org.zanata.webtrans.client.keys.ShortcutContext;
import org.zanata.webtrans.client.resources.WebTransMessages;
import org.zanata.webtrans.client.rpc.CachingDispatchAsync;
import org.zanata.webtrans.client.ui.HasUndoHandler;
import org.zanata.webtrans.client.ui.SearchResultsDocumentTable;
import org.zanata.webtrans.client.ui.UndoLink;
import org.zanata.webtrans.shared.model.TransUnit;
import org.zanata.webtrans.shared.model.TransUnitId;
import org.zanata.webtrans.shared.model.TransUnitUpdateInfo;
import org.zanata.webtrans.shared.model.TransUnitUpdatePreview;
import org.zanata.webtrans.shared.model.WorkspaceContext;
import org.zanata.webtrans.shared.rpc.GetProjectTransUnitLists;
import org.zanata.webtrans.shared.rpc.GetProjectTransUnitListsResult;
import org.zanata.webtrans.shared.rpc.PreviewReplaceText;
import org.zanata.webtrans.shared.rpc.PreviewReplaceTextResult;
import org.zanata.webtrans.shared.rpc.ReplaceText;
import org.zanata.webtrans.shared.rpc.RevertTransUnitUpdates;
import org.zanata.webtrans.shared.rpc.UpdateTransUnitResult;

import com.allen_sauer.gwt.log.client.Log;
import com.google.gwt.cell.client.ActionCell.Delegate;
import com.google.gwt.event.dom.client.ClickEvent;
import com.google.gwt.event.dom.client.ClickHandler;
import com.google.gwt.event.dom.client.HasChangeHandlers;
import com.google.gwt.event.dom.client.HasClickHandlers;
import com.google.gwt.event.logical.shared.ValueChangeEvent;
import com.google.gwt.event.logical.shared.ValueChangeHandler;
import com.google.gwt.user.client.rpc.AsyncCallback;
import com.google.gwt.user.client.ui.HasText;
import com.google.gwt.user.client.ui.HasValue;
import com.google.gwt.view.client.ListDataProvider;
import com.google.gwt.view.client.MultiSelectionModel;
import com.google.gwt.view.client.SelectionChangeEvent;
import com.google.gwt.view.client.SelectionChangeEvent.Handler;
import com.google.gwt.view.client.SelectionModel;
import com.google.inject.Inject;
import com.google.inject.Provider;

/**
 * View for project-wide search and replace within textflow targets
 * 
 * @author David Mason, <a
 *         href="mailto:damason@redhat.com">damason@redhat.com</a>
 */
public class SearchResultsPresenter extends WidgetPresenter<SearchResultsPresenter.Display>
{

   private static final int TRUNCATED_TARGET_LENGTH = 24;

   public interface Display extends WidgetDisplay
   {
      HasText getSearchResponseLabel();

      /**
       * Set the string that will be highlighted in target content. Set to null
       * or empty string to disable highlight
       * 
       * @param highlightString
       */
      void setHighlightString(String highlightString);

      HasValue<String> getFilterTextBox();

      void focusFilterTextBox();

      HasClickHandlers getSearchButton();

      HasValue<String> getReplacementTextBox();

      void focusReplacementTextBox();

      HasValue<Boolean> getCaseSensitiveChk();

      HasValue<Boolean> getSelectAllChk();

      HasChangeHandlers getSearchFieldSelector();

      static String SEARCH_FIELD_TARGET = "target";
      static String SEARCH_FIELD_SOURCE = "source";
      static String SEARCH_FIELD_BOTH = "both";

      String getSelectedSearchField();

      void setSearching(boolean searching);

      HasClickHandlers getReplaceAllButton();

      void setReplaceAllButtonEnabled(boolean enabled);

      void setReplaceAllButtonVisible(boolean visible);

      HasValue<Boolean> getRequirePreviewChk();

      void setRequirePreview(boolean required);

      void clearAll();

      /**
       * Add a document header and table to the display, with no row action
       * buttons.
       * 
       * @param docName document title to show
       * @param viewDocClickHandler handler for 'view in editor' link
       * @param searchDocClickHandler handler for 'search in editor' link
       * @param selectionModel
       * @param selectAllHandler
       * @return the created table
       * 
       * @see SearchResultsDocumentTable#SearchResultsDocumentTable(SelectionModel,
       *      ValueChangeHandler, WebTransMessages)
       */
      ListDataProvider<TransUnitReplaceInfo> addDocument(String docName, ClickHandler viewDocClickHandler, ClickHandler searchDocClickHandler, MultiSelectionModel<TransUnitReplaceInfo> selectionModel, ValueChangeHandler<Boolean> selectAllHandler);

      /**
       * Add a document header and table to the display, with action buttons per
       * row.
       * 
       * @return the created table
       * 
       * @see #addDocument(String, ClickHandler, ClickHandler, SelectionModel,
       *      ValueChangeHandler)
       * @see SearchResultsDocumentTable#SearchResultsDocumentTable(Delegate,
       *      Delegate, Delegate, SelectionModel, ValueChangeHandler,
       *      WebTransMessages, org.zanata.webtrans.client.resources.Resources)
       */
      ListDataProvider<TransUnitReplaceInfo> addDocument(String docName, ClickHandler viewDocClickHandler, ClickHandler searchDocClickHandler, MultiSelectionModel<TransUnitReplaceInfo> selectionModel, ValueChangeHandler<Boolean> selectAllHandler, Delegate<TransUnitReplaceInfo> previewDelegate, Delegate<TransUnitReplaceInfo> replaceDelegate, Delegate<TransUnitReplaceInfo> undoDelegate);

      /**
       * Required to avoid instantiating a component that calls client-only code
       * in the presenter
       * 
       * @return a new selection model for use with table
       */
      MultiSelectionModel<TransUnitReplaceInfo> createMultiSelectionModel();
   }

   private final WebTransMessages messages;
   private final CachingDispatchAsync dispatcher;
   private final WorkspaceContext workspaceContext;
   private final KeyShortcutPresenter keyShortcutPresenter;
   private final Location windowLocation;
   private final History history;
   private final Provider<UndoLink> undoLinkProvider;
   private AsyncCallback<GetProjectTransUnitListsResult> projectSearchCallback;
   private Delegate<TransUnitReplaceInfo> previewButtonDelegate;
   private Delegate<TransUnitReplaceInfo> replaceButtonDelegate;
   private Delegate<TransUnitReplaceInfo> undoButtonDelegate;
   private Handler selectionChangeHandler;

   /**
    * Model objects for tables in display. Changes to these are reflected in the
    * view.
    */
   private Map<Long, ListDataProvider<TransUnitReplaceInfo>> documentDataProviders;

   /**
    * Selection model objects for tables in display. Used to determine which
    * transunits are selected
    */
   private Map<Long, MultiSelectionModel<TransUnitReplaceInfo>> documentSelectionModels;

   private Map<TransUnitId, TransUnitReplaceInfo> allReplaceInfos;

   /**
    * most recent history state that was responded to
    */
   private HistoryToken currentHistoryState = null;

   private Map<Long, String> docPaths;

   private boolean autoPreview = true;
   private boolean showRowActionButtons = false;

   @Inject
<<<<<<< HEAD
   public SearchResultsPresenter(Display display, EventBus eventBus, CachingDispatchAsync dispatcher, History history, final WebTransMessages webTransMessages, final WorkspaceContext workspaceContext, final KeyShortcutPresenter keyShortcutPresenter, final Provider<UndoLink> undoLinkProvider, Location windowLocation)
=======
   public SearchResultsPresenter(Display display, EventBus eventBus, CachingDispatchAsync dispatcher, History history, final WebTransMessages webTransMessages, final WorkspaceContext workspaceContext, final KeyShortcutPresenter keyShortcutPresenter, Location windowLocation)
>>>>>>> c82fecf4
   {
      super(display, eventBus);
      messages = webTransMessages;
      this.history = history;
      this.dispatcher = dispatcher;
      this.workspaceContext = workspaceContext;
      this.keyShortcutPresenter = keyShortcutPresenter;
      this.undoLinkProvider = undoLinkProvider;
      this.windowLocation = windowLocation;
   }

   @Override
   protected void onBind()
   {
      projectSearchCallback = buildProjectSearchCallback();
      selectionChangeHandler = buildSelectionChangeHandler();
      documentDataProviders = new HashMap<Long, ListDataProvider<TransUnitReplaceInfo>>();
      documentSelectionModels = new HashMap<Long, MultiSelectionModel<TransUnitReplaceInfo>>();
      allReplaceInfos = new HashMap<TransUnitId, TransUnitReplaceInfo>();
      docPaths = new HashMap<Long, String>();
      setUiForNothingSelected();
      display.setReplaceAllButtonVisible(!workspaceContext.isReadOnly());

      registerHandler(display.getSearchButton().addClickHandler(new ClickHandler()
      {

         @Override
         public void onClick(ClickEvent event)
         {
            updateSearch();
         }
      }));

      registerHandler(display.getReplacementTextBox().addValueChangeHandler(new ValueChangeHandler<String>()
      {

         @Override
         public void onValueChange(ValueChangeEvent<String> event)
         {
            HistoryToken token = history.getHistoryToken();
            if (!event.getValue().equals(token.getProjectSearchReplacement()))
            {
               token.setProjectSearchReplacement(event.getValue());
               history.newItem(token);
            }
         }
      }));

      registerHandler(display.getSelectAllChk().addValueChangeHandler(new ValueChangeHandler<Boolean>()
      {

         @Override
         public void onValueChange(ValueChangeEvent<Boolean> event)
         {
            selectAllTextFlows(event.getValue());
         }
      }));

      registerHandler(display.getRequirePreviewChk().addValueChangeHandler(new ValueChangeHandler<Boolean>()
      {

         @Override
         public void onValueChange(ValueChangeEvent<Boolean> event)
         {
            display.setRequirePreview(event.getValue());
            for (ListDataProvider<TransUnitReplaceInfo> provider : documentDataProviders.values())
            {
               provider.refresh();
            }
            refreshReplaceAllButton();
         }
      }));

      registerHandler(display.getReplaceAllButton().addClickHandler(new ClickHandler()
      {

         @Override
         public void onClick(ClickEvent event)
         {
            replaceSelected();
         }
      }));

      history.addValueChangeHandler(new ValueChangeHandler<String>()
      {

         @Override
         public void onValueChange(ValueChangeEvent<String> event)
         {
            processHistoryToken(HistoryToken.fromTokenString(event.getValue()));
         }
      });

      registerHandler(eventBus.addHandler(TransUnitUpdatedEvent.getType(), new TransUnitUpdatedEventHandler()
      {

         @Override
         public void onTransUnitUpdated(final TransUnitUpdatedEvent event)
         {
            TransUnitUpdateInfo updateInfo = event.getUpdateInfo();
            TransUnitReplaceInfo replaceInfo = allReplaceInfos.get(updateInfo.getTransUnit().getId());
            if (replaceInfo == null)
            {
               Log.debug("no matching TU in document for TU update, id: " + updateInfo.getTransUnit().getId().getId());
               return;
            }
            Log.debug("found matching TU for TU update, id: " + updateInfo.getTransUnit().getId().getId());

            if (replaceInfo.getReplaceState() == ReplacementState.Replaced && replaceInfo.getTransUnit().getVerNum() != updateInfo.getTransUnit().getVerNum())
            {
               // can't undo after additional update
               setReplaceState(replaceInfo, ReplacementState.NotReplaced);
               replaceInfo.setReplaceInfo(null);
               replaceInfo.setPreviewState(PreviewState.NotFetched);
               replaceInfo.setPreview(null);

               MultiSelectionModel<TransUnitReplaceInfo> selectionModel = documentSelectionModels.get(updateInfo.getDocumentId().getId());
               if (selectionModel == null)
               {
                  Log.error("missing selection model for document, id: " + updateInfo.getDocumentId().getId());
               }
               else
               {
                  // clear selection to avoid accidental inclusion in batch
                  // operations
                  selectionModel.setSelected(replaceInfo, false);
               }
            }
            replaceInfo.setTransUnit(updateInfo.getTransUnit());
            refreshInfoDisplay(replaceInfo);
         }
      }));

      registerHandler(eventBus.addHandler(WorkspaceContextUpdateEvent.getType(), new WorkspaceContextUpdateEventHandler()
      {
         @Override
         public void onWorkspaceContextUpdated(WorkspaceContextUpdateEvent event)
         {
            display.setReplaceAllButtonVisible(!event.isReadOnly());

            for (TransUnitReplaceInfo info : allReplaceInfos.values())
            {
               if (event.isReadOnly())
               {
                  setReplaceState(info, ReplacementState.NotAllowed);
               }
               else if (info.getReplaceInfo() == null)
               {
                  setReplaceState(info, ReplacementState.NotReplaced);
               }
               else
               {
                  setReplaceState(info, ReplacementState.Replaced);
               }
               refreshInfoDisplay(info);
            }
         }
      }));

      keyShortcutPresenter.registerKeyShortcut(new KeyShortcut(KeyShortcut.SHIFT_ALT_KEYS, 'A', ShortcutContext.ProjectWideSearch, messages.selectAllTextFlowsKeyShortcut(), new KeyShortcutEventHandler()
      {
         @Override
         public void onKeyShortcut(KeyShortcutEvent event)
         {
            display.getSelectAllChk().setValue(!display.getSelectAllChk().getValue(), true);
         }
      }));

      keyShortcutPresenter.registerKeyShortcut(new KeyShortcut(KeyShortcut.ALT_KEY, 'P', ShortcutContext.ProjectWideSearch, messages.focusSearchPhraseKeyShortcut(), new KeyShortcutEventHandler()
      {
         @Override
         public void onKeyShortcut(KeyShortcutEvent event)
         {
            display.focusFilterTextBox();
         }
      }));

      keyShortcutPresenter.registerKeyShortcut(new KeyShortcut(KeyShortcut.ALT_KEY, 'C', ShortcutContext.ProjectWideSearch, messages.focusReplacementPhraseKeyShortcut(), new KeyShortcutEventHandler()
      {
         @Override
         public void onKeyShortcut(KeyShortcutEvent event)
         {
            display.focusReplacementTextBox();
         }
      }));

      keyShortcutPresenter.registerKeyShortcut(new KeyShortcut(KeyShortcut.ALT_KEY, 'R', ShortcutContext.ProjectWideSearch, messages.replaceSelectedKeyShortcut(), new KeyShortcutEventHandler()
      {
         @Override
         public void onKeyShortcut(KeyShortcutEvent event)
         {
            replaceSelected();
         }
      }));

      // TODO Alt+R for replace, Alt+C to focus replace field

      keyShortcutPresenter.registerKeyShortcut(new KeyShortcut(KeyShortcut.ALT_KEY, 'W', ShortcutContext.ProjectWideSearch, messages.toggleRowActionButtons(), new KeyShortcutEventHandler()
      {
         @Override
         public void onKeyShortcut(KeyShortcutEvent event)
         {
            showRowActionButtons = !showRowActionButtons;
         }
      }));

      // TODO register key shortcuts:
      // Alt+Z undo last operation

      // detect currently focused document (if any)
      // Alt+A select current doc
      // Alt+V view current doc in editor
      // Shift+Alt+V search current doc in editor
   }

   private void showDocInEditor(String doc, boolean runSearch)
   {
      HistoryToken token = HistoryToken.fromTokenString(history.getToken());
      token.setDocumentPath(doc);
      token.setView(MainView.Editor);
      if (runSearch)
      {
         token.setSearchText(token.getProjectSearchText());
      }
      else
      {
         token.setSearchText("");
      }
      history.newItem(token);
   }

   @Override
   protected void onUnbind()
   {
   }

   @Override
   public void onRevealDisplay()
   {
      keyShortcutPresenter.setContextActive(ShortcutContext.ProjectWideSearch, true);
      display.focusReplacementTextBox();
   }

   public void concealDisplay()
   {
      keyShortcutPresenter.setContextActive(ShortcutContext.ProjectWideSearch, false);
   }

   private AsyncCallback<GetProjectTransUnitListsResult> buildProjectSearchCallback()
   {
      return new AsyncCallback<GetProjectTransUnitListsResult>()
      {

         @Override
         public void onFailure(Throwable caught)
         {
            Log.error("[SearchResultsPresenter] failed project-wide search request: " + caught.getMessage());
            eventBus.fireEvent(new NotificationEvent(Severity.Error, messages.searchFailed()));
            display.clearAll();
            display.getSearchResponseLabel().setText(messages.searchFailed());
         }

         @Override
         public void onSuccess(GetProjectTransUnitListsResult result)
         {
            int textFlowCount = displaySearchResults(result);
            if (result.getDocumentIds().size() == 0)
            {
               // TODO add case sensitivity and scope
               display.getSearchResponseLabel().setText(messages.searchForPhraseReturnedNoResults(result.getSearchAction().getSearchString()));
            }
            else
            {
               // TODO add case sensitivity and scope
               display.getSearchResponseLabel().setText(messages.showingResultsForProjectWideSearch(result.getSearchAction().getSearchString(), textFlowCount, result.getDocumentIds().size()));
            }
            display.setSearching(false);
         }

      };
   }

   private Delegate<TransUnitReplaceInfo> ensureReplaceButtonDelegate()
   {
      if (replaceButtonDelegate == null)
      {
         replaceButtonDelegate = buildReplaceButtonDelegate();
      }
      return replaceButtonDelegate;
   }

   private Delegate<TransUnitReplaceInfo> buildReplaceButtonDelegate()
   {
      return new Delegate<TransUnitReplaceInfo>()
      {

         @Override
         public void execute(TransUnitReplaceInfo info)
         {
            fireReplaceTextEvent(Collections.singletonList(info));
         }

      };
   }

   private Delegate<TransUnitReplaceInfo> ensureUndoButtonDelegate()
   {
      if (undoButtonDelegate == null)
      {
         undoButtonDelegate = buildUndoButtonDelegate();
      }
      return undoButtonDelegate;
   }

   private Delegate<TransUnitReplaceInfo> buildUndoButtonDelegate()
   {
      return new Delegate<TransUnitReplaceInfo>()
      {
         @Override
         public void execute(final TransUnitReplaceInfo info)
         {
            fireUndoEvent(Collections.singletonList(info.getReplaceInfo()));
         }
      };
   }

   private Delegate<TransUnitReplaceInfo> ensurePreviewButtonDelegate()
   {
      if (previewButtonDelegate == null)
      {
         previewButtonDelegate = buildPreviewButtonDelegate();
      }
      return previewButtonDelegate;
   }

   private Delegate<TransUnitReplaceInfo> buildPreviewButtonDelegate()
   {
      return new Delegate<TransUnitReplaceInfo>()
      {

         @Override
         public void execute(TransUnitReplaceInfo info)
         {
            switch (info.getPreviewState())
            {
            case NotAllowed:
               break;
            case Show:
               info.setPreviewState(PreviewState.Hide);
               refreshInfoDisplay(info);
               break;
            default:
               firePreviewEvent(Collections.singletonList(info));
               break;
            }
         }

      };
   }

   /**
    * @return
    */
   private Handler buildSelectionChangeHandler()
   {
      return new Handler()
      {

         @Override
         public void onSelectionChange(SelectionChangeEvent event)
         {
            int selectedFlows = countSelectedFlows();

            if (autoPreview)
            {
               previewSelected(true, true);
            }

            if (selectedFlows == 0)
            {
               setUiForNothingSelected();
            }
            else
            {
               refreshReplaceAllButton();
            }
         }
      };
   }

   /**
    * 
    * @param skipEmptyNotification true to silently ignore the request when no
    *           rows are selected
    */
   private void previewSelected(boolean skipEmptyNotification, boolean hideNonSelectedPreviews)
   {
      List<TransUnitReplaceInfo> selected = getAllSelected();
      if (!skipEmptyNotification || !selected.isEmpty())
      {
         firePreviewEvent(selected);
      }

      if (hideNonSelectedPreviews)
      {
         for (TransUnitReplaceInfo info : allReplaceInfos.values())
         {
            if (info.getPreviewState() == PreviewState.Show && !selected.contains(info))
            {
               info.setPreviewState(PreviewState.Hide);
            }
         }
      }
   }

   /**
    * Fire a {@link PreviewReplaceText} event for the given {@link TransUnit}s
    * using parameters from the current history state. This will also update the
    * state and refresh the table to show 'previewing' indicator.
    * 
    * If toPreview is empty, this is a no-op.
    * 
    * @param toPreview
    */
   private void firePreviewEvent(List<TransUnitReplaceInfo> toPreview)
   {
      if (toPreview.isEmpty())
      {
         eventBus.fireEvent(new NotificationEvent(Severity.Warning, messages.noTextFlowsSelected()));
         return;
      }
      final String replacement = currentHistoryState.getProjectSearchReplacement();
      // prevent failed requests for empty replacement
      if (replacement.isEmpty())
      {
         eventBus.fireEvent(new NotificationEvent(Severity.Warning, messages.noReplacementPhraseEntered()));
         return;
      }

      List<TransUnit> transUnits = new ArrayList<TransUnit>();
      for (TransUnitReplaceInfo replaceInfo : toPreview)
      {
         switch (replaceInfo.getPreviewState())
         {
         case NotFetched:
            transUnits.add(replaceInfo.getTransUnit());
            replaceInfo.setPreviewState(PreviewState.Fetching);
            refreshInfoDisplay(replaceInfo);
            break;
         case Hide:
            replaceInfo.setPreviewState(PreviewState.Show);
            refreshInfoDisplay(replaceInfo);
            break;
         }
      }

      if (transUnits.isEmpty())
      {
         // could notify user, doesn't seem worthwhile
         return;
      }

      final String searchText = currentHistoryState.getProjectSearchText();
      boolean caseSensitive = currentHistoryState.getProjectSearchCaseSensitive();
      ReplaceText action = new ReplaceText(transUnits, searchText, replacement, caseSensitive);
      PreviewReplaceText previewAction = new PreviewReplaceText(action);
      dispatcher.execute(previewAction, new AsyncCallback<PreviewReplaceTextResult>()
      {

         @Override
         public void onFailure(Throwable e)
         {
            Log.error("[SearchResultsPresenter] Preview replace text failure " + e, e);
            eventBus.fireEvent(new NotificationEvent(Severity.Error, messages.previewFailed()));
            // may want to change TU state from 'previewing' (possibly error
            // state)
         }

         @Override
         public void onSuccess(final PreviewReplaceTextResult result)
         {
            for (TransUnitUpdatePreview preview : result.getPreviews())
            {
               TransUnitReplaceInfo replaceInfo = allReplaceInfos.get(preview.getId());
               if (replaceInfo == null)
               {
                  Log.error("no replace info found for previewed text flow");
               }
               else
               {
                  Log.debug("setting preview state for preview id: " + preview.getId());
                  replaceInfo.setPreview(preview);
                  replaceInfo.setPreviewState(PreviewState.Show);
                  refreshInfoDisplay(replaceInfo);
               }
            }
            refreshReplaceAllButton();
            eventBus.fireEvent(new NotificationEvent(Severity.Info, messages.fetchedPreview()));
         }

      });
   }

   private void replaceSelected()
   {
      if (replaceSelectedAllowed())
      {
         fireReplaceTextEvent(getAllSelected());
      }
      else
      {
         eventBus.fireEvent(new NotificationEvent(Severity.Warning, messages.previewRequiredBeforeReplace()));
      }
   }

   private List<TransUnitReplaceInfo> getAllSelected()
   {
      List<TransUnitReplaceInfo> selected = new ArrayList<TransUnitReplaceInfo>();
      for (MultiSelectionModel<TransUnitReplaceInfo> sel : documentSelectionModels.values())
      {
         selected.addAll(sel.getSelectedSet());
      }
      return selected;
   }
   
   /**
    * Fire a {@link ReplaceText} event for the given {@link TransUnit}s using
    * parameters from the current history state. This will also update the state
    * and refresh the table to show 'replacing' indicator.
    * 
    * An event will not be fired if toReplace is empty or contains no text flows
    * that are eligible for a replace operation.
    * 
    * @param toReplace list of TransUnits to replace
    */
   private void fireReplaceTextEvent(List<TransUnitReplaceInfo> toReplace)
   {
      if (workspaceContext.isReadOnly())
      {
         eventBus.fireEvent(new NotificationEvent(Severity.Warning, messages.cannotReplaceInReadOnlyMode()));
         return;
      }

      if (toReplace.isEmpty())
      {
         eventBus.fireEvent(new NotificationEvent(Severity.Warning, messages.noTextFlowsSelected()));
         return;
      }
      List<TransUnit> transUnits = new ArrayList<TransUnit>();
      for (TransUnitReplaceInfo info : toReplace)
      {
         switch (info.getReplaceState())
         {
         case NotReplaced:
            transUnits.add(info.getTransUnit());
            setReplaceState(info, ReplacementState.Replacing);
            info.setPreviewState(PreviewState.Hide);
            refreshInfoDisplay(info);
            break;
         }
      }

      if (transUnits.isEmpty())
      {
         eventBus.fireEvent(new NotificationEvent(Severity.Warning, messages.noReplacementsToMake()));
         return;
      }

      final String searchText = currentHistoryState.getProjectSearchText();
      final String replacement = currentHistoryState.getProjectSearchReplacement();
      boolean caseSensitive = currentHistoryState.getProjectSearchCaseSensitive();
      ReplaceText action = new ReplaceText(transUnits, searchText, replacement, caseSensitive);
      dispatcher.execute(action, new AsyncCallback<UpdateTransUnitResult>()
      {

         @Override
         public void onFailure(Throwable e)
         {
            Log.error("[SearchResultsPresenter] Replace text failure " + e, e);
            eventBus.fireEvent(new NotificationEvent(Severity.Error, messages.replaceTextFailure()));
            // may want to change state from 'replacing' (possibly add error
            // state)
         }

         @Override
         public void onSuccess(final UpdateTransUnitResult result)
         {
            final List<TransUnitUpdateInfo> updateInfoList = processSuccessfulReplacements(result.getUpdateInfoList());

            String message;
            if (updateInfoList.size() == 1)
            {
               TransUnitUpdateInfo info = updateInfoList.get(0);
               String text = info.getTransUnit().getTargets().get(0);
               String truncatedText = text.substring(0, (text.length() <= TRUNCATED_TARGET_LENGTH ? text.length() : TRUNCATED_TARGET_LENGTH));
               int oneBasedRowIndex = info.getTransUnit().getRowIndex() + 1;
               String docName = docPaths.get(info.getDocumentId().getId());
               message = messages.replacedTextInOneTextFlow(searchText, replacement, docName, oneBasedRowIndex, truncatedText);
            }
            else
            {
               message = messages.replacedTextInMultipleTextFlows(searchText, replacement, updateInfoList.size());
            }

            final UndoLink undoLink = undoLinkProvider.get();
            undoLink.prepareUndoFor(result, new HasUndoHandler()
            {
               @Override
               public void preUndo(List<TransUnitUpdateInfo> updateInfoList)
               {
                  executePreUndo(updateInfoList);
               }
               
               @Override
               public void executeUndo(List<TransUnitUpdateInfo> updateInfoList)
               {
                  if (workspaceContext.isReadOnly())
                  {
                     eventBus.fireEvent(new NotificationEvent(Severity.Warning, messages.cannotUndoInReadOnlyMode()));
                  }
                  else
                  {
                     undoLink.undoExecution(this, updateInfoList);
                  }
               }

               @Override
               public void postSuccess(UpdateTransUnitResult result)
               {
                  executePostUndo(result);
               }
            });

            NotificationEvent event = new NotificationEvent(Info, message, undoLink);
            eventBus.fireEvent(event);
         }
      });
   }

   /**
    * Fire a {@link RevertTransUnitUpdates} event to request undoing of the
    * given updates.
    * 
    * @param updateInfoList updates that are to be reverted
    */
   private void fireUndoEvent(List<TransUnitUpdateInfo> updateInfoList)
   {
      // TODO only fire undo for flows that are undoable?
      // rpc method should cope with this anyway, so no big deal

      eventBus.fireEvent(new NotificationEvent(Severity.Info, messages.undoInProgress()));
      RevertTransUnitUpdates action = new RevertTransUnitUpdates();
      executePreUndo(updateInfoList);
      dispatcher.execute(action, new AsyncCallback<UpdateTransUnitResult>()
      {
         @Override
         public void onFailure(Throwable caught)
         {
            eventBus.fireEvent(new NotificationEvent(Severity.Error, messages.undoReplacementFailure()));
         }

         @Override
         public void onSuccess(UpdateTransUnitResult result)
         {
            eventBus.fireEvent(new NotificationEvent(Severity.Info, messages.undoSuccess()));
            executePostUndo(result);
         }
      });
   }
   
   private void executePreUndo(List<TransUnitUpdateInfo> updateInfoList)
   {
      for (TransUnitUpdateInfo updateInfo : updateInfoList)
      {
         TransUnitReplaceInfo replaceInfo = allReplaceInfos.get(updateInfo.getTransUnit().getId());
         // may be null if another search has been performed since the
         // replacement
         if (replaceInfo != null)
         {
            setReplaceState(replaceInfo, ReplacementState.Undoing);
            refreshInfoDisplay(replaceInfo);
         }
      }
   }
   
   private void executePostUndo(UpdateTransUnitResult result)
   {
      for (TransUnitUpdateInfo info : result.getUpdateInfoList())
      {
         TransUnitReplaceInfo replaceInfo = allReplaceInfos.get(info.getTransUnit().getId());
         setReplaceState(replaceInfo, ReplacementState.NotReplaced);
         if (replaceInfo.getPreview() == null)
         {
            replaceInfo.setPreviewState(PreviewState.NotFetched);
         }
         else
         {
            MultiSelectionModel<TransUnitReplaceInfo> selectionModel = documentSelectionModels.get(replaceInfo.getDocId());
            if (selectionModel != null && selectionModel.isSelected(replaceInfo))
            {
               replaceInfo.setPreviewState(PreviewState.Show);
            }
            else
            {
               replaceInfo.setPreviewState(PreviewState.Hide);
            }
         }
         refreshInfoDisplay(replaceInfo);
      }
      refreshReplaceAllButton();
   }

   /**
    * Update data providers and refresh display for successful replacements.
    * 
    * @param updateInfoList info on replacements. If any of these are not
    *           successful, they are ignored.
    * @return the number of updates that are
    *         {@link TransUnitUpdateInfo#isSuccess()}
    */
   private List<TransUnitUpdateInfo> processSuccessfulReplacements(final List<TransUnitUpdateInfo> updateInfoList)
   {
      List<TransUnitUpdateInfo> successfulReplacements = new ArrayList<TransUnitUpdateInfo>();
      for (TransUnitUpdateInfo updateInfo : updateInfoList)
      {
         if (updateInfo.isSuccess())
         {
            successfulReplacements.add(updateInfo);
            TransUnitReplaceInfo replaceInfo = allReplaceInfos.get(updateInfo.getTransUnit().getId());
            if (replaceInfo != null)
            {
               replaceInfo.setReplaceInfo(updateInfo);
               ReplacementState replaceState = ReplacementState.Replaced;
               setReplaceState(replaceInfo, replaceState);
               // this should be done when the TU update event comes in
               // anyway may want to remove this
               replaceInfo.setTransUnit(updateInfo.getTransUnit());
               refreshInfoDisplay(replaceInfo);
            }
         }
         // individual failure behaviour not yet defined
      }
      return successfulReplacements;
   }

   /**
    * Sets the info item to its current index in the containing data provider to
    * force the provider to recognize that it has changed.
    * 
    * @param info
    */
   private void refreshInfoDisplay(TransUnitReplaceInfo info)
   {
      ListDataProvider<TransUnitReplaceInfo> dataProvider = documentDataProviders.get(info.getDocId());
      if (dataProvider != null)
      {
         List<TransUnitReplaceInfo> list = dataProvider.getList();
         try
         {
            list.set(list.indexOf(info), info);
         }
         catch (IndexOutOfBoundsException e)
         {
            Log.error("failed to re-set info object in its dataprovider", e);
         }
      }
   }

   /**
    * Show search results as documents in the display. This will replace any
    * existing results being displayed.
    * 
    * @param result results to display
    * @return the number of text flows that were displayed
    */
   private int displaySearchResults(GetProjectTransUnitListsResult result)
   {
      clearAllExistingData();
      int totalTransUnits = 0;
      for (Long docId : result.getDocumentIds())
      {
         docPaths.put(docId, result.getDocPath(docId));
         List<TransUnit> transUnits = result.getUnits(docId);
         totalTransUnits += transUnits.size();
         displayDocumentResults(docId, result.getDocPath(docId), transUnits);
      }
      return totalTransUnits;
   }

   /**
    * Display header and all results for a single document.
    * 
    * @param docId
    * @param docPathName
    * @param transUnits
    */
   private void displayDocumentResults(Long docId, final String docPathName, List<TransUnit> transUnits)
   {
      ListDataProvider<TransUnitReplaceInfo> dataProvider;
      final MultiSelectionModel<TransUnitReplaceInfo> selectionModel = display.createMultiSelectionModel();
      documentSelectionModels.put(docId, selectionModel);
      ClickHandler showDocHandler = showDocClickHandler(docPathName, false);
      ClickHandler searchDocHandler = showDocClickHandler(docPathName, true);
      ValueChangeHandler<Boolean> selectDocHandler = selectAllHandler(docId, selectionModel);
      if (showRowActionButtons)
      {
         dataProvider = display.addDocument(docPathName, showDocHandler, searchDocHandler, selectionModel, selectDocHandler, ensurePreviewButtonDelegate(), ensureReplaceButtonDelegate(), ensureUndoButtonDelegate());
      }
      else
      {
         dataProvider = display.addDocument(docPathName, showDocHandler, searchDocHandler, selectionModel, selectDocHandler);
      }
      documentDataProviders.put(docId, dataProvider);

      selectionModel.addSelectionChangeHandler(selectionChangeHandler);

      List<TransUnitReplaceInfo> data = dataProvider.getList();
      for (TransUnit tu : transUnits)
      {
         TransUnitReplaceInfo info = new TransUnitReplaceInfo(docId, tu);
         // default state is NotReplaced, this call triggers read-only check
         setReplaceState(info, ReplacementState.NotReplaced);
         data.add(info);
         allReplaceInfos.put(tu.getId(), info);
      }
      Collections.sort(data, TransUnitReplaceInfo.getRowComparator());
   }

   /**
    * Build a click handler to show a document in the editor.
    * 
    * @see #showDocInEditor(String, boolean)
    */
   private ClickHandler showDocClickHandler(final String docPathName, final boolean runSearch)
   {
      ClickHandler showDocClickHandler = new ClickHandler()
      {
         @Override
         public void onClick(ClickEvent event)
         {
            showDocInEditor(docPathName, runSearch);
         }
      };
      return showDocClickHandler;
   }

   /**
    * Build a handler to select and de-select all text flows in a document
    * 
    * @param selectionModel
    * @param dataProvider
    * @return the new handler
    */
   private ValueChangeHandler<Boolean> selectAllHandler(final Long docId, final MultiSelectionModel<TransUnitReplaceInfo> selectionModel)
   {
      return new ValueChangeHandler<Boolean>()
      {
         @Override
         public void onValueChange(ValueChangeEvent<Boolean> event)
         {
            if (event.getValue())
            {
               ListDataProvider<TransUnitReplaceInfo> dataProvider = documentDataProviders.get(docId);
               if (dataProvider != null)
               {
                  for (TransUnitReplaceInfo info : dataProvider.getList())
                  {
                     selectionModel.setSelected(info, true);
                  }
               }
            }
            else
            {
               selectionModel.clear();
            }
         }
      };
   }

   private void processHistoryToken(HistoryToken token)
   {
      if (currentHistoryState == null)
         currentHistoryState = new HistoryToken(); // default values

      boolean caseSensitivityChanged = token.getProjectSearchCaseSensitive() != currentHistoryState.getProjectSearchCaseSensitive();
      boolean searchTextChanged = !token.getProjectSearchText().equals(currentHistoryState.getProjectSearchText());
      boolean searchFieldsChanged = token.isProjectSearchInSource() != currentHistoryState.isProjectSearchInSource();
      searchFieldsChanged |= token.isProjectSearchInTarget() != currentHistoryState.isProjectSearchInTarget();
      if (caseSensitivityChanged || searchTextChanged || searchFieldsChanged)
      {
         display.setHighlightString(token.getProjectSearchText());
         display.getFilterTextBox().setValue(token.getProjectSearchText(), false);
         display.getCaseSensitiveChk().setValue(token.getProjectSearchCaseSensitive(), false);
         // TODO set selection in source/target selector

         clearAllExistingData();

         if (!token.getProjectSearchText().isEmpty())
         {
            display.setSearching(true);
            GetProjectTransUnitLists action = new GetProjectTransUnitLists(token.getProjectSearchText(), token.isProjectSearchInSource(), token.isProjectSearchInTarget(), token.getProjectSearchCaseSensitive(), windowLocation.getQueryDocuments());
            dispatcher.execute(action, projectSearchCallback);
         }
      }

      boolean replacementTextChanged = !token.getProjectSearchReplacement().equals(currentHistoryState.getProjectSearchReplacement());
      if (replacementTextChanged)
      {
         display.getReplacementTextBox().setValue(token.getProjectSearchReplacement(), true);
         for (TransUnitReplaceInfo info : allReplaceInfos.values())
         {
            info.setPreview(null);
            info.setPreviewState(PreviewState.NotFetched);
            refreshInfoDisplay(info);
         }
         refreshReplaceAllButton();
      }

      currentHistoryState = token;

      // uses currentHistoryState so must execute after token is updated.
      if (replacementTextChanged && autoPreview)
      {
         previewSelected(true, false);
      }
   }

   /**
    * Clear all data providers, selection models, replace infos, and removes all
    * documents from the display
    */
   private void clearAllExistingData()
   {
      documentDataProviders.clear();
      documentSelectionModels.clear();
      allReplaceInfos.clear();
      display.clearAll();
      setUiForNothingSelected();
   }

   private void setUiForNothingSelected()
   {
      display.setReplaceAllButtonEnabled(false);
   }

   private void refreshReplaceAllButton()
   {
      display.setReplaceAllButtonEnabled(replaceSelectedAllowed());
   }

   /**
    * Checks that something is selected and that if previews are required, all
    * selected rows have previews
    * 
    * @return true if conditions are met to replace selected
    */
   private boolean replaceSelectedAllowed()
   {
      boolean requirePreview = display.getRequirePreviewChk().getValue();
      boolean canReplace = countSelectedFlows() != 0 && (!requirePreview || allSelectedHavePreview());
      return canReplace;
   }

   /**
    * @return false if any selected text flows do not have an available preview.
    *         true if no text flows are selected or all have previews.
    */
   private boolean allSelectedHavePreview()
   {
      for (MultiSelectionModel<TransUnitReplaceInfo> model : documentSelectionModels.values())
      {
         for (TransUnitReplaceInfo info : model.getSelectedSet())
         {
            switch (info.getPreviewState())
            {
            case NotFetched:
            case Fetching:
               return false;
            }
         }
      }
      return true;
   }

   private int countSelectedFlows()
   {
      int selectedFlows = 0;
      for (MultiSelectionModel<TransUnitReplaceInfo> model : documentSelectionModels.values())
      {
         selectedFlows += model.getSelectedSet().size();
      }
      return selectedFlows;
   }

   /**
    * Set the replace state for a {@link TransUnitReplaceInfo}, adjusting to
    * {@link ReplacementState#NotAllowed} if the workspace is read-only.
    * 
    * @param replaceInfo
    * @param replaceState to set, ignored if workspace is read-only
    */
   private void setReplaceState(TransUnitReplaceInfo replaceInfo, ReplacementState replaceState)
   {
      if (workspaceContext.isReadOnly())
      {
         replaceInfo.setReplaceState(ReplacementState.NotAllowed);
      }
      else
      {
         replaceInfo.setReplaceState(replaceState);
      }
   }

   private void selectAllTextFlows(boolean selected)
   {
      for (Entry<Long, ListDataProvider<TransUnitReplaceInfo>> en : documentDataProviders.entrySet())
      {
         MultiSelectionModel<TransUnitReplaceInfo> selectionModel = documentSelectionModels.get(en.getKey());
         if (selectionModel != null)
         {
            for (TransUnitReplaceInfo tu : en.getValue().getList())
            {
               selectionModel.setSelected(tu, selected);
            }
         }
      }
   }

   // private List<ReplacementEventInfo> ensureReplacementEvents()
   // {
   // if (replacementEvents == null)
   // {
   // replacementEvents = new ArrayList<ReplacementEventInfo>();
   // }
   // return replacementEvents;
   // }
   //
   // private void refreshReplacementEventInfoList()
   // {
   // display.clearReplacementMessages();
   // List<ReplacementEventInfo> events = ensureReplacementEvents();
   // while (events.size() > MAX_VISIBLE_REPLACEMENT_MESSAGES)
   // {
   // events.remove(0);
   // }
   // for (ReplacementEventInfo info : events)
   // {
   // display.addReplacementMessage(info.getMessage(), info.getHandler());
   // }
   // }

   private void updateSearch()
   {
      boolean changed = false;
      HistoryToken token = history.getHistoryToken();

      Boolean caseSensitive = display.getCaseSensitiveChk().getValue();
      if (caseSensitive != token.getProjectSearchCaseSensitive())
      {
         token.setProjectSearchCaseSensitive(caseSensitive);
         changed = true;
      }

      String searchPhrase = display.getFilterTextBox().getValue();
      if (!searchPhrase.equals(token.getProjectSearchText()))
      {
         token.setProjectSearchText(searchPhrase);
         changed = true;
      }

      String selected = display.getSelectedSearchField();
      boolean searchSource = selected.equals(Display.SEARCH_FIELD_SOURCE) || selected.equals(Display.SEARCH_FIELD_BOTH);
      boolean searchTarget = selected.equals(Display.SEARCH_FIELD_TARGET) || selected.equals(Display.SEARCH_FIELD_BOTH);
      if (searchSource != token.isProjectSearchInSource())
      {
         token.setProjectSearchInSource(searchSource);
         changed = true;
      }
      if (searchTarget != token.isProjectSearchInTarget())
      {
         token.setProjectSearchInTarget(searchTarget);
         changed = true;
      }

      if (changed)
      {
         history.newItem(token);
      }
   }

   private class ReplacementEventInfo
   {
      private String message;
      private ClickHandler handler;

      public ReplacementEventInfo(String message)
      {
         this.message = message;
      }

      public String getMessage()
      {
         return message;
      }

      public ClickHandler getHandler()
      {
         return handler;
      }

      public void setHandler(ClickHandler handler)
      {
         this.handler = handler;
      }

   }
}<|MERGE_RESOLUTION|>--- conflicted
+++ resolved
@@ -219,11 +219,8 @@
    private boolean showRowActionButtons = false;
 
    @Inject
-<<<<<<< HEAD
+
    public SearchResultsPresenter(Display display, EventBus eventBus, CachingDispatchAsync dispatcher, History history, final WebTransMessages webTransMessages, final WorkspaceContext workspaceContext, final KeyShortcutPresenter keyShortcutPresenter, final Provider<UndoLink> undoLinkProvider, Location windowLocation)
-=======
-   public SearchResultsPresenter(Display display, EventBus eventBus, CachingDispatchAsync dispatcher, History history, final WebTransMessages webTransMessages, final WorkspaceContext workspaceContext, final KeyShortcutPresenter keyShortcutPresenter, Location windowLocation)
->>>>>>> c82fecf4
    {
       super(display, eventBus);
       messages = webTransMessages;
