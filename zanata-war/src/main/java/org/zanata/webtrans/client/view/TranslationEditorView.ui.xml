--- conflicted
+++ resolved
@@ -23,36 +23,6 @@
       color: #4E4E4E;
     }
 
-<<<<<<< HEAD
-			<g:LayoutPanel styleName="translatorEditorContainer">
-				<g:layer top="0" height="3.5em">
-					<g:HorizontalPanel styleName="{style.topBar}" verticalAlignment="ALIGN_MIDDLE">
-						<g:cell>
-							<g:HTMLPanel ui:field="filterPanelContainer"/>		
-						</g:cell>
-						<g:cell horizontalAlignment="ALIGN_RIGHT" width="115px">
-							<g:HTMLPanel ui:field="transUnitNavigationContainer"/>
-						</g:cell>
-						<g:cell horizontalAlignment="ALIGN_RIGHT" width="35px">
-							<g:InlineLabel ui:field="refreshCurrentPage" styleName="icon-arrows-cw {style.iconButton}"/>
-						</g:cell>
-					</g:HorizontalPanel>
-				</g:layer>
-				<g:layer top="3.5em" bottom="2em">
-					<g:LayoutPanel ui:field="editor" styleName="{style.editor}"/>
-				</g:layer>
-				<g:layer bottom="0px" height="2em" left="0" right="16px">
-					<g:FlowPanel>
-						<fui:Pager ui:field="pager"/>
-						
-					</g:FlowPanel>
-				</g:layer>
-				<g:layer bottom="0px" height="24px" right="0" width="24px">
-					<g:InlineLabel ui:field="resize" styleName="{style.iconButton}"/>
-				</g:layer>
-			</g:LayoutPanel>
-</ui:UiBinder> 
-=======
     .iconButton:hover {
       color: #0085CC;
     }
@@ -87,5 +57,4 @@
       <g:InlineLabel ui:field="resize" styleName="{style.iconButton}" />
     </g:layer>
   </g:LayoutPanel>
-</ui:UiBinder>
->>>>>>> 7e421ee5
+</ui:UiBinder>