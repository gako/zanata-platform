/*
 * Copyright 2012, Red Hat, Inc. and individual contributors as indicated by the
 * @author tags. See the copyright.txt file in the distribution for a full
 * listing of individual contributors.
 *
 * This is free software; you can redistribute it and/or modify it under the
 * terms of the GNU Lesser General Public License as published by the Free
 * Software Foundation; either version 2.1 of the License, or (at your option)
 * any later version.
 *
 * This software is distributed in the hope that it will be useful, but WITHOUT
 * ANY WARRANTY; without even the implied warranty of MERCHANTABILITY or FITNESS
 * FOR A PARTICULAR PURPOSE. See the GNU Lesser General Public License for more
 * details.
 *
 * You should have received a copy of the GNU Lesser General Public License
 * along with this software; if not, write to the Free Software Foundation,
 * Inc., 51 Franklin St, Fifth Floor, Boston, MA 02110-1301 USA, or see the FSF
 * site: http://www.fsf.org.
 */

package org.zanata.webtrans.client.ui;

import org.zanata.webtrans.client.resources.EnumMessages;
import org.zanata.webtrans.client.resources.UiMessages;
import org.zanata.webtrans.shared.rpc.MergeOption;
import com.google.common.base.Preconditions;
import com.google.gwt.core.client.GWT;
import com.google.gwt.event.dom.client.ChangeEvent;
import com.google.gwt.event.dom.client.ClickEvent;
import com.google.gwt.resources.client.CssResource;
import com.google.gwt.uibinder.client.UiBinder;
import com.google.gwt.uibinder.client.UiField;
import com.google.gwt.uibinder.client.UiHandler;
import com.google.gwt.user.client.ui.Button;
import com.google.gwt.user.client.ui.Composite;
import com.google.gwt.user.client.ui.Grid;
import com.google.gwt.user.client.ui.HorizontalPanel;
import com.google.gwt.user.client.ui.InlineLabel;
import com.google.gwt.user.client.ui.Label;
import com.google.gwt.user.client.ui.ListBox;
import com.google.inject.Inject;

/**
 * @author Patrick Huang <a href="mailto:pahuang@redhat.com">pahuang@redhat.com</a>
 */
public class TMMergeForm extends Composite implements EnumRadioButtonGroup.SelectionChangeListener<MergeOption>
{
   private static TMMergeFormUiBinder uiBinder = GWT.create(TMMergeFormUiBinder.class);

   @UiField
   ListBox matchThreshold;
   @UiField
   Button confirmButton, cancelButton;

   @UiField
   HorizontalPanel differentProject, differentDocument, differentContext, importedMatchPanel;

   @UiField
   InlineLabel differentProjectStatus, differentDocIdStatus, differentContextStatus, importedMatchStatus;

   @UiField
   EnumMessages enumMessages;
   @UiField
   Styles style;
   @UiField
   InlineLabel differentContentStatus;
   @UiField
   Label differentContentLabel;
   @UiField
   UiMessages messages;

   private final EnumRadioButtonGroup<MergeOption> projectOptionGroup;
   private final EnumRadioButtonGroup<MergeOption> docIdOptionGroup;
   private final EnumRadioButtonGroup<MergeOption> contextOptionGroup;
   private final EnumRadioButtonGroup<MergeOption> importedMatchOptionGroup;
   private final MergeStatusRenderer mergeStatusRenderer;

   private TransMemoryMergePopupPanelDisplay.Listener listener;

   @Inject
   public TMMergeForm(MergeOptionRenderer mergeOptionRenderer, MergeStatusRenderer mergeStatusRenderer)
   {
      this.mergeStatusRenderer = mergeStatusRenderer;
      initWidget(uiBinder.createAndBindUi(this));

      matchThreshold.setItemText(0, messages.identical());

      projectOptionGroup = new EnumRadioButtonGroup<MergeOption>(OptionType.PROJECT_MISMATCH.name(), MergeOption.class, mergeOptionRenderer);
      projectOptionGroup.setSelectionChangeListener(this);
      projectOptionGroup.addToContainer(differentProject).setDefaultSelected(MergeOption.FUZZY);

      docIdOptionGroup = new EnumRadioButtonGroup<MergeOption>(OptionType.DOC_ID_MISMATCH.name(), MergeOption.class, mergeOptionRenderer);
      docIdOptionGroup.setSelectionChangeListener(this);
      docIdOptionGroup.addToContainer(differentDocument).setDefaultSelected(MergeOption.FUZZY);

      contextOptionGroup = new EnumRadioButtonGroup<MergeOption>(OptionType.CTX_MISMATCH.name(), MergeOption.class, mergeOptionRenderer);
      contextOptionGroup.setSelectionChangeListener(this);
      contextOptionGroup.addToContainer(differentContext).setDefaultSelected(MergeOption.FUZZY);

      importedMatchOptionGroup = new EnumRadioButtonGroup<MergeOption>(OptionType.IMPORTED_MATCH.name(), MergeOption.class, mergeOptionRenderer);
      importedMatchOptionGroup.setSelectionChangeListener(this);
      importedMatchOptionGroup.addToContainer(importedMatchPanel).setDefaultSelected(MergeOption.FUZZY);
   }

   public void setListener(TransMemoryMergePopupPanelDisplay.Listener listener)
   {
      this.listener = listener;
   }

   @UiHandler("confirmButton")
   public void onConfirmButtonClick(ClickEvent event)
   {
      Preconditions.checkNotNull(listener, "Do you forget to call setListener on TMMergeForm?");
      listener.proceedToMergeTM(getSelectedMatchThreshold(), projectOptionGroup.getSelected(), docIdOptionGroup.getSelected(),
            contextOptionGroup.getSelected(), importedMatchOptionGroup.getSelected());
   }

   private int getSelectedMatchThreshold()
   {
      String percent = matchThreshold.getValue(matchThreshold.getSelectedIndex());
      return Integer.valueOf(percent);
   }

   @UiHandler("cancelButton")
   public void onCancelButtonClick(ClickEvent event)
   {
      listener.cancelMergeTM();
   }

   @UiHandler("matchThreshold")
   public void onThresholdPercentChange(ChangeEvent event)
   {
      if (getSelectedMatchThreshold() == 100)
      {
         differentContentStatus.setStyleName(style.reject_action());
         differentContentStatus.setText(enumMessages.rejectMerge());
         differentContentLabel.setText(enumMessages.rejectMerge());
      }
      else
      {
         differentContentStatus.setStyleName(style.downgrade_action());
         differentContentStatus.setText(enumMessages.downgradeToFuzzy());
         differentContentLabel.setText(enumMessages.downgradeToFuzzy());
      }
   }

   @Override
   public void onSelectionChange(String groupName, MergeOption option)
   {
      OptionType optionType = OptionType.valueOf(groupName);
      switch (optionType)
      {
<<<<<<< HEAD
      case PROJECT_MISMATCH:
         setTextAndStyle(differentProjectStatus, option);
         break;
      case DOC_ID_MISMATCH:
         setTextAndStyle(differentDocIdStatus, option);
         break;
      case CTX_MISMATCH:
         setTextAndStyle(differentContextStatus, option);
         break;
      case IMPORTED_MATCH:
         setTextAndStyle(importedMatchStatus, option);
         break;
      }
   }

   private void setTextAndStyle(InlineLabel inlineLabel, MergeOption option)
   {
      inlineLabel.setText(mergeStatusRenderer.render(option));
      differentProjectStatus.setStyleName(resolveStyle(option));
=======
         case PROJECT_MISMATCH:
            setTextAndStyle(differentProjectStatus, option);
            break;
         case DOC_ID_MISMATCH:
            setTextAndStyle(differentDocIdStatus, option);
            break;
         case CTX_MISMATCH:
            setTextAndStyle(differentContextStatus, option);
            break;
         case IMPORTED_MATCH:
            setTextAndStyle(importedMatchStatus, option);
            break;
      }
   }

   private void setTextAndStyle(InlineLabel label, MergeOption option)
   {
      label.setText(mergeStatusRenderer.render(option));
      label.setStyleName(resolveStyle(option));
>>>>>>> 214624ad
   }

   private String resolveStyle(MergeOption option)
   {
      switch (option)
      {
         case FUZZY:
            return style.downgrade_action();
         case REJECT:
            return style.reject_action();
         case IGNORE_CHECK:
            return style.ignore_action();
      }
      return style.approved_action();
   }

   interface TMMergeFormUiBinder extends UiBinder<Grid, TMMergeForm>
   {
   }

   interface Styles extends CssResource
   {
      String reject_action();

      String approved_action();

      String ignore_action();

      String downgrade_action();

      String header();

      String tmMergeTable();
   }

   enum OptionType
   {
      PROJECT_MISMATCH, DOC_ID_MISMATCH, CTX_MISMATCH, IMPORTED_MATCH
   }
}<|MERGE_RESOLUTION|>--- conflicted
+++ resolved
@@ -151,7 +151,6 @@
       OptionType optionType = OptionType.valueOf(groupName);
       switch (optionType)
       {
-<<<<<<< HEAD
       case PROJECT_MISMATCH:
          setTextAndStyle(differentProjectStatus, option);
          break;
@@ -167,31 +166,10 @@
       }
    }
 
-   private void setTextAndStyle(InlineLabel inlineLabel, MergeOption option)
-   {
-      inlineLabel.setText(mergeStatusRenderer.render(option));
-      differentProjectStatus.setStyleName(resolveStyle(option));
-=======
-         case PROJECT_MISMATCH:
-            setTextAndStyle(differentProjectStatus, option);
-            break;
-         case DOC_ID_MISMATCH:
-            setTextAndStyle(differentDocIdStatus, option);
-            break;
-         case CTX_MISMATCH:
-            setTextAndStyle(differentContextStatus, option);
-            break;
-         case IMPORTED_MATCH:
-            setTextAndStyle(importedMatchStatus, option);
-            break;
-      }
-   }
-
    private void setTextAndStyle(InlineLabel label, MergeOption option)
    {
       label.setText(mergeStatusRenderer.render(option));
       label.setStyleName(resolveStyle(option));
->>>>>>> 214624ad
    }
 
    private String resolveStyle(MergeOption option)
