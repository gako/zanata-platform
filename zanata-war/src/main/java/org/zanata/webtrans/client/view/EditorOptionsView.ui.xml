<!DOCTYPE ui:UiBinder SYSTEM "http://dl.google.com/gwt/DTD/xhtml.ent">
<ui:UiBinder xmlns:ui="urn:ui:com.google.gwt.uibinder"
<<<<<<< HEAD
	xmlns:g="urn:import:com.google.gwt.user.client.ui" xmlns:f="urn:import:org.zanata.webtrans.client">

	<ui:style field="style" type="org.zanata.webtrans.client.view.EditorOptionsView.Styles">
        .mainPanel {
			width:100%;
		}
		
		.mainPanel td {
			padding-bottom:10px;
		}
		
        .mainPanel table td {
            font-size: 13px;
            color: #FFFFFF;
        }

        .selectedPageSize {
            background-color: #B62918;
        }

        .pageSizeContainer {
            margin-left: 8px;
            margin-top: 8px;
        }

        .pageSizeContainer span {
            padding: 3px;
            border: 1px solid #808080;
            cursor: pointer;
            display: block;
            height: 15px;
            width: 15px;
            text-align: center;
            float: left;
            margin-right: 3px;
        }

    </ui:style>
	
	<g:VerticalPanel styleName="{style.mainPanel}">
		<g:cell>
			<g:VerticalPanel width="100%">
	            <g:Label ui:field="editorOptionHeader" styleName="gwt-sideMenu-header"/>
	            <g:CheckBox ui:field="editorButtonsChk"><ui:msg>Editor Buttons</ui:msg></g:CheckBox>
	            <g:CheckBox ui:field="enterChk"><ui:msg>'Enter' key saves immediately</ui:msg></g:CheckBox>
	            <g:CheckBox ui:field="useCodeMirrorChk" ><ui:msg>Use syntax highlighting Editor</ui:msg></g:CheckBox>
	            <g:CheckBox ui:field="showSaveApprovedWarningChk" ><ui:msg>Show 'Save as Approved' warning</ui:msg></g:CheckBox>
	            <g:CheckBox ui:field="spellCheckChk" ><ui:msg>Enable Spell Check</ui:msg></g:CheckBox>
	        </g:VerticalPanel>
        </g:cell>
        
        <g:cell>
        	<g:VerticalPanel width="100%">
        	 	<g:Label ui:field="navOptionHeader" styleName="gwt-sideMenu-header"/>
                <g:VerticalPanel ui:field="optionsContainer" />
            </g:VerticalPanel>
        </g:cell>

        <g:cell>
            <g:VerticalPanel width="100%">
                <g:Label ui:field="transMemoryHeader" styleName="gwt-sideMenu-header"/>
                <g:RadioButton name="transMemoryDisplayMode" ui:field="diffModeDiff" />
                <g:RadioButton name="transMemoryDisplayMode" ui:field="diffModeHighlight" />
            </g:VerticalPanel>
        </g:cell>


        
        <g:cell>
        	<g:VerticalPanel width="100%">
                <g:Label ui:field="pageSizeHeader" styleName="gwt-sideMenu-header"/>
                <g:HTMLPanel styleName="{style.pageSizeContainer}">
                    <g:InlineLabel ui:field="five" >5</g:InlineLabel>
                    <g:InlineLabel ui:field="ten" >10</g:InlineLabel>
                    <g:InlineLabel ui:field="twentyFive" >25</g:InlineLabel>
                    <g:InlineLabel ui:field="fifty" >50</g:InlineLabel>
                </g:HTMLPanel>
            </g:VerticalPanel>
        </g:cell>

        <g:cell>
            <g:VerticalPanel width="100%">
                <g:Label ui:field="displayHeader" styleName="gwt-sideMenu-header"/>
                <g:CheckBox ui:field="showTMChk" />
                <g:CheckBox ui:field="showGlossaryChk" />
                <g:CheckBox ui:field="showOptionalTransUnitDetailsChk" />
                <g:HTMLPanel ui:field="sourceLangListBoxContainer" />
            </g:VerticalPanel>
        </g:cell>
	                
	</g:VerticalPanel>
   

</ui:UiBinder> 
=======
  xmlns:g="urn:import:com.google.gwt.user.client.ui"
  xmlns:f="urn:import:org.zanata.webtrans.client">

  <ui:style field="style"
    type="org.zanata.webtrans.client.view.EditorOptionsView.Styles">
    .mainPanel {
      width: 100%;
    }

    .mainPanel td {
      padding-bottom: 10px;
    }

    .mainPanel table td {
      font-size: 13px;
      color: #FFFFFF;
    }

    .selectedPageSize {
      background-color: #B62918;
    }

    .pageSizeContainer {
      margin-left: 8px;
      margin-top: 8px;
    }

    .pageSizeContainer span {
      padding: 3px;
      border: 1px solid #808080;
      cursor: pointer;
      display: block;
      height: 15px;
      width: 15px;
      text-align: center;
      float: left;
      margin-right: 3px;
    }

  </ui:style>

  <g:VerticalPanel styleName="{style.mainPanel}">
    <g:cell>
      <g:VerticalPanel width="100%">
        <g:Label ui:field="editorOptionHeader"
          styleName="gwt-sideMenu-header" />
        <g:CheckBox ui:field="editorButtonsChk">
          <ui:msg>Editor Buttons</ui:msg>
        </g:CheckBox>
        <g:CheckBox ui:field="enterChk">
          <ui:msg>'Enter' key saves immediately</ui:msg>
        </g:CheckBox>
        <g:CheckBox ui:field="useCodeMirrorChk">
          <ui:msg>Use syntax highlighting Editor</ui:msg>
        </g:CheckBox>
        <g:CheckBox ui:field="showSaveApprovedWarningChk">
          <ui:msg>Show 'Save as Approved' warning</ui:msg>
        </g:CheckBox>
        <g:CheckBox ui:field="spellCheckChk">
          <ui:msg>Enable Spell Check</ui:msg>
        </g:CheckBox>
      </g:VerticalPanel>
    </g:cell>

    <g:cell>
      <g:VerticalPanel width="100%">
        <g:Label ui:field="navOptionHeader" styleName="gwt-sideMenu-header" />
        <g:VerticalPanel ui:field="optionsContainer" />
      </g:VerticalPanel>
    </g:cell>

    <g:cell>
      <g:VerticalPanel width="100%">
        <g:Label ui:field="transMemoryHeader" styleName="gwt-sideMenu-header" />
        <g:RadioButton name="transMemoryDisplayMode" ui:field="diffModeDiff" />
        <g:RadioButton name="transMemoryDisplayMode"
          ui:field="diffModeHighlight" />
      </g:VerticalPanel>
    </g:cell>


    <g:cell>
      <g:VerticalPanel width="100%">
        <g:Label ui:field="pageSizeHeader" styleName="gwt-sideMenu-header" />
        <g:HTMLPanel styleName="{style.pageSizeContainer}">
          <g:InlineLabel ui:field="five">5</g:InlineLabel>
          <g:InlineLabel ui:field="ten">10</g:InlineLabel>
          <g:InlineLabel ui:field="twentyFive">25</g:InlineLabel>
          <g:InlineLabel ui:field="fifty">50</g:InlineLabel>
        </g:HTMLPanel>
      </g:VerticalPanel>
    </g:cell>

    <g:cell>
      <g:VerticalPanel width="100%">
        <g:Label ui:field="displayHeader" styleName="gwt-sideMenu-header" />
        <g:CheckBox ui:field="showTMChk" />
        <g:CheckBox ui:field="showGlossaryChk" />
        <g:CheckBox ui:field="showOptionalTransUnitDetailsChk" />
      </g:VerticalPanel>
    </g:cell>

  </g:VerticalPanel>


</ui:UiBinder>
>>>>>>> 7e421ee5
<|MERGE_RESOLUTION|>--- conflicted
+++ resolved
@@ -1,101 +1,5 @@
 <!DOCTYPE ui:UiBinder SYSTEM "http://dl.google.com/gwt/DTD/xhtml.ent">
 <ui:UiBinder xmlns:ui="urn:ui:com.google.gwt.uibinder"
-<<<<<<< HEAD
-	xmlns:g="urn:import:com.google.gwt.user.client.ui" xmlns:f="urn:import:org.zanata.webtrans.client">
-
-	<ui:style field="style" type="org.zanata.webtrans.client.view.EditorOptionsView.Styles">
-        .mainPanel {
-			width:100%;
-		}
-		
-		.mainPanel td {
-			padding-bottom:10px;
-		}
-		
-        .mainPanel table td {
-            font-size: 13px;
-            color: #FFFFFF;
-        }
-
-        .selectedPageSize {
-            background-color: #B62918;
-        }
-
-        .pageSizeContainer {
-            margin-left: 8px;
-            margin-top: 8px;
-        }
-
-        .pageSizeContainer span {
-            padding: 3px;
-            border: 1px solid #808080;
-            cursor: pointer;
-            display: block;
-            height: 15px;
-            width: 15px;
-            text-align: center;
-            float: left;
-            margin-right: 3px;
-        }
-
-    </ui:style>
-	
-	<g:VerticalPanel styleName="{style.mainPanel}">
-		<g:cell>
-			<g:VerticalPanel width="100%">
-	            <g:Label ui:field="editorOptionHeader" styleName="gwt-sideMenu-header"/>
-	            <g:CheckBox ui:field="editorButtonsChk"><ui:msg>Editor Buttons</ui:msg></g:CheckBox>
-	            <g:CheckBox ui:field="enterChk"><ui:msg>'Enter' key saves immediately</ui:msg></g:CheckBox>
-	            <g:CheckBox ui:field="useCodeMirrorChk" ><ui:msg>Use syntax highlighting Editor</ui:msg></g:CheckBox>
-	            <g:CheckBox ui:field="showSaveApprovedWarningChk" ><ui:msg>Show 'Save as Approved' warning</ui:msg></g:CheckBox>
-	            <g:CheckBox ui:field="spellCheckChk" ><ui:msg>Enable Spell Check</ui:msg></g:CheckBox>
-	        </g:VerticalPanel>
-        </g:cell>
-        
-        <g:cell>
-        	<g:VerticalPanel width="100%">
-        	 	<g:Label ui:field="navOptionHeader" styleName="gwt-sideMenu-header"/>
-                <g:VerticalPanel ui:field="optionsContainer" />
-            </g:VerticalPanel>
-        </g:cell>
-
-        <g:cell>
-            <g:VerticalPanel width="100%">
-                <g:Label ui:field="transMemoryHeader" styleName="gwt-sideMenu-header"/>
-                <g:RadioButton name="transMemoryDisplayMode" ui:field="diffModeDiff" />
-                <g:RadioButton name="transMemoryDisplayMode" ui:field="diffModeHighlight" />
-            </g:VerticalPanel>
-        </g:cell>
-
-
-        
-        <g:cell>
-        	<g:VerticalPanel width="100%">
-                <g:Label ui:field="pageSizeHeader" styleName="gwt-sideMenu-header"/>
-                <g:HTMLPanel styleName="{style.pageSizeContainer}">
-                    <g:InlineLabel ui:field="five" >5</g:InlineLabel>
-                    <g:InlineLabel ui:field="ten" >10</g:InlineLabel>
-                    <g:InlineLabel ui:field="twentyFive" >25</g:InlineLabel>
-                    <g:InlineLabel ui:field="fifty" >50</g:InlineLabel>
-                </g:HTMLPanel>
-            </g:VerticalPanel>
-        </g:cell>
-
-        <g:cell>
-            <g:VerticalPanel width="100%">
-                <g:Label ui:field="displayHeader" styleName="gwt-sideMenu-header"/>
-                <g:CheckBox ui:field="showTMChk" />
-                <g:CheckBox ui:field="showGlossaryChk" />
-                <g:CheckBox ui:field="showOptionalTransUnitDetailsChk" />
-                <g:HTMLPanel ui:field="sourceLangListBoxContainer" />
-            </g:VerticalPanel>
-        </g:cell>
-	                
-	</g:VerticalPanel>
-   
-
-</ui:UiBinder> 
-=======
   xmlns:g="urn:import:com.google.gwt.user.client.ui"
   xmlns:f="urn:import:org.zanata.webtrans.client">
 
@@ -166,7 +70,6 @@
         <g:VerticalPanel ui:field="optionsContainer" />
       </g:VerticalPanel>
     </g:cell>
-
     <g:cell>
       <g:VerticalPanel width="100%">
         <g:Label ui:field="transMemoryHeader" styleName="gwt-sideMenu-header" />
@@ -195,11 +98,11 @@
         <g:CheckBox ui:field="showTMChk" />
         <g:CheckBox ui:field="showGlossaryChk" />
         <g:CheckBox ui:field="showOptionalTransUnitDetailsChk" />
+        <g:HTMLPanel ui:field="sourceLangListBoxContainer" />
       </g:VerticalPanel>
     </g:cell>
 
   </g:VerticalPanel>
 
 
-</ui:UiBinder>
->>>>>>> 7e421ee5
+</ui:UiBinder>