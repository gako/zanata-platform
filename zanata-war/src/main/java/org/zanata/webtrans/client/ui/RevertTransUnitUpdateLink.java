/*
 * Copyright 2012, Red Hat, Inc. and individual contributors as indicated by the
 * @author tags. See the copyright.txt file in the distribution for a full
 * listing of individual contributors.
 *
 * This is free software; you can redistribute it and/or modify it under the
 * terms of the GNU Lesser General Public License as published by the Free
 * Software Foundation; either version 2.1 of the License, or (at your option)
 * any later version.
 *
 * This software is distributed in the hope that it will be useful, but WITHOUT
 * ANY WARRANTY; without even the implied warranty of MERCHANTABILITY or FITNESS
 * FOR A PARTICULAR PURPOSE. See the GNU Lesser General Public License for more
 * details.
 *
 * You should have received a copy of the GNU Lesser General Public License
 * along with this software; if not, write to the Free Software Foundation,
 * Inc., 51 Franklin St, Fifth Floor, Boston, MA 02110-1301 USA, or see the FSF
 * site: http://www.fsf.org.
 */

package org.zanata.webtrans.client.ui;

import java.util.Collection;
<<<<<<< HEAD
import java.util.List;

import net.customware.gwt.presenter.client.EventBus;
=======
>>>>>>> c82fecf4

import org.zanata.webtrans.client.events.NotificationEvent;
import org.zanata.webtrans.client.resources.WebTransMessages;
import org.zanata.webtrans.client.rpc.CachingDispatchAsync;
import org.zanata.webtrans.shared.model.TransUnitUpdateInfo;
import org.zanata.webtrans.shared.rpc.RevertTransUnitUpdates;
import org.zanata.webtrans.shared.rpc.UpdateTransUnitResult;
<<<<<<< HEAD

=======
import com.allen_sauer.gwt.log.client.Log;
>>>>>>> c82fecf4
import com.google.common.base.Predicate;
import com.google.common.base.Strings;
import com.google.common.collect.Collections2;
import com.google.gwt.event.dom.client.ClickEvent;
import com.google.gwt.event.dom.client.ClickHandler;
import com.google.gwt.event.shared.HandlerRegistration;
import com.google.gwt.user.client.rpc.AsyncCallback;
import com.google.gwt.user.client.ui.InlineLabel;
import com.google.inject.Inject;

/**
 * @author Patrick Huang <a
 *         href="mailto:pahuang@redhat.com">pahuang@redhat.com</a>
 */
public class RevertTransUnitUpdateLink extends InlineLabel implements UndoLink
{
   private final CachingDispatchAsync dispatcher;
   private final WebTransMessages messages;
   private final EventBus eventBus;

   // state variables
   private HandlerRegistration handlerRegistration;
   private String linkStyleName;
   private boolean canUndo = false;
   
   private HasUndoHandler undoHandler = new HasUndoHandler()
   {
      @Override
      public void preUndo(List<TransUnitUpdateInfo> updateInfoList)
      {
      }
      
      @Override
      public void executeUndo(List<TransUnitUpdateInfo> updateInfoList)
      {
         undoExecution(this, updateInfoList);
      }

      @Override
      public void postSuccess(UpdateTransUnitResult result)
      {
      }
   };

   @Inject
   public RevertTransUnitUpdateLink(CachingDispatchAsync dispatcher, WebTransMessages messages, EventBus eventBus)
   {
      super(messages.undo());
      this.dispatcher = dispatcher;
      this.messages = messages;
      this.eventBus = eventBus;
   }

   /**
    * Give the UpdateTransUnitResult object returned from trans unit update
    * handler, then it will create a click handler. When the click handler gets
    * clicked, it will:
    * <ul>
    * <li>call RevertTransUnitUpdatesHandler to revert changes</li>
    * <li>set text to undo in progress</li>
    * <li>on success it will remove click handler, send notification for undo
    * success and remove any link style from itself</li>
    * <li>on failure it will re-enable click handler and revert text to undo</li>
    * </ul>
    * 
    * @param updateTransUnitResult result from update translation rpc call.
    * @see RevertTransUnitUpdateClickHandler
    */
   @Override
   public void prepareUndoFor(UpdateTransUnitResult updateTransUnitResult)
   {
      ClickHandler clickHandler = new RevertTransUnitUpdateClickHandler(undoHandler, updateTransUnitResult.getUpdateInfoList());
      handlerRegistration = addClickHandler(clickHandler);
      canUndo = true;
   }

   @Override
   public void prepareUndoFor(UpdateTransUnitResult updateTransUnitResult, HasUndoHandler undoHandler)
   {
      this.undoHandler = undoHandler;
      ClickHandler clickHandler = new RevertTransUnitUpdateClickHandler(undoHandler, updateTransUnitResult.getUpdateInfoList());
      handlerRegistration = addClickHandler(clickHandler);
      canUndo = true;
   }

   @Override
   public void setLinkStyle(String styleName)
   {
      linkStyleName = styleName;
      setStyleName(linkStyleName);
   }

   private void enableLink()
   {
      if (!Strings.isNullOrEmpty(linkStyleName))
      {
         setStyleName(linkStyleName);
      }
      canUndo = true;
   }

   private void disableLink()
   {
      if (!Strings.isNullOrEmpty(linkStyleName))
      {
         removeStyleName(linkStyleName);
      }
      canUndo = false;
   }

   // we should make this a presenter if the size or logic grows
   private class RevertTransUnitUpdateClickHandler implements ClickHandler
   {
      private final HasUndoHandler undoHandler;
      private final List<TransUnitUpdateInfo> updateInfoList;

      RevertTransUnitUpdateClickHandler(HasUndoHandler undoHandler, List<TransUnitUpdateInfo> updateInfoList)
      {
         this.undoHandler = undoHandler;
         this.updateInfoList = updateInfoList;
      }

      @Override
      public void onClick(ClickEvent event)
      {
<<<<<<< HEAD
         undoHandler.preUndo(updateInfoList);
         undoHandler.executeUndo(updateInfoList);
=======
         if (!canUndo)
         {
            return;
         }
         setText(messages.undoInProgress());
         disableLink();

         dispatcher.execute(revertAction, new AsyncCallback<UpdateTransUnitResult>()
         {
            @Override
            public void onFailure(Throwable caught)
            {
               eventBus.fireEvent(new NotificationEvent(NotificationEvent.Severity.Error, messages.undoFailure()));
               setText(messages.undo());
               enableLink();
            }

            @Override
            public void onSuccess(UpdateTransUnitResult result)
            {
               if (result.isAllSuccess())
               {
                  eventBus.fireEvent(new NotificationEvent(NotificationEvent.Severity.Info, messages.undoSuccess()));
                  setText(messages.undone());
               }
               else
               {
                  //most likely the undo link became stale i.e. entity state has changed on the server
                  Collection<TransUnitUpdateInfo> unsuccessful = Collections2.filter(result.getUpdateInfoList(), UnsuccessfulUpdatePredicate.INSTANCE);
                  int unsuccessfulCount = unsuccessful.size();
                  int successfulCount = result.getUpdateInfoList().size() - unsuccessfulCount;
                  Log.info("undo not all successful. #" + unsuccessfulCount + " unsucess and #" + successfulCount + " success");
                  eventBus.fireEvent(new NotificationEvent(NotificationEvent.Severity.Info, messages.undoUnsuccessful(unsuccessfulCount, successfulCount)));
                  setText("");
               }
               //we ensure the undo can only be click once.
               handlerRegistration.removeHandler();
            }
         });

>>>>>>> c82fecf4
      }
   }

   private static enum UnsuccessfulUpdatePredicate implements Predicate<TransUnitUpdateInfo>
   {
      INSTANCE;

      @Override
      public boolean apply(TransUnitUpdateInfo input)
      {
         return !input.isSuccess();
      }
   }
   
   @Override
   public HasUndoHandler getUndoHandler()
   {
      return undoHandler;
   }
   
   @Override
   public void undoExecution(final HasUndoHandler undoHandler, List<TransUnitUpdateInfo> updateInfoList)
   {
      RevertTransUnitUpdates revertAction = new RevertTransUnitUpdates(updateInfoList);

      if (!canUndo)
      {
         return;
      }
      setText(messages.undoInProgress());
      disableLink();

      dispatcher.execute(revertAction, new AsyncCallback<UpdateTransUnitResult>()
      {
         @Override
         public void onFailure(Throwable caught)
         {
            eventBus.fireEvent(new NotificationEvent(NotificationEvent.Severity.Error, messages.undoFailure(0)));
            setText(messages.undo());
            enableLink();
         }

         @Override
         public void onSuccess(UpdateTransUnitResult result)
         {
            if (result.isAllSuccess())
            {
               eventBus.fireEvent(new NotificationEvent(NotificationEvent.Severity.Info, messages.undoSuccess()));
               setText(messages.undone());
            }
            else
            {
               // most likely the undo link became stale i.e. entity state
               // has changed on the server
               Collection<TransUnitUpdateInfo> unsuccessful = Collections2.filter(result.getUpdateInfoList(), UnsuccessfulUpdatePredicate.INSTANCE);
               int number = unsuccessful.size();
               eventBus.fireEvent(new NotificationEvent(NotificationEvent.Severity.Info, messages.undoFailure(number)));
               setText("");
            }
            // we ensure the undo can only be click once.
            handlerRegistration.removeHandler();
            
            undoHandler.postSuccess(result);
         }
      });
   }
}<|MERGE_RESOLUTION|>--- conflicted
+++ resolved
@@ -22,12 +22,10 @@
 package org.zanata.webtrans.client.ui;
 
 import java.util.Collection;
-<<<<<<< HEAD
 import java.util.List;
 
 import net.customware.gwt.presenter.client.EventBus;
-=======
->>>>>>> c82fecf4
+
 
 import org.zanata.webtrans.client.events.NotificationEvent;
 import org.zanata.webtrans.client.resources.WebTransMessages;
@@ -35,11 +33,8 @@
 import org.zanata.webtrans.shared.model.TransUnitUpdateInfo;
 import org.zanata.webtrans.shared.rpc.RevertTransUnitUpdates;
 import org.zanata.webtrans.shared.rpc.UpdateTransUnitResult;
-<<<<<<< HEAD
-
-=======
+
 import com.allen_sauer.gwt.log.client.Log;
->>>>>>> c82fecf4
 import com.google.common.base.Predicate;
 import com.google.common.base.Strings;
 import com.google.common.collect.Collections2;
@@ -165,11 +160,34 @@
       @Override
       public void onClick(ClickEvent event)
       {
-<<<<<<< HEAD
          undoHandler.preUndo(updateInfoList);
          undoHandler.executeUndo(updateInfoList);
-=======
-         if (!canUndo)
+      }
+   }
+
+   private static enum UnsuccessfulUpdatePredicate implements Predicate<TransUnitUpdateInfo>
+   {
+      INSTANCE;
+
+      @Override
+      public boolean apply(TransUnitUpdateInfo input)
+      {
+         return !input.isSuccess();
+      }
+   }
+   
+   @Override
+   public HasUndoHandler getUndoHandler()
+   {
+      return undoHandler;
+   }
+   
+   @Override
+   public void undoExecution(final HasUndoHandler undoHandler, List<TransUnitUpdateInfo> updateInfoList)
+   {
+      RevertTransUnitUpdates revertAction = new RevertTransUnitUpdates(updateInfoList);
+
+      if (!canUndo)
          {
             return;
          }
@@ -208,72 +226,5 @@
                handlerRegistration.removeHandler();
             }
          });
-
->>>>>>> c82fecf4
-      }
-   }
-
-   private static enum UnsuccessfulUpdatePredicate implements Predicate<TransUnitUpdateInfo>
-   {
-      INSTANCE;
-
-      @Override
-      public boolean apply(TransUnitUpdateInfo input)
-      {
-         return !input.isSuccess();
-      }
-   }
-   
-   @Override
-   public HasUndoHandler getUndoHandler()
-   {
-      return undoHandler;
-   }
-   
-   @Override
-   public void undoExecution(final HasUndoHandler undoHandler, List<TransUnitUpdateInfo> updateInfoList)
-   {
-      RevertTransUnitUpdates revertAction = new RevertTransUnitUpdates(updateInfoList);
-
-      if (!canUndo)
-      {
-         return;
-      }
-      setText(messages.undoInProgress());
-      disableLink();
-
-      dispatcher.execute(revertAction, new AsyncCallback<UpdateTransUnitResult>()
-      {
-         @Override
-         public void onFailure(Throwable caught)
-         {
-            eventBus.fireEvent(new NotificationEvent(NotificationEvent.Severity.Error, messages.undoFailure(0)));
-            setText(messages.undo());
-            enableLink();
-         }
-
-         @Override
-         public void onSuccess(UpdateTransUnitResult result)
-         {
-            if (result.isAllSuccess())
-            {
-               eventBus.fireEvent(new NotificationEvent(NotificationEvent.Severity.Info, messages.undoSuccess()));
-               setText(messages.undone());
-            }
-            else
-            {
-               // most likely the undo link became stale i.e. entity state
-               // has changed on the server
-               Collection<TransUnitUpdateInfo> unsuccessful = Collections2.filter(result.getUpdateInfoList(), UnsuccessfulUpdatePredicate.INSTANCE);
-               int number = unsuccessful.size();
-               eventBus.fireEvent(new NotificationEvent(NotificationEvent.Severity.Info, messages.undoFailure(number)));
-               setText("");
-            }
-            // we ensure the undo can only be click once.
-            handlerRegistration.removeHandler();
-            
-            undoHandler.postSuccess(result);
-         }
-      });
    }
 }