/*
 * Copyright 2010, Red Hat, Inc. and individual contributors as indicated by the
 * @author tags. See the copyright.txt file in the distribution for a full
 * listing of individual contributors.
 *
 * This is free software; you can redistribute it and/or modify it under the
 * terms of the GNU Lesser General Public License as published by the Free
 * Software Foundation; either version 2.1 of the License, or (at your option)
 * any later version.
 *
 * This software is distributed in the hope that it will be useful, but WITHOUT
 * ANY WARRANTY; without even the implied warranty of MERCHANTABILITY or FITNESS
 * FOR A PARTICULAR PURPOSE. See the GNU Lesser General Public License for more
 * details.
 *
 * You should have received a copy of the GNU Lesser General Public License
 * along with this software; if not, write to the Free Software Foundation,
 * Inc., 51 Franklin St, Fifth Floor, Boston, MA 02110-1301 USA, or see the FSF
 * site: http://www.fsf.org.
 */
package org.zanata.webtrans.client.gin;

import java.util.List;

import net.customware.gwt.presenter.client.DefaultEventBus;
import net.customware.gwt.presenter.client.Display;
import net.customware.gwt.presenter.client.EventBus;
import net.customware.gwt.presenter.client.gin.AbstractPresenterModule;

import org.zanata.webtrans.client.Application;
import org.zanata.webtrans.client.EventProcessor;
import org.zanata.webtrans.client.events.NativeEvent;
import org.zanata.webtrans.client.events.NativeEventImpl;
import org.zanata.webtrans.client.history.History;
import org.zanata.webtrans.client.history.HistoryImpl;
import org.zanata.webtrans.client.history.Window;
import org.zanata.webtrans.client.history.WindowImpl;
import org.zanata.webtrans.client.history.WindowLocationImpl;
import org.zanata.webtrans.client.keys.EventWrapper;
import org.zanata.webtrans.client.keys.EventWrapperImpl;
import org.zanata.webtrans.client.keys.TimerFactory;
import org.zanata.webtrans.client.keys.TimerFactoryImpl;
import org.zanata.webtrans.client.presenter.AppPresenter;
import org.zanata.webtrans.client.presenter.AttentionKeyShortcutPresenter;
import org.zanata.webtrans.client.presenter.DocumentListOptionsPresenter;
import org.zanata.webtrans.client.presenter.DocumentListPresenter;
import org.zanata.webtrans.client.presenter.EditorOptionsPresenter;
import org.zanata.webtrans.client.presenter.ForceReviewCommentPresenter;
import org.zanata.webtrans.client.presenter.GlossaryDetailsPresenter;
import org.zanata.webtrans.client.presenter.GlossaryPresenter;
import org.zanata.webtrans.client.presenter.KeyShortcutPresenter;
import org.zanata.webtrans.client.presenter.NotificationPresenter;
import org.zanata.webtrans.client.presenter.OptionsPresenter;
import org.zanata.webtrans.client.presenter.SearchResultsPresenter;
import org.zanata.webtrans.client.presenter.SideMenuPresenter;
import org.zanata.webtrans.client.presenter.SourceContentsPresenter;
import org.zanata.webtrans.client.presenter.TransFilterPresenter;
import org.zanata.webtrans.client.presenter.TransMemoryDetailsPresenter;
import org.zanata.webtrans.client.presenter.TransMemoryMergePresenter;
import org.zanata.webtrans.client.presenter.TransMemoryPresenter;
import org.zanata.webtrans.client.presenter.TransUnitNavigationPresenter;
import org.zanata.webtrans.client.presenter.TransUnitsTablePresenter;
import org.zanata.webtrans.client.presenter.TranslationEditorPresenter;
import org.zanata.webtrans.client.presenter.TranslationPresenter;
import org.zanata.webtrans.client.presenter.ValidationOptionsPresenter;
import org.zanata.webtrans.client.presenter.WorkspaceUsersPresenter;
import org.zanata.webtrans.client.resources.Resources;
import org.zanata.webtrans.client.resources.WebTransMessages;
import org.zanata.webtrans.client.rpc.CachingDispatchAsync;
import org.zanata.webtrans.client.rpc.DelegatingDispatchAsync;
import org.zanata.webtrans.client.service.ValidationService;
import org.zanata.webtrans.client.ui.TransMemoryMergePopupPanelDisplay;
import org.zanata.webtrans.client.ui.TransMemoryMergePopupPanelView;
import org.zanata.webtrans.client.view.AppDisplay;
import org.zanata.webtrans.client.view.AppView;
import org.zanata.webtrans.client.view.AttentionKeyShortcutDisplay;
import org.zanata.webtrans.client.view.AttentionKeyShortcutView;
import org.zanata.webtrans.client.view.DocumentListDisplay;
import org.zanata.webtrans.client.view.DocumentListOptionsDisplay;
import org.zanata.webtrans.client.view.DocumentListOptionsView;
import org.zanata.webtrans.client.view.DocumentListView;
import org.zanata.webtrans.client.view.EditorOptionsDisplay;
import org.zanata.webtrans.client.view.EditorOptionsView;
import org.zanata.webtrans.client.view.GlossaryDetailsDisplay;
import org.zanata.webtrans.client.view.GlossaryDetailsView;
import org.zanata.webtrans.client.view.GlossaryDisplay;
import org.zanata.webtrans.client.view.GlossaryView;
import org.zanata.webtrans.client.view.KeyShortcutDisplay;
import org.zanata.webtrans.client.view.KeyShortcutView;
import org.zanata.webtrans.client.view.NotificationDisplay;
import org.zanata.webtrans.client.view.NotificationView;
import org.zanata.webtrans.client.view.OptionsDisplay;
import org.zanata.webtrans.client.view.OptionsView;
import org.zanata.webtrans.client.view.SearchResultsView;
import org.zanata.webtrans.client.view.SideMenuDisplay;
import org.zanata.webtrans.client.view.SideMenuView;
import org.zanata.webtrans.client.view.SourceContentsDisplay;
import org.zanata.webtrans.client.view.SourceContentsView;
import org.zanata.webtrans.client.view.TargetContentsDisplay;
import org.zanata.webtrans.client.view.TargetContentsView;
import org.zanata.webtrans.client.view.TransFilterDisplay;
import org.zanata.webtrans.client.view.TransFilterView;
import org.zanata.webtrans.client.view.TransMemoryDetailsDisplay;
import org.zanata.webtrans.client.view.TransMemoryDetailsView;
import org.zanata.webtrans.client.view.TransMemoryView;
import org.zanata.webtrans.client.view.TransUnitNavigationDisplay;
import org.zanata.webtrans.client.view.TransUnitNavigationView;
import org.zanata.webtrans.client.view.TransUnitsTableDisplay;
import org.zanata.webtrans.client.view.TransUnitsTableView;
import org.zanata.webtrans.client.view.TranslationEditorDisplay;
import org.zanata.webtrans.client.view.TranslationEditorView;
import org.zanata.webtrans.client.view.TranslationMemoryDisplay;
import org.zanata.webtrans.client.view.TranslationView;
import org.zanata.webtrans.client.view.ValidationOptionsDisplay;
import org.zanata.webtrans.client.view.ValidationOptionsView;
import org.zanata.webtrans.client.view.WorkspaceUsersDisplay;
import org.zanata.webtrans.client.view.WorkspaceUsersView;
import org.zanata.webtrans.shared.auth.Identity;
import org.zanata.webtrans.shared.model.UserWorkspaceContext;

import com.google.common.collect.ImmutableList;
import com.google.gwt.canvas.dom.client.CssColor;
import com.google.gwt.core.client.Scheduler;
import com.google.inject.Provider;
import com.google.inject.Provides;
import com.google.inject.Singleton;
import com.google.inject.name.Named;

import de.novanic.eventservice.client.event.RemoteEventService;
import de.novanic.eventservice.client.event.RemoteEventServiceFactory;
import org.zanata.webtrans.client.presenter.ChangeReferenceLangPresenter;
import org.zanata.webtrans.client.view.ChangeReferenceLangDisplay;
import org.zanata.webtrans.client.view.ChangeReferenceLangView;

public class WebTransClientModule extends AbstractPresenterModule {

    /**
     * The Binding EDSL is described in {@link com.google.inject.Binder}
     */
    @Override
    protected void configure() {
        bind(EventBus.class).to(DefaultEventBus.class).in(Singleton.class);
        bind(EventProcessor.class).in(Singleton.class);
        bind(Resources.class).in(Singleton.class);
        bind(WebTransMessages.class).in(Singleton.class);
        bind(ValidationService.class).in(Singleton.class);

<<<<<<< HEAD
      bindPresenter(AppPresenter.class, AppDisplay.class, AppView.class);
      bindPresenter(AttentionKeyShortcutPresenter.class, AttentionKeyShortcutDisplay.class, AttentionKeyShortcutView.class);
      bindPresenter(KeyShortcutPresenter.class, KeyShortcutDisplay.class, KeyShortcutView.class);
      bindPresenter(DocumentListPresenter.class, DocumentListDisplay.class, DocumentListView.class);
      bindPresenter(SearchResultsPresenter.class, SearchResultsPresenter.Display.class, SearchResultsView.class);
      bindPresenter(TranslationPresenter.class, TranslationPresenter.Display.class, TranslationView.class);
      bindPresenter(TransFilterPresenter.class, TransFilterDisplay.class, TransFilterView.class);
      bindPresenter(WorkspaceUsersPresenter.class, WorkspaceUsersDisplay.class, WorkspaceUsersView.class);
      bindPresenter(TransMemoryPresenter.class, TranslationMemoryDisplay.class, TransMemoryView.class);
      bindPresenter(GlossaryPresenter.class, GlossaryDisplay.class, GlossaryView.class);
      bindPresenter(GlossaryDetailsPresenter.class, GlossaryDetailsDisplay.class, GlossaryDetailsView.class);
      bindPresenter(TransMemoryDetailsPresenter.class, TransMemoryDetailsDisplay.class, TransMemoryDetailsView.class);
      bindPresenter(TransUnitNavigationPresenter.class, TransUnitNavigationDisplay.class, TransUnitNavigationView.class);
      bindPresenter(EditorOptionsPresenter.class, EditorOptionsDisplay.class, EditorOptionsView.class);
      bindPresenter(DocumentListOptionsPresenter.class, DocumentListOptionsDisplay.class, DocumentListOptionsView.class);
      bindPresenter(OptionsPresenter.class, OptionsDisplay.class, OptionsView.class);
      bindPresenter(TranslationEditorPresenter.class, TranslationEditorDisplay.class, TranslationEditorView.class);
      bindPresenter(ValidationOptionsPresenter.class, ValidationOptionsDisplay.class, ValidationOptionsView.class);
      bindPresenter(NotificationPresenter.class, NotificationDisplay.class, NotificationView.class);
      bindPresenter(TransUnitsTablePresenter.class, TransUnitsTableDisplay.class, TransUnitsTableView.class);
      bindPresenter(SideMenuPresenter.class, SideMenuDisplay.class, SideMenuView.class);
      bind(ForceReviewCommentPresenter.class).asEagerSingleton();
      bindPresenter(ChangeReferenceLangPresenter.class, ChangeReferenceLangDisplay.class, ChangeReferenceLangView.class);
=======
        bindPresenter(AppPresenter.class, AppDisplay.class, AppView.class);
        bindPresenter(AttentionKeyShortcutPresenter.class,
                AttentionKeyShortcutDisplay.class,
                AttentionKeyShortcutView.class);
        bindPresenter(KeyShortcutPresenter.class, KeyShortcutDisplay.class,
                KeyShortcutView.class);
        bindPresenter(DocumentListPresenter.class, DocumentListDisplay.class,
                DocumentListView.class);
        bindPresenter(SearchResultsPresenter.class,
                SearchResultsPresenter.Display.class, SearchResultsView.class);
        bindPresenter(TranslationPresenter.class,
                TranslationPresenter.Display.class, TranslationView.class);
        bindPresenter(TransFilterPresenter.class, TransFilterDisplay.class,
                TransFilterView.class);
        bindPresenter(WorkspaceUsersPresenter.class,
                WorkspaceUsersDisplay.class, WorkspaceUsersView.class);
        bindPresenter(TransMemoryPresenter.class,
                TranslationMemoryDisplay.class, TransMemoryView.class);
        bindPresenter(GlossaryPresenter.class, GlossaryDisplay.class,
                GlossaryView.class);
        bindPresenter(GlossaryDetailsPresenter.class,
                GlossaryDetailsDisplay.class, GlossaryDetailsView.class);
        bindPresenter(TransMemoryDetailsPresenter.class,
                TransMemoryDetailsDisplay.class, TransMemoryDetailsView.class);
        bindPresenter(TransUnitNavigationPresenter.class,
                TransUnitNavigationDisplay.class, TransUnitNavigationView.class);
        bindPresenter(EditorOptionsPresenter.class, EditorOptionsDisplay.class,
                EditorOptionsView.class);
        bindPresenter(DocumentListOptionsPresenter.class,
                DocumentListOptionsDisplay.class, DocumentListOptionsView.class);
        bindPresenter(OptionsPresenter.class, OptionsDisplay.class,
                OptionsView.class);
        bindPresenter(TranslationEditorPresenter.class,
                TranslationEditorDisplay.class, TranslationEditorView.class);
        bindPresenter(ValidationOptionsPresenter.class,
                ValidationOptionsDisplay.class, ValidationOptionsView.class);
        bindPresenter(NotificationPresenter.class, NotificationDisplay.class,
                NotificationView.class);
        bindPresenter(TransUnitsTablePresenter.class,
                TransUnitsTableDisplay.class, TransUnitsTableView.class);
        bindPresenter(SideMenuPresenter.class, SideMenuDisplay.class,
                SideMenuView.class);
        bind(ForceReviewCommentPresenter.class).asEagerSingleton();
>>>>>>> 7e421ee5

        bind(SourceContentsPresenter.class).in(Singleton.class);
        bind(TargetContentsDisplay.class).to(TargetContentsView.class);
        bind(SourceContentsDisplay.class).to(SourceContentsView.class);
        bindPresenter(TransMemoryMergePresenter.class,
                TransMemoryMergePopupPanelDisplay.class,
                TransMemoryMergePopupPanelView.class);

        bind(EventWrapper.class).to(EventWrapperImpl.class).in(Singleton.class);
        bind(TimerFactory.class).to(TimerFactoryImpl.class).in(Singleton.class);
        bind(NativeEvent.class).to(NativeEventImpl.class).in(Singleton.class);
        bind(History.class).to(HistoryImpl.class).in(Singleton.class);
        bind(Window.class).to(WindowImpl.class).in(Singleton.class);
        bind(Window.Location.class).to(WindowLocationImpl.class).in(
                Singleton.class);

        // NB: if we bind directly to SeamDispatchAsync, we can't use
        // replace-class in
        // the module definition unless the replacement extends
        // SeamDispatchAsync
        bind(CachingDispatchAsync.class).to(DelegatingDispatchAsync.class).in(
                Singleton.class);

        bind(Identity.class).toProvider(IdentityProvider.class).in(
                Singleton.class);
        bind(UserWorkspaceContext.class).toProvider(
                UserWorkspaceContextProvider.class).in(Singleton.class);
    }

    // default implementation doesn't use singleton display binding, adding here
    // to allow displays to be injected into other displays
    @Override
    protected <D extends Display> void bindDisplay(Class<D> display,
            Class<? extends D> displayImpl) {
        bind(display).to(displayImpl).in(Singleton.class);
    }

    @Provides
    public Scheduler provideScheduler() {
        return Scheduler.get();
    }

    static class UserWorkspaceContextProvider implements
            Provider<UserWorkspaceContext> {
        @Override
        public UserWorkspaceContext get() {
            return Application.getUserWorkspaceContext();
        }
    }

    static class IdentityProvider implements Provider<Identity> {
        @Override
        public Identity get() {
            return Application.getIdentity();
        }
    }

    /**
     * Referencing from
     * http://eleanormaclure.files.wordpress.com/2011/03/colour-coding.pdf. We
     * store 22 visually distinct color and cycle through them. If we ever get
     * more than 22 concurrent users on one row, we will have two users share
     * same color.
     *
     * @see org.zanata.webtrans.client.service.DistinctColorListImpl
     */
    @Provides
    @Named("distinctColor")
    public List<String> distinctColorList() {
        // @formatter:off
        return ImmutableList.<String>builder()
            .add(distinctColor(240, 163, 255))
            .add(distinctColor(0, 117, 220))
            .add(distinctColor(153, 63, 0))
            .add(distinctColor(76, 0, 92))
            .add(distinctColor(25, 25, 25))
            .add(distinctColor(0, 92, 49))
            .add(distinctColor(43, 206, 72))
            .add(distinctColor(255, 204, 153))
            .add(distinctColor(128, 128, 128))
            .add(distinctColor(148, 255, 181))
            .add(distinctColor(143, 124, 0))
            .add(distinctColor(157, 204, 0))
            .add(distinctColor(194, 0, 136))
            .add(distinctColor(0, 51, 128))
            .add(distinctColor(255, 164, 5))
            .add(distinctColor(66, 102, 0))
            .add(distinctColor(255, 0, 16))
            .add(distinctColor(94, 241, 242))
            .add(distinctColor(0, 153, 143))
            .add(distinctColor(224, 255, 102))
            .add(distinctColor(116, 10, 255))
            .add(distinctColor(153, 0, 0))
            .add(distinctColor(255, 255, 128))
            .add(distinctColor(255, 255, 0))
            .add(distinctColor(255, 80, 5))
            .build();
        // @formatter:on
    }

    private static String distinctColor(int rndRedColor, int rndGreenColor,
            int rndBlueColor) {
        return CssColor.make(rndRedColor, rndGreenColor, rndBlueColor).value();
    }

    /**
     * @see EventProcessor
     * @return RemoteEventService
     */
    @Provides
    public RemoteEventService removeEventService() {
        return RemoteEventServiceFactory.getInstance().getRemoteEventService();
    }
}<|MERGE_RESOLUTION|>--- conflicted
+++ resolved
@@ -145,31 +145,6 @@
         bind(WebTransMessages.class).in(Singleton.class);
         bind(ValidationService.class).in(Singleton.class);
 
-<<<<<<< HEAD
-      bindPresenter(AppPresenter.class, AppDisplay.class, AppView.class);
-      bindPresenter(AttentionKeyShortcutPresenter.class, AttentionKeyShortcutDisplay.class, AttentionKeyShortcutView.class);
-      bindPresenter(KeyShortcutPresenter.class, KeyShortcutDisplay.class, KeyShortcutView.class);
-      bindPresenter(DocumentListPresenter.class, DocumentListDisplay.class, DocumentListView.class);
-      bindPresenter(SearchResultsPresenter.class, SearchResultsPresenter.Display.class, SearchResultsView.class);
-      bindPresenter(TranslationPresenter.class, TranslationPresenter.Display.class, TranslationView.class);
-      bindPresenter(TransFilterPresenter.class, TransFilterDisplay.class, TransFilterView.class);
-      bindPresenter(WorkspaceUsersPresenter.class, WorkspaceUsersDisplay.class, WorkspaceUsersView.class);
-      bindPresenter(TransMemoryPresenter.class, TranslationMemoryDisplay.class, TransMemoryView.class);
-      bindPresenter(GlossaryPresenter.class, GlossaryDisplay.class, GlossaryView.class);
-      bindPresenter(GlossaryDetailsPresenter.class, GlossaryDetailsDisplay.class, GlossaryDetailsView.class);
-      bindPresenter(TransMemoryDetailsPresenter.class, TransMemoryDetailsDisplay.class, TransMemoryDetailsView.class);
-      bindPresenter(TransUnitNavigationPresenter.class, TransUnitNavigationDisplay.class, TransUnitNavigationView.class);
-      bindPresenter(EditorOptionsPresenter.class, EditorOptionsDisplay.class, EditorOptionsView.class);
-      bindPresenter(DocumentListOptionsPresenter.class, DocumentListOptionsDisplay.class, DocumentListOptionsView.class);
-      bindPresenter(OptionsPresenter.class, OptionsDisplay.class, OptionsView.class);
-      bindPresenter(TranslationEditorPresenter.class, TranslationEditorDisplay.class, TranslationEditorView.class);
-      bindPresenter(ValidationOptionsPresenter.class, ValidationOptionsDisplay.class, ValidationOptionsView.class);
-      bindPresenter(NotificationPresenter.class, NotificationDisplay.class, NotificationView.class);
-      bindPresenter(TransUnitsTablePresenter.class, TransUnitsTableDisplay.class, TransUnitsTableView.class);
-      bindPresenter(SideMenuPresenter.class, SideMenuDisplay.class, SideMenuView.class);
-      bind(ForceReviewCommentPresenter.class).asEagerSingleton();
-      bindPresenter(ChangeReferenceLangPresenter.class, ChangeReferenceLangDisplay.class, ChangeReferenceLangView.class);
-=======
         bindPresenter(AppPresenter.class, AppDisplay.class, AppView.class);
         bindPresenter(AttentionKeyShortcutPresenter.class,
                 AttentionKeyShortcutDisplay.class,
@@ -213,7 +188,8 @@
         bindPresenter(SideMenuPresenter.class, SideMenuDisplay.class,
                 SideMenuView.class);
         bind(ForceReviewCommentPresenter.class).asEagerSingleton();
->>>>>>> 7e421ee5
+        bindPresenter(ChangeReferenceLangPresenter.class,
+                ChangeReferenceLangDisplay.class, ChangeReferenceLangView.class);
 
         bind(SourceContentsPresenter.class).in(Singleton.class);
         bind(TargetContentsDisplay.class).to(TargetContentsView.class);
