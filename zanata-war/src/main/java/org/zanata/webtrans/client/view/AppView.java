--- conflicted
+++ resolved
@@ -98,19 +98,11 @@
    private Listener listener;
 
    @Inject
-<<<<<<< HEAD
-   public AppView(WebTransMessages messages, UserWorkspaceContext userworkspaceContext, DocumentListDisplay documentListView, SearchResultsPresenter.Display searchResultsView, TranslationPresenter.Display translationView, ReviewDisplay reviewView, SideMenuDisplay sideMenuView, final UserWorkspaceContext userWorkspaceContext)
+public AppView(WebTransMessages messages, DocumentListDisplay documentListView, SearchResultsPresenter.Display searchResultsView, TranslationPresenter.Display translationView, SideMenuDisplay sideMenuView, final UserWorkspaceContext userWorkspaceContext)
    {
       // this must be initialized before uiBinder.createAndBindUi(), or an
       // exception will be thrown at runtime
-      translationStatsBar = new TransUnitCountBar(userworkspaceContext, messages, LabelFormat.PERCENT_COMPLETE_HRS, true);
-=======
-   public AppView(WebTransMessages messages, DocumentListDisplay documentListView, SearchResultsPresenter.Display searchResultsView, TranslationPresenter.Display translationView, SideMenuDisplay sideMenuView, final UserWorkspaceContext userWorkspaceContext)
-   {
-      // this must be initialized before uiBinder.createAndBindUi(), or an
-      // exception will be thrown at runtime
-      translationStatsBar = new TransUnitCountBar(messages, LabelFormat.PERCENT_COMPLETE_HRS, true, userWorkspaceContext.getWorkspaceRestrictions().isProjectRequireReview());
->>>>>>> 82596332
+      translationStatsBar = new TransUnitCountBar(userWorkspaceContext, messages, LabelFormat.PERCENT_COMPLETE_HRS, true, userWorkspaceContext.getWorkspaceRestrictions().isProjectRequireReview());
       translationStatsBar.setVisible(false); // hide until there is a value to
       
       projectLink = new Breadcrumb(true, false, Application.getProjectHomeURL(userWorkspaceContext.getWorkspaceContext().getWorkspaceId()));
