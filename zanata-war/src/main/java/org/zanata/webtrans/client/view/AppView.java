/*
 * Copyright 2010, Red Hat, Inc. and individual contributors as indicated by the
 * @author tags. See the copyright.txt file in the distribution for a full
 * listing of individual contributors.
 * 
 * This is free software; you can redistribute it and/or modify it under the
 * terms of the GNU Lesser General Public License as published by the Free
 * Software Foundation; either version 2.1 of the License, or (at your option)
 * any later version.
 * 
 * This software is distributed in the hope that it will be useful, but WITHOUT
 * ANY WARRANTY; without even the implied warranty of MERCHANTABILITY or FITNESS
 * FOR A PARTICULAR PURPOSE. See the GNU Lesser General Public License for more
 * details.
 * 
 * You should have received a copy of the GNU Lesser General Public License
 * along with this software; if not, write to the Free Software Foundation,
 * Inc., 51 Franklin St, Fifth Floor, Boston, MA 02110-1301 USA, or see the FSF
 * site: http://www.fsf.org.
 */
package org.zanata.webtrans.client.view;

import org.zanata.common.TranslationStats;
import org.zanata.webtrans.client.events.NotificationEvent.Severity;
import org.zanata.webtrans.client.presenter.AppPresenter;
import org.zanata.webtrans.client.presenter.DocumentListPresenter;
import org.zanata.webtrans.client.presenter.MainView;
import org.zanata.webtrans.client.presenter.SearchResultsPresenter;
import org.zanata.webtrans.client.presenter.TranslationPresenter;
import org.zanata.webtrans.client.resources.Resources;
import org.zanata.webtrans.client.resources.WebTransMessages;
import org.zanata.webtrans.client.ui.ImageLabel;
import org.zanata.webtrans.client.ui.TransUnitCountBar;
import org.zanata.webtrans.shared.auth.Identity;

import com.google.gwt.core.client.GWT;
import com.google.gwt.dom.client.SpanElement;
import com.google.gwt.dom.client.Style.Unit;
import com.google.gwt.dom.client.StyleInjector;
import com.google.gwt.event.dom.client.HasClickHandlers;
import com.google.gwt.resources.client.CssResource;
import com.google.gwt.uibinder.client.UiBinder;
import com.google.gwt.uibinder.client.UiField;
import com.google.gwt.user.client.Command;
import com.google.gwt.user.client.Window;
import com.google.gwt.user.client.ui.Composite;
import com.google.gwt.user.client.ui.InlineLabel;
import com.google.gwt.user.client.ui.LayoutPanel;
import com.google.gwt.user.client.ui.MenuBar;
import com.google.gwt.user.client.ui.MenuItem;
import com.google.gwt.user.client.ui.MenuItemSeparator;
import com.google.gwt.user.client.ui.PushButton;
import com.google.gwt.user.client.ui.Widget;
import com.google.inject.Inject;

public class AppView extends Composite implements AppPresenter.Display
{

   interface AppViewUiBinder extends UiBinder<LayoutPanel, AppView>
   {
   }

   interface Styles extends CssResource
   {
      String userName();

      String hasError();
      
      String hasWarning();

      String image();

      String menuBar();

      String menuItem();
   }

   private static AppViewUiBinder uiBinder = GWT.create(AppViewUiBinder.class);

   @UiField(provided = true)
   TransUnitCountBar translationStatsBar;

   @UiField
   InlineLabel readOnlyLabel, documentsLink;

   @UiField
   SpanElement selectedDocumentSpan, selectedDocumentPathSpan;

   @UiField
   LayoutPanel container, topPanel;

   // NotificationPanel notificationPanel;

   @UiField(provided = true)
   final Resources resources;

   @UiField
   Styles style;

   @UiField
   MenuBar topMenuBar;

   @UiField
   PushButton keyShortcuts, searchAndReplace, notificationBtn;


   MenuItem helpMenuItem;
   
   MenuItem leaveWorkspaceMenuItem;

   MenuItem signOutMenuItem;
   
   MenuItem layoutMenuItem;
   
   MenuItemSeparator layoutMenuSeperator;

   // TODO may be able to make these provided=true widgets
   private Widget documentListView;
   private Widget translationView;
   private Widget searchResultsView;

   private final WebTransMessages messages;
   
   private final String userAvatarUrl;

   @Inject
   public AppView(Resources resources, WebTransMessages messages, DocumentListPresenter.Display documentListView, SearchResultsPresenter.Display searchResultsView, TranslationPresenter.Display translationView, final Identity identity)
   {
      this.resources = resources;
      this.messages = messages;

      StyleInjector.inject(resources.style().getText(), true);

      // this must be initialized before uiBinder.createAndBindUi(), or an
      // exception will be thrown at runtime
      translationStatsBar = new TransUnitCountBar(messages, true);
      translationStatsBar.setVisible(false); // hide until there is a value to
                                             // display

      initWidget(uiBinder.createAndBindUi(this));

<<<<<<< HEAD
      searchAndReplace.setText(messages.searchAndReplace());
      userAvatarUrl = identity.getPerson().getAvatarUrl();
=======
      menuBar = new MenuBar(true);
      helpMenuItem = new MenuCommandItem(messages.help(), emptyCommand);
      leaveWorkspaceMenuItem = new MenuCommandItem(messages.leaveWorkspace(), emptyCommand);
      signOutMenuItem = new MenuCommandItem(messages.signOut(), emptyCommand);

      keyShortcuts.setTitle(messages.availableKeyShortcutsTitle());
      searchAndReplace.setTitle(messages.projectWideSearchAndReplace());

      menuBar.addItem(helpMenuItem);
      menuBar.addSeparator();
      menuBar.addItem(leaveWorkspaceMenuItem);
      menuBar.addItem(signOutMenuItem);
      userImg = new Image(identity.getPerson().getAvatarUrl());
      userImg.setStyleName(style.image());
>>>>>>> a3ee3e1f

      this.documentListView = documentListView.asWidget();
      this.container.add(this.documentListView);

      this.translationView = translationView.asWidget();
      this.container.add(this.translationView);

      this.searchResultsView = searchResultsView.asWidget();
      this.container.add(this.searchResultsView);

      notificationBtn.setTitle(messages.notification());

      Window.enableScrolling(false);
   }

   @Override
   public Widget asWidget()
   {
      return this;
   }

   @Override
   public void showInMainView(MainView view)
   {
      switch (view)
      {
      case Documents:
         setWidgetVisible(documentListView, true);
         setWidgetVisible(searchResultsView, false);
         setWidgetVisible(translationView, false);
         break;
      case Search:
         setWidgetVisible(documentListView, false);
         setWidgetVisible(searchResultsView, true);
         setWidgetVisible(translationView, false);
         break;
      case Editor:
         setWidgetVisible(documentListView, false);
         setWidgetVisible(searchResultsView, false);
         setWidgetVisible(translationView, true);
         break;
      }
   }

   private void setWidgetVisible(Widget widget, boolean visible)
   {
      if (visible)
      {
         container.setWidgetTopBottom(widget, 0, Unit.PX, 0, Unit.PX);
      }
      else
      {
         container.setWidgetTopHeight(widget, 0, Unit.PX, 0, Unit.PX);
      }
   }

   @Override
   public HasClickHandlers getDocumentsLink()
   {
      return documentsLink;
   }

   @Override
   public void initMenuList(String userLabel, Command helpMenuCommand, Command leaveWorkspaceMenuCommand, Command signOutMenuCommand, Command layoutMenuCommand)
   {
      MenuBar menuBar = new MenuBar(true);
      menuBar.addStyleName(style.menuBar());

      ImageLabel helpImageLabel = new ImageLabel(resources.help(), messages.help());
      helpImageLabel.setImageStyle(style.image());

      ImageLabel layoutImageLabel = new ImageLabel(resources.viewChoose(), messages.layoutSelection());
      layoutImageLabel.setImageStyle(style.image());

      ImageLabel signOutImageLabel = new ImageLabel(resources.logout(), messages.signOut());
      signOutImageLabel.setImageStyle(style.image());

      ImageLabel leaveWorkspaceImageLabel = new ImageLabel("", messages.leaveWorkspace());
      leaveWorkspaceImageLabel.setImageStyle(style.image());

      helpMenuItem = menuBar.addItem(helpImageLabel.getElement().getString(), true, helpMenuCommand);
      helpMenuItem.addStyleName(style.menuItem());
      menuBar.addSeparator();

      layoutMenuItem = menuBar.addItem(layoutImageLabel.getElement().getString(), true, layoutMenuCommand);
      layoutMenuItem.addStyleName(style.menuItem());
      layoutMenuSeperator = menuBar.addSeparator();

      leaveWorkspaceMenuItem = menuBar.addItem(leaveWorkspaceImageLabel.getElement().getString(), true, leaveWorkspaceMenuCommand);
      leaveWorkspaceMenuItem.addStyleName(style.menuItem());

      signOutMenuItem = menuBar.addItem(signOutImageLabel.getElement().getString(), true, signOutMenuCommand);
      signOutMenuItem.addStyleName(style.menuItem());

      ImageLabel userMenu = new ImageLabel(userAvatarUrl, userLabel + " " + messages.downArrow());
      userMenu.setLabelStyle(style.userName());
      userMenu.setImageStyle(style.image());

      topMenuBar.addItem(userMenu.getElement().getString(), true, menuBar);
   }

   @Override
   public void setWorkspaceNameLabel(String workspaceNameLabel, String workspaceTitle)
   {
      if (workspaceTitle == null || workspaceTitle.length() == 0)
         documentsLink.setText(workspaceNameLabel);
      else
         documentsLink.setText(workspaceNameLabel + " - " + workspaceTitle);
   }

   @Override
   public void setDocumentLabel(String docPath, String docName)
   {
      selectedDocumentPathSpan.setInnerText(docPath);
      selectedDocumentSpan.setInnerText(docName);
   }

   @Override
   public void setStats(TranslationStats transStats)
   {
      translationStatsBar.setStats(transStats);
      translationStatsBar.setVisible(true);
   }

   @Override
   public void setReadOnlyVisible(boolean visible)
   {
      readOnlyLabel.setVisible(visible);
   }

   @Override
<<<<<<< HEAD
   public HasClickHandlers getSearchAndReplaceLink()
=======
   public HasCommand getHelpMenuItem()
   {
      return helpMenuItem;
   }

   @Override
   public HasCommand getLeaveWorkspaceMenuItem()
   {
      return leaveWorkspaceMenuItem;
   }

   @Override
   public HasCommand getSignOutMenuItem()
   {
      return signOutMenuItem;
   }

   @Override
   public HasClickHandlers getKeyShortcutButton()
   {
      return keyShortcuts;
   }

   @Override
   public HasClickHandlers getSearchAndReplaceButton()
>>>>>>> a3ee3e1f
   {
      return searchAndReplace;
   }

   @Override
   public HasClickHandlers getNotificationBtn()
   {
      return notificationBtn;
   }

   @Override
   public void setLayoutMenuVisible(boolean visible)
   {
      layoutMenuItem.setVisible(visible);
      layoutMenuSeperator.setVisible(visible);
   }

   @Override
   public void setNotificationText(int count, Severity severity)

   {
      notificationBtn.setText(String.valueOf(count));
      notificationBtn.getDownFace().setText(String.valueOf(count));
      notificationBtn.getDownDisabledFace().setText(String.valueOf(count));
      notificationBtn.getDownHoveringFace().setText(String.valueOf(count));
      notificationBtn.getUpDisabledFace().setText(String.valueOf(count));
      notificationBtn.getUpFace().setText(String.valueOf(count));
      notificationBtn.getUpHoveringFace().setText(String.valueOf(count));

      if (severity == Severity.Error)
      {
         notificationBtn.removeStyleName(style.hasWarning());
         notificationBtn.addStyleName(style.hasError());
      }
      else if(severity == Severity.Warning)
      {
         notificationBtn.addStyleName(style.hasWarning());
         notificationBtn.removeStyleName(style.hasError());
      } 
      else
      {
         notificationBtn.removeStyleName(style.hasError());
         notificationBtn.removeStyleName(style.hasWarning());
      }
   }

}<|MERGE_RESOLUTION|>--- conflicted
+++ resolved
@@ -139,25 +139,11 @@
 
       initWidget(uiBinder.createAndBindUi(this));
 
-<<<<<<< HEAD
       searchAndReplace.setText(messages.searchAndReplace());
       userAvatarUrl = identity.getPerson().getAvatarUrl();
-=======
-      menuBar = new MenuBar(true);
-      helpMenuItem = new MenuCommandItem(messages.help(), emptyCommand);
-      leaveWorkspaceMenuItem = new MenuCommandItem(messages.leaveWorkspace(), emptyCommand);
-      signOutMenuItem = new MenuCommandItem(messages.signOut(), emptyCommand);
 
       keyShortcuts.setTitle(messages.availableKeyShortcutsTitle());
       searchAndReplace.setTitle(messages.projectWideSearchAndReplace());
-
-      menuBar.addItem(helpMenuItem);
-      menuBar.addSeparator();
-      menuBar.addItem(leaveWorkspaceMenuItem);
-      menuBar.addItem(signOutMenuItem);
-      userImg = new Image(identity.getPerson().getAvatarUrl());
-      userImg.setStyleName(style.image());
->>>>>>> a3ee3e1f
 
       this.documentListView = documentListView.asWidget();
       this.container.add(this.documentListView);
@@ -289,27 +275,6 @@
    }
 
    @Override
-<<<<<<< HEAD
-   public HasClickHandlers getSearchAndReplaceLink()
-=======
-   public HasCommand getHelpMenuItem()
-   {
-      return helpMenuItem;
-   }
-
-   @Override
-   public HasCommand getLeaveWorkspaceMenuItem()
-   {
-      return leaveWorkspaceMenuItem;
-   }
-
-   @Override
-   public HasCommand getSignOutMenuItem()
-   {
-      return signOutMenuItem;
-   }
-
-   @Override
    public HasClickHandlers getKeyShortcutButton()
    {
       return keyShortcuts;
@@ -317,7 +282,6 @@
 
    @Override
    public HasClickHandlers getSearchAndReplaceButton()
->>>>>>> a3ee3e1f
    {
       return searchAndReplace;
    }
