package org.zanata.webtrans.client.resources;

import com.google.gwt.i18n.client.LocalizableResource.DefaultLocale;
import com.google.gwt.i18n.client.LocalizableResource.Generate;
import com.google.gwt.i18n.client.Messages;

@DefaultLocale
@Generate(format = "com.google.gwt.i18n.rebind.format.PropertiesFormat")
public interface WebTransMessages extends Messages
{
   @DefaultMessage("(No Content)")
   String noContent();

   @DefaultMessage("{0}% ({1,number,#.#}hrs)")
   String statusBarPercentageHrs(int approved, double remainingHours);

   @DefaultMessage("{0,number,#.#}")
   String statusBarLabelHours(double remainingHours);

   @DefaultMessage("{0}%")
   String statusBarLabelPercentage(int approved);

   @DefaultMessage("http://zanata.org/")
   String hrefHelpLink();

   @DefaultMessage("{0} to {1} - Zanata Web Translation")
   String windowTitle(String workspaceName, String localeName);

   @DefaultMessage("{0} to {1} - {2}")
   String windowTitle2(String workspaceName, String localeName, String title);

   @DefaultMessage("First Page")
   String firstPage();

   @DefaultMessage("Home")
   String firstPageShortcut();

   @DefaultMessage("Previous Page")
   String prevPage();

   @DefaultMessage("PageUp")
   String prevPageShortcut();

   @DefaultMessage("Next Page")
   String nextPage();

   @DefaultMessage("PageDown")
   String nextPageShortcut();

   @DefaultMessage("Last Page")
   String lastPage();

   @DefaultMessage("End")
   String lastPageShortcut();

   @DefaultMessage("Show Translation Suggestions")
   String showTranslationMemoryPanel();

   @DefaultMessage("Chat room")
   String chatRoom();

   @DefaultMessage("Maximise workspace")
   String maximize();

   @DefaultMessage("Restore default")
   String minimize();

   @DefaultMessage("{0} (Shortcut: {1})")
   String tooltipsWithShortcut(String text, String shortcut);

   @DefaultMessage("Loading")
   String loading();

   @DefaultMessage("Failed to load document from Server")
   String loadDocFailed();

   @DefaultMessage("Directory")
   String columnHeaderDirectory();

   @DefaultMessage("Document")
   String columnHeaderDocument();

   @DefaultMessage("Statistic")
   String columnHeaderStatistic();

   @DefaultMessage("Translated words")
   String columnHeaderTranslated();

   @DefaultMessage("Untranslated words")
   String columnHeaderUntranslated();

   @DefaultMessage("Remaining hours")
   String columnHeaderRemaining();

   @DefaultMessage("No document selected")
   String noDocumentSelected();

   @DefaultMessage("Project-wide Search and Replace")
   String projectWideSearchAndReplace();
   
   @DefaultMessage("Document list")
   String documentListTitle();

   @DefaultMessage("{0} has quit workspace")
   String hasQuitWorkspace(String user);

   @DefaultMessage("{0} has joined workspace")
   String hasJoinedWorkspace(String user);

   @DefaultMessage("Searching")
   String searching();

   @DefaultMessage("Search found results in {0} documents")
   @AlternateMessage({ "one", "Search found results in 1 document" })
   String searchFoundResultsInDocuments(@PluralCount int numDocs);

   @DefaultMessage("Showing results for search \"{0}\" ({1} text flows in {2} documents)")
   @AlternateMessage({
      "one|one", "Showing results for search \"{0}\" (1 text flow in 1 document)",
      "other|one", "Showing results for search \"{0}\" ({1} text flows in 1 document)"})
   String showingResultsForProjectWideSearch(String searchString, @PluralCount int textFlows, @PluralCount int documents);

   @DefaultMessage("Search \"{0}\" returned no results")
   String searchForPhraseReturnedNoResults(String searchString);

   @DefaultMessage("There are no search results to display")
   String noSearchResults();

   @DefaultMessage("Search failed")
   String searchFailed();

   @DefaultMessage("Preview")
   String fetchPreview();

   @DefaultMessage("Hide preview")
   String hidePreview();

   @DefaultMessage("Preview replacement in all selected text flows.")
   String previewSelectedDescription();

   @DefaultMessage("Select text flows to enable preview.")
   String previewSelectedDisabledDescription();

   @DefaultMessage("Previewing")
   String fetchingPreview();

   @DefaultMessage("Fetched preview")
   String fetchedPreview();

   @DefaultMessage("Failed to fetch preview")
   String previewFailed();

   @DefaultMessage("Replace")
   String replace();

   @DefaultMessage("Replace text in all selected text flows.")
   String replaceSelectedDescription();

   @DefaultMessage("Select text flows and view preview to enable replace.")
   String replaceSelectedDisabledDescription();

   @DefaultMessage("Preview is required before replacing text")
   String previewRequiredBeforeReplace();

   @DefaultMessage("Replacing")
   String replacing();

   @DefaultMessage("Replaced")
   String replaced();

   @DefaultMessage("Replaced \"{0}\" with \"{1}\" in {2} row {3} (\"{4}...\")")
   String replacedTextInOneTextFlow(String searchText, String replacement, String docName, int oneBasedRowIndex, String truncatedText);

   @DefaultMessage("Replaced \"{0}\" with \"{1}\" in {2} text flows")
   @AlternateMessage({ "one", "Replaced \"{0}\" with \"{1}\" in 1 text flow" })
   String replacedTextInMultipleTextFlows(String searchText, String replacement, @PluralCount int numFlows);

   @DefaultMessage("Successfully replaced text")
   String replacedTextSuccess();

   @DefaultMessage("Replace text failed")
   String replaceTextFailure();

   @DefaultMessage("No replacement text has been entered")
   String noReplacementPhraseEntered();

   @DefaultMessage("No replacements to make")
   String noReplacementsToMake();

   @DefaultMessage("Replace not possible in read-only workspace")
   String cannotReplaceInReadOnlyMode();

   @DefaultMessage("View in editor")
   String viewDocInEditor();

   @DefaultMessage("Show this document in editor view")
   String viewDocInEditorDetailed();

   @DefaultMessage("Search document in editor")
   String searchDocInEditor();

   @DefaultMessage("Show this document in the editor with the current search active")
   String searchDocInEditorDetailed();

   @DefaultMessage("Index")
   String rowIndex();

   @DefaultMessage("Source")
   String source();

   @DefaultMessage("Target")
   String target();

   @DefaultMessage("Actions")
   String actions();

   @DefaultMessage("Undo")
   String undo();

   @DefaultMessage("Undoing")
   String undoInProgress();

   @DefaultMessage("Undo replacement failed")
   String undoReplacementFailure();

   @DefaultMessage("Undo successful")
   String undoSuccess();

   // @formatter:off
   @Description("Message for unsuccessful undo")
   @DefaultMessage("{0} items can not be undone. {1} items are reverted")
   @AlternateMessage({
         "one|=0", "Item can not be undone",
         "other|=0", "Items can not be undone"
   })
   String undoUnsuccessful(@PluralCount int unsuccessfulCount, @PluralCount int successfulCount);
   // @formatter:on

   @DefaultMessage("Undo failed")
   String undoFailure();

   @DefaultMessage("Undo not possible in read-only workspace")
   String cannotUndoInReadOnlyMode();

   @DefaultMessage("Select entire document")
   String selectAllInDocument();

   @DefaultMessage("Select or deselect all matching text flows in this document")
   String selectAllInDocumentDetailed();

   @DefaultMessage("No text flows selected")
   String noTextFlowsSelected();

   @DefaultMessage("{0} text flows selected")
   @AlternateMessage({ "one", "1 text flow selected" })
   String numTextFlowsSelected(@PluralCount int selectedFlows);

   @DefaultMessage("Notification")
   String notification();

   @DefaultMessage("Available Keyboard Shortcuts")
   String availableKeyShortcutsTitle();

   @DefaultMessage("Select text flows in all documents")
   String selectAllTextFlowsKeyShortcut();

   @DefaultMessage("Focus search phrase")
   String focusSearchPhraseKeyShortcut();

   @DefaultMessage("Focus replacement phrase")
   String focusReplacementPhraseKeyShortcut();

   @DefaultMessage("Show available shortcuts")
   String showAvailableKeyShortcuts();

   @DefaultMessage("Application")
   String applicationScope();

   @DefaultMessage("Editing text")
   String editScope();

   @DefaultMessage("Editor navigation")
   String navigationScope();
   
   @DefaultMessage("Translation memory")
   String tmScope();
   
   @DefaultMessage("Glossary")
   String glossaryScope();

   @DefaultMessage("Toggle individual row action buttons (changes for next search)")
   String toggleRowActionButtons();

   @DefaultMessage("Replace text in selected rows")
   String replaceSelectedKeyShortcut();

   @DefaultMessage("Show document list")
   String showDocumentListKeyShortcut();

   @DefaultMessage("Show editor view")
   String showEditorKeyShortcut();

   @DefaultMessage("Show project-wide search view")
   String showProjectWideSearch();

   @DefaultMessage("Warning! This is a public channel")
   String thisIsAPublicChannel();

   @DefaultMessage("Only show documents that contain the search text with matching case")
   String docListFilterCaseSensitiveDescription();

   @DefaultMessage("Only show documents with full path and name in the search text")
   String docListFilterExactMatchDescription();

   @DefaultMessage("Enter text to filter the document list. Use commas (,) to separate multiple searches")
   String docListFilterDescription();

   @DefaultMessage("Disable 'Replace' button until previews have been generated for all selected text flows")
   String requirePreviewDescription();

   @DefaultMessage("Navigate to next row")
   String navigateToNextRow();
   
   @DefaultMessage("Navigate to previous row")
   String navigateToPreviousRow();

   @DefaultMessage("Open editor in selected row")
   String openEditorInSelectedRow();

   @DefaultMessage("Close keyboard shortcuts list")
   String closeShortcutView();
   
   @DefaultMessage("Search translation memory")
   String searchTM();

   @DefaultMessage("Search glossary")
   String searchGlossary();

   @DefaultMessage("Chat")
   String chatScope();

   @DefaultMessage("Version")
   String versionNumber();

   @DefaultMessage("User")
   String modifiedBy();

   @DefaultMessage("Modified Date")
   String modifiedDate();

   @DefaultMessage("Paste into Editor")
   String pasteIntoEditor();

   @DefaultMessage("Translation History")
   String translationHistory();

   @Description("Tab text for translation history comparison")
   @DefaultMessage("Compare ver. {0} and {1}")
   String translationHistoryComparison(String versionOne, String versionTwo);

   @DefaultMessage("Select 2 entries to compare")
   String translationHistoryComparisonTitle();

   @Description("latest version in translation history")
   @DefaultMessage("{0} Latest")
   String latestVersion(String versionNum);

   @Description("current unsaved value in editor for translation history display")
   @DefaultMessage("Unsaved")
   String unsaved();

   @DefaultMessage("Flip entries")
   String flipComparingEntries();


   @DefaultMessage("Workspace is set to read only")
   String notifyReadOnlyWorkspace();

   @DefaultMessage("Workspace is set to edit mode")
   String notifyEditableWorkspace();


   @DefaultMessage("Close")
   String close();

   @DefaultMessage("Editor options")
   String editorOptions();

   @DefaultMessage("Message filters")
   String messageFilters();

   @DefaultMessage("Validation options")
   String validationOptions();

   @DefaultMessage("Navigation key/button")
   String navOption();

   @DefaultMessage("Page size")
   String pageSize(); 

   @DefaultMessage("Read only")
   String readOnly();

   @DefaultMessage("Advance user configuration")
   String otherConfiguration();

   @DefaultMessage("When unexpected error happens, a popup window will display and show it")
   String showErrorsTooltip();

   @DefaultMessage("Switch between CodeMirror Editor (supports syntax highlight) and plain textarea (no syntax highlight)")
   String useCodeMirrorEditorTooltip();

   @DefaultMessage("Go to row if on current page")
   String goToRowOnCurrentPage();

<<<<<<< HEAD
   @DefaultMessage("Style")
   String style();

   @DefaultMessage("Description")
   String description();

   @DefaultMessage("Blue color")
   String blueColor();

   @DefaultMessage("Red color + crossed out")
   String redColorCrossedOut();

   @DefaultMessage("Plain text")
   String plainText();

   @DefaultMessage("Text contain in result but not in search term")
   String tmInsertTagDesc();

   @DefaultMessage("Text contain in search term but not in result")
   String tmDelTagDesc();

   @DefaultMessage("Text contain in both search term and result")
   String tmPlainTextDesc();

   @DefaultMessage("New replacement text ")
   String searchReplaceInsertTagDesc();

   @DefaultMessage("Old text to be replaced")
   String searchReplaceDelTagDesc();

   @DefaultMessage("No changes")
   String searchReplacePlainTextDesc();

   @DefaultMessage("Color legend")
   String colorLegend();
=======
   @DefaultMessage("Concurrent edit detected. Reset value for current row. Your change will be lost.")
   String concurrentEdit();
>>>>>>> 1e1e9bd3
}<|MERGE_RESOLUTION|>--- conflicted
+++ resolved
@@ -413,7 +413,6 @@
    @DefaultMessage("Go to row if on current page")
    String goToRowOnCurrentPage();
 
-<<<<<<< HEAD
    @DefaultMessage("Style")
    String style();
 
@@ -449,8 +448,8 @@
 
    @DefaultMessage("Color legend")
    String colorLegend();
-=======
+
    @DefaultMessage("Concurrent edit detected. Reset value for current row. Your change will be lost.")
    String concurrentEdit();
->>>>>>> 1e1e9bd3
+
 }