--- conflicted
+++ resolved
@@ -11,12 +11,6 @@
    @DefaultMessage("Save")
    String save();
 
-   @DefaultMessage("OK")
-   String ok();
-
-   @DefaultMessage("Cancel")
-   String cancel();
-
    @DefaultMessage("(No Content)")
    String noContent();
 
@@ -101,8 +95,11 @@
    @DefaultMessage("Last Translated")
    String columnHeaderLastTranslated();
 
-   @DefaultMessage("Action")
-   String columnHeaderAction();
+   @DefaultMessage("Download")
+   String columnHeaderDownload();
+
+   @DefaultMessage("Upload")
+   String columnHeaderUpload();
 
    @DefaultMessage("No document selected")
    String noDocumentSelected();
@@ -506,12 +503,6 @@
    @DefaultMessage("Only display Translation Unit Details when there is meta data otherwise hide it")
    String showTransUnitDetailsTooltip();
 
-   @DefaultMessage("Download All Files")
-   String downloadAllFiles();
-
-   @DefaultMessage("Your download will be prepared and may take a few minutes to complete. Is this ok?")
-   String prepareDownloadConfirmation();
-
    @DefaultMessage("Download files (zip)")
    String downloadAllAsZip();
 
@@ -536,16 +527,10 @@
    @DefaultMessage("Last run: {0}")
    String lastValidationRun(String completeTime);
 
-<<<<<<< HEAD
    @DefaultMessage("Upload document to merge/override translation")
    String uploadButtonTitle();
    
    @DefaultMessage("Download document with extension {0}")
    String downloadFileTitle(String key);
-=======
-   @DefaultMessage("Start time: {0}")
-   String lastValidationRunTooltip(String startTime);
-
-
->>>>>>> 6d3333b4
+
 }