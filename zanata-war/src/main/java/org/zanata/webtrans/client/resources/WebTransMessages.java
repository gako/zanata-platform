--- conflicted
+++ resolved
@@ -323,10 +323,9 @@
    @DefaultMessage("Show project-wide search view")
    String showProjectWideSearch();
 
-<<<<<<< HEAD
    @DefaultMessage("Warning! This is a public channel")
    String thisIsAPublicChannel();
-=======
+
    @DefaultMessage("Only show documents that contain the search text with matching case")
    String docListFilterCaseSensitiveDescription();
 
@@ -335,5 +334,5 @@
 
    @DefaultMessage("Enter text to filter the document list. Use commas (,) to separate multiple searches")
    String docListFilterDescription();
->>>>>>> b9c74512
+
 }