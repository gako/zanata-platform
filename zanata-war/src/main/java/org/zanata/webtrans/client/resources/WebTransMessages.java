package org.zanata.webtrans.client.resources;

import java.util.List;

import com.google.gwt.i18n.client.LocalizableResource.DefaultLocale;
import com.google.gwt.i18n.client.LocalizableResource.Generate;
import com.google.gwt.i18n.client.Messages;

@DefaultLocale
@Generate(format = "com.google.gwt.i18n.rebind.format.PropertiesFormat")
public interface WebTransMessages extends Messages
{

   @DefaultMessage("{0} participants")
   @AlternateMessage({ "one", "One participant" })
   @Description("Title of the minimized users panel")
   String nUsersOnline(@PluralCount int numUsers);

   @DefaultMessage("(No Content)")
   String noContent();

   @DefaultMessage("{0}% ({1,number,#.#}hrs)")
   String statusBarPercentageHrs(int approved, double remainingHours);

   @DefaultMessage("{0,number,#.#}")
   String statusBarLabelHours(double remainingHours);

   @DefaultMessage("{0}%")
   String statusBarLabelPercentage(int approved);

   @DefaultMessage("http://zanata.org/")
   String hrefHelpLink();

   @DefaultMessage("{0} to {1} - Zanata Web Translation")
   String windowTitle(String workspaceName, String localeName);

   @DefaultMessage("First Page")
   String firstPage();

   @DefaultMessage("Home")
   String firstPageShortcut();

   @DefaultMessage("Previous Page")
   String prevPage();

   @DefaultMessage("PageUp")
   String prevPageShortcut();

   @DefaultMessage("Next Page")
   String nextPage();

   @DefaultMessage("PageDown")
   String nextPageShortcut();

   @DefaultMessage("Last Page")
   String lastPage();

   @DefaultMessage("End")
   String lastPageShortcut();

   @DefaultMessage("Show Translation Suggestions")
   String showTranslationMemoryPanel();

   @DefaultMessage("Show Editor Options")
   String showEditorOptions();

   @DefaultMessage("Hide Editor Options")
   String hideEditorOptions();

   @DefaultMessage("► Options")
   String showEditorOptionsLabel();

   @DefaultMessage("◄ Options")
   String hideEditorOptionsLabel();

   @DefaultMessage("▼ Minimise")
   String minimiseLabel();

   @DefaultMessage("▲ Restore")
   String restoreLabel();

   @DefaultMessage("Translation Memory/Glossary")
   String tmGlossaryHeading();

   @DefaultMessage("{0} (Shortcut: {1})")
   String tooltipsWithShortcut(String text, String shortcut);

   @DefaultMessage("Loading")
   String loading();

   @DefaultMessage("Failed to load document from Server")
   String loadDocFailed();

   @DefaultMessage("Directory")
   String columnHeaderDirectory();

   @DefaultMessage("Document")
   String columnHeaderDocument();

   @DefaultMessage("Statistic")
   String columnHeaderStatistic();

   @DefaultMessage("Translated words")
   String columnHeaderTranslated();

   @DefaultMessage("Untranslated words")
   String columnHeaderUntranslated();

   @DefaultMessage("Remaining hours")
   String columnHeaderRemaining();

   @DefaultMessage("No document selected")
   String noDocumentSelected();

   @DefaultMessage("Project-wide Search and Replace")
   String projectWideSearchAndReplace();

   @DefaultMessage("{0} has quit workspace")
   String hasQuitWorkspace(String user);

   @DefaultMessage("{0} has joined workspace")
   String hasJoinedWorkspace(String user);

   @DefaultMessage("Searching")
   String searching();

   @DefaultMessage("Search found results in {0} documents")
   @AlternateMessage({ "one", "Search found results in 1 document" })
   String searchFoundResultsInDocuments(@PluralCount int numDocs);

   @DefaultMessage("Showing results for search \"{0}\" ({1} text flows in {2} documents)")
   @AlternateMessage({
      "one|one", "Showing results for search \"{0}\" (1 text flow in 1 document)",
      "other|one", "Showing results for search \"{0}\" ({1} text flows in 1 document)"})
   String showingResultsForProjectWideSearch(String searchString, @PluralCount int textFlows, @PluralCount int documents);

   @DefaultMessage("Search \"{0}\" returned no results")
   String searchForPhraseReturnedNoResults(String searchString);

   @DefaultMessage("There are no search results to display")
   String noSearchResults();

   @DefaultMessage("Search failed")
   String searchFailed();

   @DefaultMessage("Preview")
   String fetchPreview();

   @DefaultMessage("Hide preview")
   String hidePreview();

   @DefaultMessage("Preview replacement in all selected text flows.")
   String previewSelectedDescription();

   @DefaultMessage("Select text flows to enable preview.")
   String previewSelectedDisabledDescription();

   @DefaultMessage("Previewing")
   String fetchingPreview();

   @DefaultMessage("Fetched preview")
   String fetchedPreview();

   @DefaultMessage("Failed to fetch preview")
   String previewFailed();

   @DefaultMessage("Replace")
   String replace();

   @DefaultMessage("Replace text in all selected text flows.")
   String replaceSelectedDescription();

   @DefaultMessage("Select text flows and view preview to enable replace.")
   String replaceSelectedDisabledDescription();

   @DefaultMessage("Preview is required before replacing text")
   String previewRequiredBeforeReplace();

   @DefaultMessage("Replacing")
   String replacing();

   @DefaultMessage("Replaced")
   String replaced();

   @DefaultMessage("Replaced \"{0}\" with \"{1}\" in {2} row {3} (\"{4}...\")")
   String replacedTextInOneTextFlow(String searchText, String replacement, String docName, int oneBasedRowIndex, String truncatedText);

   @DefaultMessage("Replaced \"{0}\" with \"{1}\" in {2} text flows")
   @AlternateMessage({ "one", "Replaced \"{0}\" with \"{1}\" in 1 text flow" })
   String replacedTextInMultipleTextFlows(String searchText, String replacement, @PluralCount int numFlows);

   @DefaultMessage("Successfully replaced text")
   String replacedTextSuccess();

   @DefaultMessage("Replace text failed")
   String replaceTextFailure();

   @DefaultMessage("No replacement text has been entered")
   String noReplacementPhraseEntered();

   @DefaultMessage("No replacements to make")
   String noReplacementsToMake();

   @DefaultMessage("Replace not possible in read-only workspace")
   String cannotReplaceInReadOnlyMode();

   @DefaultMessage("View in editor")
   String viewDocInEditor();

   @DefaultMessage("Show this document in editor view")
   String viewDocInEditorDetailed();

   @DefaultMessage("Search document in editor")
   String searchDocInEditor();

   @DefaultMessage("Show this document in the editor with the current search active")
   String searchDocInEditorDetailed();

   @DefaultMessage("Index")
   String rowIndex();

   @DefaultMessage("Source")
   String source();

   @DefaultMessage("Target")
   String target();

   @DefaultMessage("Actions")
   String actions();

   @DefaultMessage("Undo")
   String undo();

   @DefaultMessage("Undone")
   String undone();

   @DefaultMessage("Undoing")
   String undoInProgress();

   @DefaultMessage("Undo replacement failed")
   String undoReplacementFailure();

   @DefaultMessage("Undo successful")
   String undoSuccess();

   @Description("Message for unsuccessful undo")
   @DefaultMessage("{0} items can not be undone")
   @AlternateMessage({
         "one", "Item can not be undone",
         "=0", "Undo failed" })
   String undoFailure(@PluralCount int unsuccessfulCount);

   @DefaultMessage("Undo not possible in read-only workspace")
   String cannotUndoInReadOnlyMode();

   @DefaultMessage("Select entire document")
   String selectAllInDocument();

   @DefaultMessage("Select or deselect all matching text flows in this document")
   String selectAllInDocumentDetailed();

   @DefaultMessage("No text flows selected")
   String noTextFlowsSelected();

   @DefaultMessage("{0} text flows selected")
   @AlternateMessage({ "one", "1 text flow selected" })
   String numTextFlowsSelected(@PluralCount int selectedFlows);

   @DefaultMessage("Help")
   String help();

   @DefaultMessage("Leave Workspace")
   String leaveWorkspace();

   @DefaultMessage("Sign Out")
   String signOut();

   @DefaultMessage("Search & replace")
   String searchAndReplace();

   @DefaultMessage("▼")
   String downArrow();

<<<<<<< HEAD
   @DefaultMessage("Error notification")
   String errorNotification();
   
   @DefaultMessage("View Selection")
   String viewSelection();
=======
   @DefaultMessage("Notification")
   String notification();
>>>>>>> 87b036c4

   @DefaultMessage("Available Keyboard Shortcuts")
   String availableKeyShortcutsTitle();

   @DefaultMessage("Select text flows in all documents")
   String selectAllTextFlowsKeyShortcut();

   @DefaultMessage("Focus search phrase")
   String focusSearchPhraseKeyShortcut();

   @DefaultMessage("Focus replacement phrase")
   String focusReplacementPhraseKeyShortcut();

   @DefaultMessage("Show available shortcuts")
   String showAvailableKeyShortcuts();

   @DefaultMessage("Application")
   String applicationScope();

   @DefaultMessage("Editing text")
   String editScope();

   @DefaultMessage("Editor navigation")
   String navigationScope();

   @DefaultMessage("Toggle individual row action buttons (changes for next search)")
   String toggleRowActionButtons();

   @DefaultMessage("Replace text in selected rows")
   String replaceSelectedKeyShortcut();

   @DefaultMessage("Show document list")
   String showDocumentListKeyShortcut();

   @DefaultMessage("Show editor view")
   String showEditorKeyShortcut();

   @DefaultMessage("Show project-wide search view")
   String showProjectWideSearch();

   @DefaultMessage("Warning! This is a public channel")
   String thisIsAPublicChannel();

   @DefaultMessage("Only show documents that contain the search text with matching case")
   String docListFilterCaseSensitiveDescription();

   @DefaultMessage("Only show documents with full path and name in the search text")
   String docListFilterExactMatchDescription();

   @DefaultMessage("Enter text to filter the document list. Use commas (,) to separate multiple searches")
   String docListFilterDescription();

   @DefaultMessage("Disable 'Replace' button until previews have been generated for all selected text flows")
   String requirePreviewDescription();

   @DefaultMessage("Navigate to next row")
   String navigateToNextRow();
   
   @DefaultMessage("Navigate to previous row")
   String navigateToPreviousRow();

   @DefaultMessage("Open editor in selected row")
   String openEditorInSelectedRow();

   @DefaultMessage("Close keyboard shortcuts list")
   String closeShortcutView();
}<|MERGE_RESOLUTION|>--- conflicted
+++ resolved
@@ -280,17 +280,12 @@
 
    @DefaultMessage("▼")
    String downArrow();
-
-<<<<<<< HEAD
-   @DefaultMessage("Error notification")
-   String errorNotification();
    
-   @DefaultMessage("View Selection")
-   String viewSelection();
-=======
+   @DefaultMessage("Layout Selection")
+   String layoutSelection();
+
    @DefaultMessage("Notification")
    String notification();
->>>>>>> 87b036c4
 
    @DefaultMessage("Available Keyboard Shortcuts")
    String availableKeyShortcutsTitle();
