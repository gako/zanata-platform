package org.zanata.webtrans.client.resources;

import com.google.gwt.i18n.client.LocalizableResource.DefaultLocale;
import com.google.gwt.i18n.client.LocalizableResource.Generate;
import com.google.gwt.i18n.client.Messages;

@DefaultLocale
@Generate(format = "com.google.gwt.i18n.rebind.format.PropertiesFormat")
public interface WebTransMessages extends Messages
{
   @DefaultMessage("(No Content)")
   String noContent();

   @DefaultMessage("{0}% ({1,number,#.#}hrs)")
   String statusBarPercentageHrs(int approved, double remainingHours);

   @DefaultMessage("{0,number,#.#}")
   String statusBarLabelHours(double remainingHours);

   @DefaultMessage("{0}%")
   String statusBarLabelPercentage(int approved);

   @DefaultMessage("http://zanata.org/")
   String hrefHelpLink();

   @DefaultMessage("{0} to {1} - Zanata Web Translation")
   String windowTitle(String workspaceName, String localeName);

   @DefaultMessage("{0} to {1} - {2}")
   String windowTitle2(String workspaceName, String localeName, String title);

   @DefaultMessage("First Page")
   String firstPage();

   @DefaultMessage("Home")
   String firstPageShortcut();

   @DefaultMessage("Previous Page")
   String prevPage();

   @DefaultMessage("PageUp")
   String prevPageShortcut();

   @DefaultMessage("Next Page")
   String nextPage();

   @DefaultMessage("PageDown")
   String nextPageShortcut();

   @DefaultMessage("Last Page")
   String lastPage();

   @DefaultMessage("End")
   String lastPageShortcut();

   @DefaultMessage("Show Translation Suggestions")
   String showTranslationMemoryPanel();

   @DefaultMessage("Chat room")
   String chatRoom();

   @DefaultMessage("Maximise workspace")
   String maximize();

   @DefaultMessage("Restore default")
   String minimize();

   @DefaultMessage("{0} (Shortcut: {1})")
   String tooltipsWithShortcut(String text, String shortcut);

   @DefaultMessage("Loading")
   String loading();

   @DefaultMessage("Failed to load document from Server")
   String loadDocFailed();

   @DefaultMessage("Directory")
   String columnHeaderDirectory();

   @DefaultMessage("Document")
   String columnHeaderDocument();

   @DefaultMessage("Statistic")
   String columnHeaderStatistic();

   @DefaultMessage("Translated words")
   String columnHeaderTranslated();

   @DefaultMessage("Untranslated words")
   String columnHeaderUntranslated();

   @DefaultMessage("Remaining hours")
   String columnHeaderRemaining();

   @DefaultMessage("No document selected")
   String noDocumentSelected();

   @DefaultMessage("Project-wide Search and Replace")
   String projectWideSearchAndReplace();
   
   @DefaultMessage("Document list")
   String documentListTitle();

   @DefaultMessage("{0} has quit workspace")
   String hasQuitWorkspace(String user);

   @DefaultMessage("{0} has joined workspace")
   String hasJoinedWorkspace(String user);

   @DefaultMessage("Searching")
   String searching();

   @DefaultMessage("Search found results in {0} documents")
   @AlternateMessage({ "one", "Search found results in 1 document" })
   String searchFoundResultsInDocuments(@PluralCount int numDocs);

   @DefaultMessage("Showing results for search \"{0}\" ({1} text flows in {2} documents)")
   @AlternateMessage({
      "one|one", "Showing results for search \"{0}\" (1 text flow in 1 document)",
      "other|one", "Showing results for search \"{0}\" ({1} text flows in 1 document)"})
   String showingResultsForProjectWideSearch(String searchString, @PluralCount int textFlows, @PluralCount int documents);

   @DefaultMessage("Search \"{0}\" returned no results")
   String searchForPhraseReturnedNoResults(String searchString);

   @DefaultMessage("There are no search results to display")
   String noSearchResults();

   @DefaultMessage("Search failed")
   String searchFailed();

   @DefaultMessage("Preview")
   String fetchPreview();

   @DefaultMessage("Hide preview")
   String hidePreview();

   @DefaultMessage("Preview replacement in all selected text flows.")
   String previewSelectedDescription();

   @DefaultMessage("Select text flows to enable preview.")
   String previewSelectedDisabledDescription();

   @DefaultMessage("Previewing")
   String fetchingPreview();

   @DefaultMessage("Fetched preview")
   String fetchedPreview();

   @DefaultMessage("Failed to fetch preview")
   String previewFailed();

   @DefaultMessage("Replace")
   String replace();

   @DefaultMessage("Replace text in all selected text flows.")
   String replaceSelectedDescription();

   @DefaultMessage("Select text flows and view preview to enable replace.")
   String replaceSelectedDisabledDescription();

   @DefaultMessage("Preview is required before replacing text")
   String previewRequiredBeforeReplace();

   @DefaultMessage("Replacing")
   String replacing();

   @DefaultMessage("Replaced")
   String replaced();

   @DefaultMessage("Replaced \"{0}\" with \"{1}\" in {2} row {3} (\"{4}...\")")
   String replacedTextInOneTextFlow(String searchText, String replacement, String docName, int oneBasedRowIndex, String truncatedText);

   @DefaultMessage("Replaced \"{0}\" with \"{1}\" in {2} text flows")
   @AlternateMessage({ "one", "Replaced \"{0}\" with \"{1}\" in 1 text flow" })
   String replacedTextInMultipleTextFlows(String searchText, String replacement, @PluralCount int numFlows);

   @DefaultMessage("Successfully replaced text")
   String replacedTextSuccess();

   @DefaultMessage("Replace text failed")
   String replaceTextFailure();

   @DefaultMessage("No replacement text has been entered")
   String noReplacementPhraseEntered();

   @DefaultMessage("No replacements to make")
   String noReplacementsToMake();

   @DefaultMessage("Replace not possible in read-only workspace")
   String cannotReplaceInReadOnlyMode();

   @DefaultMessage("View in editor")
   String viewDocInEditor();

   @DefaultMessage("Show this document in editor view")
   String viewDocInEditorDetailed();

   @DefaultMessage("Search document in editor")
   String searchDocInEditor();

   @DefaultMessage("Show this document in the editor with the current search active")
   String searchDocInEditorDetailed();

   @DefaultMessage("Index")
   String rowIndex();

   @DefaultMessage("Source")
   String source();

   @DefaultMessage("Target")
   String target();

   @DefaultMessage("Actions")
   String actions();

   @DefaultMessage("Undo")
   String undo();

   @DefaultMessage("Undone")
   String undone();

   @DefaultMessage("Undoing")
   String undoInProgress();

   @DefaultMessage("Undo replacement failed")
   String undoReplacementFailure();

   @DefaultMessage("Undo successful")
   String undoSuccess();

   // @formatter:off
   @Description("Message for unsuccessful undo")
   @DefaultMessage("{0} items can not be undone. {1} items are reverted")
   @AlternateMessage({
         "one|=0", "Item can not be undone",
         "other|=0", "Items can not be undone"
   })
   String undoUnsuccessful(@PluralCount int unsuccessfulCount, @PluralCount int successfulCount);
   // @formatter:on

   @DefaultMessage("Undo failed")
   String undoFailure();

   @DefaultMessage("Undo not possible in read-only workspace")
   String cannotUndoInReadOnlyMode();

   @DefaultMessage("Select entire document")
   String selectAllInDocument();

   @DefaultMessage("Select or deselect all matching text flows in this document")
   String selectAllInDocumentDetailed();

   @DefaultMessage("No text flows selected")
   String noTextFlowsSelected();

   @DefaultMessage("{0} text flows selected")
   @AlternateMessage({ "one", "1 text flow selected" })
   String numTextFlowsSelected(@PluralCount int selectedFlows);

   @DefaultMessage("Search & replace")
   String searchAndReplace();

   @DefaultMessage("Layout Selection")
   String layoutSelection();

   @DefaultMessage("Notification")
   String notification();

   @DefaultMessage("Available Keyboard Shortcuts")
   String availableKeyShortcutsTitle();

   @DefaultMessage("Select text flows in all documents")
   String selectAllTextFlowsKeyShortcut();

   @DefaultMessage("Focus search phrase")
   String focusSearchPhraseKeyShortcut();

   @DefaultMessage("Focus replacement phrase")
   String focusReplacementPhraseKeyShortcut();

   @DefaultMessage("Show available shortcuts")
   String showAvailableKeyShortcuts();

   @DefaultMessage("Application")
   String applicationScope();

   @DefaultMessage("Editing text")
   String editScope();

   @DefaultMessage("Editor navigation")
   String navigationScope();
   
   @DefaultMessage("Translation memory")
   String tmScope();
   
   @DefaultMessage("Glossary")
   String glossaryScope();

   @DefaultMessage("Toggle individual row action buttons (changes for next search)")
   String toggleRowActionButtons();

   @DefaultMessage("Replace text in selected rows")
   String replaceSelectedKeyShortcut();

   @DefaultMessage("Show document list")
   String showDocumentListKeyShortcut();

   @DefaultMessage("Show editor view")
   String showEditorKeyShortcut();

   @DefaultMessage("Show project-wide search view")
   String showProjectWideSearch();

   @DefaultMessage("Warning! This is a public channel")
   String thisIsAPublicChannel();

   @DefaultMessage("Only show documents that contain the search text with matching case")
   String docListFilterCaseSensitiveDescription();

   @DefaultMessage("Only show documents with full path and name in the search text")
   String docListFilterExactMatchDescription();

   @DefaultMessage("Enter text to filter the document list. Use commas (,) to separate multiple searches")
   String docListFilterDescription();

   @DefaultMessage("Disable 'Replace' button until previews have been generated for all selected text flows")
   String requirePreviewDescription();

   @DefaultMessage("Navigate to next row")
   String navigateToNextRow();
   
   @DefaultMessage("Navigate to previous row")
   String navigateToPreviousRow();

   @DefaultMessage("Open editor in selected row")
   String openEditorInSelectedRow();

   @DefaultMessage("Close keyboard shortcuts list")
   String closeShortcutView();
   
   @DefaultMessage("Search translation memory")
   String searchTM();

   @DefaultMessage("Search glossary")
   String searchGlossary();

   @DefaultMessage("Chat")
   String chatScope();

   @DefaultMessage("Version")
   String versionNumber();

   @DefaultMessage("Modified By")
   String modifiedBy();

   @DefaultMessage("Modified Date")
   String modifiedDate();

   @DefaultMessage("Copy")
   String copy();

   @DefaultMessage("Translation History")
   String translationHistory();

   @Description("Tab text for translation history comparison")
   @DefaultMessage("Compare ver. {0} and {1}")
   String translationHistoryComparison(String versionOne, String versionTwo);

   @DefaultMessage("Select 2 entries to compare")
   String translationHistoryComparisonTitle();

   @Description("latest version in translation history")
   @DefaultMessage("{0} Latest")
   String latestVersion(String versionNum);

   @Description("current unsaved value in editor for translation history display")
   @DefaultMessage("Unsaved")
   String unsaved();

   @DefaultMessage("Flip entries")
   String flipComparingEntries();


   @DefaultMessage("Workspace is set to read only")
   String notifyReadOnlyWorkspace();

   @DefaultMessage("Workspace is set to edit mode")
   String notifyEditableWorkspace();


   @DefaultMessage("Close")
   String close();

   @DefaultMessage("Editor options")
   String editorOptions();

   @DefaultMessage("Message filters")
   String messageFilters();

   @DefaultMessage("Validation options")
   String validationOptions();

   @DefaultMessage("Navigation key/button")
   String navOption();

<<<<<<< HEAD
   @DefaultMessage("Read only")
   String readOnly();
=======
   @DefaultMessage("Page size")
   String pageSize();
>>>>>>> d83d8bf6
}<|MERGE_RESOLUTION|>--- conflicted
+++ resolved
@@ -404,11 +404,9 @@
    @DefaultMessage("Navigation key/button")
    String navOption();
 
-<<<<<<< HEAD
+   @DefaultMessage("Page size")
+   String pageSize(); 
+
    @DefaultMessage("Read only")
    String readOnly();
-=======
-   @DefaultMessage("Page size")
-   String pageSize();
->>>>>>> d83d8bf6
 }