--- conflicted
+++ resolved
@@ -539,13 +539,10 @@
    @DefaultMessage("Last run: {0}")
    String lastValidationRun(String completeTime);
 
-<<<<<<< HEAD
-=======
    @DefaultMessage("Upload document to merge/override translation")
    String uploadButtonTitle();
    
    @DefaultMessage("Download document with extension {0}")
    String downloadFileTitle(String key);
 
->>>>>>> c220b2c9
 }