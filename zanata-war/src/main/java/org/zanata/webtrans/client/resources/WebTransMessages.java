package org.zanata.webtrans.client.resources;

import com.google.gwt.i18n.client.LocalizableResource.DefaultLocale;
import com.google.gwt.i18n.client.LocalizableResource.Generate;
import com.google.gwt.i18n.client.Messages;

@DefaultLocale
@Generate(format = "com.google.gwt.i18n.rebind.format.PropertiesFormat")
public interface WebTransMessages extends Messages
{
   @DefaultMessage("(No Content)")
   String noContent();

   @DefaultMessage("{0}% ({1,number,#.#}hrs)")
   String statusBarPercentageHrs(int approved, double remainingHours);

   @DefaultMessage("{0,number,#.#}")
   String statusBarLabelHours(double remainingHours);

   @DefaultMessage("{0}%")
   String statusBarLabelPercentage(int approved);

   @DefaultMessage("http://zanata.org/")
   String hrefHelpLink();

   @DefaultMessage("{0} to {1} - Zanata Web Translation")
   String windowTitle(String workspaceName, String localeName);

   @DefaultMessage("First Page")
   String firstPage();

   @DefaultMessage("Home")
   String firstPageShortcut();

   @DefaultMessage("Previous Page")
   String prevPage();

   @DefaultMessage("PageUp")
   String prevPageShortcut();

   @DefaultMessage("Next Page")
   String nextPage();

   @DefaultMessage("PageDown")
   String nextPageShortcut();

   @DefaultMessage("Last Page")
   String lastPage();

   @DefaultMessage("End")
   String lastPageShortcut();

   @DefaultMessage("Show Translation Suggestions")
   String showTranslationMemoryPanel();

   @DefaultMessage("Chat room")
   String chatRoom();

   @DefaultMessage("Maximise workspace")
   String maximize();

   @DefaultMessage("Restore default")
   String minimize();

   @DefaultMessage("{0} (Shortcut: {1})")
   String tooltipsWithShortcut(String text, String shortcut);

   @DefaultMessage("Loading")
   String loading();

   @DefaultMessage("Failed to load document from Server")
   String loadDocFailed();

   @DefaultMessage("Directory")
   String columnHeaderDirectory();

   @DefaultMessage("Document")
   String columnHeaderDocument();

   @DefaultMessage("Statistic")
   String columnHeaderStatistic();

   @DefaultMessage("Translated words")
   String columnHeaderTranslated();

   @DefaultMessage("Untranslated words")
   String columnHeaderUntranslated();

   @DefaultMessage("Remaining hours")
   String columnHeaderRemaining();

   @DefaultMessage("No document selected")
   String noDocumentSelected();

   @DefaultMessage("Project-wide Search and Replace")
   String projectWideSearchAndReplace();
   
   @DefaultMessage("Document list")
   String documentListTitle();

   @DefaultMessage("{0} has quit workspace")
   String hasQuitWorkspace(String user);

   @DefaultMessage("{0} has joined workspace")
   String hasJoinedWorkspace(String user);

   @DefaultMessage("Searching")
   String searching();

   @DefaultMessage("Search found results in {0} documents")
   @AlternateMessage({ "one", "Search found results in 1 document" })
   String searchFoundResultsInDocuments(@PluralCount int numDocs);

   @DefaultMessage("Showing results for search \"{0}\" ({1} text flows in {2} documents)")
   @AlternateMessage({
      "one|one", "Showing results for search \"{0}\" (1 text flow in 1 document)",
      "other|one", "Showing results for search \"{0}\" ({1} text flows in 1 document)"})
   String showingResultsForProjectWideSearch(String searchString, @PluralCount int textFlows, @PluralCount int documents);

   @DefaultMessage("Search \"{0}\" returned no results")
   String searchForPhraseReturnedNoResults(String searchString);

   @DefaultMessage("There are no search results to display")
   String noSearchResults();

   @DefaultMessage("Search failed")
   String searchFailed();

   @DefaultMessage("Preview")
   String fetchPreview();

   @DefaultMessage("Hide preview")
   String hidePreview();

   @DefaultMessage("Preview replacement in all selected text flows.")
   String previewSelectedDescription();

   @DefaultMessage("Select text flows to enable preview.")
   String previewSelectedDisabledDescription();

   @DefaultMessage("Previewing")
   String fetchingPreview();

   @DefaultMessage("Fetched preview")
   String fetchedPreview();

   @DefaultMessage("Failed to fetch preview")
   String previewFailed();

   @DefaultMessage("Replace")
   String replace();

   @DefaultMessage("Replace text in all selected text flows.")
   String replaceSelectedDescription();

   @DefaultMessage("Select text flows and view preview to enable replace.")
   String replaceSelectedDisabledDescription();

   @DefaultMessage("Preview is required before replacing text")
   String previewRequiredBeforeReplace();

   @DefaultMessage("Replacing")
   String replacing();

   @DefaultMessage("Replaced")
   String replaced();

   @DefaultMessage("Replaced \"{0}\" with \"{1}\" in {2} row {3} (\"{4}...\")")
   String replacedTextInOneTextFlow(String searchText, String replacement, String docName, int oneBasedRowIndex, String truncatedText);

   @DefaultMessage("Replaced \"{0}\" with \"{1}\" in {2} text flows")
   @AlternateMessage({ "one", "Replaced \"{0}\" with \"{1}\" in 1 text flow" })
   String replacedTextInMultipleTextFlows(String searchText, String replacement, @PluralCount int numFlows);

   @DefaultMessage("Successfully replaced text")
   String replacedTextSuccess();

   @DefaultMessage("Replace text failed")
   String replaceTextFailure();

   @DefaultMessage("No replacement text has been entered")
   String noReplacementPhraseEntered();

   @DefaultMessage("No replacements to make")
   String noReplacementsToMake();

   @DefaultMessage("Replace not possible in read-only workspace")
   String cannotReplaceInReadOnlyMode();

   @DefaultMessage("View in editor")
   String viewDocInEditor();

   @DefaultMessage("Show this document in editor view")
   String viewDocInEditorDetailed();

   @DefaultMessage("Search document in editor")
   String searchDocInEditor();

   @DefaultMessage("Show this document in the editor with the current search active")
   String searchDocInEditorDetailed();

   @DefaultMessage("Index")
   String rowIndex();

   @DefaultMessage("Source")
   String source();

   @DefaultMessage("Target")
   String target();

   @DefaultMessage("Actions")
   String actions();

   @DefaultMessage("Undo")
   String undo();

   @DefaultMessage("Undone")
   String undone();

   @DefaultMessage("Undoing")
   String undoInProgress();

   @DefaultMessage("Undo replacement failed")
   String undoReplacementFailure();

   @DefaultMessage("Undo successful")
   String undoSuccess();

   // @formatter:off
   @Description("Message for unsuccessful undo")
   @DefaultMessage("{0} items can not be undone. {1} items are reverted")
   @AlternateMessage({
         "one|=0", "Item can not be undone",
         "other|=0", "Items can not be undone"
   })
   String undoUnsuccessful(@PluralCount int unsuccessfulCount, @PluralCount int successfulCount);
   // @formatter:on

   @DefaultMessage("Undo failed")
   String undoFailure();

   @DefaultMessage("Undo not possible in read-only workspace")
   String cannotUndoInReadOnlyMode();

   @DefaultMessage("Select entire document")
   String selectAllInDocument();

   @DefaultMessage("Select or deselect all matching text flows in this document")
   String selectAllInDocumentDetailed();

   @DefaultMessage("No text flows selected")
   String noTextFlowsSelected();

   @DefaultMessage("{0} text flows selected")
   @AlternateMessage({ "one", "1 text flow selected" })
   String numTextFlowsSelected(@PluralCount int selectedFlows);

   @DefaultMessage("Search & replace")
   String searchAndReplace();

   @DefaultMessage("Layout Selection")
   String layoutSelection();

   @DefaultMessage("Notification")
   String notification();

   @DefaultMessage("Available Keyboard Shortcuts")
   String availableKeyShortcutsTitle();

   @DefaultMessage("Select text flows in all documents")
   String selectAllTextFlowsKeyShortcut();

   @DefaultMessage("Focus search phrase")
   String focusSearchPhraseKeyShortcut();

   @DefaultMessage("Focus replacement phrase")
   String focusReplacementPhraseKeyShortcut();

   @DefaultMessage("Show available shortcuts")
   String showAvailableKeyShortcuts();

   @DefaultMessage("Application")
   String applicationScope();

   @DefaultMessage("Editing text")
   String editScope();

   @DefaultMessage("Editor navigation")
   String navigationScope();
   
   @DefaultMessage("Translation memory")
   String tmScope();
   
   @DefaultMessage("Glossary")
   String glossaryScope();

   @DefaultMessage("Toggle individual row action buttons (changes for next search)")
   String toggleRowActionButtons();

   @DefaultMessage("Replace text in selected rows")
   String replaceSelectedKeyShortcut();

   @DefaultMessage("Show document list")
   String showDocumentListKeyShortcut();

   @DefaultMessage("Show editor view")
   String showEditorKeyShortcut();

   @DefaultMessage("Show project-wide search view")
   String showProjectWideSearch();

   @DefaultMessage("Warning! This is a public channel")
   String thisIsAPublicChannel();

   @DefaultMessage("Only show documents that contain the search text with matching case")
   String docListFilterCaseSensitiveDescription();

   @DefaultMessage("Only show documents with full path and name in the search text")
   String docListFilterExactMatchDescription();

   @DefaultMessage("Enter text to filter the document list. Use commas (,) to separate multiple searches")
   String docListFilterDescription();

   @DefaultMessage("Disable 'Replace' button until previews have been generated for all selected text flows")
   String requirePreviewDescription();

   @DefaultMessage("Navigate to next row")
   String navigateToNextRow();
   
   @DefaultMessage("Navigate to previous row")
   String navigateToPreviousRow();

   @DefaultMessage("Open editor in selected row")
   String openEditorInSelectedRow();

   @DefaultMessage("Close keyboard shortcuts list")
   String closeShortcutView();
   
   @DefaultMessage("Search translation memory")
   String searchTM();

   @DefaultMessage("Search glossary")
   String searchGlossary();

   @DefaultMessage("Chat")
   String chatScope();

   @DefaultMessage("Version")
   String versionNumber();

   @DefaultMessage("Modified By")
   String modifiedBy();

   @DefaultMessage("Modified Date")
   String modifiedDate();

   @DefaultMessage("Copy")
   String copy();

   @DefaultMessage("Translation History")
   String translationHistory();

   @Description("Tab text for translation history comparison")
   @DefaultMessage("Compare ver. {0} and {1}")
   String translationHistoryComparison(String versionOne, String versionTwo);

   @DefaultMessage("Select 2 entries to compare")
   String translationHistoryComparisonTitle();

   @Description("latest version in translation history")
   @DefaultMessage("{0} Latest")
   String latestVersion(String versionNum);

   @Description("current unsaved value in editor for translation history display")
   @DefaultMessage("Unsaved")
   String unsaved();

   @DefaultMessage("Flip entries")
   String flipComparingEntries();

<<<<<<< HEAD
   @DefaultMessage("Workspace is set to read only")
   String notifyReadOnlyWorkspace();

   @DefaultMessage("Workspace is set to edit mode")
   String notifyEditableWorkspace();
=======
   @DefaultMessage("Editor options")
   String editorOptions();

   @DefaultMessage("Message filters")
   String messageFilters();

   @DefaultMessage("Validation options")
   String validationOptions();

   @DefaultMessage("Navigation key/button")
   String navOption();
>>>>>>> ec2ca8e6
}<|MERGE_RESOLUTION|>--- conflicted
+++ resolved
@@ -378,13 +378,13 @@
    @DefaultMessage("Flip entries")
    String flipComparingEntries();
 
-<<<<<<< HEAD
+
    @DefaultMessage("Workspace is set to read only")
    String notifyReadOnlyWorkspace();
 
    @DefaultMessage("Workspace is set to edit mode")
    String notifyEditableWorkspace();
-=======
+
    @DefaultMessage("Editor options")
    String editorOptions();
 
@@ -396,5 +396,4 @@
 
    @DefaultMessage("Navigation key/button")
    String navOption();
->>>>>>> ec2ca8e6
 }