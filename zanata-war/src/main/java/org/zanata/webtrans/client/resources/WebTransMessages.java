package org.zanata.webtrans.client.resources;

import com.google.gwt.i18n.client.LocalizableResource.DefaultLocale;
import com.google.gwt.i18n.client.LocalizableResource.Generate;
import com.google.gwt.i18n.client.Messages;

@DefaultLocale
@Generate(format = "com.google.gwt.i18n.rebind.format.PropertiesFormat")
public interface WebTransMessages extends Messages
{

   @DefaultMessage("{0} participants")
   @AlternateMessage({ "one", "One participant" })
   @Description("Title of the minimized users panel")
   String nUsersOnline(@PluralCount int numUsers);

   @DefaultMessage("(No Content)")
   String noContent();

   @DefaultMessage("{0}% ({1,number,#.#}hrs)")
   String statusBarPercentageHrs(int approved, double remainingHours);

   @DefaultMessage("{0,number,#.#}")
   String statusBarLabelHours(double remainingHours);

   @DefaultMessage("{0}%")
   String statusBarLabelPercentage(int approved);

   @DefaultMessage("http://zanata.org/")
   String hrefHelpLink();

   @DefaultMessage("{0} to {1} - Zanata Web Translation")
   String windowTitle(String workspaceName, String localeName);

   @DefaultMessage("First Page")
   String firstPage();

   @DefaultMessage("Home")
   String firstPageShortcut();

   @DefaultMessage("Previous Page")
   String prevPage();

   @DefaultMessage("PageUp")
   String prevPageShortcut();

   @DefaultMessage("Next Page")
   String nextPage();

   @DefaultMessage("PageDown")
   String nextPageShortcut();

   @DefaultMessage("Last Page")
   String lastPage();

   @DefaultMessage("End")
   String lastPageShortcut();

   @DefaultMessage("Show Translation Suggestions")
   String showTranslationMemoryPanel();

   @DefaultMessage("Show Editor Options")
   String showEditorOptions();

   @DefaultMessage("Hide Editor Options")
   String hideEditorOptions();

   @DefaultMessage("► Options")
   String showEditorOptionsLabel();

   @DefaultMessage("◄ Options")
   String hideEditorOptionsLabel();

   @DefaultMessage("▼ Minimise")
   String minimiseLabel();

   @DefaultMessage("▲ Restore")
   String restoreLabel();

   @DefaultMessage("Find")
   String findButton();

   @DefaultMessage("Find Messages")
   String transUnitSearchesHeading();

   @DefaultMessage("Translation Unit Details")
   String transUnitDetailsHeading();

   @DefaultMessage("Translation Memory/Glossary")
   String tmGlossaryHeading();

   @DefaultMessage("Validation Details")
   String validationDetailsHeading();

   @DefaultMessage("Source or Target content")
   String findSourceOrTargetString();

   @DefaultMessage("{0} (Shortcut: {1})")
   String tooltipsWithShortcut(String text, String shortcut);

   @DefaultMessage("Loading")
   String loading();

   @DefaultMessage("Failed to load document from Server")
   String loadDocFailed();

   @DefaultMessage("Directory")
   String columnHeaderDirectory();

   @DefaultMessage("Document")
   String columnHeaderDocument();

   @DefaultMessage("Statistic")
   String columnHeaderStatistic();

   @DefaultMessage("Translated words")
   String columnHeaderTranslated();

   @DefaultMessage("Untranslated words")
   String columnHeaderUntranslated();

   @DefaultMessage("Remaining hours")
   String columnHeaderRemaining();

   @DefaultMessage("No document selected")
   String noDocumentSelected();

   @DefaultMessage("Project-wide Search and Replace")
   String projectWideSearchAndReplace();

   @DefaultMessage("has quit workspace")
   String hasQuitWorkspace();

   @DefaultMessage("has joined workspace")
   String hasJoinedWorkspace();

   @DefaultMessage("Searching")
   String searching();

   @DefaultMessage("Search found results in {0} documents")
   @AlternateMessage({ "one", "Search found results in 1 document" })
   String searchFoundResultsInDocuments(@PluralCount int numDocs);

   @DefaultMessage("Showing results for search \"{0}\" ({1} text flows in {2} documents)")
   @AlternateMessage({
      "one|one", "Showing results for search \"{0}\" (1 text flow in 1 document)",
      "other|one", "Showing results for search \"{0}\" ({1} text flows in 1 document)"})
   String showingResultsForProjectWideSearch(String searchString, @PluralCount int textFlows, @PluralCount int documents);

   @DefaultMessage("There are no search results to display")
   String noSearchResults();

   @DefaultMessage("Search failed")
   String searchFailed();

   @DefaultMessage("Preview")
   String fetchPreview();

   @DefaultMessage("Hide preview")
   String hidePreview();

   @DefaultMessage("Preview replacement in all selected text flows.")
   String previewSelectedDescription();

   @DefaultMessage("Select text flows to enable preview.")
   String previewSelectedDisabledDescription();

   @DefaultMessage("Previewing")
   String fetchingPreview();

   @DefaultMessage("Fetched preview")
   String fetchedPreview();

   @DefaultMessage("Failed to fetch preview")
   String previewFailed();

   @DefaultMessage("Replace")
   String replace();

   @DefaultMessage("Replace text in all selected text flows.")
   String replaceSelectedDescription();

   @DefaultMessage("Select text flows and view preview to enable replace.")
   String replaceSelectedDisabledDescription();

   @DefaultMessage("Preview is required before replacing text")
   String previewRequiredBeforeReplace();

   @DefaultMessage("Replacing")
   String replacing();

   @DefaultMessage("Replaced")
   String replaced();

   @DefaultMessage("Replaced \"{0}\" with \"{1}\" in {2} text flows")
   @AlternateMessage({ "one", "Replaced \"{0}\" with \"{1}\" in 1 text flow" })
   String replacedTextInMultipleTextFlows(String searchText, String replacement, @PluralCount int numFlows);

   @DefaultMessage("Successfully replaced text")
   String replacedTextSuccess();

   @DefaultMessage("Replace text failed")
   String replaceTextFailure();

   @DefaultMessage("No replacements to make")
   String noReplacementsToMake();

   @DefaultMessage("Replace not possible in read-only workspace")
   String cannotReplaceInReadOnlyMode();

   @DefaultMessage("View in editor")
   String viewDocInEditor();

   @DefaultMessage("Show this document in editor view")
   String viewDocInEditorDetailed();

   @DefaultMessage("Search document in editor")
   String searchDocInEditor();

   @DefaultMessage("Show this document in the editor with the current search active")
   String searchDocInEditorDetailed();

   @DefaultMessage("Index")
   String rowIndex();

   @DefaultMessage("Source")
   String source();

   @DefaultMessage("Target")
   String target();

   @DefaultMessage("Actions")
   String actions();

   @DefaultMessage("Undo")
   String undo();

   @DefaultMessage("Undoing")
   String undoInProgress();

   @DefaultMessage("Undo replacement failed")
   String undoReplacementFailure();

   @DefaultMessage("Undo successful")
   String undoSuccess();

   @DefaultMessage("Undo not possible in read-only workspace")
   String cannotUndoInReadOnlyMode();

   @DefaultMessage("Select entire document")
   String selectAllInDocument();

   @DefaultMessage("Select or deselect all matching text flows in this document")
   String selectAllInDocumentDetailed();

   @DefaultMessage("No text flows selected")
   String noTextFlowsSelected();

   @DefaultMessage("{0} text flows selected")
   @AlternateMessage({ "one", "1 text flow selected" })
   String numTextFlowsSelected(@PluralCount int selectedFlows);

   @DefaultMessage("Help")
   String help();

   @DefaultMessage("Leave Workspace")
   String leaveWorkspace();

   @DefaultMessage("Sign Out")
   String signOut();

   @DefaultMessage("Search and replace")
   String searchAndReplace();

   @DefaultMessage("▼")
   String downArrow();

   @DefaultMessage("Error notification")
   String errorNotification();
<<<<<<< HEAD
   
   @DefaultMessage("Layout")
   String layout();
=======

   @DefaultMessage("Available Keyboard Shortcuts")
   String availableKeyShortcutsTitle();

   @DefaultMessage("select text flows in all documents")
   String selectAllTextFlowsKeyShortcut();

   @DefaultMessage("focus search phrase")
   String focusSearchPhraseKeyShortcut();

   @DefaultMessage("focus replacement phrase")
   String focusReplacementPhraseKeyShortcut();

   @DefaultMessage("show available shortcuts")
   String showAvailableKeyShortcuts();

   @DefaultMessage("Application")
   String applicationScope();

   @DefaultMessage("Editing text")
   String editScope();

   @DefaultMessage("Editor navigation")
   String navigationScope();
>>>>>>> 33315e7d
}<|MERGE_RESOLUTION|>--- conflicted
+++ resolved
@@ -277,11 +277,9 @@
 
    @DefaultMessage("Error notification")
    String errorNotification();
-<<<<<<< HEAD
    
    @DefaultMessage("Layout")
    String layout();
-=======
 
    @DefaultMessage("Available Keyboard Shortcuts")
    String availableKeyShortcutsTitle();
@@ -306,5 +304,4 @@
 
    @DefaultMessage("Editor navigation")
    String navigationScope();
->>>>>>> 33315e7d
 }