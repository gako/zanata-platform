--- conflicted
+++ resolved
@@ -364,14 +364,12 @@
 
    @DefaultMessage("Close keyboard shortcuts list")
    String closeShortcutView();
-<<<<<<< HEAD
 
    @DefaultMessage("Dashboard")
    String dashboard();
 
    @DefaultMessage("Show dashboard")
    String showDashboardKeyShortcut();
-=======
    
    @DefaultMessage("Search translation memory")
    String searchTM();
@@ -381,5 +379,4 @@
 
    @DefaultMessage("Chat")
    String chatScope();
->>>>>>> a11da23a
 }