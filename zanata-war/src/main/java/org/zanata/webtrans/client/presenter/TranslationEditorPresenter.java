/*
 * Copyright 2010, Red Hat, Inc. and individual contributors as indicated by the
 * @author tags. See the copyright.txt file in the distribution for a full
 * listing of individual contributors.
 *
 * This is free software; you can redistribute it and/or modify it under the
 * terms of the GNU Lesser General Public License as published by the Free
 * Software Foundation; either version 2.1 of the License, or (at your option)
 * any later version.
 *
 * This software is distributed in the hope that it will be useful, but WITHOUT
 * ANY WARRANTY; without even the implied warranty of MERCHANTABILITY or FITNESS
 * FOR A PARTICULAR PURPOSE. See the GNU Lesser General Public License for more
 * details.
 *
 * You should have received a copy of the GNU Lesser General Public License
 * along with this software; if not, write to the Free Software Foundation,
 * Inc., 51 Franklin St, Fifth Floor, Boston, MA 02110-1301 USA, or see the FSF
 * site: http://www.fsf.org.
 */
package org.zanata.webtrans.client.presenter;

import net.customware.gwt.presenter.client.EventBus;
import net.customware.gwt.presenter.client.widget.WidgetPresenter;

import org.zanata.webtrans.client.events.DisplaySouthPanelEvent;
import org.zanata.webtrans.client.events.PageChangeEvent;
import org.zanata.webtrans.client.events.PageChangeEventHandler;
import org.zanata.webtrans.client.events.PageCountChangeEvent;
import org.zanata.webtrans.client.events.PageCountChangeEventHandler;
import org.zanata.webtrans.client.events.RefreshPageEvent;
import org.zanata.webtrans.client.view.TranslationEditorDisplay;

import com.google.inject.Inject;

<<<<<<< HEAD
public class TranslationEditorPresenter extends WidgetPresenter<TranslationEditorDisplay> implements PageChangeEventHandler, PageCountChangeEventHandler, TranslationEditorDisplay.Listener
{
   private final TransUnitNavigationPresenter transUnitNavigationPresenter;
   private final TransFilterPresenter transFilterPresenter;
   private final TransUnitsTablePresenter transUnitsTablePresenter;
   private final EditorKeyShortcuts editorKeyShortcuts;

   @Inject
   public TranslationEditorPresenter(TranslationEditorDisplay display, EventBus eventBus, TransUnitNavigationPresenter transUnitNavigationPresenter, TransFilterPresenter transFilterPresenter, TransUnitsTablePresenter transUnitsTablePresenter, EditorKeyShortcuts editorKeyShortcuts)
   {
      super(display, eventBus);
      this.transUnitNavigationPresenter = transUnitNavigationPresenter;
      this.transFilterPresenter = transFilterPresenter;
      this.transUnitsTablePresenter = transUnitsTablePresenter;
      this.editorKeyShortcuts = editorKeyShortcuts;

      display.setListener(this);
   }

   @Override
   protected void onBind()
   {
      transFilterPresenter.bind();
      display.setFilterView(transFilterPresenter.getDisplay().asWidget());

      transUnitsTablePresenter.bind();
      display.setEditorView(transUnitsTablePresenter.getDisplay().asWidget());
      transUnitNavigationPresenter.bind();
      display.setTransUnitNavigation(transUnitNavigationPresenter.getDisplay().asWidget());

      registerHandler(eventBus.addHandler(PageChangeEvent.TYPE, this));
      registerHandler(eventBus.addHandler(PageCountChangeEvent.TYPE, this));
   }

   @Override
   public void onPageChange(PageChangeEvent event)
   {
      display.getPageNavigation().setValue(event.getPageNumber());
   }

   @Override
   public void onPageCountChange(PageCountChangeEvent event)
   {
      display.getPageNavigation().setPageCount(event.getPageCount());
   }

   @Override
   public void refreshCurrentPage()
   {
      eventBus.fireEvent(RefreshPageEvent.REFRESH_CODEMIRROR_EVENT);
   }

   @Override
   protected void onUnbind()
   {
      transFilterPresenter.unbind();
      transUnitsTablePresenter.unbind();
      transUnitNavigationPresenter.unbind();
   }

   @Override
   public void onRevealDisplay()
   {
   }

   public boolean isTransFilterFocused()
   {
      return transFilterPresenter.isFocused();
   }

   @Override
   public void onResizeClicked()
   {
      eventBus.fireEvent(new DisplaySouthPanelEvent(display.getAndToggleResizeButton()));
   }

   @Override
   public void onPagerFocused()
   {
      editorKeyShortcuts.enableNavigationContext();
   }

   @Override
   public void onPagerBlurred()
   {
      editorKeyShortcuts.enableEditContext();
   }

   @Override
   public void onPagerValueChanged(Integer pageNumber)
   {
      transUnitsTablePresenter.goToPage(pageNumber);
   }

   public void setReadOnly(boolean isReadOnly)
   {
      display.getResizeButton().setVisible(isReadOnly);
   }
=======
public class TranslationEditorPresenter extends
        WidgetPresenter<TranslationEditorDisplay> implements
        PageChangeEventHandler, PageCountChangeEventHandler,
        TranslationEditorDisplay.Listener {
    private final TransUnitNavigationPresenter transUnitNavigationPresenter;
    private final TransFilterPresenter transFilterPresenter;
    private final TransUnitsTablePresenter transUnitsTablePresenter;
    private final EditorKeyShortcuts editorKeyShortcuts;

    @Inject
    public TranslationEditorPresenter(TranslationEditorDisplay display,
            EventBus eventBus,
            TransUnitNavigationPresenter transUnitNavigationPresenter,
            TransFilterPresenter transFilterPresenter,
            TransUnitsTablePresenter transUnitsTablePresenter,
            EditorKeyShortcuts editorKeyShortcuts) {
        super(display, eventBus);
        this.transUnitNavigationPresenter = transUnitNavigationPresenter;
        this.transFilterPresenter = transFilterPresenter;
        this.transUnitsTablePresenter = transUnitsTablePresenter;
        this.editorKeyShortcuts = editorKeyShortcuts;

        display.setListener(this);
    }

    @Override
    protected void onBind() {
        transFilterPresenter.bind();
        display.setFilterView(transFilterPresenter.getDisplay().asWidget());

        transUnitsTablePresenter.bind();
        display.setEditorView(transUnitsTablePresenter.getDisplay().asWidget());

        transUnitNavigationPresenter.bind();
        display.setTransUnitNavigation(transUnitNavigationPresenter
                .getDisplay().asWidget());

        registerHandler(eventBus.addHandler(PageChangeEvent.TYPE, this));
        registerHandler(eventBus.addHandler(PageCountChangeEvent.TYPE, this));
    }

    @Override
    public void onPageChange(PageChangeEvent event) {
        display.getPageNavigation().setValue(event.getPageNumber());
    }

    @Override
    public void onPageCountChange(PageCountChangeEvent event) {
        display.getPageNavigation().setPageCount(event.getPageCount());
    }

    @Override
    public void refreshCurrentPage() {
        eventBus.fireEvent(RefreshPageEvent.REFRESH_CODEMIRROR_EVENT);
    }

    @Override
    protected void onUnbind() {
        transFilterPresenter.unbind();
        transUnitsTablePresenter.unbind();
        transUnitNavigationPresenter.unbind();
    }

    @Override
    public void onRevealDisplay() {
    }

    public boolean isTransFilterFocused() {
        return transFilterPresenter.isFocused();
    }

    @Override
    public void onResizeClicked() {
        eventBus.fireEvent(new DisplaySouthPanelEvent(display
                .getAndToggleResizeButton()));
    }

    @Override
    public void onPagerFocused() {
        editorKeyShortcuts.enableNavigationContext();
    }

    @Override
    public void onPagerBlurred() {
        editorKeyShortcuts.enableEditContext();
    }

    @Override
    public void onPagerValueChanged(Integer pageNumber) {
        transUnitsTablePresenter.goToPage(pageNumber);
    }

    public void setReadOnly(boolean isReadOnly) {
        display.getResizeButton().setVisible(isReadOnly);
    }
>>>>>>> 7e421ee5

}<|MERGE_RESOLUTION|>--- conflicted
+++ resolved
@@ -33,106 +33,6 @@
 
 import com.google.inject.Inject;
 
-<<<<<<< HEAD
-public class TranslationEditorPresenter extends WidgetPresenter<TranslationEditorDisplay> implements PageChangeEventHandler, PageCountChangeEventHandler, TranslationEditorDisplay.Listener
-{
-   private final TransUnitNavigationPresenter transUnitNavigationPresenter;
-   private final TransFilterPresenter transFilterPresenter;
-   private final TransUnitsTablePresenter transUnitsTablePresenter;
-   private final EditorKeyShortcuts editorKeyShortcuts;
-
-   @Inject
-   public TranslationEditorPresenter(TranslationEditorDisplay display, EventBus eventBus, TransUnitNavigationPresenter transUnitNavigationPresenter, TransFilterPresenter transFilterPresenter, TransUnitsTablePresenter transUnitsTablePresenter, EditorKeyShortcuts editorKeyShortcuts)
-   {
-      super(display, eventBus);
-      this.transUnitNavigationPresenter = transUnitNavigationPresenter;
-      this.transFilterPresenter = transFilterPresenter;
-      this.transUnitsTablePresenter = transUnitsTablePresenter;
-      this.editorKeyShortcuts = editorKeyShortcuts;
-
-      display.setListener(this);
-   }
-
-   @Override
-   protected void onBind()
-   {
-      transFilterPresenter.bind();
-      display.setFilterView(transFilterPresenter.getDisplay().asWidget());
-
-      transUnitsTablePresenter.bind();
-      display.setEditorView(transUnitsTablePresenter.getDisplay().asWidget());
-      transUnitNavigationPresenter.bind();
-      display.setTransUnitNavigation(transUnitNavigationPresenter.getDisplay().asWidget());
-
-      registerHandler(eventBus.addHandler(PageChangeEvent.TYPE, this));
-      registerHandler(eventBus.addHandler(PageCountChangeEvent.TYPE, this));
-   }
-
-   @Override
-   public void onPageChange(PageChangeEvent event)
-   {
-      display.getPageNavigation().setValue(event.getPageNumber());
-   }
-
-   @Override
-   public void onPageCountChange(PageCountChangeEvent event)
-   {
-      display.getPageNavigation().setPageCount(event.getPageCount());
-   }
-
-   @Override
-   public void refreshCurrentPage()
-   {
-      eventBus.fireEvent(RefreshPageEvent.REFRESH_CODEMIRROR_EVENT);
-   }
-
-   @Override
-   protected void onUnbind()
-   {
-      transFilterPresenter.unbind();
-      transUnitsTablePresenter.unbind();
-      transUnitNavigationPresenter.unbind();
-   }
-
-   @Override
-   public void onRevealDisplay()
-   {
-   }
-
-   public boolean isTransFilterFocused()
-   {
-      return transFilterPresenter.isFocused();
-   }
-
-   @Override
-   public void onResizeClicked()
-   {
-      eventBus.fireEvent(new DisplaySouthPanelEvent(display.getAndToggleResizeButton()));
-   }
-
-   @Override
-   public void onPagerFocused()
-   {
-      editorKeyShortcuts.enableNavigationContext();
-   }
-
-   @Override
-   public void onPagerBlurred()
-   {
-      editorKeyShortcuts.enableEditContext();
-   }
-
-   @Override
-   public void onPagerValueChanged(Integer pageNumber)
-   {
-      transUnitsTablePresenter.goToPage(pageNumber);
-   }
-
-   public void setReadOnly(boolean isReadOnly)
-   {
-      display.getResizeButton().setVisible(isReadOnly);
-   }
-=======
 public class TranslationEditorPresenter extends
         WidgetPresenter<TranslationEditorDisplay> implements
         PageChangeEventHandler, PageCountChangeEventHandler,
@@ -165,7 +65,6 @@
 
         transUnitsTablePresenter.bind();
         display.setEditorView(transUnitsTablePresenter.getDisplay().asWidget());
-
         transUnitNavigationPresenter.bind();
         display.setTransUnitNavigation(transUnitNavigationPresenter
                 .getDisplay().asWidget());
@@ -228,6 +127,5 @@
     public void setReadOnly(boolean isReadOnly) {
         display.getResizeButton().setVisible(isReadOnly);
     }
->>>>>>> 7e421ee5
 
 }