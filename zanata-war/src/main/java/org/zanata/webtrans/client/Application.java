--- conflicted
+++ resolved
@@ -200,8 +200,6 @@
       redirectToUrl(getModuleParentBaseUrl() + "account/sign_in?continue=" + URL.encodeQueryString(Window.Location.getHref()));
    }
 
-<<<<<<< HEAD
-=======
    public static void redirectToLogout()
    {
       redirectToUrl(getModuleParentBaseUrl() + "account/sign_out");
@@ -217,7 +215,6 @@
       redirectToUrl(getModuleParentBaseUrl() + "iteration/files/" + workspaceId.getProjectIterationId().getProjectSlug() + "/" + workspaceId.getProjectIterationId().getIterationSlug() + "/" + workspaceId.getLocaleId().getId());
    }
 
->>>>>>> 6b12fc95
    public static native void redirectToUrl(String url)/*-{
 		$wnd.location = url;
    }-*/;
