--- conflicted
+++ resolved
@@ -131,13 +131,12 @@
    @DefaultMessage("Action")
    String action();
 
-<<<<<<< HEAD
    @DefaultMessage("Copy")
    String copy();
 
    @DefaultMessage("Copy text and paste into editor")
    String copyTooltip();
-=======
+
    @DefaultMessage("Glossary Details")
    String glossaryDetails();
 
@@ -158,5 +157,4 @@
 
    @DefaultMessage("Glossary save fail")
    String saveGlossaryFailed();
->>>>>>> 6b12fc95
 }