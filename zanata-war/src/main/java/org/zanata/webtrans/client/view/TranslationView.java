--- conflicted
+++ resolved
@@ -84,20 +84,12 @@
 
    SplitLayoutPanel tmGlossaryPanel;
 
-<<<<<<< HEAD
-   private static final double OPTION_PANEL_WIDTH = 208;
-   private static final double SOUTH_PANEL_HEIGHT = 150;
-   private static final double MIN_SOUTH_PANEL_HEIGHT = 30;
-   private static final double GLOSSARY_PANEL_WIDTH = 500;
-   private static final int ANIMATE_DURATION = 200;
-=======
    private static double SIDE_PANEL_WIDTH = 20;
    private static double SOUTH_PANEL_HEIGHT = 150;
    private static double MIN_SOUTH_PANEL_HEIGHT = 26;
    private final static double GLOSSARY_PANEL_WIDTH = 500;
 
    private final static int ANIMATE_DURATION = 200;
->>>>>>> 87b036c4
 
    private boolean isAlert = false;
 
@@ -139,11 +131,7 @@
       southPanelToggleButton.setDown(true);
 
       initWidget(uiBinder.createAndBindUi(this));
-<<<<<<< HEAD
-      mainSplitPanel.setWidgetMinSize(sidePanelOuterContainer, (int) OPTION_PANEL_WIDTH);
-=======
       mainSplitPanel.setWidgetMinSize(sidePanelOuterContainer, (int) SIDE_PANEL_WIDTH);
->>>>>>> 87b036c4
       mainSplitPanel.setWidgetMinSize(southPanelContainer, (int) SOUTH_PANEL_HEIGHT);
 
       southPanelTab.add(tmGlossaryPanel, messages.tmGlossaryHeading());
@@ -223,18 +211,11 @@
       Widget splitter = SplitLayoutPanelHelper.getAssociatedSplitter(mainSplitPanel, sidePanelOuterContainer);
       if (visible)
       {
-<<<<<<< HEAD
-         SplitLayoutPanelHelper.setSplitPosition(mainSplitPanel, sidePanelOuterContainer, OPTION_PANEL_WIDTH);
+         SplitLayoutPanelHelper.setSplitPosition(mainSplitPanel, sidePanelOuterContainer, SIDE_PANEL_WIDTH);
       }
       else
       {
-=======
-         SplitLayoutPanelHelper.setSplitPosition(mainSplitPanel, sidePanelOuterContainer, SIDE_PANEL_WIDTH);
-      }
-      else
-      {
          SIDE_PANEL_WIDTH = mainSplitPanel.getWidgetContainerElement(sidePanelOuterContainer).getOffsetWidth();
->>>>>>> 87b036c4
          SplitLayoutPanelHelper.setSplitPosition(mainSplitPanel, sidePanelOuterContainer, 0);
       }
       splitter.setVisible(visible);
@@ -252,10 +233,7 @@
       }
       else
       {
-<<<<<<< HEAD
-=======
          SOUTH_PANEL_HEIGHT = mainSplitPanel.getWidgetContainerElement(southPanelContainer).getOffsetHeight();
->>>>>>> 87b036c4
          SplitLayoutPanelHelper.setSplitPosition(mainSplitPanel, southPanelContainer, MIN_SOUTH_PANEL_HEIGHT);
       }
       splitter.setVisible(expanded);
@@ -266,11 +244,7 @@
    @Override
    public void setSouthPanelVisible(boolean visible)
    {
-<<<<<<< HEAD
-      double splitPosition = visible ? MIN_SOUTH_PANEL_HEIGHT : 0;
-=======
       double splitPosition = visible ? SOUTH_PANEL_HEIGHT : 0;
->>>>>>> 87b036c4
 
       mainSplitPanel.forceLayout();
       // TODO retain southHeight? Workaround is to collapse first
