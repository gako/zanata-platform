--- conflicted
+++ resolved
@@ -38,14 +38,9 @@
 public class XmlEntityValidation extends AbstractValidation
 {
 
-<<<<<<< HEAD
-   private final static String entityRegex = "&#?[a-z_A-Z0-9.-]+;";
-   private final static RegExp entityExp = RegExp.compile(entityRegex);
-=======
    // &amp;, &quot;
    private final static String charRefRegex = "&[:a-z_A-Z][a-z_A-Z0-9.-]*;";
    private final static RegExp charRefExp = RegExp.compile(charRefRegex);
->>>>>>> a8f03350
 
    // &#[numeric]
    private final static String decimalRefRegex = "&#[0-9]+;";
