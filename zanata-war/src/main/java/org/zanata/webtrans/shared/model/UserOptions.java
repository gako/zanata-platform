package org.zanata.webtrans.shared.model;

import com.google.gwt.user.client.rpc.IsSerializable;

/**
 *
 * @author Alex Eng <a href="mailto:aeng@redhat.com">aeng@redhat.com</a>
 *
 */
<<<<<<< HEAD
public enum UserOptions implements IsSerializable
{
   // @formatter:off
   EnterSavesApproved(editor()+ ".EnterSavesApproved"), 
   DisplayButtons(editor()+ ".DisplayButtons"), 
   EditorPageSize(editor()+ ".PageSize"), 
   UseCodeMirrorEditor(editor()+ ".codeMirrorEditor"),
   EnableSpellCheck(editor()+ ".enableSpellCheck"),
   TransMemoryDisplayMode(editor()+ ".transMemoryDisplayMode"),
   DisplayTransMemory(editor()+ ".displayTransMemory"),
   DisplayGlossary(editor()+ ".displayGlossary"),
   ShowOptionalTransUnitDetails(editor()+ ".showOptionalTransUnitDetails"),
   ShowErrors(common()+ ".ShowErrors"),
   Themes(common()+ ".Themes"),
   TranslatedMessageFilter(editor()+ ".TranslatedMessageFilter"), 
   FuzzyMessageFilter(editor()+ ".FuzzyMessageFilter"), 
   UntranslatedMessageFilter(editor()+ ".UntranslatedMessageFilter"), 
   ApprovedMessageFilter(editor()+ ".ApprovedMessageFilter"), 
   RejectedMessageFilter(editor()+ ".RejectedMessageFilter"), 
   Navigation(editor()+ ".Navigation"),
   DocumentListPageSize(doc() + ".PageSize"),
   ShowSaveApprovedWarning(editor() + ".ShowSaveApprovedWarning"),
   SelectedReferenceLang(editor()+ ".selectedReferenceLang");
   // @formatter:on

   private String persistentName;

   public static String editor()
   {
      return "editor";
   }

   public static String doc()
   {
      return "doc";
   }

   public static String common()
   {
      return "common";
   }

   UserOptions(String persistentName)
   {
      this.persistentName = persistentName;
   }

   public String getPersistentName()
   {
      return persistentName;
   }
=======
public enum UserOptions implements IsSerializable {

    // @formatter:off
    EnterSavesApproved(editor()+ ".EnterSavesApproved"),
    DisplayButtons(editor()+ ".DisplayButtons"),
    EditorPageSize(editor()+ ".PageSize"),
    UseCodeMirrorEditor(editor()+ ".codeMirrorEditor"),
    EnableSpellCheck(editor()+ ".enableSpellCheck"),
    TransMemoryDisplayMode(editor()+ ".transMemoryDisplayMode"),
    DisplayTransMemory(editor()+ ".displayTransMemory"),
    DisplayGlossary(editor()+ ".displayGlossary"),
    ShowOptionalTransUnitDetails(editor()+ ".showOptionalTransUnitDetails"),
    ShowErrors(common()+ ".ShowErrors"),
    Themes(common()+ ".Themes"),
    TranslatedMessageFilter(editor()+ ".TranslatedMessageFilter"),
    FuzzyMessageFilter(editor()+ ".FuzzyMessageFilter"),
    UntranslatedMessageFilter(editor()+ ".UntranslatedMessageFilter"),
    ApprovedMessageFilter(editor()+ ".ApprovedMessageFilter"),
    RejectedMessageFilter(editor()+ ".RejectedMessageFilter"),
    Navigation(editor()+ ".Navigation"),
    DocumentListPageSize(doc() + ".PageSize"),
    ShowSaveApprovedWarning(editor() + ".ShowSaveApprovedWarning");
    // @formatter:on

    private String persistentName;

    public static String editor() {
        return "editor";
    }

    public static String doc() {
        return "doc";
    }

    public static String common() {
        return "common";
    }

    UserOptions(String persistentName) {
        this.persistentName = persistentName;
    }

    public String getPersistentName() {
        return persistentName;
    }
>>>>>>> 7e421ee5
}<|MERGE_RESOLUTION|>--- conflicted
+++ resolved
@@ -7,61 +7,7 @@
  * @author Alex Eng <a href="mailto:aeng@redhat.com">aeng@redhat.com</a>
  *
  */
-<<<<<<< HEAD
-public enum UserOptions implements IsSerializable
-{
-   // @formatter:off
-   EnterSavesApproved(editor()+ ".EnterSavesApproved"), 
-   DisplayButtons(editor()+ ".DisplayButtons"), 
-   EditorPageSize(editor()+ ".PageSize"), 
-   UseCodeMirrorEditor(editor()+ ".codeMirrorEditor"),
-   EnableSpellCheck(editor()+ ".enableSpellCheck"),
-   TransMemoryDisplayMode(editor()+ ".transMemoryDisplayMode"),
-   DisplayTransMemory(editor()+ ".displayTransMemory"),
-   DisplayGlossary(editor()+ ".displayGlossary"),
-   ShowOptionalTransUnitDetails(editor()+ ".showOptionalTransUnitDetails"),
-   ShowErrors(common()+ ".ShowErrors"),
-   Themes(common()+ ".Themes"),
-   TranslatedMessageFilter(editor()+ ".TranslatedMessageFilter"), 
-   FuzzyMessageFilter(editor()+ ".FuzzyMessageFilter"), 
-   UntranslatedMessageFilter(editor()+ ".UntranslatedMessageFilter"), 
-   ApprovedMessageFilter(editor()+ ".ApprovedMessageFilter"), 
-   RejectedMessageFilter(editor()+ ".RejectedMessageFilter"), 
-   Navigation(editor()+ ".Navigation"),
-   DocumentListPageSize(doc() + ".PageSize"),
-   ShowSaveApprovedWarning(editor() + ".ShowSaveApprovedWarning"),
-   SelectedReferenceLang(editor()+ ".selectedReferenceLang");
-   // @formatter:on
-
-   private String persistentName;
-
-   public static String editor()
-   {
-      return "editor";
-   }
-
-   public static String doc()
-   {
-      return "doc";
-   }
-
-   public static String common()
-   {
-      return "common";
-   }
-
-   UserOptions(String persistentName)
-   {
-      this.persistentName = persistentName;
-   }
-
-   public String getPersistentName()
-   {
-      return persistentName;
-   }
-=======
 public enum UserOptions implements IsSerializable {
-
     // @formatter:off
     EnterSavesApproved(editor()+ ".EnterSavesApproved"),
     DisplayButtons(editor()+ ".DisplayButtons"),
@@ -81,7 +27,8 @@
     RejectedMessageFilter(editor()+ ".RejectedMessageFilter"),
     Navigation(editor()+ ".Navigation"),
     DocumentListPageSize(doc() + ".PageSize"),
-    ShowSaveApprovedWarning(editor() + ".ShowSaveApprovedWarning");
+    ShowSaveApprovedWarning(editor() + ".ShowSaveApprovedWarning"),
+    SelectedReferenceLang(editor()+ ".selectedReferenceLang");
     // @formatter:on
 
     private String persistentName;
@@ -105,5 +52,4 @@
     public String getPersistentName() {
         return persistentName;
     }
->>>>>>> 7e421ee5
 }