--- conflicted
+++ resolved
@@ -80,112 +80,6 @@
             } else {
                 filteredOptions.put(entry.getKey(), entry.getValue());
             }
-<<<<<<< HEAD
-         }
-         else
-         {
-            filteredOptions.put(entry.getKey(), entry.getValue());
-         }
-      }
-
-      if (filteredOptions.containsKey(UserOptions.DisplayButtons.getPersistentName()))
-      {
-         configHolder.setDisplayButtons(filteredOptions.get(UserOptions.DisplayButtons.getPersistentName()).getValueAsBoolean());
-      }
-
-      if (filteredOptions.containsKey(UserOptions.EnterSavesApproved.getPersistentName()))
-      {
-         configHolder.setEnterSavesApproved(filteredOptions.get(UserOptions.EnterSavesApproved.getPersistentName()).getValueAsBoolean());
-      }
-
-      if (filteredOptions.containsKey(UserOptions.Navigation.getPersistentName()))
-      {
-         configHolder.setNavOption(NavOption.valueOf(filteredOptions.get(UserOptions.Navigation.getPersistentName()).getValue()));
-      }
-
-      if (filteredOptions.containsKey(UserOptions.EditorPageSize.getPersistentName()))
-      {
-         configHolder.setEditorPageSize(filteredOptions.get(UserOptions.EditorPageSize.getPersistentName()).getValueAsInt());
-      }
-
-      if (filteredOptions.containsKey(UserOptions.ShowErrors.getPersistentName()))
-      {
-         configHolder.setShowError(filteredOptions.get(UserOptions.ShowErrors.getPersistentName()).getValueAsBoolean());
-      }
-
-      if (filteredOptions.containsKey(UserOptions.Themes.getPersistentName()))
-      {
-         configHolder.setDisplayTheme(ThemesOption.valueOf(filteredOptions.get(UserOptions.Themes.getPersistentName()).getValue()));
-      }
-
-      if (filteredOptions.containsKey(UserOptions.UseCodeMirrorEditor.getPersistentName()))
-      {
-         configHolder.setUseCodeMirrorEditor(filteredOptions.get(UserOptions.UseCodeMirrorEditor.getPersistentName()).getValueAsBoolean());
-      }
-
-      if (filteredOptions.containsKey(UserOptions.EnableSpellCheck.getPersistentName()))
-      {
-         configHolder.setSpellCheckEnabled(filteredOptions.get(UserOptions.EnableSpellCheck.getPersistentName()).getValueAsBoolean());
-      }
-
-      if (filteredOptions.containsKey(UserOptions.TransMemoryDisplayMode.getPersistentName()))
-      {
-         configHolder.setTMDisplayMode(DiffMode.valueOf(filteredOptions.get(UserOptions.TransMemoryDisplayMode.getPersistentName()).getValue()));
-      }
-
-      if (filteredOptions.containsKey(UserOptions.DisplayTransMemory.getPersistentName()))
-      {
-         configHolder.setShowTMPanel(filteredOptions.get(UserOptions.DisplayTransMemory.getPersistentName()).getValueAsBoolean());
-      }
-
-      if (filteredOptions.containsKey(UserOptions.DisplayGlossary.getPersistentName()))
-      {
-         configHolder.setShowGlossaryPanel(filteredOptions.get(UserOptions.DisplayGlossary.getPersistentName()).getValueAsBoolean());
-      }
-      
-      if (filteredOptions.containsKey(UserOptions.SelectedReferenceLang.getPersistentName()))
-      {
-         configHolder.setSelectedReferenceForSourceLang(filteredOptions.get(UserOptions.SelectedReferenceLang.getPersistentName()).getValue());
-      }
-
-      if (filteredOptions.containsKey(UserOptions.ShowOptionalTransUnitDetails.getPersistentName()))
-      {
-         configHolder.setShowOptionalTransUnitDetails(filteredOptions.get(UserOptions.ShowOptionalTransUnitDetails.getPersistentName()).getValueAsBoolean());
-      }
-
-      if (filteredOptions.containsKey(UserOptions.TranslatedMessageFilter.getPersistentName()))
-      {
-         configHolder.setFilterByTranslated(filteredOptions.get(UserOptions.TranslatedMessageFilter.getPersistentName()).getValueAsBoolean());
-      }
-
-      if (filteredOptions.containsKey(UserOptions.FuzzyMessageFilter.getPersistentName()))
-      {
-         configHolder.setFilterByFuzzy(filteredOptions.get(UserOptions.FuzzyMessageFilter.getPersistentName()).getValueAsBoolean());
-      }
-
-      if (filteredOptions.containsKey(UserOptions.UntranslatedMessageFilter.getPersistentName()))
-      {
-         configHolder.setFilterByUntranslated(filteredOptions.get(UserOptions.UntranslatedMessageFilter.getPersistentName()).getValueAsBoolean());
-      }
-
-      if (filteredOptions.containsKey(UserOptions.DocumentListPageSize.getPersistentName()))
-      {
-         configHolder.setDocumentListPageSize(filteredOptions.get(UserOptions.DocumentListPageSize.getPersistentName()).getValueAsInt());
-      }
-
-      if (filteredOptions.containsKey(UserOptions.ShowSaveApprovedWarning.getPersistentName()))
-      {
-         configHolder.setShowSaveApprovedWarning(filteredOptions.get(UserOptions.ShowSaveApprovedWarning.getPersistentName()).getValueAsBoolean());
-      }
-
-      return new LoadOptionsResult(configHolder.getState());
-   }
-
-   @Override
-   public void rollback(LoadOptionsAction action, LoadOptionsResult result, ExecutionContext context) throws ActionException
-   {
-   }
-=======
         }
 
         if (filteredOptions.containsKey(UserOptions.DisplayButtons
@@ -260,6 +154,13 @@
             configHolder.setShowGlossaryPanel(filteredOptions.get(
                     UserOptions.DisplayGlossary.getPersistentName())
                     .getValueAsBoolean());
+        }
+
+        if (filteredOptions.containsKey(UserOptions.SelectedReferenceLang
+                .getPersistentName())) {
+            configHolder.setSelectedReferenceForSourceLang(filteredOptions.get(
+                    UserOptions.SelectedReferenceLang.getPersistentName())
+                    .getValue());
         }
 
         if (filteredOptions
@@ -312,5 +213,4 @@
     public void rollback(LoadOptionsAction action, LoadOptionsResult result,
             ExecutionContext context) throws ActionException {
     }
->>>>>>> 7e421ee5
 }