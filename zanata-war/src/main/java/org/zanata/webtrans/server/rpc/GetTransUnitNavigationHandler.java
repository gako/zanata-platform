--- conflicted
+++ resolved
@@ -83,7 +83,6 @@
 
       if (action.getPhrase() != null && !action.getPhrase().isEmpty())
       {
-<<<<<<< HEAD
          log.info("find message:" + action.getPhrase());
          List<Long> idList = textFlowDAO.getNavigationBy(action.getId(), action.getPhrase().toLowerCase(), action.getWorkspaceId().getLocaleId());
          log.info("size: " + idList.size());
@@ -100,58 +99,10 @@
          HTextFlowTarget textFlowTarget = textFlow.getTargets().get(hLocale);
 
          if (checkStateAndValidate(!action.isNewState(), !action.isFuzzyState(), !action.isApprovedState(), textFlowTarget))
-=======
-         log.info("find message: {}", action.getPhrase());
-         Set<Object[]> idSet = textFlowDAO.getNavigationBy(tf.getDocument().getId(), action.getPhrase().toLowerCase(), tf.getPos(), action.getWorkspaceId().getLocaleId(), action.isReverse());
-         log.info("size: {}", idSet.size());
-         Long step = 0L;
-         int count = 0;
-
-         for (Object[] id : idSet)
-         {
-            if (count < action.getCount())
-            {
-               Long textFlowId = (Long) id[0];
-               step++;
-               HTextFlow textFlow = textFlowDAO.findById(textFlowId, false);
-               HTextFlowTarget textFlowTarget = textFlow.getTargets().get(hLocale);
-               if (checkStateAndValidate(action.isNewState(), action.isFuzzyState(), textFlowTarget))
-               {
-                  results.add(step);
-                  log.info("add navigation step: {}", step);
-                  count++;
-               }
-            }
-            else
-            {
-               break;
-            }
-         }
-      }
-      else
-      {
-         log.info("get navigation by textFlow pos: {}, reverse: {}", tf.getPos(), action.isReverse());
-         List<HTextFlow> textFlows = textFlowDAO.getNavigationByDocumentId(tf.getDocument().getId(), tf.getPos(), action.isReverse());
-         int count = 0;
-         Long step = 0L;
-         for (HTextFlow textFlow : textFlows)
->>>>>>> 68a57d31
          {
             if (textFlowTarget == null)
             {
-<<<<<<< HEAD
                transIdStateList.put(textFlow.getId(), ContentState.New);
-=======
-               step++;
-               HTextFlowTarget textFlowTarget = textFlow.getTargets().get(hLocale);
-               log.debug(action.isNewState() + ":" + action.isFuzzyState() + ":" + checkStateAndValidate(action.isNewState(), action.isFuzzyState(), textFlowTarget));
-               if (checkStateAndValidate(action.isNewState(), action.isFuzzyState(), textFlowTarget))
-               {
-                  results.add(step);
-                  log.info("add navigation step: {}", step);
-                  count++;
-               }
->>>>>>> 68a57d31
             }
             else
             {
@@ -160,6 +111,7 @@
             idIndexList.add(textFlow.getId());
          }
       }
+
 
       return new GetTransUnitsNavigationResult(new DocumentId(action.getId()), idIndexList, transIdStateList);
    }
