--- conflicted
+++ resolved
@@ -96,26 +96,16 @@
       for (HTextFlow hTextFlow : hTextFlows)
       {
          HTextFlowTarget hTextFlowTarget = hTextFlow.getTargets().get(hLocale.getId());
-<<<<<<< HEAD
          HLocale sourceLocale = hTextFlow.getDocument().getLocale();
-
-         if (hTextFlowTarget != null && hTextFlowTarget.getState() != ContentState.New)
-=======
+         
          if (hTextFlowTarget != null && hTextFlowTarget.getState() == ContentState.Approved)
->>>>>>> aa502fd3
          {
             log.warn("Text flow id {} is approved. Ignored.", hTextFlow.getId());
             continue;
          }
-<<<<<<< HEAD
          ArrayList<TransMemoryResultItem> tmResults = getTransMemoryHandler.searchTransMemory(hLocale, sourceLocale, new TransMemoryQuery(hTextFlow.getContents(), SearchType.FUZZY_PLURAL));
-         TransMemoryResultItem tmResult = findTMAboveThreshold(tmResults, predicate);
-         TransUnitUpdateRequest request = createRequest(action, hLocale, requestMap, hTextFlow, tmResult);
-=======
-         ArrayList<TransMemoryResultItem> tmResults = getTransMemoryHandler.searchTransMemory(hLocale, new TransMemoryQuery(hTextFlow.getContents(), SearchType.FUZZY_PLURAL), idsWithTranslations);
          TransMemoryResultItem tmResult = findTMAboveThreshold(tmResults, predicate, hTextFlow, action.getThresholdPercent());
          TransUnitUpdateRequest request = createRequest(action, hLocale, requestMap, hTextFlow, tmResult, hTextFlowTarget);
->>>>>>> aa502fd3
          if (request != null)
          {
             updateRequests.add(request);
