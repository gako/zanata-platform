--- conflicted
+++ resolved
@@ -1,9 +1,9 @@
 package org.zanata.webtrans.server.rpc;
 
 import java.util.ArrayList;
+import java.util.Collection;
 import java.util.Date;
 import java.util.HashMap;
-import java.util.List;
 import java.util.Map;
 
 import net.customware.gwt.dispatch.server.ExecutionContext;
@@ -14,7 +14,6 @@
 import org.jboss.seam.annotations.Name;
 import org.jboss.seam.annotations.Scope;
 import org.zanata.common.LocaleId;
-import org.zanata.common.ProjectType;
 import org.zanata.common.TranslationStats;
 import org.zanata.dao.DocumentDAO;
 import org.zanata.model.HDocument;
@@ -40,7 +39,7 @@
 
    @In
    private DocumentDAO documentDAO;
-
+   
    @In
    private TranslationStateCache translationStateCacheImpl;
 
@@ -54,7 +53,6 @@
 
       LocaleId localeId = action.getWorkspaceId().getLocaleId();
       ProjectIterationId iterationId = action.getWorkspaceId().getProjectIterationId();
-<<<<<<< HEAD
 
       List<DocumentInfo> docs = new ArrayList<DocumentInfo>();
 
@@ -65,54 +63,14 @@
          DocumentId docId = new DocumentId(hDoc.getId(), hDoc.getDocId());
          TranslationStats stats = documentDAO.getStatistics(hDoc.getId(), localeId);
          HTextFlowTarget result = translationStateCacheImpl.getDocLastModifiedTextFlowTarget(hDoc.getId(), localeId);
-=======
-      ArrayList<DocumentInfo> docs = new ArrayList<DocumentInfo>();
-
-      Collection<HDocument> hDocs = documentDAO.getAllByProjectIteration(iterationId.getProjectSlug(), iterationId.getIterationSlug());
-      for (HDocument hDoc : hDocs)
-      {
-         if (action.getFilters() == null || action.getFilters().isEmpty() || action.getFilters().contains(hDoc.getPath() + hDoc.getName()))
-         {
-            DocumentId docId = new DocumentId(hDoc.getId(), hDoc.getDocId());
-            TranslationStats stats = documentDAO.getStatistics(hDoc.getId(), localeId);
-            HTextFlowTarget result = translationStateCacheImpl.getDocLastModifiedTextFlowTarget(hDoc.getId(), localeId);
-
-            Date lastTranslatedDate = null;
-            String lastTranslatedBy = "";
-
-            if(result != null)
-            {
-               lastTranslatedDate = result.getLastChanged();
-               if (result.getLastModifiedBy() != null)
-               {
-                  lastTranslatedBy = result.getLastModifiedBy().getAccount().getUsername();
-               }
-            }
->>>>>>> 6d3333b4
 
          Date lastTranslatedDate = null;
          String lastTranslatedBy = "";
 
-<<<<<<< HEAD
          if (result != null)
          {
             lastTranslatedDate = result.getLastChanged();
             if (result.getLastModifiedBy() != null)
-=======
-            Map<String, String> downloadExtensions = new HashMap<String, String>();
-
-            ProjectType type = hDoc.getProjectIteration().getProjectType();
-            if (type == ProjectType.Gettext || type == ProjectType.Podir)
-            {
-               downloadExtensions.put(".po", "po?docId=" + hDoc.getDocId());
-            }
-            else
-            {
-               downloadExtensions.put("offline .po", "offlinepo?docId=" + hDoc.getDocId());
-            }
-
-            if (translationFileServiceImpl.hasPersistedDocument(iterationId.getProjectSlug(), iterationId.getIterationSlug(), hDoc.getPath(), hDoc.getName()))
->>>>>>> 6d3333b4
             {
                lastTranslatedBy = result.getLastModifiedBy().getAccount().getUsername();
             }
@@ -126,15 +84,26 @@
          }
 
          Map<String, String> downloadExtensions = new HashMap<String, String>();
-         downloadExtensions.put(".po", "po?docId=" + hDoc.getDocId());
-         if (translationFileServiceImpl.hasPersistedDocument(iterationId.getProjectSlug(), iterationId.getIterationSlug(), hDoc.getPath(), hDoc.getName()))
-         {
-            String extension = "." + translationFileServiceImpl.getFileExtension(iterationId.getProjectSlug(), iterationId.getIterationSlug(), hDoc.getPath(), hDoc.getName());
-            downloadExtensions.put(extension, "baked?docId=" + hDoc.getDocId());
+
+            ProjectType type = hDoc.getProjectIteration().getProjectType();
+            if (type == ProjectType.Gettext || type == ProjectType.Podir)
+            {
+               downloadExtensions.put(".po", "po?docId=" + hDoc.getDocId());
+            }
+            else
+            {
+               downloadExtensions.put("offline .po", "offlinepo?docId=" + hDoc.getDocId());
+            }
+
+            if (translationFileServiceImpl.hasPersistedDocument(iterationId.getProjectSlug(), iterationId.getIterationSlug(), hDoc.getPath(), hDoc.getName()))
+            {
+               String extension = "." + translationFileServiceImpl.getFileExtension(iterationId.getProjectSlug(), iterationId.getIterationSlug(), hDoc.getPath(), hDoc.getName());
+               downloadExtensions.put(extension, "baked?docId=" + hDoc.getDocId());
+            }
+
+            DocumentInfo doc = new DocumentInfo(docId, hDoc.getName(), hDoc.getPath(), hDoc.getLocale().getLocaleId(), stats, lastModifiedBy, hDoc.getLastChanged(), downloadExtensions, lastTranslatedBy, lastTranslatedDate);
+            docs.add(doc);
          }
-
-         DocumentInfo doc = new DocumentInfo(docId, hDoc.getName(), hDoc.getPath(), hDoc.getLocale().getLocaleId(), stats, lastModifiedBy, hDoc.getLastChanged(), downloadExtensions, lastTranslatedBy, lastTranslatedDate);
-         docs.add(doc);
       }
       return new GetDocumentListResult(iterationId, docs);
    }
@@ -144,23 +113,4 @@
    {
    }
 
-   private List<HDocument> getDocumentList(GetDocumentList action)
-   {
-      ProjectIterationId iterationId = action.getWorkspaceId().getProjectIterationId();
-
-      if (hasDocIdFilters(action))
-      {
-         return documentDAO.getByProjectIterationAndDocIdList(iterationId.getProjectSlug(), iterationId.getIterationSlug(), action.getDocIdFilters());
-      }
-      else
-      {
-         return documentDAO.getAllByProjectIteration(iterationId.getProjectSlug(), iterationId.getIterationSlug());
-      }
-   }
-
-   private boolean hasDocIdFilters(GetDocumentList action)
-   {
-      return (action.getDocIdFilters() != null && !action.getDocIdFilters().isEmpty());
-   }
-
 }