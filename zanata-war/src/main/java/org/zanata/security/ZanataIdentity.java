/*
 * Copyright 2010, Red Hat, Inc. and individual contributors as indicated by the
 * @author tags. See the copyright.txt file in the distribution for a full
 * listing of individual contributors.
 *
 * This is free software; you can redistribute it and/or modify it under the
 * terms of the GNU Lesser General Public License as published by the Free
 * Software Foundation; either version 2.1 of the License, or (at your option)
 * any later version.
 *
 * This software is distributed in the hope that it will be useful, but WITHOUT
 * ANY WARRANTY; without even the implied warranty of MERCHANTABILITY or FITNESS
 * FOR A PARTICULAR PURPOSE. See the GNU Lesser General Public License for more
 * details.
 *
 * You should have received a copy of the GNU Lesser General Public License
 * along with this software; if not, write to the Free Software Foundation,
 * Inc., 51 Franklin St, Fifth Floor, Boston, MA 02110-1301 USA, or see the FSF
 * site: http://www.fsf.org.
 */
package org.zanata.security;

import static org.jboss.seam.ScopeType.SESSION;
import static org.jboss.seam.annotations.Install.APPLICATION;

import java.io.Serializable;
import java.security.Principal;
import java.security.acl.Group;
import java.util.ArrayList;
import java.util.HashMap;
import java.util.List;

import javax.annotation.Nullable;
import javax.enterprise.event.Observes;
import javax.enterprise.inject.Any;
import javax.inject.Inject;
import javax.security.auth.Subject;
import javax.security.auth.login.AppConfigurationEntry;
import javax.security.auth.login.LoginContext;
import javax.security.auth.login.LoginException;

import com.google.common.annotations.VisibleForTesting;
import org.apache.deltaspike.core.api.exclude.Exclude;
import org.apache.deltaspike.core.api.lifecycle.Destroyed;
import org.apache.deltaspike.core.api.lifecycle.Initialized;
import javax.inject.Named;
import org.jboss.seam.contexts.Contexts;
import org.zanata.exception.AuthorizationException;
import org.zanata.exception.NotLoggedInException;
import org.jboss.seam.web.Session;
import org.slf4j.Logger;
import org.slf4j.LoggerFactory;
import org.zanata.events.AlreadyLoggedInEvent;
import org.zanata.events.LoginFailedEvent;
import org.zanata.events.LoginSuccessfulEvent;
import org.zanata.events.LogoutEvent;
import org.zanata.events.NotLoggedInEvent;
import org.zanata.model.HAccount;
import org.zanata.model.HasUserFriendlyToString;
import org.zanata.seam.security.ZanataJpaIdentityStore;
import org.zanata.security.jaas.InternalLoginModule;
import org.zanata.security.permission.CustomPermissionResolver;
import org.zanata.security.permission.MultiTargetList;
import javax.enterprise.event.Event;
import javax.servlet.ServletContext;
import javax.servlet.http.HttpSession;

import org.zanata.util.ServiceLocator;

import com.google.common.collect.Lists;

@Named("zanataIdentity")
@javax.enterprise.context.SessionScoped
/* TODO [CDI] Remove @PostConstruct from startup method and make it accept (@Observes @Initialized ServletContext context) */
public class ZanataIdentity implements Identity, Serializable {
    private static final Logger log = LoggerFactory.getLogger(
            ZanataIdentity.class);

    public static final String JAAS_DEFAULT = "default";
    public static final String ROLES_GROUP = "Roles";

    private static final long serialVersionUID = -5488977241602567930L;

    protected static boolean securityEnabled = true;
    // Seam Context variables
    // TODO [CDI] revisit this (the value and its usage in CDI)
    private static final String LOGIN_TRIED = "org.jboss.seam.security.loginTried";
    private static final String SILENT_LOGIN = "org.jboss.seam.security.silentLogin";

    private transient ThreadLocal<Boolean> systemOp;

    private String apiKey;

    private boolean preAuthenticated;
    private Subject subject;
    private Principal principal;
    private List<String> preAuthenticationRoles = new ArrayList<>();
    CustomPermissionResolver permissionResolver;
    private ZanataCredentials credentials;
    private boolean authenticating;
    private String jaasConfigName = "zanata";

    @Inject
    private Event<LoginSuccessfulEvent> loginSuccessfulEventEvent;

    @Inject
    private Event<Logout> logoutEvent;

    public void onCreate(@Observes @Initialized HttpSession session) {
        create();
    }

    public void create() {
        subject = new Subject();

        if (Contexts.isApplicationContextActive()) {
            permissionResolver = ServiceLocator.instance()
                    .getInstance(CustomPermissionResolver.class);
        }

        if (Contexts.isSessionContextActive()) {
            credentials =
                    ServiceLocator.instance().getInstance(ZanataCredentials.class);
        }

        if (credentials == null) {
            // Must have credentials for unit tests
            credentials = new ZanataCredentials();
        }
    }

    public static boolean isSecurityEnabled() {
        return securityEnabled;
    }

    public static void setSecurityEnabled(boolean securityEnabled) {
        ZanataIdentity.securityEnabled = securityEnabled;
    }

    public String getApiKey() {
        return apiKey;
    }

    public void setApiKey(String apiKey) {
        this.apiKey = apiKey;
        getCredentials().setPassword(apiKey);
    }

    public boolean isApiRequest() {
        return apiKey != null;
    }

    public static ZanataIdentity instance() {
        if (!Contexts.isSessionContextActive()) {
            throw new IllegalStateException("No active session context");
        }

        ZanataIdentity instance =
                ServiceLocator.instance().getInstance(ZanataIdentity.class);

        if (instance == null) {
            throw new IllegalStateException("No Identity could be created");
        }

        return instance;
    }

    public void checkLoggedIn() {
        if (!isLoggedIn()) {
            throw new NotLoggedInException();
        }
    }

    public boolean isLoggedIn() {
        return getPrincipal() != null;
    }

    public ZanataCredentials getCredentials() {
        return credentials;
    }

    public Subject getSubject() {
        return subject;
    }

    public void acceptExternallyAuthenticatedPrincipal(Principal principal) {
        getSubject().getPrincipals().add(principal);
        this.principal = principal;
    }

    public void onDestroy(@Observes @Destroyed HttpSession session) {
        logout();
    }

    public void logout() {
        if (getCredentials() != null) {
            getLogoutEvent().fire(new LogoutEvent(getCredentials().getUsername()));
        }
        if (isLoggedIn()) {
            unAuthenticate();
            Session.instance().invalidate();
        }
    }

<<<<<<< HEAD
    private Event<Logout> getLogoutEvent() {
        return logoutEvent;
=======
    private Event<LogoutEvent> getLogoutEvent() {
        return ServiceLocator.instance().getInstance("event", Event.class);
>>>>>>> 206fef03
    }

    public boolean hasRole(String role) {
        if (!securityEnabled)
            return true;
        if (systemOp != null && Boolean.TRUE.equals(systemOp.get()))
            return true;

        tryLogin();

        for (Group sg : getSubject().getPrincipals(Group.class)) {
            if (ROLES_GROUP.equals(sg.getName())) {
                return sg.isMember(new Role(role));
            }
        }
        return false;
    }

    public void checkRole(String role) {
        tryLogin();

        if (!hasRole(role)) {
            if (!isLoggedIn()) {
                // used by org.zanata.security.FacesSecurityEvents.addNotLoggedInMessage()
                getNotLoggedInEvent().fire(new NotLoggedInEvent());
                throw new NotLoggedInException();
            } else {
                throw new AuthorizationException(String.format(
                        "Authorization check failed for role [%s]", role));
            }
        }
    }

    /**
     * Resets all security state and credentials
     */
    public void unAuthenticate() {
        principal = null;
        subject = new Subject();

        credentials.clear();
    }

    public boolean hasPermission(Object target, String action) {
        log.trace("ENTER hasPermission({}, {})", target, action);
        boolean result = resolvePermission(target, action);
        if (result) {
            if (log.isDebugEnabled()) {
                log.debug("ALLOWED hasPermission({}, {}) for user {}",
                        target, action, getAccountUsername());
            }
        } else {
            if (log.isDebugEnabled()) {
                log.debug("DENIED hasPermission({}, {}) for user {}",
                        target, action, getAccountUsername());
            }
        }
        log.trace("EXIT hasPermission(): {}", result);
        return result;
    }

    private boolean resolvePermission(Object target, String action) {
        if (!securityEnabled) {
            return true;
        }
        if (systemOp != null && Boolean.TRUE.equals(systemOp.get())) {
            return true;
        }
        if (permissionResolver == null) {
            return false;
        }
        if (target == null) {
            return false;
        }

        return permissionResolver.hasPermission(target, action);
    }

    public boolean hasPermission(String name, String action, Object... arg) {
        if (log.isTraceEnabled()) {
            log.trace("ENTER hasPermission({})",
                    Lists.newArrayList(name, action, arg));
        }
        boolean result = resolvePermission(name, action, arg);
        if (result) {
            if (log.isDebugEnabled()) {
                log.debug("ALLOWED hasPermission({}, {}, {}) for user {}",
                        name, action, Lists.newArrayList(arg), getAccountUsername());
            }
        } else {
            if (log.isDebugEnabled()) {
                log.debug("DENIED hasPermission({}, {}, {}) for user {}",
                        name, action, Lists.newArrayList(arg), getAccountUsername());
            }
        }
        log.trace("EXIT hasPermission(): {}", result);
        return result;
    }

    private boolean resolvePermission(String name, String action, Object... arg) {
        if (!securityEnabled) {
            return true;
        }
        if (systemOp != null && Boolean.TRUE.equals(systemOp.get())) {
            return true;
        }
        if (permissionResolver == null) {
            return false;
        }

        if (arg != null && arg.length > 0) {
            return permissionResolver.hasPermission(arg[0], action);
        } else {
            return permissionResolver.hasPermission(name, action);
        }
    }

    /**
     * Indicates if the user has permission to perform an action on a variable
     * number of targets. This is provided as an extension to Seam's single
     * target permission capabilities.
     *
     * @param action
     *            The permission action.
     * @param targets
     *            Targets for permissions.
     */
    public boolean hasPermission(String action, Object... targets) {
        return hasPermission(MultiTargetList.fromTargets(targets), action);
    }

    /**
     * Checks permissions on a variable number of targets.This is provided as an
     * extension to Seam's single target permission capabilities.
     *
     * @param action
     *            The permission action.
     * @param targets
     *            Targets for permissions.
     * @throws NotLoggedInException
     *             if not authorised and not logged in
     * @throws org.zanata.exception.AuthorizationException
     *             if logged in but not authorised
     */
    public void checkPermission(String action, Object... targets) {
        try {
            internalCheckPermission(MultiTargetList.fromTargets(targets),
                    action);
        } catch (AuthorizationException exception) {
            // try to produce a better than default error message
            List<String> meaningfulTargets = Lists.newArrayList();
            for (Object target : targets) {
                if (target instanceof HasUserFriendlyToString) {
                    String targetString = ((HasUserFriendlyToString) target).userFriendlyToString();
                    meaningfulTargets.add(targetString);
                } else {
                    log.warn(
                            "target [{}] may not have user friendly string representation",
                            target.getClass());
                    meaningfulTargets.add(target.toString());
                }
            }
            throw new AuthorizationException(
                    String.format(
                            "Failed to obtain permission('%s') with following facts(%s)",
                            action, meaningfulTargets));
        }
    }

    public void checkPermission(Object target, String action) {
        internalCheckPermission(target, action);
    }

    // based on org.jboss.seam.security.Identity
    private void internalCheckPermission(Object target, String action) {
        if (systemOp != null && Boolean.TRUE.equals(systemOp.get())) return;

        tryLogin();

        if (!hasPermission(target, action)) {
            if (!isLoggedIn()) {
                // used by
                // org.zanata.security.FacesSecurityEvents.addNotLoggedInMessage()
                getNotLoggedInEvent().fire(new NotLoggedInEvent());
                throw new NotLoggedInException();
            } else {
                throw new AuthorizationException(String.format(
                        "Authorization check failed for permission[%s,%s]",
                        target, action));
            }
        }
    }

    private Event<NotLoggedInEvent> getNotLoggedInEvent() {
        return ServiceLocator.instance().getInstance("event", Event.class);
    }

    // copied from org.jboss.seam.security.Identity.tryLogin()
    public boolean tryLogin() {
        if (!authenticating && getPrincipal() == null && credentials.isSet() &&
                Contexts.isEventContextActive() &&
                !Contexts.getEventContext().isSet(LOGIN_TRIED)) {
            Contexts.getEventContext().set(LOGIN_TRIED, true);
            quietLogin();
        }

        return isLoggedIn();
    }

    // copied from org.jboss.seam.security.Identity.quietLogin()
    private void quietLogin() {
        try {
            // N.B. this will trigger Seam's RememberMe functionality and causes
            // a class cast exception (ZanataIdentity is no loger Identity)
//            if (Events.exists()) Events.instance().raiseEvent(Identity.EVENT_QUIET_LOGIN);

            // Ensure that we haven't been authenticated as a result of the EVENT_QUIET_LOGIN event
            if (!isLoggedIn()) {
                if (credentials.isSet()) {
                    authenticate();
                    if (isLoggedIn() && Contexts.isEventContextActive()) {
                        Contexts.getEventContext().set(SILENT_LOGIN, true);
                    }
                }
            }
        } catch (LoginException ex) {
            credentials.invalidate();
        }
    }

    // based on org.jboss.seam.security.Identity.authenticate()
    private synchronized void authenticate() throws LoginException {
        // If we're already authenticated, then don't authenticate again
        if (!isLoggedIn() && !credentials.isInvalid()) {
            principal = null;
            subject = new Subject();
            try {
                authenticating = true;
                preAuthenticate();
                getLoginContext().login();
                postAuthenticate();
            } finally {
                // Set password to null whether authentication is successful or not
                credentials.setPassword(null);
                authenticating = false;
            }
        }
    }

    // copied from org.jboss.seam.security.Identity
    private void preAuthenticate() {
        preAuthenticationRoles.clear();
    }

    // copied from org.jboss.seam.security.Identity
    protected void postAuthenticate() {
        // Populate the working memory with the user's principals
        for (Principal p : getSubject().getPrincipals()) {
            if (!(p instanceof Group)) {
                if (principal == null) {
                    principal = p;
                    break;
                }
            }
        }

        if (!preAuthenticationRoles.isEmpty() && isLoggedIn()) {
            for (String role : preAuthenticationRoles) {
                addRole(role);
            }
            preAuthenticationRoles.clear();
        }

        credentials.setPassword(null);

        // It's used in:
        // - org.jboss.seam.security.management.JpaIdentityStore.setUserAccountForSession()
        // - org.jboss.seam.security.FacesSecurityEvents.postAuthenticate(Identity)
        // -org.jboss.seam.security.RememberMe.postAuthenticate(Identity)
        // to avoid a class cast exception, we pass Identity here (FacesSecurityEvents is not doing anything with it)
        // We already set authenticatedUser in session so no need to raise this event any more
//        if (Events.exists()) {
//            Events.instance().raiseEvent(Identity.EVENT_POST_AUTHENTICATE,
//                    new Identity());
//        }
    }

    // copied from org.jboss.seam.security.Identity
    public boolean addRole(String role) {
        if (role == null || "".equals(role)) {
            return false;
        }

        if (!isLoggedIn()) {
            preAuthenticationRoles.add(role);
            return false;
        } else {
            for (Group sg : getSubject().getPrincipals(Group.class)) {
                if (ROLES_GROUP.equals(sg.getName())) {
                    return sg.addMember(new Role(role));
                }
            }

            Group roleGroup = new SimpleGroup(ROLES_GROUP);
            roleGroup.addMember(new Role(role));
            getSubject().getPrincipals().add(roleGroup);
            return true;
        }
    }

    public String getJaasConfigName() {
        return jaasConfigName;
    }

    public void setJaasConfigName(String jaasConfigName) {
        this.jaasConfigName = jaasConfigName;
    }

    public LoginContext getLoginContext() throws LoginException {
        if (isApiRequest()) {
            return new LoginContext(JAAS_DEFAULT, getSubject(),
                    getCredentials().createCallbackHandler(),
                    ZanataConfiguration.INSTANCE);
        }
        if (getJaasConfigName() != null
                && !getJaasConfigName().equals(JAAS_DEFAULT)) {
            return new LoginContext(getJaasConfigName(), getSubject(),
                    getCredentials().createCallbackHandler());
        }

        return new LoginContext(JAAS_DEFAULT, getSubject(), getCredentials()
                .createCallbackHandler(), ZanataConfiguration.INSTANCE);
    }

    public boolean isPreAuthenticated() {
        return preAuthenticated;
    }

    public void setPreAuthenticated(boolean var) {
        this.preAuthenticated = var;
    }

    public String login() {
        // Default to internal authentication
        return this.login(AuthenticationType.INTERNAL);
    }

    public String login(AuthenticationType authType) {
        getCredentials().setAuthType(authType);
        try {
            if (isLoggedIn()) {
                // If authentication has already occurred during this request
                // via a silent login,
                // and login() is explicitly called then we still want to raise
                // the LOGIN_SUCCESSFUL event,
                // and then return.
                if (Contexts.isEventContextActive()
                        && Contexts.getEventContext().isSet(SILENT_LOGIN)) {
                    getLoginSuccessfulEvent().fire(new LoginSuccessfulEvent());
                    this.preAuthenticated = true;
                    return "loggedIn";
                }

                // used by org.zanata.security.FacesSecurityEvents.addAlreadyLoggedInMessage()
                getAlreadyLoggedInEvent().fire(new AlreadyLoggedInEvent());
                this.preAuthenticated = true;
                return "loggedIn";
            }

            authenticate();

            if (!isLoggedIn()) {
                throw new LoginException();
            }

            if (log.isDebugEnabled()) {
                log.debug("Login successful for: "
                        + getCredentials().getUsername());
            }

            // used by org.zanata.security.FacesSecurityEvents.addLoginSuccessfulMessage()
            getLoginSuccessfulEvent().fire(new LoginSuccessfulEvent());
            this.preAuthenticated = true;
            return "loggedIn";
        } catch (LoginException ex) {
            credentials.invalidate();

            if (log.isDebugEnabled()) {
                log.debug(
                        "Login failed for: " + getCredentials().getUsername(),
                        ex);
            }
            // used by org.zanata.security.FacesSecurityEvents.addLoginFailedMessage()
            getLoginFailedEvent().fire(new LoginFailedEvent(ex));
        }

        return null;
    }

    private Event<AlreadyLoggedInEvent> getAlreadyLoggedInEvent() {
        return ServiceLocator.instance().getInstance("event", Event.class);
    }

    private Event<LoginSuccessfulEvent> getLoginSuccessfulEvent() {
        return loginSuccessfulEventEvent;
    }

    private Event<LoginFailedEvent> getLoginFailedEvent() {
        return ServiceLocator.instance().getInstance("event", Event.class);
    }

    /**
     * Utility method to get the authenticated account username. This differs
     * from {@link org.jboss.seam.security.Credentials#getUsername()} in that
     * this returns the actual account's username, not the user provided one
     * (which for some authentication systems is non-existent).
     *
     * @return The currently authenticated account username, or null if the
     *         session is not authenticated.
     */
    @Nullable
    public String getAccountUsername() {
        HAccount authenticatedAccount =
                ServiceLocator.instance().getInstance(
                        ZanataJpaIdentityStore.AUTHENTICATED_USER, HAccount.class);
        if (authenticatedAccount != null) {
            return authenticatedAccount.getUsername();
        }
        return null;
    }

    public Principal getPrincipal() {
        return principal;
    }

    // copied from org.jboss.seam.security.Identity
    @Override
    public synchronized void runAs(RunAsOperation operation) {
        Principal savedPrincipal = getPrincipal();
        Subject savedSubject = getSubject();

        try {
            principal = operation.getPrincipal();
            subject = operation.getSubject();

            if (systemOp == null) {
                systemOp = new ThreadLocal<>();
            }

            systemOp.set(operation.isSystemOperation());

            operation.execute();
        } finally {
            // Since this bean is a session scoped bean and the threadlocal
            // field is a trancient instance variable, we don't need to worry
            // about removing the value from it (in turns of memory leak in
            // multi-threading environment
            systemOp.set(false);
            principal = savedPrincipal;
            subject = savedSubject;
        }
    }

    @VisibleForTesting
    protected void setPermissionResolver(CustomPermissionResolver resolver) {
        this.permissionResolver = resolver;
    }

    static class ZanataConfiguration extends
            javax.security.auth.login.Configuration {
        private static final javax.security.auth.login.Configuration INSTANCE =
                new ZanataConfiguration();

        private AppConfigurationEntry[] aces = {
                new AppConfigurationEntry(
                        InternalLoginModule.class.getName(),
                        AppConfigurationEntry.LoginModuleControlFlag.REQUIRED,
                        new HashMap<String, String>()
                )
        };

        @Override
        public AppConfigurationEntry[] getAppConfigurationEntry(String name) {
            return JAAS_DEFAULT.equals(name) ? aces : null;
        }

        @Override
        public void refresh() {
        }
    }
}<|MERGE_RESOLUTION|>--- conflicted
+++ resolved
@@ -104,7 +104,7 @@
     private Event<LoginSuccessfulEvent> loginSuccessfulEventEvent;
 
     @Inject
-    private Event<Logout> logoutEvent;
+    private Event<LogoutEvent> logoutEvent;
 
     public void onCreate(@Observes @Initialized HttpSession session) {
         create();
@@ -202,13 +202,8 @@
         }
     }
 
-<<<<<<< HEAD
-    private Event<Logout> getLogoutEvent() {
+    private Event<LogoutEvent> getLogoutEvent() {
         return logoutEvent;
-=======
-    private Event<LogoutEvent> getLogoutEvent() {
-        return ServiceLocator.instance().getInstance("event", Event.class);
->>>>>>> 206fef03
     }
 
     public boolean hasRole(String role) {
