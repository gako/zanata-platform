/*
 * Copyright 2010, Red Hat, Inc. and individual contributors as indicated by the
 * @author tags. See the copyright.txt file in the distribution for a full
 * listing of individual contributors.
 *
 * This is free software; you can redistribute it and/or modify it under the
 * terms of the GNU Lesser General Public License as published by the Free
 * Software Foundation; either version 2.1 of the License, or (at your option)
 * any later version.
 *
 * This software is distributed in the hope that it will be useful, but WITHOUT
 * ANY WARRANTY; without even the implied warranty of MERCHANTABILITY or FITNESS
 * FOR A PARTICULAR PURPOSE. See the GNU Lesser General Public License for more
 * details.
 *
 * You should have received a copy of the GNU Lesser General Public License
 * along with this software; if not, write to the Free Software Foundation,
 * Inc., 51 Franklin St, Fifth Floor, Boston, MA 02110-1301 USA, or see the FSF
 * site: http://www.fsf.org.
 */
package org.zanata.security;

import lombok.extern.slf4j.Slf4j;
import org.hibernate.Session;
import org.zanata.dao.PersonDAO;
import org.zanata.dao.ProjectLocaleMemberDAO;
import org.zanata.dao.ProjectMemberDAO;
import org.zanata.model.HAccount;
import org.zanata.model.HAccountRole;
import org.zanata.model.HIterationGroup;
import org.zanata.model.HLocale;
import org.zanata.model.HLocaleMember;
import org.zanata.model.HPerson;
import org.zanata.model.HProject;
import org.zanata.model.HProjectIteration;
import org.zanata.model.LocaleRole;
import org.zanata.model.ProjectRole;
import org.zanata.rest.editor.service.resource.LocalesResource;
import org.zanata.security.annotations.Authenticated;
import org.zanata.security.permission.GrantsPermission;
import org.zanata.security.permission.PermissionProvider;
import org.zanata.util.HttpUtil;
import org.zanata.util.ServiceLocator;

import javax.annotation.Nonnull;
import javax.inject.Inject;

import java.util.Optional;

import static org.zanata.model.ProjectRole.Maintainer;
import static org.zanata.model.ProjectRole.TranslationMaintainer;

/**
 * Contains static security rules functions used to determine permissions.
 *
 * <b>NOTE</b>:
 * If you intended to use DAO and execute query in security functions, please
 * make sure you use a new session to execute the query. The reason being, if
 * you update an entity, SmartEntitySecurityListener will perform a check at
 * pre-update. Any query executed within the same session will trigger a flush,
 * which triggers another SmartEntitySecurityListener check and this will run
 * into a loop.
 *
 *
 * @author Carlos Munoz <a
 *         href="mailto:camunoz@redhat.com">camunoz@redhat.com</a>
 */
@Slf4j
public class SecurityFunctions extends PermissionProvider {

    @Inject
    private ZanataIdentity identity;

    @Inject
    @Authenticated
    private Optional<HAccount> authenticatedAccount;

    /* admin can do anything */
    @GrantsPermission
    public boolean isAdmin() {
        return identity.hasRole("admin");
    }

    public boolean isLoggedIn() {
        return authenticatedAccount.isPresent();
    }

    public boolean isProjectMaintainer(HProject project) {
        return isProjectRole(project, Maintainer);
    }

    public boolean isProjectTranslationMaintainer(HProject project) {
        return isProjectRole(project, TranslationMaintainer);
    }

    /* Check whether the authenticated person has the given role in the given
     * project.
     */
    private boolean isProjectRole(HProject project, ProjectRole role) {
        if (isLoggedIn()) {
            HPerson person = authenticatedAccount.get().getPerson();

            // see class level javadoc for why we need a new session here
            try (AutoCloseSession autoCloseSession = newSession()) {
                ProjectMemberDAO projectMemberDAO =
                        new ProjectMemberDAO(autoCloseSession.session);
                return projectMemberDAO
                        .hasProjectRole(person, project, role);
            }
        }

        // No authenticated user
        return false;
    }

    /**
     *
     * @return a new AutoClosable wrapper of a NEW session
     */
    private static AutoCloseSession newSession() {
        Session session =
                (Session) ServiceLocator.instance().getEntityManagerFactory()
                        .createEntityManager().getDelegate();
        return new AutoCloseSession(session);
    }

    private boolean userHasProjectLanguageRole(HProject project,
            HLocale lang,
            LocaleRole role) {

        if (isLoggedIn()) {
            HPerson person = authenticatedAccount.get().getPerson();
            return ServiceLocator.instance().getInstance(ProjectLocaleMemberDAO.class)
                    .hasProjectLocaleRole(person, project, lang, role);
        }

        // No authenticated user
        return false;
    }

    /***************************************************************************
     * The Following Rules are for Identity Management
     **************************************************************************/

    @GrantsPermission(actions = "create")
    public boolean canCreateAccount(String target) {
        return target.equals("seam.account") && isAdmin();
    }

    @GrantsPermission
    public boolean canManageUsers(String target) {
        return target.equals("seam.user") && isAdmin();
    }

    @GrantsPermission
    public boolean canManageRoles(String target) {
        return target.equals("seam.role") && isAdmin();
    }

    /***************************************************************************
     * Project ownership rules
     **************************************************************************/

    /* 'project-creator' can create project */
    @GrantsPermission(actions = "insert")
    public boolean canCreateProject(HProject target) {
        return identity.hasRole("project-creator");
    }

    /* anyone can read a project */
    @GrantsPermission(actions = "read")
    public static boolean canReadProject(HProject target) {
        return true;
    }

    /* anyone can read a project iteration */
    @GrantsPermission(actions = "read")
    public static boolean canReadProjectIteration(HProjectIteration target) {
        return true;
    }

    /*
     * Project maintainers may edit (but not delete) a project, or add an
     * iteration. Note that 'add-iteration' (on a project) should be granted in
     * the same circumstances that 'insert' is granted (on an iteration). In
     * other words, make sure the rules agree with each other. (NB:
     * 'add-iteration' is used in the UI to enable buttons etc, without
     * requiring the construction of HProjectIteration just to do a permission
     * check.)
     */
    @GrantsPermission(actions = { "update",
            "add-iteration" })
    public boolean canUpdateProjectOrAddIteration(HProject project) {
        if (!identity.isLoggedIn()) {
            return false;
        }

        return isProjectMaintainer(project);
    }

    /*
     * Project maintainers may create or edit (but not delete) a project
     * iteration
     */
    @GrantsPermission(actions = {
            "insert", "update", "import-template" })
    public boolean canInsertOrUpdateProjectIteration(
            HProjectIteration iteration) {
        return isProjectMaintainer(iteration.getProject());
    }

    @GrantsPermission(actions = "merge-trans")
    public boolean canMergeTrans(HProject project) {
        return isAdmin() || isProjectMaintainer(project);
    }

    /***************************************************************************
     * Project team management rules
     **************************************************************************/

    /* Maintainer can manage all project roles */
    @GrantsPermission(actions = {"manage-members"})
    public boolean canManageProjectMembers(HProject project) {
        return identity.isLoggedIn() && isProjectMaintainer(project);
    }

    /* Translation Maintainer can manage project translation team */
    @GrantsPermission(actions = {"manage-translation-members"})
    public boolean canManageProjectTranslationMembers(HProject project) {
        // TODO add a DAO check for multiple project roles at once (single query
        // instead of two)
        return identity.isLoggedIn() &&
                (isProjectTranslationMaintainer(project) ||
                isProjectMaintainer(project));
    }

    /***************************************************************************
     * Translation rules
     **************************************************************************/

    /* Global Language Team members can add a translation for their language
     * teams, unless global translation is restricted. */
    @GrantsPermission(actions = { "add-translation", "modify-translation" })
    public boolean canTranslate(HProject project, HLocale lang) {
        return project.isAllowGlobalTranslation() &&
                isUserAllowedAccess(project) && isUserTranslatorOfLanguage(lang);
    }

    public boolean isUserTranslatorOfLanguage(HLocale lang) {
        PersonDAO personDAO =
                ServiceLocator.instance().getInstance(PersonDAO.class);

        if (isLoggedIn()) {
            return personDAO.isUserInLanguageTeamWithRoles(
                    authenticatedAccount.get().getPerson(), lang, true, null, null);
        }

        return false; // No authenticated user
    }

    public boolean isUserAllowedAccess(HProject project) {
        if (project.isRestrictedByRoles()) {
            for (HAccountRole role : project.getAllowedRoles()) {
                if (identity.hasRole(role.getName())) {
                    return true;
                }
            }

            // no access
            return false;
        } else {
            return true;
        }
    }

    /* Project Language Translators can add a translation for their language
     * regardless of global translation setting.
     */
    @GrantsPermission(actions = { "add-translation", "modify-translation" })
    public boolean projectTranslatorCanTranslate(HProject project, HLocale lang) {
        return isLoggedIn() &&
                userHasProjectLanguageRole(project, lang, LocaleRole.Translator);
    }

    /***************************************************************************
     * Review translation rules
     **************************************************************************/
    /* Global Language Team reviewer can approve/reject translation, unless
     * global translation is restricted. */
    // TODO Unify these two permission actions into a single one
    @GrantsPermission(
            actions = { "review-translation", "translation-review" })
    public boolean
            canReviewTranslation(HProject project, HLocale locale) {
        return project.isAllowGlobalTranslation() &&
                isUserAllowedAccess(project) && isUserReviewerOfLanguage(locale);
    }

    public boolean isUserReviewerOfLanguage(HLocale lang) {
        PersonDAO personDAO =
                ServiceLocator.instance().getInstance(PersonDAO.class);

        if (isLoggedIn()) {
            return personDAO.isUserInLanguageTeamWithRoles(
                    authenticatedAccount.get().getPerson(), lang, null, true, null);
        } else {
            return false;
        }

    }

    /*
     * Project Maintainers can add, modify or review a translation for their
     * projects
     */
    @GrantsPermission(actions = { "add-translation", "modify-translation",
            "review-translation", "translation-review" })
    public boolean canAddOrReviewTranslation(
            HProject project, HLocale locale) {
        return isLoggedIn() && isProjectMaintainer(project);
    }

    /* Project Translation Maintainers can add, modify or review a translation
     * for their projects.
     */
    @GrantsPermission(actions = { "add-translation", "modify-translation",
            "review-translation", "translation-review" })
    public boolean translationMaintainerCanTranslate(HProject project,
                                                            HLocale locale) {
        return isLoggedIn() && isProjectTranslationMaintainer(
                project);
    }

    /* Project Translation Reviewer can perform translation and review for their
     * language in the project, regardless of global translation permission.
     */
    @GrantsPermission(actions = { "add-translation", "modify-translation",
            "review-translation", "translation-review" })
    public boolean projectReviewerCanTranslateAndReview(HProject project, HLocale lang) {
        return isLoggedIn() &&
                userHasProjectLanguageRole(project, lang, LocaleRole.Reviewer);
    }

    /* Project Maintainer can import translation (merge type is IMPORT) */
    @GrantsPermission(actions = "import-translation")
    public boolean canImportTranslation(
            HProjectIteration projectIteration) {
        return isLoggedIn()
                && isProjectMaintainer(projectIteration.getProject());
    }

    /* Project Translation Maintainer can import translation (merge type is IMPORT) */
    @GrantsPermission(actions = "import-translation")
    public boolean translationMaintainerCanImportTranslation(
            HProjectIteration projectIteration) {
        return isLoggedIn()
                && isProjectTranslationMaintainer(projectIteration.getProject());
    }

    /* Membership in global language teams. */
    public boolean isLanguageTeamMember(HLocale lang) {
        PersonDAO personDAO =
                ServiceLocator.instance().getInstance(PersonDAO.class);

        if (isLoggedIn()) {
            return personDAO.isUserInLanguageTeamWithRoles(
                    authenticatedAccount.get().getPerson(), lang, null, null, null);
        } else {
            return false;
        }

    }

    /***************************************************************************
     * Glossary rules
     **************************************************************************/

    /* 'glossarist' can push and update glossaries */
    @GrantsPermission(actions = { "glossary-insert", "glossary-update" })
    public boolean canPushGlossary() {
        return identity.hasRole("glossarist");
    }

    /* 'glossarist-admin' can also delete */
    @GrantsPermission(actions = { "glossary-insert", "glossary-update",
            "glossary-delete" })
    public boolean canAdminGlossary() {
        return identity.hasRole("glossary-admin");
    }

    /***************************************************************************
     * Language Team Coordinator rules
     **************************************************************************/

    /* Anyone can read Locale members */
    @GrantsPermission(actions = "read")
    public static boolean canSeeLocaleMembers(HLocaleMember localeMember) {
        return true;
    }

    /* 'team coordinator' can manage language teams */
    @GrantsPermission(actions = "manage-language-team")
    public boolean isUserCoordinatorOfLanguage(HLocale lang) {
        PersonDAO personDAO =
                ServiceLocator.instance().getInstance(PersonDAO.class);

        if (isLoggedIn()) {
            return personDAO.isUserInLanguageTeamWithRoles(
                    authenticatedAccount.get().getPerson(), lang, null, null, true);
        } else {
            return false;
        }

    }

    /* 'team coordinator' can insert/update/delete language team members */
    @GrantsPermission(actions = { "insert", "update", "delete" })
    public boolean canModifyLanguageTeamMembers(
            HLocaleMember localeMember) {
        return isUserCoordinatorOfLanguage(localeMember.getSupportedLanguage());
    }

    /***************************************************************************
     * View Obsolete Project and Project Iteration rules
     **************************************************************************/

    // Only admin can view obsolete projects
    @GrantsPermission(actions = "view-obsolete")
    public boolean canViewObsoleteProject(HProject project) {
        return identity.hasRole("admin");
    }

    // Only admin can view obsolete project iterations
    @GrantsPermission(actions = "view-obsolete")
    public boolean canViewObsoleteProjectIteration(
            HProjectIteration projectIteration) {
        return identity.hasRole("admin");
    }

    /***************************************************************************
     * Mark Project and Project Iteration obsolete rules
     **************************************************************************/

    // Project maintainer can archive/delete projects
    @GrantsPermission(actions = "mark-obsolete")
    public boolean canArchiveProject(HProject project) {
        return isProjectMaintainer(project);
    }

    // Project maintainer can archive/delete project iterations
    @GrantsPermission(actions = "mark-obsolete")
    public boolean canArchiveProjectIteration(
            HProjectIteration projectIteration) {
        return isProjectMaintainer(projectIteration.getProject());
    }

    /***************************************************************************
     * File Download rules
     **************************************************************************/

    /*
     * Permissions to download files. NOTE: Currently any authenticated user can
     * download files
     */
    @GrantsPermission(actions = { "download-single", "download-all" })
    public boolean canDownloadFiles(HProjectIteration projectIteration) {
        return identity.isLoggedIn();
    }

    /***************************************************************************
     * Version Group rules
     **************************************************************************/
    @GrantsPermission(actions = "update")
    public boolean canUpdateVersionGroup(HIterationGroup group) {
        return isLoggedIn()
                && authenticatedAccount.get().getPerson().isMaintainer(group);
    }

    @GrantsPermission(actions = "insert")
    public boolean canInsertVersionGroup(HIterationGroup group) {
        return isAdmin();
    }

    @GrantsPermission(actions = "view-obsolete")
    public boolean canViewObsoleteVersionGroup(HIterationGroup group) {
        return isAdmin();
    }

    /***************************************************************************
     * Copy Trans rules
     **************************************************************************/

    /** Admins and Project maintainers can perform copy-trans */
    @GrantsPermission(actions = "copy-trans")
    public boolean canRunCopyTrans(HProjectIteration iteration) {
        return isLoggedIn()
                && isProjectMaintainer(iteration.getProject());
    }

    /*****************************************************************************************
     * Review comment rules
     ******************************************************************************************/

    @GrantsPermission(actions = "review-comment")
    public boolean canCommentOnReview(HLocale locale, HProject project) {
        return project.isAllowGlobalTranslation() &&
                isUserAllowedAccess(project) && isLanguageTeamMember(locale);
    }

    @GrantsPermission(actions = "review-comment")
    public boolean canMaintainerCommentOnReview(HLocale locale,
            HProject project) {
        return isLoggedIn() && isProjectMaintainer(project);
    }

    @GrantsPermission(actions = "review-comment")
    public boolean canTranslationMaintainerCommentOnReview(HLocale locale,
            HProject project) {
        return isLoggedIn()
                && isProjectTranslationMaintainer(project);
    }

    @GrantsPermission(actions = "review-comment")
    public boolean canReviewerCommentOnReview(HLocale locale,
            HProject project) {
        return isLoggedIn() &&
                userHasProjectLanguageRole(project, locale, LocaleRole.Reviewer);
    }

    @GrantsPermission(actions = "review-comment")
    public boolean canTranslatorCommentOnReview(HLocale locale,
            HProject project) {
        return isLoggedIn() &&
                userHasProjectLanguageRole(project, locale, LocaleRole.Translator);
    }

    /*****************************************************************************************
     * TMX rules
     ******************************************************************************************/

    @GrantsPermission(actions = "download-tmx")
    public boolean canDownloadTMX() {
        return isLoggedIn();
    }


    /*****************************************************************************************
     * HTTP request rules
     ******************************************************************************************/

    /**
     * Check if user can access to REST URL with httpMethod.
     * 1) Check if request can communicate to with rest service path,
     * 2) then check if request can perform the specific API action.
     *
     * If request is from anonymous user(account == null),
     * only 'Read' action are allowed. Additionally, role-based check will be
     * performed in the REST service class.
     *
     * This rule apply to all REST endpoint.
     *
     * @param identity - zanata identity representing authenticated account
     * @param httpMethod - {@link javax.ws.rs.HttpMethod}
     * @param restServicePath - service path of rest request.
     *                        See annotation @Path in REST service class.
     */
    public static boolean canAccessRestPath(
            @Nonnull ZanataIdentity identity,
            String httpMethod, String restServicePath) {
<<<<<<< HEAD
        if (doesRestPathAllowAnonymousAccess(httpMethod, restServicePath)) {
=======
        //This is to allow data injection for function-test/rest-test
        if(isTestServicePath(restServicePath)) {
            log.debug("Allow rest access for Zanata test");
            return true;
        }
        if(isLocalesServicePath(restServicePath)) {
            log.debug("Allow rest access for /locales path (Zanata UI)");
            return true;
        }
        if (account != null) {
            return true;
        }
        if (HttpUtil.isReadMethod(httpMethod)) {
>>>>>>> a4ae7ecc
            return true;
        }
        return identity.isLoggedIn();
    }

    /**
     * Check if the REST api allow anonymous access
     * @param httpMethod {@link javax.ws.rs.HttpMethod}
     * @param servicePath service path of rest request.
     *                        See annotation @Path in REST service class.
     * @return
     */
    public static boolean doesRestPathAllowAnonymousAccess(String httpMethod,
            String servicePath) {
        return HttpUtil.isReadMethod(httpMethod) ||
                isTestServicePath(servicePath);
    }

    /**
     * Check if request path are from functional test or RestTest
     *
     * @param servicePath - service path of rest request.
     *                        See annotation @Path in REST service class.
     */
    private static boolean isTestServicePath(String servicePath) {
        // This is to allow data injection for function-test/rest-test
        return servicePath != null
                && (
                // when being called in RestLimitingFilter
                servicePath.contains("/rest/test/") ||
                        // when being called in ZanataRestSecurityInterceptor
                servicePath.startsWith("/test")
        );
    }

    /**
     * Check if request path is Zanata UI locale endpoint.
     * This endpoint is used for getting list of locales internationalised
     * in Zanata, update locale in Zanata instance.
     */
    private static boolean isLocalesServicePath(String servicePath) {
        return servicePath != null && servicePath.contains("/rest" +
            LocalesResource.SERVICE_PATH);
    }

    private static class AutoCloseSession implements AutoCloseable {
        private final Session session;

        private AutoCloseSession(Session session) {
            this.session = session;
        }

        public void close() {
            session.close();
        }
    }
}<|MERGE_RESOLUTION|>--- conflicted
+++ resolved
@@ -43,6 +43,7 @@
 import org.zanata.util.ServiceLocator;
 
 import javax.annotation.Nonnull;
+import javax.annotation.Nullable;
 import javax.inject.Inject;
 
 import java.util.Optional;
@@ -567,23 +568,11 @@
     public static boolean canAccessRestPath(
             @Nonnull ZanataIdentity identity,
             String httpMethod, String restServicePath) {
-<<<<<<< HEAD
-        if (doesRestPathAllowAnonymousAccess(httpMethod, restServicePath)) {
-=======
-        //This is to allow data injection for function-test/rest-test
-        if(isTestServicePath(restServicePath)) {
-            log.debug("Allow rest access for Zanata test");
-            return true;
-        }
         if(isLocalesServicePath(restServicePath)) {
             log.debug("Allow rest access for /locales path (Zanata UI)");
             return true;
         }
-        if (account != null) {
-            return true;
-        }
-        if (HttpUtil.isReadMethod(httpMethod)) {
->>>>>>> a4ae7ecc
+        if (doesRestPathAllowAnonymousAccess(httpMethod, restServicePath)) {
             return true;
         }
         return identity.isLoggedIn();
