--- conflicted
+++ resolved
@@ -1,20 +1,14 @@
 package org.zanata.rest.editor.service;
 
 import java.util.Set;
+import javax.inject.Inject;
 import javax.ws.rs.Path;
 import javax.ws.rs.core.Response;
 
-<<<<<<< HEAD
 import javax.inject.Inject;
 import javax.inject.Named;
 import org.apache.deltaspike.jpa.api.transaction.Transactional;
-=======
 import org.apache.commons.lang.StringUtils;
-import org.jboss.seam.annotations.In;
-import org.jboss.seam.annotations.Name;
-import org.jboss.seam.annotations.Transactional;
->>>>>>> 3ec0a3fc
-import org.zanata.seam.security.ZanataJpaIdentityStore;
 import org.zanata.dao.AccountDAO;
 import org.zanata.dao.PersonDAO;
 import org.zanata.model.HAccount;
@@ -46,12 +40,8 @@
 @CheckLoggedIn
 public class UserService implements UserResource {
 
-<<<<<<< HEAD
     @Inject
     @Authenticated
-=======
-    @In(value = ZanataJpaIdentityStore.AUTHENTICATED_USER, required = false)
->>>>>>> 3ec0a3fc
     private HAccount authenticatedAccount;
 
     @Inject
@@ -60,7 +50,7 @@
     @Inject
     private AccountDAO accountDAO;
 
-    @In
+    @Inject
     private PersonDAO personDAO;
 
     @Override
