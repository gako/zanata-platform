--- conflicted
+++ resolved
@@ -421,13 +421,7 @@
 
    private void saveUploadPart(DocumentFileUploadForm uploadForm, HDocumentUpload upload) throws IOException
    {
-      Blob partContent;
-<<<<<<< HEAD
-      byte[] fileData=ByteStreams.toByteArray(uploadForm.getFileStream());
-      partContent = session.getLobHelper().createBlob(fileData);
-=======
-      partContent = Hibernate.createBlob(uploadForm.getFileStream(), uploadForm.getSize().intValue());
->>>>>>> 81ec1be2
+      Blob partContent = session.getLobHelper().createBlob(uploadForm.getFileStream(), uploadForm.getSize().intValue());
       HDocumentUploadPart newPart = new HDocumentUploadPart();
       newPart.setContent(partContent);
       upload.getParts().add(newPart);
