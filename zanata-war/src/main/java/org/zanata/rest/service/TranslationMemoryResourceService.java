/*
 * Copyright 2013, Red Hat, Inc. and individual contributors as indicated by the
 * @author tags. See the copyright.txt file in the distribution for a full
 * listing of individual contributors.
 * 
 * This is free software; you can redistribute it and/or modify it under the
 * terms of the GNU Lesser General Public License as published by the Free
 * Software Foundation; either version 2.1 of the License, or (at your option)
 * any later version.
 * 
 * This software is distributed in the hope that it will be useful, but WITHOUT
 * ANY WARRANTY; without even the implied warranty of MERCHANTABILITY or FITNESS
 * FOR A PARTICULAR PURPOSE. See the GNU Lesser General Public License for more
 * details.
 * 
 * You should have received a copy of the GNU Lesser General Public License
 * along with this software; if not, write to the Free Software Foundation,
 * Inc., 51 Franklin St, Fifth Floor, Boston, MA 02110-1301 USA, or see the FSF
 * site: http://www.fsf.org.
 */
package org.zanata.rest.service;

import java.io.InputStream;
import java.util.Iterator;
import javax.annotation.Nonnull;
import javax.annotation.Nullable;
import javax.ws.rs.Path;
import javax.ws.rs.core.Response;
import javax.ws.rs.core.StreamingOutput;

import org.jboss.resteasy.plugins.providers.multipart.InputPart;
import org.jboss.resteasy.plugins.providers.multipart.MultipartFormDataInput;
import org.jboss.seam.annotations.In;
import org.jboss.seam.annotations.Name;
import org.jboss.seam.annotations.TransactionPropagationType;
import org.jboss.seam.annotations.Transactional;
import org.jboss.seam.annotations.security.Restrict;
import org.zanata.common.LocaleId;
import org.zanata.dao.TextFlowStreamDAO;
import org.zanata.dao.TransMemoryDAO;
import org.zanata.dao.TransMemoryStreamingDAO;
import org.zanata.exception.ZanataServiceException;
import org.zanata.model.HProject;
import org.zanata.model.HProjectIteration;
import org.zanata.model.HTextFlow;
import org.zanata.model.SourceContents;
import org.zanata.model.tm.TransMemoryUnit;
import org.zanata.model.tm.TransMemory;
import org.zanata.service.LocaleService;
import org.zanata.tmx.TMXParser;

import lombok.extern.slf4j.Slf4j;

@Name("translationMemoryResourceService")
@Path("/tm")
@Transactional(TransactionPropagationType.SUPPORTS)
@Slf4j
// TODO options to export obsolete docs and textflows to TMX?
public class TranslationMemoryResourceService implements TranslationMemoryResource
{

   @In
   private LocaleService localeServiceImpl;
   @In
   private RestSlugValidator restSlugValidator;
   @In
   private TextFlowStreamDAO textFlowStreamDAO;
   @In
   private TransMemoryStreamingDAO transMemoryStreamingDAO;
   @In
   private TransMemoryDAO transMemoryDAO;
   @In
   private TMXParser tmxParser;

   @Override
   @Restrict("#{s:hasRole('admin')}")
   public Response getAllTranslationMemory(@Nullable LocaleId locale)
   {
      log.debug("exporting TMX for all projects, locale {}", locale);
      Iterator<HTextFlow> tuIter;
      if (locale != null)
      {
         localeServiceImpl.validateSourceLocale(locale);
         // TODO findTextFlowsByLocale
      }
      tuIter = textFlowStreamDAO.findTextFlows();
      String filename = makeTMXFilename(null, null, locale);
      return buildTMX(tuIter, locale, filename);
   }

   @Override
   public Response getProjectTranslationMemory(@Nonnull String projectSlug, @Nullable LocaleId locale)
   {
      log.debug("exporting TMX for project {}, locale {}", projectSlug, locale);
      Iterator<HTextFlow> tuIter;
      HProject hProject = restSlugValidator.retrieveAndCheckProject(projectSlug, false);
      if (locale != null)
      {
         restSlugValidator.validateTargetLocale(locale, projectSlug);
         // TODO findTextFlowsByProjectAndLocale
      }
      tuIter = textFlowStreamDAO.findTextFlowsByProject(hProject);
      String filename = makeTMXFilename(projectSlug, null, locale);
      return buildTMX(tuIter, locale, filename);
   }

   @Override
   public Response getProjectIterationTranslationMemory(
         @Nonnull String projectSlug, @Nonnull String iterationSlug, @Nullable LocaleId locale)
   {
      log.debug("exporting TMX for project {}, iteration {}, locale {}", projectSlug, iterationSlug, locale);
      Iterator<HTextFlow> tuIter;
      HProjectIteration hProjectIteration = restSlugValidator.retrieveAndCheckIteration(projectSlug, iterationSlug, false);
      if (locale != null)
      {
         restSlugValidator.validateTargetLocale(locale, projectSlug, iterationSlug);
         // TODO findTextFlowsByProjectIterationAndLocale
      }
      tuIter = textFlowStreamDAO.findTextFlowsByProjectIteration(hProjectIteration);
      String filename = makeTMXFilename(projectSlug, iterationSlug, locale);
      return buildTMX(tuIter, locale, filename);
   }

   @Override
   public Response getTranslationMemory(@Nonnull String slug)
   {
      log.debug("exporting TMX for translation memory {}", slug);
      Iterator<TransMemoryUnit> tuIter;
      TransMemory transMemory = transMemoryDAO.getBySlug(slug);
      if (transMemory == null)
      {
         throw new ZanataServiceException("Translation memory " + slug + " was not found.", 404);
      }
      tuIter = transMemoryStreamingDAO.findTransUnitsByTM(transMemory);
      String filename = makeTMXFilename(slug);
      return buildTMX(tuIter, filename);
   }

   @Override
   @Restrict("#{s:hasRole('admin')}")
   public Response updateTranslationMemory(String slug, MultipartFormDataInput input) throws Exception
   {
      for(InputPart inputPart : input.getFormDataMap().get("uploadedFile"))
      {
         InputStream inputStream = inputPart.getBody(InputStream.class, null);

         tmxParser.parseAndSaveTMX(inputStream, transMemoryDAO.getBySlug(slug));
      }
      return Response.status(200).build();
   }

   @Override
   @Restrict("#{s:hasRole('admin')}")
   public Response deleteTranslationUnits(String slug)
   {
      transMemoryDAO.deleteTransMemoryContents(slug);
      return Response.ok().build();
   }

   private Response buildTMX(
         @Nonnull Iterator<? extends SourceContents> tuIter,
         @Nullable LocaleId locale, @Nonnull String filename)
   {
      TMXStreamingOutput<HTextFlow> output = new TMXStreamingOutput(tuIter, new ExportSourceContentsStrategy(locale));
      return okResponse(filename, output);
   }

   private Response buildTMX(Iterator<TransMemoryUnit> tuIter, String filename)
   {
<<<<<<< HEAD
      TMXStreamingOutput<TransMemoryUnit> output = new TMXStreamingOutput<TransMemoryUnit>(tuIter, new ExportTransUnitStrategy());
=======
      TMXStreamingOutput<TMTranslationUnit> output = new TMXStreamingOutput<TMTranslationUnit>(tuIter, new ExportTMXTransUnitStrategy());
>>>>>>> 3b194fb5
      return okResponse(filename, output);
   }

   private Response okResponse(String filename, StreamingOutput output)
   {
      return Response.ok()
            .header("Content-Disposition", "attachment; filename=\"" + filename + "\"")
            .type(PREFERRED_MEDIA_TYPE)
            .entity(output).build();
   }

   private static @Nonnull String makeTMXFilename(@Nullable String projectSlug, @Nullable String iterationSlug, @Nullable LocaleId locale)
   {
      String p = projectSlug != null ? projectSlug : "allProjects";
      String i = iterationSlug != null ? iterationSlug : "allVersions";
      String l = locale != null ? locale.getId() : "allLocales";
      return "zanata-"+p+"-"+i+"-"+l+".tmx";
   }

   private static @Nonnull String makeTMXFilename(@Nullable String tmSlug)
   {
      return "zanata-"+tmSlug+".tmx";
   }

}<|MERGE_RESOLUTION|>--- conflicted
+++ resolved
@@ -167,11 +167,7 @@
 
    private Response buildTMX(Iterator<TransMemoryUnit> tuIter, String filename)
    {
-<<<<<<< HEAD
-      TMXStreamingOutput<TransMemoryUnit> output = new TMXStreamingOutput<TransMemoryUnit>(tuIter, new ExportTransUnitStrategy());
-=======
-      TMXStreamingOutput<TMTranslationUnit> output = new TMXStreamingOutput<TMTranslationUnit>(tuIter, new ExportTMXTransUnitStrategy());
->>>>>>> 3b194fb5
+      TMXStreamingOutput<TransMemoryUnit> output = new TMXStreamingOutput<TransMemoryUnit>(tuIter, new ExportTMXTransUnitStrategy());
       return okResponse(filename, output);
    }
 
