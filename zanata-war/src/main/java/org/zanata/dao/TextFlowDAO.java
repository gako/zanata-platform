--- conflicted
+++ resolved
@@ -59,7 +59,6 @@
 public class TextFlowDAO extends AbstractDAOImpl<HTextFlow, Long>
 {
    private static final Version LUCENE_VERSION = Version.LUCENE_29;
-<<<<<<< HEAD
    private static final String CONTENT_FIELDS[] = new String[6];
    {
       for (int i = 0; i < 6; i++)
@@ -67,8 +66,6 @@
          CONTENT_FIELDS[i] = IndexFieldLabels.CONTENT_CASE_FOLDED + i;
       }
    }
-=======
->>>>>>> dcebe108
 
    @In
    private FullTextEntityManager entityManager;
