/*
 * Copyright 2013, Red Hat, Inc. and individual contributors as indicated by the
 * @author tags. See the copyright.txt file in the distribution for a full
 * listing of individual contributors.
 *
 * This is free software; you can redistribute it and/or modify it under the
 * terms of the GNU Lesser General Public License as published by the Free
 * Software Foundation; either version 2.1 of the License, or (at your option)
 * any later version.
 *
 * This software is distributed in the hope that it will be useful, but WITHOUT
 * ANY WARRANTY; without even the implied warranty of MERCHANTABILITY or FITNESS
 * FOR A PARTICULAR PURPOSE. See the GNU Lesser General Public License for more
 * details.
 *
 * You should have received a copy of the GNU Lesser General Public License
 * along with this software; if not, write to the Free Software Foundation,
 * Inc., 51 Franklin St, Fifth Floor, Boston, MA 02110-1301 USA, or see the FSF
 * site: http://www.fsf.org.
 */
package org.zanata;

import java.io.Serializable;
import java.util.ArrayList;
import java.util.Arrays;
import java.util.Calendar;
import java.util.List;
import java.util.Map;
import java.util.Set;

import javax.enterprise.event.Observes;
import javax.enterprise.event.TransactionPhase;
import javax.servlet.http.HttpServletRequest;

import com.google.common.base.Optional;
import lombok.extern.slf4j.Slf4j;
import lombok.Getter;
import lombok.Setter;

import org.apache.log4j.Level;
import javax.annotation.PostConstruct;
import javax.inject.Inject;
import javax.inject.Named;
import org.zanata.util.Synchronized;
import org.jboss.seam.web.ServletContexts;
import org.zanata.config.DatabaseBackedConfig;
import org.zanata.config.JaasConfig;
import org.zanata.config.JndiBackedConfig;
import org.zanata.events.ConfigurationChanged;
import org.zanata.events.LogoutEvent;
import org.zanata.events.PostAuthenticateEvent;
import org.zanata.i18n.Messages;
import org.zanata.log4j.ZanataHTMLLayout;
import org.zanata.log4j.ZanataSMTPAppender;
import org.zanata.security.AuthenticationType;

import com.google.common.base.Splitter;
import com.google.common.base.Strings;
import com.google.common.collect.Maps;
import com.google.common.collect.Sets;
import org.zanata.security.OpenIdLoginModule;

<<<<<<< HEAD
@Named("applicationConfiguration")
@javax.enterprise.context.ApplicationScoped
/* TODO [CDI] Remove @PostConstruct from startup method and make it accept (@Observes @Initialized ServletContext context) */
=======
import static java.lang.Math.max;

@Name("applicationConfiguration")
@Scope(ScopeType.APPLICATION)
@Startup
>>>>>>> 206fef03
@Synchronized(timeout = ServerConstants.DEFAULT_TIMEOUT)
@Slf4j
public class ApplicationConfiguration implements Serializable {
    private static final long serialVersionUID = -4970657841198107092L;

    private static final String EMAIL_APPENDER_NAME =
            "zanata.log.appender.email";

    @Getter
    private static final int defaultMaxFilesPerUpload = 100;

<<<<<<< HEAD
    @Inject
=======
    @Getter
    private static final int defaultAnonymousSessionTimeoutMinutes = 30;

    @In
>>>>>>> 206fef03
    private DatabaseBackedConfig databaseBackedConfig;
    @Inject
    private JndiBackedConfig jndiBackedConfig;
    @Inject
    private JaasConfig jaasConfig;
    @Inject
    private Messages msgs;

    private static final ZanataSMTPAppender smtpAppenderInstance =
            new ZanataSMTPAppender();

    @Getter
    private boolean debug;

    @Getter
    private int authenticatedSessionTimeoutMinutes = 0;

    @Getter
    @Setter
    private String version;

    @Getter
    @Setter
    private String buildTimestamp;

    @Getter
    @Setter
    private String scmDescribe;

    @Getter
    private boolean copyTransEnabled = true;

    private Map<AuthenticationType, String> loginModuleNames = Maps
            .newHashMap();

    private Set<String> adminUsers;

    private Optional<String> openIdProvider; // Cache the OpenId provider

    private String defaultServerPath;

    @PostConstruct
    public void load() {
        log.info("Reloading configuration");
        this.loadLoginModuleNames();
        this.validateConfiguration();
        this.applyLoggingConfiguration();
        this.loadJaasConfig();
    }

    public void resetConfigValue(
            @Observes(during = TransactionPhase.AFTER_SUCCESS)
            ConfigurationChanged configChange) {
        String configName = configChange.getConfigKey();
        // Remove the value from all stores
        databaseBackedConfig.reset(configName);
        jndiBackedConfig.reset(configName);
    }

    /**
     * Loads the accepted login module (JAAS) names from the underlying
     * configuration
     */
    private void loadLoginModuleNames() {
        for (String policyName : jndiBackedConfig
                .getEnabledAuthenticationPolicies()) {
            AuthenticationType authType =
                    AuthenticationType.valueOf(policyName.toUpperCase());
            loginModuleNames.put(authType,
                    jndiBackedConfig.getAuthPolicyName(policyName));
        }
    }

    /**
     * Validates that there are no invalid values set on the zanata
     * configuration
     */
    private void validateConfiguration() {
        // Validate that only internal / openid authentication is enabled at
        // once
        if (loginModuleNames.size() > 2) {
            throw new RuntimeException(
                    "Multiple invalid authentication types present in Zanata configuration.");
        } else if (loginModuleNames.size() == 2) {
            // Internal and Open id are the only allowed combined authentication
            // types
            if (!(loginModuleNames.containsKey(AuthenticationType.OPENID) && loginModuleNames
                    .containsKey(AuthenticationType.INTERNAL))) {
                throw new RuntimeException(
                        "Multiple invalid authentication types present in Zanata configuration.");
            }
        } else if (loginModuleNames.size() < 1) {
            throw new RuntimeException(
                    "At least one authentication type must be configured in Zanata configuration.");
        }
    }

    /**
     * Apply logging configuration.
     */
    public void applyLoggingConfiguration() {
        // TODO is this still working with jboss logging?
        final org.apache.log4j.Logger rootLogger = org.apache.log4j.Logger.getRootLogger();

        if (isEmailLogAppenderEnabled()) {
            // NB: This appender uses Seam's email configuration (no need for
            // host or port)
            smtpAppenderInstance.setName(EMAIL_APPENDER_NAME);
            smtpAppenderInstance.setFrom(getFromEmailAddr());
            smtpAppenderInstance.setTo(databaseBackedConfig
                    .getLogEventsDestinationEmailAddress());
            // TODO use hostname, not URL
            smtpAppenderInstance.setSubject("%p log message from Zanata at "
                    + this.getServerPath());
            smtpAppenderInstance.setLayout(new ZanataHTMLLayout());
            // smtpAppenderInstance.setLayout(new
            // PatternLayout("%-5p [%c] %m%n"));
            smtpAppenderInstance
                    .setThreshold(Level.toLevel(getEmailLogLevel()));
            smtpAppenderInstance.setTimeout(60); // will aggregate identical
                                                 // messages within 60 sec
                                                 // periods
            smtpAppenderInstance.activateOptions();

            // Safe to add more than once
            rootLogger.addAppender(smtpAppenderInstance);
            log.info("Email log appender is enabled [level: "
                    + smtpAppenderInstance.getThreshold().toString() + "]");
        } else {
            rootLogger.removeAppender(EMAIL_APPENDER_NAME);
            log.info("Email log appender is disabled.");
        }
    }

    /**
     * Load configuration pertaining to JAAS.
     */
    private void loadJaasConfig() {
        if (loginModuleNames.containsKey(AuthenticationType.OPENID)) {
            openIdProvider =
                    Optional.fromNullable(jaasConfig
                            .getAppConfigurationProperty(
                                    loginModuleNames
                                            .get(AuthenticationType.OPENID),
                                    OpenIdLoginModule.class,
                                    OpenIdLoginModule.OPEN_ID_PROVIDER_KEY));
        } else {
            openIdProvider = Optional.absent();
        }
    }

    public String getRegisterPath() {
        return databaseBackedConfig.getRegistrationUrl();
    }

    public String getServerPath() {
        String configuredValue = databaseBackedConfig.getServerHost();
        if (configuredValue != null) {
            return configuredValue;
        } else if (defaultServerPath != null) {
            return defaultServerPath;
        } else {
            createDefaultServerPath();
            return defaultServerPath;
        }
    }


    //@see comment at org.zanata.security.AuthenticationManager.onLoginCompleted()
    public void createDefaultServerPath() {
        HttpServletRequest request =
                ServletContexts.instance().getRequest();
        if (request != null) {
            defaultServerPath =
                    request.getScheme() + "://" + request.getServerName()
                            + ":" + request.getServerPort()
                            + request.getContextPath();
        }
    }

    public String getDocumentFileStorageLocation() {
        return jndiBackedConfig.getDocumentFileStorageLocation();
    }

    public String getDomainName() {
        return databaseBackedConfig.getDomain();
    }

    public List<String> getAdminEmail() {
        String s = databaseBackedConfig.getAdminEmailAddress();
        if (s == null || s.trim().length() == 0) {
            return new ArrayList<String>();
        }
        String[] ss = s.trim().split("\\s*,\\s*");
        return new ArrayList<String>(Arrays.asList(ss));
    }

    public String getFromEmailAddr() {
        String emailAddr = null;

        // Look in the database first
        emailAddr = databaseBackedConfig.getFromEmailAddress();

        // Look in the properties file next
        if (emailAddr == null
                && jndiBackedConfig.getDefaultFromEmailAddress() != null) {
            emailAddr = jndiBackedConfig.getDefaultFromEmailAddress();
        }

        // Finally, just throw an Exception
        if (emailAddr == null) {
            throw new RuntimeException(
                    "'From' email address has not been defined in either zanata.properties or Zanata setup");
        }
        return emailAddr;
    }

    public String getHomeContent() {
        return databaseBackedConfig.getHomeContent();
    }

    public String getHelpUrl() {
        return databaseBackedConfig.getHelpUrl();
    }

    public boolean isInternalAuth() {
        return this.loginModuleNames.containsKey(AuthenticationType.INTERNAL);
    }

    public boolean isOpenIdAuth() {
        return this.loginModuleNames.containsKey(AuthenticationType.OPENID);
    }

    public boolean isSingleOpenIdProvider() {
        return openIdProvider.isPresent();
    }

    public String getOpenIdProviderUrl() {
        return openIdProvider.orNull();
    }

    public boolean isKerberosAuth() {
        return this.loginModuleNames.containsKey(AuthenticationType.KERBEROS);
    }

    public boolean isJaasAuth() {
        return this.loginModuleNames.containsKey(AuthenticationType.JAAS);
    }

    public boolean isMultiAuth() {
        return loginModuleNames.size() > 1;
    }

    public String getLoginModuleName(AuthenticationType authType) {
        return this.loginModuleNames.get(authType);
    }

    public Set<String> getAdminUsers() {
        String configValue =
                Strings.nullToEmpty(jndiBackedConfig.getAdminUsersList());
        if (adminUsers == null) {
            adminUsers =
                    Sets.newHashSet(Splitter.on(",").omitEmptyStrings()
                            .trimResults().split(configValue));
        }
        return adminUsers;
    }

    public boolean isEmailLogAppenderEnabled() {
        String strVal = databaseBackedConfig.getShouldLogEvents();

        if (strVal == null) {
            return false;
        } else {
            return Boolean.parseBoolean(strVal);
        }
    }

    public List<String> getLogDestinationEmails() {
        String s = databaseBackedConfig.getLogEventsDestinationEmailAddress();
        if (s == null || s.trim().length() == 0) {
            return new ArrayList<String>();
        }
        String[] ss = s.trim().split("\\s*,\\s*");
        return new ArrayList<String>(Arrays.asList(ss));
    }

    public String getEmailLogLevel() {
        return databaseBackedConfig.getEmailLogLevel();
    }

    public String getPiwikUrl() {
        return databaseBackedConfig.getPiwikUrl();
    }

    public String getPiwikIdSite() {
        return databaseBackedConfig.getPiwikSiteId();
    }

    public String getTermsOfUseUrl() {
        return databaseBackedConfig.getTermsOfUseUrl();
    }

    public int getMaxConcurrentRequestsPerApiKey() {
        return parseIntegerOrDefault(databaseBackedConfig.getMaxConcurrentRequestsPerApiKey(), 6);
    }

    public int getMaxActiveRequestsPerApiKey() {
        return parseIntegerOrDefault(databaseBackedConfig.getMaxActiveRequestsPerApiKey(), 2);
    }

    public int getMaxFilesPerUpload() {
        return parseIntegerOrDefault(databaseBackedConfig.getMaxFilesPerUpload(), defaultMaxFilesPerUpload);
    }

    private int parseIntegerOrDefault(String value, int defaultValue) {
        if (Strings.isNullOrEmpty(value)) {
            return defaultValue;
        }
        try {
            return Integer.parseInt(value);
        } catch (NumberFormatException e) {
            return defaultValue;
        }
    }

    public String copyrightNotice() {
        return msgs.format("jsf.CopyrightNotice",
                String.valueOf(Calendar.getInstance().get(Calendar.YEAR)));
    }

    @Observer(PostAuthenticateEvent.EVENT_NAME)
    public void setAuthenticatedSessionTimeout(
            @Observes PostAuthenticateEvent payload) {
        HttpServletRequest request = ServletContexts
                .getInstance()
                .getRequest();
        if (request != null) {
            int timeoutInSecs = max(authenticatedSessionTimeoutMinutes * 60,
                    defaultAnonymousSessionTimeoutMinutes * 60);
            request
                .getSession()
                .setMaxInactiveInterval(timeoutInSecs);
        }
    }

    @Observer(LogoutEvent.EVENT_NAME)
    public void setUnauthenticatedSessionTimeout(@Observes LogoutEvent payload) {
        HttpServletRequest request = ServletContexts
                .getInstance()
                .getRequest();
        if (request != null) {
            request
                .getSession()
                .setMaxInactiveInterval(
                        defaultAnonymousSessionTimeoutMinutes * 60);
        }
    }
}<|MERGE_RESOLUTION|>--- conflicted
+++ resolved
@@ -60,17 +60,11 @@
 import com.google.common.collect.Sets;
 import org.zanata.security.OpenIdLoginModule;
 
-<<<<<<< HEAD
+import static java.lang.Math.max;
+
 @Named("applicationConfiguration")
 @javax.enterprise.context.ApplicationScoped
 /* TODO [CDI] Remove @PostConstruct from startup method and make it accept (@Observes @Initialized ServletContext context) */
-=======
-import static java.lang.Math.max;
-
-@Name("applicationConfiguration")
-@Scope(ScopeType.APPLICATION)
-@Startup
->>>>>>> 206fef03
 @Synchronized(timeout = ServerConstants.DEFAULT_TIMEOUT)
 @Slf4j
 public class ApplicationConfiguration implements Serializable {
@@ -82,14 +76,10 @@
     @Getter
     private static final int defaultMaxFilesPerUpload = 100;
 
-<<<<<<< HEAD
+    @Getter
+    private static final int defaultAnonymousSessionTimeoutMinutes = 30;
+
     @Inject
-=======
-    @Getter
-    private static final int defaultAnonymousSessionTimeoutMinutes = 30;
-
-    @In
->>>>>>> 206fef03
     private DatabaseBackedConfig databaseBackedConfig;
     @Inject
     private JndiBackedConfig jndiBackedConfig;
@@ -421,7 +411,6 @@
                 String.valueOf(Calendar.getInstance().get(Calendar.YEAR)));
     }
 
-    @Observer(PostAuthenticateEvent.EVENT_NAME)
     public void setAuthenticatedSessionTimeout(
             @Observes PostAuthenticateEvent payload) {
         HttpServletRequest request = ServletContexts
@@ -436,7 +425,6 @@
         }
     }
 
-    @Observer(LogoutEvent.EVENT_NAME)
     public void setUnauthenticatedSessionTimeout(@Observes LogoutEvent payload) {
         HttpServletRequest request = ServletContexts
                 .getInstance()
