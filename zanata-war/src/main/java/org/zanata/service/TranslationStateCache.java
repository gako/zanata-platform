--- conflicted
+++ resolved
@@ -24,10 +24,6 @@
 import org.apache.lucene.util.OpenBitSet;
 import org.zanata.common.ContentState;
 import org.zanata.common.LocaleId;
-<<<<<<< HEAD
-import org.zanata.model.HTextFlowTarget;
-=======
->>>>>>> 3b443b3e
 import org.zanata.webtrans.shared.model.ValidationId;
 
 /**
@@ -69,22 +65,14 @@
    void textFlowStateUpdated(Long textFlowId, LocaleId localeId, ContentState newState);
 
    /**
-    * Returns last modified HTextFlowTarget for the given locale id of the
-    * documentId
-    * 
+    * Returns last modified HTextFlowTarget for the given locale id of the documentId 
     * @param documentId
     * @param localeId
     * @return
     */
-<<<<<<< HEAD
-   HTextFlowTarget getDocLastModifiedTextFlowTarget(Long documentId, LocaleId localeId);
-
-   /**
-=======
    Long getDocLastTranslatedTextFlowTarget(Long documentId, LocaleId localeId);
 	
 	/**
->>>>>>> 3b443b3e
     * Return boolean of textFlowTarget has validation error against validation
     * rules {@link org.zanata.webtrans.share.model.ValidationAction}
     * 
