/**
 * 
 */
package org.zanata.service.impl;

import java.util.ArrayList;
import java.util.Collection;
import java.util.HashSet;
import java.util.List;
import java.util.Set;

import org.apache.commons.lang.StringUtils;
import org.jboss.seam.ScopeType;
import org.jboss.seam.annotations.AutoCreate;
import org.jboss.seam.annotations.In;
import org.jboss.seam.annotations.Logger;
import org.jboss.seam.annotations.Name;
import org.jboss.seam.annotations.Scope;
import org.jboss.seam.log.Log;
import org.zanata.common.LocaleId;
import org.zanata.dao.ProjectDAO;
import org.zanata.dao.ProjectIterationDAO;
import org.zanata.dao.TextFlowDAO;
import org.zanata.dao.TextFlowTargetDAO;
import org.zanata.model.HDocument;
import org.zanata.model.HProject;
import org.zanata.model.HProjectIteration;
import org.zanata.model.HTextFlow;
import org.zanata.model.HTextFlowTarget;
import org.zanata.service.TranslationStateCache;
import org.zanata.service.ValidationFactoryProvider;
import org.zanata.service.ValidationService;
import org.zanata.webtrans.server.rpc.TransUnitTransformer;
import org.zanata.webtrans.shared.model.ValidationAction;
import org.zanata.webtrans.shared.model.ValidationId;
import org.zanata.webtrans.shared.validation.ValidationFactory;

import com.google.common.base.Stopwatch;

/**
 * 
 * @author Alex Eng <a href="mailto:aeng@redhat.com">aeng@redhat.com</a>
 * 
 */
@Name("validationServiceImpl")
@AutoCreate
@Scope(ScopeType.STATELESS)
public class ValidationServiceImpl implements ValidationService
{
   @Logger
   private Log log;

   @In
   private ProjectDAO projectDAO;

   @In
   private TransUnitTransformer transUnitTransformer;

   @In
   private ProjectIterationDAO projectIterationDAO;

   @In
   private TextFlowTargetDAO textFlowTargetDAO;

   @In
   private TextFlowDAO textFlowDAO;

   @In
   private TranslationStateCache translationStateCacheImpl;

   private ValidationFactory validationFactory;

   private ValidationFactory getValidationFactory()
   {
      if (validationFactory == null)
      {
         validationFactory = ValidationFactoryProvider.getFactoryInstance();
      }
      return validationFactory;
   }

   @Override
   public Collection<ValidationAction> getValidationAction(String projectSlug)
   {
      Collection<ValidationAction> validationList = getValidationFactory().getAllValidationActions().values();
      Set<String> enabledValidations = new HashSet<String>();

      if (!StringUtils.isEmpty(projectSlug))
      {
         HProject project = projectDAO.getBySlug(projectSlug);
         enabledValidations = project.getCustomizedValidations();
      }

      for (ValidationAction valAction : validationList)
      {
         if (enabledValidations.contains(valAction.getId().name()))
         {
            valAction.getValidationInfo().setEnabled(true);
         }
      }

      return validationList;
   }

   @Override
   public Collection<ValidationAction> getValidationAction(String projectSlug, String versionSlug)
   {
      Collection<ValidationAction> validationList = null;

      if (!StringUtils.isEmpty(projectSlug) && !StringUtils.isEmpty(versionSlug))
      {
         HProjectIteration version = projectIterationDAO.getBySlug(projectSlug, versionSlug);

         validationList = getValidationObject(version);
      }

      return validationList;
   }

   @Override
   public Collection<ValidationAction> getValidationObject(HProjectIteration version)
   {
      Collection<ValidationAction> validationList = getValidationFactory().getAllValidationActions().values();

      Set<String> enabledValidations = new HashSet<String>();

      if (version != null)
      {
         enabledValidations = version.getCustomizedValidations();

         // Inherits validations from project if version has no defined
         // validations
         if (enabledValidations.isEmpty())
         {
            enabledValidations = version.getProject().getCustomizedValidations();
         }
      }

      for (ValidationAction valAction : validationList)
      {
         if (enabledValidations.contains(valAction.getId().name()))
         {
            valAction.getValidationInfo().setEnabled(true);
            valAction.getValidationInfo().setLocked(true);
         }
      }
      return validationList;
   }

   @Override
   public boolean runValidations(HDocument hDoc, List<ValidationId> validationIds, LocaleId localeId)
   {
      log.debug("Start doc validation {0}", hDoc.getId());
      Stopwatch stopwatch = new Stopwatch().start();
      List<ValidationAction> validationActions = getValidationFactory().getValidationActions(validationIds);

      boolean hasError = documentHasError(hDoc, validationActions, localeId);

      log.debug("Finished doc validation in " + stopwatch);
      return hasError;
   }

   private boolean documentHasError(HDocument hDoc, List<ValidationAction> validationActions, LocaleId localeId)
   {
      for (HTextFlow textFlow : hDoc.getTextFlows())
      {
         boolean hasError = textFlowTargetHasError(textFlow, validationActions, localeId);
         if (hasError)
         {
            // return true if error found, else continue
            return true;
         }
      }
      return false;
   }

   @Override
   public List<HTextFlow> filterHasErrorTexFlow(List<HTextFlow> textFlows, List<ValidationId> validationIds, LocaleId localeId, int startIndex, int maxSize)
   {
      log.debug("Start filter {0} textFlows", textFlows.size());
      Stopwatch stopwatch = new Stopwatch().start();

      List<ValidationAction> validationActions = getValidationFactory().getValidationActions(validationIds);
      List<HTextFlow> result = new ArrayList<HTextFlow>();

      for (HTextFlow textFlow : textFlows)
      {
         boolean hasError = textFlowTargetHasError(textFlow, validationActions, localeId);
         if (hasError)
         {
            result.add(textFlow);
         }
      }
      log.debug("Finished filter textFlows in " + stopwatch);

      if (result.size() <= maxSize)
      {
         return result;
      }

      int toIndex = startIndex + maxSize;
      validateIndexes(startIndex, toIndex, result.size(), maxSize);

      return result.subList(startIndex, toIndex);
   }

   private void validateIndexes(int startIndex, int toIndex, int actualResultSize, int expectedResultSize)
   {
      toIndex = toIndex > actualResultSize ? actualResultSize : toIndex;
      startIndex = startIndex > toIndex ? toIndex - expectedResultSize : startIndex;
      startIndex = startIndex < 0 ? 0 : startIndex;
   }

<<<<<<< HEAD
   // TODO: fix problem with multiple RPC call from single client, disable cache at the moment
   private boolean USE_CACHE = false; 
=======
   // TODO: fix problem with multiple RPC call from single client, client do single RPC call one at a time to solve this problem.
   private boolean USE_CACHE = true; 
>>>>>>> 3b443b3e

   private boolean textFlowTargetHasError(HTextFlow textFlow, List<ValidationAction> validationActions, LocaleId localeId)
   {
      HTextFlowTarget target = textFlowTargetDAO.getTextFlowTarget(textFlow, localeId);
      if (target != null)
      {
         for (ValidationAction validationAction : validationActions)
         {
            if (USE_CACHE)
            {
               Boolean value = translationStateCacheImpl.textFlowTargetHasError(target.getId(), validationAction.getId());
               if (value != null && value.booleanValue())
               {
                  return value.booleanValue();
               }
            }
            else
            {
               List<String> errorList = validationAction.validate(textFlow.getContents().get(0), target.getContents().get(0));
               if (!errorList.isEmpty())
               {
                  return true;
               }
            }
         }
      }
      return false;
   }
}<|MERGE_RESOLUTION|>--- conflicted
+++ resolved
@@ -211,13 +211,8 @@
       startIndex = startIndex < 0 ? 0 : startIndex;
    }
 
-<<<<<<< HEAD
-   // TODO: fix problem with multiple RPC call from single client, disable cache at the moment
-   private boolean USE_CACHE = false; 
-=======
    // TODO: fix problem with multiple RPC call from single client, client do single RPC call one at a time to solve this problem.
    private boolean USE_CACHE = true; 
->>>>>>> 3b443b3e
 
    private boolean textFlowTargetHasError(HTextFlow textFlow, List<ValidationAction> validationActions, LocaleId localeId)
    {
