/*
 * Copyright 2013, Red Hat, Inc. and individual contributors as indicated by the
 * @author tags. See the copyright.txt file in the distribution for a full
 * listing of individual contributors.
 *
 * This is free software; you can redistribute it and/or modify it under the
 * terms of the GNU Lesser General Public License as published by the Free
 * Software Foundation; either version 2.1 of the License, or (at your option)
 * any later version.
 *
 * This software is distributed in the hope that it will be useful, but WITHOUT
 * ANY WARRANTY; without even the implied warranty of MERCHANTABILITY or FITNESS
 * FOR A PARTICULAR PURPOSE. See the GNU Lesser General Public License for more
 * details.
 *
 * You should have received a copy of the GNU Lesser General Public License
 * along with this software; if not, write to the Free Software Foundation,
 * Inc., 51 Franklin St, Fifth Floor, Boston, MA 02110-1301 USA, or see the FSF
 * site: http://www.fsf.org.
 */
package org.zanata.service.impl;

import com.google.common.cache.Cache;
import com.google.common.cache.CacheBuilder;
import com.google.common.collect.Lists;
import com.google.common.collect.Maps;
<<<<<<< HEAD
=======
import lombok.extern.slf4j.Slf4j;
import org.jboss.seam.Component;
>>>>>>> 5d8afece
import org.jboss.seam.ScopeType;
import org.jboss.seam.annotations.Name;
import org.jboss.seam.annotations.Scope;
import org.jboss.seam.annotations.Startup;
import org.zanata.async.AsyncTaskHandle;
import org.zanata.async.AsyncTask;
import org.zanata.async.TaskExecutor;
import org.zanata.service.AsyncTaskManagerService;
import org.zanata.util.ServiceLocator;

import java.io.Serializable;
import java.util.Collection;
import java.util.Map;
import java.util.concurrent.TimeUnit;

/**
 * Default Implementation of an Asynchronous task manager service.
 *
 * This replaces the now deprecated ProcessManagerService.
 *
 * @author Carlos Munoz <a
 *         href="mailto:camunoz@redhat.com">camunoz@redhat.com</a>
 */
@Name("asyncTaskManagerServiceImpl")
@Scope(ScopeType.APPLICATION)
@Startup
@Slf4j
public class AsyncTaskManagerServiceImpl implements AsyncTaskManagerService {

    // Map of all active task handles
    private Map<Serializable, AsyncTaskHandle> handlesByKey = Maps.newConcurrentMap();

    // Cache of recently completed tasks
    private Cache<Serializable, AsyncTaskHandle> finishedTasks = CacheBuilder
            .newBuilder().expireAfterWrite(10, TimeUnit.MINUTES)
            .build();

    private long lastAssignedKey = 1;

    /**
     * Starts a task, using a generated task key
     * @param task
     *            The asynchronous task to run.
     * @param <V>
     * @param <H>
     * @return
     */
    @Override
    public <V, H extends AsyncTaskHandle<V>> String startTask(
            AsyncTask<V, H> task) {
<<<<<<< HEAD
        TaskExecutor taskExecutor =
                ServiceLocator.instance().getInstance(TaskExecutor.class);
        AsyncTaskHandle<V> handle = taskExecutor.startTask(task);
        Long taskKey;
        taskKey = generateNextAvailableKey();
        handlesById.put(taskKey, handle);
=======
        Long taskKey = generateNextAvailableKey();
        startTask(task, taskKey);
>>>>>>> 5d8afece
        return taskKey.toString();
    }

    /**
     * Starts a task, using the specified task key
     * @param task
     *            The asynchronous task to run.
     * @param key
     * @param <V>
     * @param <H>
     */
    @Override
    public <V, H extends AsyncTaskHandle<V>> void startTask(
            AsyncTask<V, H> task, final Serializable key) {
        TaskExecutor taskExecutor =
                (TaskExecutor) Component.getInstance(TaskExecutor.class);
        AsyncTaskHandle<V> handle = taskExecutor.startTask(task,
                new Runnable() {
                    @Override
                    public void run() {
                        taskFinished(key);
                    }
                });
        AsyncTaskHandle oldHandle = handlesByKey.put(key, handle);
        if (oldHandle != null) {
            log.error(
                    "Key {} has a duplicate: old handle is {}; new handle is {}",
                    key, oldHandle, handle);
        }
    }

    private void taskFinished(Serializable key) {
        AsyncTaskHandle handle = handlesByKey.remove(key);
        if (handle != null) {
            finishedTasks.put(key, handle);
        } else {
            log.error("unknown task key: {}", key);
        }
    }

    /**
     * Gets the handle for a generated task key
     * @param taskId
     *            The task Id (as returned by
     *            {@link AsyncTaskManagerService#startTask(org.zanata.async.AsyncTask)}
     *            )
     * @return
     */
    @Override
    public AsyncTaskHandle getHandle(String taskId) {
        try {
            Long taskKey = Long.parseLong(taskId);
            return getHandleByKey(taskKey);
        } catch (NumberFormatException e) {
            return null; // Non-number keys are not allowed in this
                         // implementation
        }
    }

    /**
     * Gets the handle for a task which was started with a specified key
     * @param key
     *            The task id as provided to
     *            {@link AsyncTaskManagerService#startTask(org.zanata.async.AsyncTask, java.io.Serializable)}
     * @return
     */
    @Override
    public AsyncTaskHandle getHandleByKey(Serializable key) {
        // NB: check the active tasks before finished tasks, in
        // case the task finishes in between
        AsyncTaskHandle handle = handlesByKey.get(key);
        if (handle == null) {
            handle = finishedTasks.getIfPresent(key);
        }
        return handle;
    }

    @Override
    public Collection<AsyncTaskHandle> getAllHandles() {
        Collection<AsyncTaskHandle> handles = Lists.newArrayList();
        handles.addAll(handlesByKey.values());
        handles.addAll(finishedTasks.asMap().values());
        return handles;
    }

    private synchronized long generateNextAvailableKey() {
        return lastAssignedKey++;
    }

}<|MERGE_RESOLUTION|>--- conflicted
+++ resolved
@@ -24,11 +24,7 @@
 import com.google.common.cache.CacheBuilder;
 import com.google.common.collect.Lists;
 import com.google.common.collect.Maps;
-<<<<<<< HEAD
-=======
 import lombok.extern.slf4j.Slf4j;
-import org.jboss.seam.Component;
->>>>>>> 5d8afece
 import org.jboss.seam.ScopeType;
 import org.jboss.seam.annotations.Name;
 import org.jboss.seam.annotations.Scope;
@@ -79,17 +75,8 @@
     @Override
     public <V, H extends AsyncTaskHandle<V>> String startTask(
             AsyncTask<V, H> task) {
-<<<<<<< HEAD
-        TaskExecutor taskExecutor =
-                ServiceLocator.instance().getInstance(TaskExecutor.class);
-        AsyncTaskHandle<V> handle = taskExecutor.startTask(task);
-        Long taskKey;
-        taskKey = generateNextAvailableKey();
-        handlesById.put(taskKey, handle);
-=======
         Long taskKey = generateNextAvailableKey();
         startTask(task, taskKey);
->>>>>>> 5d8afece
         return taskKey.toString();
     }
 
@@ -105,7 +92,7 @@
     public <V, H extends AsyncTaskHandle<V>> void startTask(
             AsyncTask<V, H> task, final Serializable key) {
         TaskExecutor taskExecutor =
-                (TaskExecutor) Component.getInstance(TaskExecutor.class);
+                ServiceLocator.instance().getInstance(TaskExecutor.class);
         AsyncTaskHandle<V> handle = taskExecutor.startTask(task,
                 new Runnable() {
                     @Override
