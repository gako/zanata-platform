--- conflicted
+++ resolved
@@ -27,7 +27,6 @@
 import org.zanata.file.FilePersistService;
 import org.zanata.model.HDocument;
 import org.zanata.model.HLocale;
-import org.zanata.model.HProject;
 import org.zanata.model.HProjectIteration;
 import org.zanata.model.HRawDocument;
 import org.zanata.model.HSimpleComment;
@@ -68,16 +67,12 @@
     protected final static int TFT_BATCH_SIZE = 20;
 
     @Inject
+    private ProjectDAO projectDAO;
+
+    @Inject
     private ProjectIterationDAO projectIterationDAO;
 
-<<<<<<< HEAD
-    @Inject
-=======
-    @In
-    private ProjectDAO projectDAO;
-
-    @In
->>>>>>> bbe037d6
+    @Inject
     private DocumentDAO documentDAO;
 
     @Inject
@@ -174,6 +169,7 @@
         }
     }
 
+
     @Override
     @Async
     public Future<Void> startCopyVersion(@Nonnull String projectSlug,
