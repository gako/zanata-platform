--- conflicted
+++ resolved
@@ -316,12 +316,8 @@
     private Collection<Object[]> findMatchingTranslation(
             LocaleId targetLocaleId, LocaleId sourceLocaleId,
             TransMemoryQuery transMemoryQuery, int maxResults,
-<<<<<<< HEAD
             Optional<Long> textFlowTargetId,
-            Class<?>... entities) {
-=======
             @Nonnull Class<?>... entityTypes) {
->>>>>>> 8b545919
         try {
             if (entityTypes.length == 0) {
                 throw new RuntimeException(
@@ -329,11 +325,7 @@
             }
             List<Object[]> matches =
                     getSearchResult(transMemoryQuery, sourceLocaleId,
-<<<<<<< HEAD
-                            targetLocaleId, maxResults, textFlowTargetId, entities);
-=======
-                            targetLocaleId, maxResults, entityTypes);
->>>>>>> 8b545919
+                            targetLocaleId, maxResults, textFlowTargetId, entityTypes);
 
             // filter out invalid target
             // TODO filter by entityTypes as well
