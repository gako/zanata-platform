--- conflicted
+++ resolved
@@ -72,6 +72,7 @@
 import org.zanata.webtrans.shared.model.TransMemoryQuery;
 import org.zanata.webtrans.shared.model.TransMemoryResultItem;
 import org.zanata.webtrans.shared.rpc.HasSearchType;
+import org.zanata.webtrans.shared.rpc.LuceneQuery;
 
 import com.google.common.annotations.VisibleForTesting;
 import com.google.common.base.Objects;
@@ -79,7 +80,6 @@
 import com.google.common.base.Predicate;
 import com.google.common.collect.Collections2;
 import com.google.common.collect.Lists;
-import org.zanata.webtrans.shared.rpc.LuceneQuery;
 
 import java.util.ArrayList;
 import java.util.Collection;
@@ -593,10 +593,7 @@
 
         // 'Fuzzy' in the editor
         case FUZZY:
-<<<<<<< HEAD
-=======
             validateQueryLength(query.getQueries().get(0));
->>>>>>> 2165a3e2
             queryText = escape(query.getQueries().get(0));
             if (StringUtils.isBlank(queryText)) {
                 return Lists.newArrayList();
@@ -1004,18 +1001,9 @@
                         "Query results include null entity. You may need to re-index.");
                 return false;
             } else {
-<<<<<<< HEAD
-                try {
-                    log.warn("Unexpected query result of type {}: {}. You may need to re-index.",
-                            entity.getClass().getName(), entity);
-                } catch (NullPointerException npe) {
-                    log.warn("Encountered entity with null attributes");
-                }
-=======
                 String name = entity.getClass().getName();
                 log.warn("Unexpected query result of type {}: {}. You may need to re-index.",
                     name, entity);
->>>>>>> 2165a3e2
             }
             return true;
 
