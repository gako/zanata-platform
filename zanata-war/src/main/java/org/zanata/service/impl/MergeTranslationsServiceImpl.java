--- conflicted
+++ resolved
@@ -54,7 +54,6 @@
 
 import com.google.common.base.Optional;
 import com.google.common.base.Stopwatch;
-import com.google.common.collect.Lists;
 import com.google.common.collect.Maps;
 
 import static org.zanata.transaction.TransactionUtil.runInTransaction;
@@ -239,7 +238,7 @@
                 textFlowDAO.flush();
 
                 // TODO: Fire single event with batch of updated textFlowTarget
-                if (Events.exists() && !localeContentStateMap.isEmpty()) {
+                if (!localeContentStateMap.isEmpty()) {
                     for (Map.Entry<Long, ContentState> entry : localeContentStateMap
                             .entrySet()) {
                         HTextFlowTarget updatedTarget =
@@ -255,8 +254,7 @@
                                         updatedTarget.getState(),
                                         entry.getValue());
 
-                        Events.instance().raiseTransactionSuccessEvent(
-                                TextFlowTargetStateEvent.EVENT_NAME, event);
+                        textFlowTargetStateEventEvent.fire(event);
                     }
                 }
             }
@@ -289,18 +287,6 @@
                 .getMergeTranslationMessage(sourceTft));
         targetTft.setSourceType(TranslationSourceType.MERGE_VERSION);
         TranslationUtil.copyEntity(sourceTft, targetTft);
-<<<<<<< HEAD
-
-        TextFlowTargetStateEvent event =
-                new TextFlowTargetStateEvent(null, targetVersionId,
-                        targetTft.getTextFlow().getDocument().getId(),
-                        targetTft.getTextFlow().getId(),
-                        targetTft.getLocale().getLocaleId(),
-                        targetTft.getId(), targetTft.getState(), oldState);
-
-        textFlowTargetStateEventEvent.fire(event);
-=======
->>>>>>> 2b80c993
     }
 
     /**
