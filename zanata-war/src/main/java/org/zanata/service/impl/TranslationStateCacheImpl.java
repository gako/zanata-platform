/*
 * Copyright 2010, Red Hat, Inc. and individual contributors as indicated by the
 * @author tags. See the copyright.txt file in the distribution for a full
 * listing of individual contributors.
 * 
 * This is free software; you can redistribute it and/or modify it under the
 * terms of the GNU Lesser General Public License as published by the Free
 * Software Foundation; either version 2.1 of the License, or (at your option)
 * any later version.
 * 
 * This software is distributed in the hope that it will be useful, but WITHOUT
 * ANY WARRANTY; without even the implied warranty of MERCHANTABILITY or FITNESS
 * FOR A PARTICULAR PURPOSE. See the GNU Lesser General Public License for more
 * details.
 * 
 * You should have received a copy of the GNU Lesser General Public License
 * along with this software; if not, write to the Free Software Foundation,
 * Inc., 51 Franklin St, Fifth Floor, Boston, MA 02110-1301 USA, or see the FSF
 * site: http://www.fsf.org.
 */
package org.zanata.service.impl;

import java.io.Serializable;
<<<<<<< HEAD
import java.util.HashMap;
import java.util.List;
import java.util.Map;
=======
>>>>>>> c220b2c9

import lombok.AllArgsConstructor;
import lombok.EqualsAndHashCode;
import lombok.Getter;
import net.sf.ehcache.CacheManager;

import org.apache.lucene.search.Filter;
import org.apache.lucene.util.OpenBitSet;
import org.jboss.seam.ScopeType;
import org.jboss.seam.annotations.AutoCreate;
import org.jboss.seam.annotations.Create;
import org.jboss.seam.annotations.Destroy;
import org.jboss.seam.annotations.In;
import org.jboss.seam.annotations.Name;
import org.jboss.seam.annotations.Scope;
import org.zanata.cache.CacheWrapper;
import org.zanata.cache.EhcacheWrapper;
import org.zanata.common.ContentState;
import org.zanata.common.LocaleId;
import org.zanata.dao.DocumentDAO;
import org.zanata.dao.TextFlowDAO;
import org.zanata.dao.TextFlowTargetDAO;
import org.zanata.model.HTextFlow;
import org.zanata.model.HTextFlowTarget;
import org.zanata.service.TranslationStateCache;

import com.google.common.cache.CacheLoader;

/**
 * Default Implementation of the Translation State Cache.
 *
 * @author Carlos Munoz <a href="mailto:camunoz@redhat.com">camunoz@redhat.com</a>
 */
@Name("translationStateCacheImpl")
@Scope(ScopeType.APPLICATION)
@AutoCreate
public class TranslationStateCacheImpl implements TranslationStateCache
{
   private static final String BASE = TranslationStateCacheImpl.class.getName();
   private static final String CACHE_NAME = BASE+".filterCache";
   private static final String TRANSLATED_TEXT_FLOW_CACHE_NAME = BASE+".translatedTextFlowCache";
   private static final String DOC_LAST_MODIFIED_TFT_CACHE_NAME = BASE + ".docLastModifiedCache";

   @In
   private TextFlowDAO textFlowDAO;

   @In
   private DocumentDAO documentDAO;

   @In
   private TextFlowTargetDAO textFlowTargetDAO;

   private CacheManager cacheManager;
   private CacheWrapper<LocaleId, TranslatedTextFlowFilter> filterCache;
   private CacheWrapper<LocaleId, OpenBitSet> translatedTextFlowCache;
   private CacheWrapper<TranslatedDocumentKey, Long> docLastModifiedCache;
   private CacheLoader<LocaleId, TranslatedTextFlowFilter> filterLoader;
   private CacheLoader<LocaleId, OpenBitSet> bitsetLoader;
   private CacheLoader<TranslatedDocumentKey, Long> docLastModifiedLoader;

   public TranslationStateCacheImpl()
   {
      // constructor for Seam
      this.filterLoader = new FilterLoader();
      this.bitsetLoader = new BitsetLoader();
      this.docLastModifiedLoader = new HTextFlowTargetIdLoader();
   }

   public TranslationStateCacheImpl(
         CacheLoader<LocaleId, TranslatedTextFlowFilter> filterLoader,
 CacheLoader<LocaleId, OpenBitSet> bitsetLoader, CacheLoader<TranslatedDocumentKey, Long> docLastModifiedLoader, TextFlowTargetDAO textFlowTargetDAO)
   {
      // constructor for testing
      this.filterLoader = filterLoader;
      this.bitsetLoader = bitsetLoader;
      this.docLastModifiedLoader = docLastModifiedLoader;
      this.textFlowTargetDAO = textFlowTargetDAO;
   }
   
   @Create
   public void create()
   {
      cacheManager = CacheManager.create();
      filterCache = EhcacheWrapper.create(CACHE_NAME, cacheManager, filterLoader);
      translatedTextFlowCache = EhcacheWrapper.create(TRANSLATED_TEXT_FLOW_CACHE_NAME, cacheManager, bitsetLoader);
      docLastModifiedCache = EhcacheWrapper.create(DOC_LAST_MODIFIED_TFT_CACHE_NAME, cacheManager, docLastModifiedLoader);
   }

   @Destroy
   public void destroy()
   {
      cacheManager.shutdown();
   }

   @Override
   public OpenBitSet getTranslatedTextFlowIds(final LocaleId localeId)
   {
      return translatedTextFlowCache.getWithLoader(localeId);
   }

   @Override
   public void textFlowStateUpdated(Long textFlowId, LocaleId localeId, ContentState newState)
   {
      updateTranslatedTextFlowCache(textFlowId, localeId, newState);
      updateFilterCache(textFlowId, localeId, newState);
      updateDocLastModifiedCache(textFlowId, localeId, newState);
   }

   @Override
   public Filter getFilter(LocaleId locale)
   {
      return filterCache.getWithLoader(locale);
   }

   @Override
   public HTextFlowTarget getDocLastModifiedTextFlowTarget(Long documentId, LocaleId localeId)
   {
      Long targetId = docLastModifiedCache.getWithLoader(new TranslatedDocumentKey(documentId, localeId));
      if (targetId == null)
      {
         return null;
      }
      return textFlowTargetDAO.findById(targetId, false);
   }

   private void updateFilterCache(Long textFlowId, LocaleId localeId, ContentState newState)
   {
      TranslatedTextFlowFilter filter = filterCache.get(localeId);
      if (filter != null)
      {
         filter.onTranslationStateChange(textFlowId, newState);
      }
   }

   private void updateDocLastModifiedCache(Long textFlowId, LocaleId localeId, ContentState newState)
   {
      HTextFlow tf = textFlowDAO.findById(textFlowId, false);
      Long documentId = tf.getDocument().getId();

      HTextFlowTarget target = textFlowTargetDAO.getTextFlowTarget(tf, localeId);
      docLastModifiedCache.put(new TranslatedDocumentKey(documentId, localeId), target.getId());
   }

   private void updateTranslatedTextFlowCache(Long textFlowId, LocaleId localeId, ContentState newState)
   {
      OpenBitSet bitSet = translatedTextFlowCache.get(localeId);
      if( bitSet != null )
      {
         boolean translated = newState == ContentState.Approved;
         if( translated )
         {
            bitSet.set( textFlowId );
         }
         else
         {
            bitSet.clear( textFlowId );
         }
      }
   }

   private final class BitsetLoader extends CacheLoader<LocaleId, OpenBitSet>
   {
      @Override
      public OpenBitSet load(LocaleId localeId) throws Exception
      {
         return textFlowDAO.findIdsWithTranslations(localeId);
      }
   }

   private final class FilterLoader extends CacheLoader<LocaleId, TranslatedTextFlowFilter>
   {
      @Override
      public TranslatedTextFlowFilter load(LocaleId localeId) throws Exception
      {
         return new TranslatedTextFlowFilter(localeId);
      }
   }

   private final class HTextFlowTargetIdLoader extends CacheLoader<TranslatedDocumentKey, Long>
   {
      @Override
      public Long load(TranslatedDocumentKey key) throws Exception
      {
         return documentDAO.getLastTranslatedTargetId(key.getDocumentId(), key.getLocaleId());
      }
   }

<<<<<<< HEAD
   private final class HTextFlowTargetValidationLoader extends CacheLoader<Long, Map<ValidationId, Boolean>>
   {
      @Override
      public Map<ValidationId, Boolean> load(Long key) throws Exception
      {
         return new HashMap<ValidationId, Boolean>();
      }
   }
   
   private Boolean loadTargetValidation(Long targetId, ValidationId validationId)
   {
       HTextFlowTarget tft = textFlowTargetDAO.findById(targetId, false);
   
       if (tft != null)
       {
          ValidationAction action = ValidationFactoryProvider.getFactoryInstance().getValidationAction(validationId);
          List<String> errorList = action.validate(tft.getTextFlow().getContents().get(0), tft.getContents().get(0));
          return !errorList.isEmpty();
       }
       return null;
   }

=======
>>>>>>> c220b2c9
   @AllArgsConstructor
   @EqualsAndHashCode
   public static final class TranslatedDocumentKey implements Serializable
   {
      private static final long serialVersionUID = 1L;

      @Getter
      private Long documentId;

      @Getter
      private LocaleId localeId;
   }
}<|MERGE_RESOLUTION|>--- conflicted
+++ resolved
@@ -21,12 +21,6 @@
 package org.zanata.service.impl;
 
 import java.io.Serializable;
-<<<<<<< HEAD
-import java.util.HashMap;
-import java.util.List;
-import java.util.Map;
-=======
->>>>>>> c220b2c9
 
 import lombok.AllArgsConstructor;
 import lombok.EqualsAndHashCode;
@@ -214,31 +208,6 @@
       }
    }
 
-<<<<<<< HEAD
-   private final class HTextFlowTargetValidationLoader extends CacheLoader<Long, Map<ValidationId, Boolean>>
-   {
-      @Override
-      public Map<ValidationId, Boolean> load(Long key) throws Exception
-      {
-         return new HashMap<ValidationId, Boolean>();
-      }
-   }
-   
-   private Boolean loadTargetValidation(Long targetId, ValidationId validationId)
-   {
-       HTextFlowTarget tft = textFlowTargetDAO.findById(targetId, false);
-   
-       if (tft != null)
-       {
-          ValidationAction action = ValidationFactoryProvider.getFactoryInstance().getValidationAction(validationId);
-          List<String> errorList = action.validate(tft.getTextFlow().getContents().get(0), tft.getContents().get(0));
-          return !errorList.isEmpty();
-       }
-       return null;
-   }
-
-=======
->>>>>>> c220b2c9
    @AllArgsConstructor
    @EqualsAndHashCode
    public static final class TranslatedDocumentKey implements Serializable
