--- conflicted
+++ resolved
@@ -151,10 +151,6 @@
 
     @Override
     public void clearDocumentStatistics(Long documentId) {
-<<<<<<< HEAD
-=======
-        LocaleDAO localeDAO = serviceLocator.getInstance(LocaleDAO.class);
->>>>>>> 28528758
         for (HLocale locale : localeDAO.findAll()) {
             DocumentLocaleKey key =
                     new DocumentLocaleKey(documentId, locale.getLocaleId());
@@ -167,6 +163,7 @@
         documentStatisticCache.remove(new DocumentLocaleKey(documentId,
                 localeId));
     }
+
 
     public DocumentStatus getDocumentStatus(Long documentId, LocaleId localeId) {
         return docStatusCache.getWithLoader(new DocumentLocaleKey(
