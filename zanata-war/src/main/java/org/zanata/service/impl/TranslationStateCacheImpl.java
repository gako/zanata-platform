/*
 * Copyright 2010, Red Hat, Inc. and individual contributors as indicated by the
 * @author tags. See the copyright.txt file in the distribution for a full
 * listing of individual contributors.
 *
 * This is free software; you can redistribute it and/or modify it under the
 * terms of the GNU Lesser General Public License as published by the Free
 * Software Foundation; either version 2.1 of the License, or (at your option)
 * any later version.
 *
 * This software is distributed in the hope that it will be useful, but WITHOUT
 * ANY WARRANTY; without even the implied warranty of MERCHANTABILITY or FITNESS
 * FOR A PARTICULAR PURPOSE. See the GNU Lesser General Public License for more
 * details.
 *
 * You should have received a copy of the GNU Lesser General Public License
 * along with this software; if not, write to the Free Software Foundation,
 * Inc., 51 Franklin St, Fifth Floor, Boston, MA 02110-1301 USA, or see the FSF
 * site: http://www.fsf.org.
 */
package org.zanata.service.impl;

import java.io.Serializable;
import java.util.Date;
import java.util.HashMap;
import java.util.List;
import java.util.Map;

import lombok.AllArgsConstructor;
import lombok.EqualsAndHashCode;
import lombok.Getter;
import net.sf.ehcache.CacheManager;

import org.jboss.seam.ScopeType;
import org.jboss.seam.annotations.AutoCreate;
import org.jboss.seam.annotations.Create;
import org.jboss.seam.annotations.Destroy;
import org.jboss.seam.annotations.In;
import org.jboss.seam.annotations.Name;
import org.jboss.seam.annotations.Observer;
import org.jboss.seam.annotations.Scope;
import org.zanata.cache.CacheWrapper;
import org.zanata.cache.EhcacheWrapper;
import org.zanata.common.LocaleId;
import org.zanata.dao.DocumentDAO;
import org.zanata.dao.TextFlowDAO;
import org.zanata.dao.TextFlowTargetDAO;
import org.zanata.events.TextFlowTargetStateEvent;
import org.zanata.model.HDocument;
import org.zanata.model.HTextFlow;
import org.zanata.model.HTextFlowTarget;
import org.zanata.service.TranslationStateCache;
import org.zanata.service.ValidationFactoryProvider;
<<<<<<< HEAD
=======
import org.zanata.ui.model.statistic.WordStatistic;
>>>>>>> 47cc22b9
import org.zanata.util.ServiceLocator;
import org.zanata.webtrans.shared.model.DocumentId;
import org.zanata.webtrans.shared.model.DocumentStatus;
import org.zanata.webtrans.shared.model.ValidationAction;
import org.zanata.webtrans.shared.model.ValidationId;

import com.google.common.cache.CacheLoader;

/**
 * Default Implementation of the Translation State Cache.
 *
 * @author Carlos Munoz <a
 *         href="mailto:camunoz@redhat.com">camunoz@redhat.com</a>
 */
@Name("translationStateCacheImpl")
// TODO split into APPLICATION and STATELESS beans
@Scope(ScopeType.APPLICATION)
@AutoCreate
public class TranslationStateCacheImpl implements TranslationStateCache {
    private static final String BASE = TranslationStateCacheImpl.class.getName();

    private static final String DOC_STATISTIC_CACHE_NAME = BASE
            + ".documentStatisticCache";

    private static final String DOC_STATUS_CACHE_NAME = BASE
            + ".docStatusCache";

    private static final String TFT_VALIDATION_CACHE_NAME = BASE
            + ".targetValidationCache";

    private CacheManager cacheManager;

    private CacheWrapper<DocumentLocaleKey, WordStatistic> documentStatisticCache;
    private CacheLoader<DocumentLocaleKey, WordStatistic> documentStatisticLoader;

    private CacheWrapper<DocumentLocaleKey, DocumentStatus> docStatusCache;
    private CacheLoader<DocumentLocaleKey, DocumentStatus> docStatusLoader;

    private CacheWrapper<Long, Map<ValidationId, Boolean>> targetValidationCache;
    private CacheLoader<Long, Map<ValidationId, Boolean>> targetValidationLoader;

    @In
    private ServiceLocator serviceLocator;

    // constructor for Seam
    public TranslationStateCacheImpl() {
        this(new DocumentStatisticLoader(), new HTextFlowTargetIdLoader(),
                new HTextFlowTargetValidationLoader());
    }

    // Constructor for testing
    public TranslationStateCacheImpl(
        CacheLoader<DocumentLocaleKey, WordStatistic> documentStatisticLoader,
        CacheLoader<DocumentLocaleKey, DocumentStatus> docStatsLoader,
        CacheLoader<Long, Map<ValidationId, Boolean>> targetValidationLoader) {
        this.documentStatisticLoader = documentStatisticLoader;
        this.docStatusLoader = docStatsLoader;
        this.targetValidationLoader = targetValidationLoader;
    }

    @Create
    public void create() {
        cacheManager = CacheManager.create();
        documentStatisticCache =
                EhcacheWrapper.create(DOC_STATISTIC_CACHE_NAME,
                        cacheManager, documentStatisticLoader);

        docStatusCache =
                EhcacheWrapper.create(DOC_STATUS_CACHE_NAME, cacheManager,
                        docStatusLoader);
        targetValidationCache =
                EhcacheWrapper.create(TFT_VALIDATION_CACHE_NAME, cacheManager,
                        targetValidationLoader);
    }

    @Destroy
    public void destroy() {
        cacheManager.shutdown();
    }

    @Override
    public WordStatistic getDocumentStatistics(Long documentId,
            LocaleId localeId) {
        return documentStatisticCache.getWithLoader(new DocumentLocaleKey(
                documentId, localeId));
    }

    @Override
    public DocumentStatus getDocumentStatus(Long documentId, LocaleId localeId) {
        return docStatusCache.getWithLoader(new DocumentLocaleKey(
                documentId, localeId));
    }

    @Override
    public Boolean textFlowTargetHasWarningOrError(Long targetId,
            ValidationId validationId) {
        Map<ValidationId, Boolean> cacheEntry =
                targetValidationCache.getWithLoader(targetId);
        synchronized (cacheEntry) {
            if (!cacheEntry.containsKey(validationId)) {
                Boolean result = loadTargetValidation(targetId, validationId);
                cacheEntry.put(validationId, result);
            }
            return cacheEntry.get(validationId);
        }
    }

    /**
     * This method contains all logic to be run immediately after a Text Flow
     * Target has been successfully translated.
     */
    @Observer(TextFlowTargetStateEvent.EVENT_NAME)
    @Override
    public void textFlowStateUpdated(TextFlowTargetStateEvent event) {
        DocumentLocaleKey key =
                new DocumentLocaleKey(event.getDocumentId(),
                        event.getLocaleId());

        WordStatistic stats = documentStatisticCache.get(key);

        if (stats != null) {
            HTextFlow textFlow = getTextFlowDAO().findById(
                    event.getTextFlowId());

            stats.decrement(event.getPreviousState(),
                    textFlow.getWordCount().intValue());
            stats.increment(event.getNewState(),
                    textFlow.getWordCount().intValue());
            documentStatisticCache.put(key, stats);
        }

        // update document status information
        updateDocStatusCache(key, event.getTextFlowTargetId());

        // invalidate target validation
        targetValidationCache.remove(event.getTextFlowTargetId());
    }

    private void updateDocStatusCache(DocumentLocaleKey key,
            Long updatedTargetId) {
        DocumentStatus documentStatus = docStatusCache.get(key);
        HTextFlowTarget target =
                getTextFlowTargetDAO().findById(updatedTargetId, false);
        updateDocumentStatus(getDocumentDAO(), documentStatus,
                key.getDocumentId(), target);
    }

    private Boolean loadTargetValidation(Long textFlowTargetId,
            ValidationId validationId) {
        HTextFlowTarget tft =
                getTextFlowTargetDAO().findById(textFlowTargetId, false);
        if (tft != null) {
            ValidationAction action =
                    ValidationFactoryProvider.getFactoryInstance()
                            .getValidationAction(validationId);
            List<String> errorList =
                    action.validate(tft.getTextFlow().getContents().get(0), tft
                            .getContents().get(0));
            return !errorList.isEmpty();
        }
        return null;
    }

    DocumentDAO getDocumentDAO() {
<<<<<<< HEAD
        return ServiceLocator.instance().getInstance(DocumentDAO.class);
    }

    TextFlowTargetDAO getTextFlowTargetDAO() {
        TextFlowTargetDAO textFlowTargetDAO =
                ServiceLocator.instance().getInstance(TextFlowTargetDAO.class);
        return textFlowTargetDAO;
=======
        return serviceLocator.getInstance(DocumentDAO.class);
    }

    TextFlowTargetDAO getTextFlowTargetDAO() {
        return serviceLocator.getInstance(TextFlowTargetDAO.class);
    }

    TextFlowDAO getTextFlowDAO() {
        return serviceLocator.getInstance(TextFlowDAO.class);
>>>>>>> 47cc22b9
    }

    private static class DocumentStatisticLoader extends
            CacheLoader<DocumentLocaleKey, WordStatistic> {

        private DocumentDAO getDocumentDAO() {
            return (DocumentDAO) Component.getInstance(DocumentDAO.class);
        }

        @Override
        public WordStatistic load(DocumentLocaleKey key) throws Exception {
            WordStatistic wordStatistic = getDocumentDAO().getWordStatistics(
                    key.getDocumentId(), key.getLocaleId());
            return wordStatistic;
        }
    }

    private static class HTextFlowTargetIdLoader extends
            CacheLoader<DocumentLocaleKey, DocumentStatus> {
        DocumentDAO getDocumentDAO() {
            return ServiceLocator.instance().getInstance(DocumentDAO.class);
        }

        @Override
        public DocumentStatus load(DocumentLocaleKey key) throws Exception {
            DocumentDAO documentDAO = getDocumentDAO();
            HTextFlowTarget target =
                    documentDAO.getLastTranslatedTarget(key.getDocumentId(),
                            key.getLocaleId());
            DocumentStatus documentStatus = new DocumentStatus();

            return updateDocumentStatus(documentDAO, documentStatus,
                    key.getDocumentId(), target);
        }
    }

    private static class HTextFlowTargetValidationLoader extends
            CacheLoader<Long, Map<ValidationId, Boolean>> {
        @Override
        public Map<ValidationId, Boolean> load(Long key) throws Exception {
            return new HashMap<ValidationId, Boolean>();
        }
    }

    private static DocumentStatus updateDocumentStatus(DocumentDAO documentDAO,
            DocumentStatus documentStatus, Long documentId,
            HTextFlowTarget target) {

        Date lastTranslatedDate = null;
        String lastTranslatedBy = "";

        if (target != null) {
            lastTranslatedDate = target.getLastChanged();

            if (target.getLastModifiedBy() != null) {
                lastTranslatedBy =
                        target.getLastModifiedBy().getAccount().getUsername();
            }
        }
        HDocument document = documentDAO.findById(documentId, false);
        documentStatus.update(
                new DocumentId(document.getId(), document.getDocId()),
                lastTranslatedDate, lastTranslatedBy);
        return documentStatus;
    }

    @AllArgsConstructor
    @EqualsAndHashCode
    @Getter
    public static final class DocumentLocaleKey implements Serializable {
        private Long documentId;
        private LocaleId localeId;
    }
}<|MERGE_RESOLUTION|>--- conflicted
+++ resolved
@@ -51,10 +51,7 @@
 import org.zanata.model.HTextFlowTarget;
 import org.zanata.service.TranslationStateCache;
 import org.zanata.service.ValidationFactoryProvider;
-<<<<<<< HEAD
-=======
 import org.zanata.ui.model.statistic.WordStatistic;
->>>>>>> 47cc22b9
 import org.zanata.util.ServiceLocator;
 import org.zanata.webtrans.shared.model.DocumentId;
 import org.zanata.webtrans.shared.model.DocumentStatus;
@@ -219,15 +216,6 @@
     }
 
     DocumentDAO getDocumentDAO() {
-<<<<<<< HEAD
-        return ServiceLocator.instance().getInstance(DocumentDAO.class);
-    }
-
-    TextFlowTargetDAO getTextFlowTargetDAO() {
-        TextFlowTargetDAO textFlowTargetDAO =
-                ServiceLocator.instance().getInstance(TextFlowTargetDAO.class);
-        return textFlowTargetDAO;
-=======
         return serviceLocator.getInstance(DocumentDAO.class);
     }
 
@@ -237,14 +225,13 @@
 
     TextFlowDAO getTextFlowDAO() {
         return serviceLocator.getInstance(TextFlowDAO.class);
->>>>>>> 47cc22b9
     }
 
     private static class DocumentStatisticLoader extends
             CacheLoader<DocumentLocaleKey, WordStatistic> {
 
         private DocumentDAO getDocumentDAO() {
-            return (DocumentDAO) Component.getInstance(DocumentDAO.class);
+            return ServiceLocator.instance().getInstance(DocumentDAO.class);
         }
 
         @Override
