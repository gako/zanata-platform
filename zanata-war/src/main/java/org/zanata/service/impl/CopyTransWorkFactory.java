/*
 * Copyright 2014, Red Hat, Inc. and individual contributors
 * as indicated by the @author tags. See the copyright.txt file in the
 * distribution for a full listing of individual contributors.
 *
 * This is free software; you can redistribute it and/or modify it
 * under the terms of the GNU Lesser General Public License as
 * published by the Free Software Foundation; either version 2.1 of
 * the License, or (at your option) any later version.
 *
 * This software is distributed in the hope that it will be useful,
 * but WITHOUT ANY WARRANTY; without even the implied warranty of
 * MERCHANTABILITY or FITNESS FOR A PARTICULAR PURPOSE. See the GNU
 * Lesser General Public License for more details.
 *
 * You should have received a copy of the GNU Lesser General Public
 * License along with this software; if not, write to the Free
 * Software Foundation, Inc., 51 Franklin St, Fifth Floor, Boston, MA
 * 02110-1301 USA, or see the FSF site: http://www.fsf.org.
 */
package org.zanata.service.impl;

import static org.zanata.common.ContentState.Approved;
import static org.zanata.common.ContentState.NeedReview;
import static org.zanata.common.ContentState.New;
import static org.zanata.common.ContentState.Translated;
import static org.zanata.model.HCopyTransOptions.ConditionRuleAction.DOWNGRADE_TO_FUZZY;
import static org.zanata.model.HCopyTransOptions.ConditionRuleAction.REJECT;

import java.util.List;
import java.util.concurrent.Callable;

import lombok.AllArgsConstructor;
import lombok.Getter;
import lombok.extern.slf4j.Slf4j;

<<<<<<< HEAD
import javax.inject.Inject;
import javax.inject.Named;
=======
import org.jboss.seam.ScopeType;
import org.jboss.seam.annotations.In;
import org.jboss.seam.annotations.Name;
import org.jboss.seam.annotations.Scope;
import org.zanata.common.ContentState;
>>>>>>> 20bf1b0e
import org.zanata.dao.TextFlowTargetDAO;
import org.zanata.events.TextFlowTargetStateEvent;
import org.zanata.model.HCopyTransOptions;
import org.zanata.model.HDocument;
import org.zanata.model.HLocale;
import org.zanata.model.HProjectIteration;
import org.zanata.model.HSimpleComment;
import org.zanata.model.HTextFlow;
import org.zanata.model.HTextFlowTarget;
import org.zanata.model.type.TranslationSourceType;
import org.zanata.service.TranslationFinder;
import org.zanata.service.ValidationService;
import org.zanata.service.VersionStateCache;
import org.zanata.util.TranslationUtil;
import org.zanata.webtrans.shared.model.ValidationAction;

import com.google.common.base.Optional;
import com.google.common.base.Supplier;
import com.google.common.collect.ImmutableList;

/**
 * @author Sean Flanigan <a href="mailto:sflaniga@redhat.com">sflaniga@redhat.com</a>
 */
<<<<<<< HEAD
@Named("copyTransWorkFactory")
@javax.enterprise.context.Dependent
=======
@Name("copyTransWorkFactory")
@Scope(ScopeType.STATELESS)
@Slf4j
>>>>>>> 20bf1b0e
public class CopyTransWorkFactory {

    // Inject textFlowTargetDAO for Hibernate-based query
    // Inject translationMemoryServiceImpl for Hibernate Search query
<<<<<<< HEAD
    @Inject
//    @Inject
=======
    @In("textFlowTargetDAO")
>>>>>>> 20bf1b0e
    private TranslationFinder translationFinder;

    @Inject
    private TextFlowTargetDAO textFlowTargetDAO;

    @Inject
    private ValidationService validationServiceImpl;

    @Inject
    private VersionStateCache versionStateCacheImpl;

    public Callable<Integer> createCopyTransExecution(HLocale targetLocale,
            HCopyTransOptions options, HDocument document,
            boolean requireTranslationReview, List<HTextFlow> copyTargets) {
        return () -> runCopyTrans(targetLocale, options, document,
                requireTranslationReview, copyTargets);
    }

    public Integer runCopyTrans(HLocale targetLocale,
            HCopyTransOptions options, HDocument document,
            boolean requireTranslationReview, List<HTextFlow> copyTargets) {
        int numCopied = 0;
        boolean checkContext = false, checkProject = false, checkDocument =
                false;

        // Only outright reject copies if the options say so
        if (options.getDocIdMismatchAction() == HCopyTransOptions.ConditionRuleAction.REJECT) {
            checkDocument = true;
        }
        if (options.getProjectMismatchAction() == HCopyTransOptions.ConditionRuleAction.REJECT) {
            checkProject = true;
        }
        if (options.getContextMismatchAction() == HCopyTransOptions.ConditionRuleAction.REJECT) {
            checkContext = true;
        }

        for (HTextFlow textFlow : copyTargets) {
            if (shouldFindMatch(textFlow, targetLocale,
                    requireTranslationReview)) {

                Optional<HTextFlowTarget> bestMatch =
                        translationFinder.searchBestMatchTransMemory(textFlow,
                                targetLocale.getLocaleId(), document
                                        .getLocale().getLocaleId(),
                                checkContext, checkDocument, checkProject);
                if (bestMatch.isPresent()) {
                    numCopied++;

                    saveCopyTransMatch(bestMatch.get(), textFlow, options,
                            requireTranslationReview);

                }
            }
        }
        return numCopied;
    }

    /**
     * Determines the content state for a translation given a list of rules and
     * their evaluation result, and the initial state that it was copied as.
     *
     * @param pairs
     *            List of evaluated rules and the match result.
     * @param initialState
     *            The initial content state of the translation that the content
     *            was copied from.
     * @return The content state that the copied translation should have. 'New'
     *         indicates that the translation should not copied.
     */
    private static ContentState determineContentStateFromMatchRules(
            List<MatchRulePair> pairs, ContentState initialState) {
        if (pairs.isEmpty()) {
            return initialState;
        }

        MatchRulePair p = pairs.get(0);
        if (shouldReject(p.getMatchResult().get(), p.getRuleAction())) {
            return New;
        } else if (shouldDowngradeToFuzzy(p.getMatchResult().get(),
                p.getRuleAction())) {
            return determineContentStateFromMatchRules(
                    pairs.subList(1, pairs.size()), NeedReview);
        } else {
            return determineContentStateFromMatchRules(
                    pairs.subList(1, pairs.size()), initialState);
        }
    }

    /**
     * Determines the content state for a translation given a list of rules and
     * their evaluation result.
     *
     * @param pairs
     *            List of evaluated rules and their result.
     * @param requireTranslationReview
     *            Whether the project to copy the translation to requires
     *            translations to be reviewed.
     * @param matchingTargetState
     *            The initial state of the matching translation (the translation
     *            that will be copied over).
     * @return The content state that the copied translation should have. 'New'
     *         indicates that the translation should not copied.
     */
    static ContentState determineContentStateFromRuleList(
            List<MatchRulePair> pairs, boolean requireTranslationReview,
            ContentState matchingTargetState) {
        assert matchingTargetState == Translated
                || matchingTargetState == Approved;
        return determineContentStateFromMatchRules(pairs,
                requireTranslationReview ? matchingTargetState : Translated);
    }

    /**
     * Determines the content state that a copied translation should have.
     *
     * @param contextMatches
     *            Indicates if there is a context match between the match and
     *            copy-target text flows.
     * @param projectMatches
     *            Indicates if there is a project match between the match and
     *            copy-target text flows.
     * @param docIdMatches
     *            Indicates if there is a doc Id match between the match and
     *            copy-target text flows.
     * @param options
     *            The copy trans options that are effective.
     * @param requireTranslationReview
     *            Whether the project to copy the translation to requires
     *            translations to be reviewed.
     * @param matchingTargetState
     *            he initial state of the matching translation (the translation
     *            that will be copied over).
     * @return The content state that the copied translation should have. 'New'
     *         indicates that the translation should not copied.
     */
    static ContentState determineContentState(Supplier<Boolean> contextMatches,
            Supplier<Boolean> projectMatches, Supplier<Boolean> docIdMatches,
            HCopyTransOptions options, boolean requireTranslationReview,
            ContentState matchingTargetState) {
        List<MatchRulePair> rules =
                ImmutableList.of(
                        new MatchRulePair(contextMatches, options
                                .getContextMismatchAction()),
                        new MatchRulePair(projectMatches, options
                                .getProjectMismatchAction()),
                        new MatchRulePair(docIdMatches, options
                                .getDocIdMismatchAction()));

        return determineContentStateFromRuleList(rules,
                requireTranslationReview, matchingTargetState);
    }

    private void saveCopyTransMatch(final HTextFlowTarget matchingTarget,
            final HTextFlow originalTf, final HCopyTransOptions options,
            final boolean requireTranslationReview) {
        final HProjectIteration matchingTargetProjectIteration =
                matchingTarget.getTextFlow().getDocument()
                        .getProjectIteration();
        // lazy evaluation of some conditions
        Supplier<Boolean> contextMatches = new Supplier<Boolean>() {
            @Override
            public Boolean get() {
                return originalTf.getResId().equals(
                        matchingTarget.getTextFlow().getResId());
            }

        };
        Supplier<Boolean> projectMatches = new Supplier<Boolean>() {
            public Boolean get() {
                return originalTf
                        .getDocument()
                        .getProjectIteration()
                        .getProject()
                        .getId()
                        .equals(matchingTargetProjectIteration
                                .getProject().getId());
            }
        };
        Supplier<Boolean> docIdMatches = new Supplier<Boolean>() {
            @Override
            public Boolean get() {
                return originalTf
                        .getDocument()
                        .getDocId()
                        .equals(matchingTarget.getTextFlow()
                                .getDocument().getDocId());
            }
        };
        final ContentState copyState =
                determineContentState(contextMatches, projectMatches,
                        docIdMatches, options,
                        requireTranslationReview, matchingTarget.getState());

        boolean hasValidationError =
                validationTranslations(copyState,
                        matchingTargetProjectIteration,
                        originalTf.getContents(), matchingTarget.getContents());

        if (hasValidationError) {
            return;
        }

        HTextFlowTarget hTarget =
                textFlowTargetDAO.getOrCreateTarget(originalTf,
                        matchingTarget.getLocale());
        ContentState prevState =
                hTarget.getId() == null ? ContentState.New : hTarget.getState();
        if (shouldOverwrite(hTarget, copyState)) {
            // NB we don't touch creationDate
            hTarget.setTextFlowRevision(originalTf.getRevision());
            hTarget.setLastChanged(matchingTarget.getLastChanged());
            hTarget.setLastModifiedBy(matchingTarget.getLastModifiedBy());
            hTarget.setTranslator(matchingTarget.getTranslator());
            // TODO rhbz953734 - will need a new copyTran option for
            // review state
            if (copyState == ContentState.Approved) {
                hTarget.setReviewer(matchingTarget.getReviewer());
            }
            hTarget.setContents(matchingTarget.getContents());
            hTarget.setState(copyState);
            if(matchingTarget.getComment() == null) {
                hTarget.setComment(null);
            } else {
                HSimpleComment hComment = hTarget.getComment();
                if (hComment == null) {
                    hComment = new HSimpleComment();
                    hTarget.setComment(hComment);
                }
                hComment.setComment(matchingTarget.getComment().getComment());
            }
            hTarget.setRevisionComment(TranslationUtil
                    .getCopyTransMessage(matchingTarget));
            hTarget.setSourceType(TranslationSourceType.COPY_TRANS);

            TranslationUtil.copyEntity(matchingTarget, hTarget);

            // TODO Maybe we should think about registering a Hibernate
            // integrator for these updates
            signalCopiedTranslation(hTarget, prevState);
        }
    }

    /**
     * Indicates if a copied translation should be downgraded to fuzzy/
     *
     * @param match
     *            The result of a match evaluating condition.
     * @param action
     *            The selected action to take based on the result of the
     *            condition evaluation.
     * @return True, if the translation should be downgraded to fuzzy based on
     *         the evaluated condition.
     */
    static boolean shouldDowngradeToFuzzy(boolean match,
            HCopyTransOptions.ConditionRuleAction action) {
        return !match && action == DOWNGRADE_TO_FUZZY;
    }

    /**
     * Indicates if a given text flow should have a match found for a given
     * target locale, or if it is already good enough.
     */
    private boolean shouldFindMatch(HTextFlow textFlow, HLocale locale,
            boolean requireTranslationReview) {
        // TODO getTargets will fill up ehcache for large textflows and locales. Check which one is more efficient
        HTextFlowTarget targetForLocale =
                textFlow.getTargets().get(locale.getId());
//        HTextFlowTarget targetForLocale = textFlowTargetDAO.getTextFlowTarget(
//                textFlow, locale);

        if (targetForLocale == null
                || targetForLocale.getState() == ContentState.NeedReview) {
            return true;
        } else if (requireTranslationReview
                && targetForLocale.getState() != ContentState.Approved) {
            return true;
        } else if (!requireTranslationReview
                && targetForLocale.getState() != ContentState.Translated) {
            return true;
        } else {
            return false;
        }
    }

    /**
     * Indicates if a copied translation should be rejected.
     *
     * @param match
     *            The result of a match evaluating condition.
     * @param action
     *            The selected action to take based on the result of the
     *            condition evaluation.
     * @return True, if the translation should be outright rejected based on the
     *         evaluated condition.
     */
    static boolean shouldReject(boolean match,
            HCopyTransOptions.ConditionRuleAction action) {
        return !match && action == REJECT;
    }

    /**
     * Indicates if a Copy Trans found match should overwrite the currently
     * stored one based on their states.
     */
    private static boolean shouldOverwrite(HTextFlowTarget currentlyStored,
            ContentState matchState) {
        if (matchState == ContentState.New) {
            return false;
        } else if (currentlyStored != null) {
            if (currentlyStored.getState().isRejectedOrFuzzy()
                    && matchState.isTranslated()) {
                return true; // If it's fuzzy, replace only with approved ones
            } else if (currentlyStored.getState() == ContentState.Translated
                    && matchState.isApproved()) {
                return true; // If it's Translated and found an Approved one
            } else if (currentlyStored.getState() == ContentState.New) {
                return true; // If it's new, replace always
            } else {
                return false;
            }
        }
        return true;
    }

    private void signalCopiedTranslation(HTextFlowTarget target,
            ContentState previousState) {
        /*
         * Using a direct method call instead of an event because it's easier to
         * read. Since these events are being called synchronously (as opposed
         * to an 'after Transaction' events), there is no big performance gain
         * and makes the code easier to read and navigate.
         */
        // TODO how was this not causing duplicate events?  Is this bypassing TranslationServiceImpl?
        // FIXME other observers may not be notified
        HDocument document = target.getTextFlow().getDocument();
        TextFlowTargetStateEvent updateEvent =
                new TextFlowTargetStateEvent(null, document
                        .getProjectIteration().getId(), document.getId(),
                        target.getTextFlow().getId(), target.getLocaleId(),
                        target.getId(), target.getState(), previousState);
        versionStateCacheImpl.textFlowStateUpdated(updateEvent);
    }

    /**
     * Run enforced validation check(Error) if translation is saving as
     * 'Translated'.
     *
     * @param newState
     * @param projectVersion
     * @param sources
     * @param translations
     * @return if translation has validation error
     */
    private boolean validationTranslations(ContentState newState,
            HProjectIteration projectVersion, List<String> sources,
            List<String> translations) {
        if (newState.isTranslated()) {
            List<String> validationMessages =
                    validationServiceImpl.validateWithServerRules(
                            projectVersion, sources, translations,
                            ValidationAction.State.Error);

            if (!validationMessages.isEmpty()) {
                log.warn(validationMessages.toString());
                return true;
            }
        }
        return false;
    }

    /**
     * Holds the result of a match evaluation in the form of a boolean, and the
     * corresponding action to be taken for the result.
     */
    @AllArgsConstructor
    @Getter
    static final class MatchRulePair {
        private final Supplier<Boolean> matchResult;
        private final HCopyTransOptions.ConditionRuleAction ruleAction;
    }
}<|MERGE_RESOLUTION|>--- conflicted
+++ resolved
@@ -34,16 +34,9 @@
 import lombok.Getter;
 import lombok.extern.slf4j.Slf4j;
 
-<<<<<<< HEAD
 import javax.inject.Inject;
 import javax.inject.Named;
-=======
-import org.jboss.seam.ScopeType;
-import org.jboss.seam.annotations.In;
-import org.jboss.seam.annotations.Name;
-import org.jboss.seam.annotations.Scope;
 import org.zanata.common.ContentState;
->>>>>>> 20bf1b0e
 import org.zanata.dao.TextFlowTargetDAO;
 import org.zanata.events.TextFlowTargetStateEvent;
 import org.zanata.model.HCopyTransOptions;
@@ -67,24 +60,14 @@
 /**
  * @author Sean Flanigan <a href="mailto:sflaniga@redhat.com">sflaniga@redhat.com</a>
  */
-<<<<<<< HEAD
 @Named("copyTransWorkFactory")
 @javax.enterprise.context.Dependent
-=======
-@Name("copyTransWorkFactory")
-@Scope(ScopeType.STATELESS)
 @Slf4j
->>>>>>> 20bf1b0e
 public class CopyTransWorkFactory {
 
     // Inject textFlowTargetDAO for Hibernate-based query
     // Inject translationMemoryServiceImpl for Hibernate Search query
-<<<<<<< HEAD
     @Inject
-//    @Inject
-=======
-    @In("textFlowTargetDAO")
->>>>>>> 20bf1b0e
     private TranslationFinder translationFinder;
 
     @Inject
