/*
 * Copyright 2013, Red Hat, Inc. and individual contributors as indicated by the
 * @author tags. See the copyright.txt file in the distribution for a full
 * listing of individual contributors.
 *
 * This is free software; you can redistribute it and/or modify it under the
 * terms of the GNU Lesser General Public License as published by the Free
 * Software Foundation; either version 2.1 of the License, or (at your option)
 * any later version.
 *
 * This software is distributed in the hope that it will be useful, but WITHOUT
 * ANY WARRANTY; without even the implied warranty of MERCHANTABILITY or FITNESS
 * FOR A PARTICULAR PURPOSE. See the GNU Lesser General Public License for more
 * details.
 *
 * You should have received a copy of the GNU Lesser General Public License
 * along with this software; if not, write to the Free Software Foundation,
 * Inc., 51 Franklin St, Fifth Floor, Boston, MA 02110-1301 USA, or see the FSF
 * site: http://www.fsf.org.
 */
package org.zanata.service;

import java.util.List;
import java.util.Map;
import java.util.Set;

import org.zanata.common.LocaleId;
import org.zanata.model.HIterationGroup;
import org.zanata.model.HLocale;
import org.zanata.model.HPerson;
import org.zanata.model.HProjectIteration;
import org.zanata.ui.model.statistic.WordStatistic;

/**
 * @author Alex Eng <a href="mailto:aeng@redhat.com">aeng@redhat.com</a>
 */
public interface VersionGroupService {

    /**
     * Return all active groups + maintained groups of the person
     *
     * @param person
     */
    List<HIterationGroup> getAllActiveAndMaintainedGroups(HPerson person);

    /**
     * Return all active groups
     *
     */
    List<HIterationGroup> getAllActiveGroups();

    /**
     * Search not obsolete project version by fuzzy matching of version slug or
     * project slug
     *
     * @param searchTerm
     */
    List<HProjectIteration> searchLikeSlugOrProjectSlug(String searchTerm);

    /**
     * Return maintainers of the group
     *
     * @param slug
     */
    List<HPerson> getMaintainersBySlug(String slug);

    /**
     * Return if a version had joined a group
     *
     * @param groupSlug
     * @param projectIterationId
     */
    boolean isVersionInGroup(String groupSlug, Long projectIterationId);

    /**
<<<<<<< HEAD
     * Return map of statistics for all active versions and active locales in
     * group
=======
     * Return map of statistics for all non obsolete versions and active locales in group
>>>>>>> 72d443e9
     *
     * @param groupSlug
     * @param localeId
     */
    Map<VersionLocaleKey, WordStatistic> getLocaleStatistic(String groupSlug,
            LocaleId localeId);

    // TODO: cache message statistic in VersionStateCache to avoid
    // PessimisticLockException in h2.
    // https://bugzilla.redhat.com/show_bug.cgi?id=1033439

    /**
     *
     * Return total message count of the versions in group
     *
     * @param groupSlug
     */
    int getTotalMessageCount(String groupSlug);

    /**
     * Return versions that doesn't contained all active locales of the group.
     *
     * @param groupSlug
     */
    Map<LocaleId, List<HProjectIteration>> getMissingLocaleVersionMap(
            String groupSlug);

    /**
     * Return group's activate locales
     *
     * @param groupSlug
     */
    Set<HLocale> getGroupActiveLocales(String groupSlug);

    /**
     * Return list of not obsolete project iteration
     *
     * @param groupSlug
     */
    List<HProjectIteration> getNonObsoleteProjectIterationsBySlug(
        String groupSlug);
}<|MERGE_RESOLUTION|>--- conflicted
+++ resolved
@@ -73,12 +73,8 @@
     boolean isVersionInGroup(String groupSlug, Long projectIterationId);
 
     /**
-<<<<<<< HEAD
-     * Return map of statistics for all active versions and active locales in
-     * group
-=======
-     * Return map of statistics for all non obsolete versions and active locales in group
->>>>>>> 72d443e9
+     * Return map of statistics for all non obsolete versions and active locales
+     * in group
      *
      * @param groupSlug
      * @param localeId
@@ -114,10 +110,10 @@
     Set<HLocale> getGroupActiveLocales(String groupSlug);
 
     /**
-     * Return list of not obsolete project iteration
+     * Return list of not obsolete project iteration for group
      *
      * @param groupSlug
      */
     List<HProjectIteration> getNonObsoleteProjectIterationsBySlug(
-        String groupSlug);
+            String groupSlug);
 }