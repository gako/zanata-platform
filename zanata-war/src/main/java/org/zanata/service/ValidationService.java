--- conflicted
+++ resolved
@@ -5,12 +5,8 @@
 
 import java.util.Collection;
 
-<<<<<<< HEAD
 import org.zanata.webtrans.shared.model.ValidationAction;
-=======
 import org.zanata.model.HProjectIteration;
-import org.zanata.webtrans.shared.model.ValidationObject;
->>>>>>> 36d6b6a2
 
 
 /**
@@ -37,18 +33,14 @@
     * @param versionSlug
     * @return
     */
-<<<<<<< HEAD
    Collection<ValidationAction> getValidationAction(String projectSlug, String versionSlug);
-=======
-   List<ValidationObject> getValidationObject(String projectSlug, String versionSlug);
 
    /**
-    * Return all ValidationObjects with enabled=true on those which are
+    * Return all ValidationActions with enabled=true on those which are
     * customized to the version
     * 
     * @param HProjectIteration
     * @return
     */
-   List<ValidationObject> getValidationObject(HProjectIteration version);
->>>>>>> 36d6b6a2
+   Collection<ValidationAction> getValidationObject(HProjectIteration version);
 }