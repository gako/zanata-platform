/*
 * Copyright 2010, Red Hat, Inc. and individual contributors as indicated by the
 * @author tags. See the copyright.txt file in the distribution for a full
 * listing of individual contributors.
 *
 * This is free software; you can redistribute it and/or modify it under the
 * terms of the GNU Lesser General Public License as published by the Free
 * Software Foundation; either version 2.1 of the License, or (at your option)
 * any later version.
 *
 * This software is distributed in the hope that it will be useful, but WITHOUT
 * ANY WARRANTY; without even the implied warranty of MERCHANTABILITY or FITNESS
 * FOR A PARTICULAR PURPOSE. See the GNU Lesser General Public License for more
 * details.
 *
 * You should have received a copy of the GNU Lesser General Public License
 * along with this software; if not, write to the Free Software Foundation,
 * Inc., 51 Franklin St, Fifth Floor, Boston, MA 02110-1301 USA, or see the FSF
 * site: http://www.fsf.org.
 */
package org.zanata.async.tasks;

import java.io.File;
import java.io.FileOutputStream;
import java.util.HashSet;
import java.util.List;
import java.util.Set;
import java.util.zip.ZipEntry;
import java.util.zip.ZipOutputStream;

import org.zanata.adapter.po.PoWriter2;
import org.zanata.async.AsyncTask;
import org.zanata.async.AsyncTaskHandle;
import org.zanata.common.LocaleId;
import org.zanata.dao.DocumentDAO;
import org.zanata.dao.LocaleDAO;
import org.zanata.dao.TextFlowTargetDAO;
import org.zanata.model.HDocument;
import org.zanata.model.HLocale;
import org.zanata.model.HTextFlowTarget;
import org.zanata.rest.dto.resource.Resource;
import org.zanata.rest.dto.resource.TranslationsResource;
import org.zanata.rest.service.ResourceUtils;
import org.zanata.service.ConfigurationService;
import org.zanata.service.FileSystemService;
import org.zanata.service.impl.ConfigurationServiceImpl;
import org.zanata.service.impl.FileSystemServiceImpl;

import com.google.common.base.Optional;
import org.zanata.util.ServiceLocator;
<<<<<<< HEAD
=======

import javax.annotation.Nonnull;
>>>>>>> 364b8bed

/**
 * This is an asynchronous task to build a zip file containing all files for a
 * Project Iteration. its expected return value is an input stream with the
 * contents of the Zip file. Currently only supports PO files.
 *
 * @author Carlos Munoz <a
 *         href="mailto:camunoz@redhat.com">camunoz@redhat.com</a>
 */
public class ZipFileBuildTask implements
        AsyncTask<String, AsyncTaskHandle<String>> {

    private final String projectSlug;
    private final String iterationSlug;
    private final String localeId;
    private final String userName;
    private final boolean isPoProject;

    private AsyncTaskHandle<String> handle;

    public ZipFileBuildTask(String projectSlug, String iterationSlug,
            String localeId, String userName, boolean isPoProject) {
        this.projectSlug = projectSlug;
        this.iterationSlug = iterationSlug;
        this.localeId = localeId;
        this.userName = userName;
        this.isPoProject = isPoProject;
    }

    @Nonnull
    @Override
    public AsyncTaskHandle<String> getHandle() {
        if (handle == null) {
            handle = buildHandle();
        }
        return handle;
    }

    private AsyncTaskHandle<String> buildHandle() {
        String name = "ZipFileBuildTask: "+projectSlug+"-"+iterationSlug+"-"+localeId;
        AsyncTaskHandle<String> newHandle = new AsyncTaskHandle<String>(name);

        // Max documents to process
        DocumentDAO documentDAO =
                ServiceLocator.instance().getInstance(DocumentDAO.class);
        final List<HDocument> allIterationDocs =
                documentDAO
                        .getAllByProjectIteration(projectSlug, iterationSlug);
        newHandle.setMaxProgress(allIterationDocs.size() + 1); // all files plus
                                                               // the zanata.xml
                                                               // file

        return newHandle;
    }

    @Override
    public String call() throws Exception {
        // Needed Components
        DocumentDAO documentDAO =
                ServiceLocator.instance().getInstance(DocumentDAO.class);
        LocaleDAO localeDAO =
                ServiceLocator.instance().getInstance(LocaleDAO.class);
        ResourceUtils resourceUtils =
                ServiceLocator.instance().getInstance(ResourceUtils.class);
        TextFlowTargetDAO textFlowTargetDAO =
                ServiceLocator.instance().getInstance(TextFlowTargetDAO.class);
        FileSystemService fileSystemService =
                ServiceLocator.instance().getInstance(
                        FileSystemServiceImpl.class);
        ConfigurationService configurationService =
                ServiceLocator.instance().getInstance(
                        ConfigurationServiceImpl.class);

        final String projectDirectory = projectSlug + "-" + iterationSlug + "/";
        final HLocale hLocale =
                localeDAO.findByLocaleId(new LocaleId(localeId));
        final String mappedLocale = hLocale.getLocaleId().getId();
        final String localeDirectory = projectDirectory + mappedLocale + "/";

        final File downloadFile =
                fileSystemService.createDownloadStagingFile("zip");
        final FileOutputStream output = new FileOutputStream(downloadFile);
        final ZipOutputStream zipOutput = new ZipOutputStream(output);
        zipOutput.setMethod(ZipOutputStream.DEFLATED);
        final PoWriter2 poWriter = new PoWriter2(false, !isPoProject);
        final Set<String> extensions = new HashSet<String>();

        extensions.add("gettext");
        extensions.add("comment");

        // Generate the download descriptor file
        String downloadId =
                fileSystemService.createDownloadDescriptorFile(downloadFile,
                        projectSlug + "_" + iterationSlug + "_" + localeId
                                + ".zip", userName);

        // Add the config file at the root of the project directory
        String configFilename =
                projectDirectory
                        + configurationService.getConfigurationFileName();
        zipOutput.putNextEntry(new ZipEntry(configFilename));
        zipOutput.write(configurationService.getConfigForOfflineTranslation(
                projectSlug, iterationSlug, hLocale).getBytes());
        zipOutput.closeEntry();
        getHandle().increaseProgress(1);

        final List<HDocument> allIterationDocs =
                documentDAO
                        .getAllByProjectIteration(projectSlug, iterationSlug);
        for (HDocument document : allIterationDocs) {
            // Stop the process if signaled to do so
            if (getHandle().isCancelled()) {
                zipOutput.close();
                downloadFile.delete();
                fileSystemService.deleteDownloadDescriptorFile(downloadId);
                return null;
            }

            TranslationsResource translationResource =
                    new TranslationsResource();
            List<HTextFlowTarget> hTargets =
                    textFlowTargetDAO.findTranslations(document, hLocale);
            resourceUtils.transferToTranslationsResource(translationResource,
                    document, hLocale, extensions, hTargets,
                    Optional.<String> absent());

            Resource res = resourceUtils.buildResource(document);

            String filename = localeDirectory + document.getDocId() + ".po";
            zipOutput.putNextEntry(new ZipEntry(filename));
            poWriter.writePo(zipOutput, "UTF-8", res, translationResource);
            zipOutput.closeEntry();

            getHandle().increaseProgress(1);
        }

        zipOutput.flush();
        zipOutput.close();

        return downloadId;
    }
}<|MERGE_RESOLUTION|>--- conflicted
+++ resolved
@@ -48,11 +48,8 @@
 
 import com.google.common.base.Optional;
 import org.zanata.util.ServiceLocator;
-<<<<<<< HEAD
-=======
 
 import javax.annotation.Nonnull;
->>>>>>> 364b8bed
 
 /**
  * This is an asynchronous task to build a zip file containing all files for a
