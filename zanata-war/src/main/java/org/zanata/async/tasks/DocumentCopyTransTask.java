--- conflicted
+++ resolved
@@ -22,10 +22,7 @@
 
 import java.util.List;
 
-<<<<<<< HEAD
-=======
 import org.zanata.dao.TextFlowDAO;
->>>>>>> d23ccaff
 import org.zanata.model.HCopyTransOptions;
 import org.zanata.model.HDocument;
 import org.zanata.model.HLocale;
@@ -55,10 +52,7 @@
     protected int getMaxProgress() {
         LocaleService localeService =
                 ServiceLocator.instance().getInstance(LocaleServiceImpl.class);
-<<<<<<< HEAD
-=======
 
->>>>>>> d23ccaff
         List<HLocale> localeList =
                 localeService.getSupportedLanguageByProjectIteration(document
                         .getProjectIteration().getProject().getSlug(), document
