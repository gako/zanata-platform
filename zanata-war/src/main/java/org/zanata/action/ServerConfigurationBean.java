/*
 * Copyright 2010, Red Hat, Inc. and individual contributors as indicated by the
 * @author tags. See the copyright.txt file in the distribution for a full
 * listing of individual contributors.
 *
 * This is free software; you can redistribute it and/or modify it under the
 * terms of the GNU Lesser General Public License as published by the Free
 * Software Foundation; either version 2.1 of the License, or (at your option)
 * any later version.
 *
 * This software is distributed in the hope that it will be useful, but WITHOUT
 * ANY WARRANTY; without even the implied warranty of MERCHANTABILITY or FITNESS
 * FOR A PARTICULAR PURPOSE. See the GNU Lesser General Public License for more
 * details.
 *
 * You should have received a copy of the GNU Lesser General Public License
 * along with this software; if not, write to the Free Software Foundation,
 * Inc., 51 Franklin St, Fifth Floor, Boston, MA 02110-1301 USA, or see the FSF
 * site: http://www.fsf.org.
 */
package org.zanata.action;

import java.io.Serializable;

import lombok.Getter;
import lombok.Setter;

import org.hibernate.validator.constraints.Email;
import org.jboss.seam.ScopeType;
import org.jboss.seam.annotations.Create;
import org.jboss.seam.annotations.In;
import org.jboss.seam.annotations.Name;
import org.jboss.seam.annotations.Scope;
import org.jboss.seam.annotations.Transactional;
import org.jboss.seam.annotations.security.Restrict;
import org.jboss.seam.core.Events;
import org.jboss.seam.faces.FacesMessages;
import org.zanata.ApplicationConfiguration;
import org.zanata.action.validator.EmailList;
import org.zanata.dao.ApplicationConfigurationDAO;
import org.zanata.model.HApplicationConfiguration;
import org.zanata.model.validator.Url;

@Name("serverConfigurationBean")
@Scope(ScopeType.PAGE)
@Restrict("#{s:hasRole('admin')}")
public class ServerConfigurationBean implements Serializable {
<<<<<<< HEAD
=======

>>>>>>> 7e421ee5
    private static final long serialVersionUID = 1L;

    @In
    private ApplicationConfigurationDAO applicationConfigurationDAO;

    @In
    private ApplicationConfiguration applicationConfiguration;

    @Url(canEndInSlash = true)
    @Getter
    @Setter
    private String registerUrl;

    @Url(canEndInSlash = false)
    @Getter
    @Setter
    private String serverUrl;

    @Getter
    @Setter
    private String emailDomain;

    @Getter
    @Setter
    @EmailList
    private String adminEmail;

    @Email
    @Getter
    @Setter
    private String fromEmailAddr;

    @Setter
    private String homeContent;

    @Setter
    private String helpContent;

    @Getter
    @Setter
    private boolean enableLogEmail;

    @Getter
    @Setter
    private String logDestinationEmails;

    @Getter
    @Setter
    private String logEmailLevel;

    @Url(canEndInSlash = true)
    @Getter
    @Setter
    private String piwikUrl;

    @Getter
    @Setter
    private String piwikIdSite;

    @Url(canEndInSlash = true)
    @Getter
    @Setter
    private String termsOfUseUrl;

    public String getHomeContent() {
        HApplicationConfiguration var =
                applicationConfigurationDAO
                        .findByKey(HApplicationConfiguration.KEY_HOME_CONTENT);
        return var != null ? var.getValue() : "";
    }

    public String getHelpContent() {
        HApplicationConfiguration var =
                applicationConfigurationDAO
                        .findByKey(HApplicationConfiguration.KEY_HELP_CONTENT);
        return var != null ? var.getValue() : "";
    }

    public String updateHomeContent() {
        HApplicationConfiguration var =
                applicationConfigurationDAO
                        .findByKey(HApplicationConfiguration.KEY_HOME_CONTENT);
        persistApplicationConfig(HApplicationConfiguration.KEY_HOME_CONTENT,
                var, homeContent);
        applicationConfigurationDAO.flush();

        FacesMessages.instance().add("Home content was successfully updated.");
        return "/home.xhtml";
    }

    public String updateHelpContent() {
        HApplicationConfiguration var =
                applicationConfigurationDAO
                        .findByKey(HApplicationConfiguration.KEY_HELP_CONTENT);
        persistApplicationConfig(HApplicationConfiguration.KEY_HELP_CONTENT,
                var, helpContent);
        applicationConfigurationDAO.flush();

        FacesMessages.instance().add(
                "Help page content was successfully updated.");
        return "/help/view.xhtml";
    }

    @Create
    public void onCreate() {
        HApplicationConfiguration registerUrlValue =
                applicationConfigurationDAO
                        .findByKey(HApplicationConfiguration.KEY_REGISTER);
        if (registerUrlValue != null) {
            this.registerUrl = registerUrlValue.getValue();
        }
        HApplicationConfiguration serverUrlValue =
                applicationConfigurationDAO
                        .findByKey(HApplicationConfiguration.KEY_HOST);
        if (serverUrlValue != null) {
            this.serverUrl = serverUrlValue.getValue();
        }
        HApplicationConfiguration emailDomainValue =
                applicationConfigurationDAO
                        .findByKey(HApplicationConfiguration.KEY_DOMAIN);
        if (emailDomainValue != null) {
            this.emailDomain = emailDomainValue.getValue();
        }
        HApplicationConfiguration adminEmailValue =
                applicationConfigurationDAO
                        .findByKey(HApplicationConfiguration.KEY_ADMIN_EMAIL);
        if (adminEmailValue != null) {
            this.adminEmail = adminEmailValue.getValue();
        }

        this.fromEmailAddr = applicationConfiguration.getFromEmailAddr();

        HApplicationConfiguration emailLogEventsValue =
                applicationConfigurationDAO
                        .findByKey(HApplicationConfiguration.KEY_EMAIL_LOG_EVENTS);
        if (emailLogEventsValue != null) {
            this.enableLogEmail =
                    Boolean.parseBoolean(emailLogEventsValue.getValue());
        }
        HApplicationConfiguration logDestinationValue =
                applicationConfigurationDAO
                        .findByKey(HApplicationConfiguration.KEY_LOG_DESTINATION_EMAIL);
        if (logDestinationValue != null) {
            this.logDestinationEmails = logDestinationValue.getValue();
        }
        HApplicationConfiguration logEmailLevelValue =
                applicationConfigurationDAO
                        .findByKey(HApplicationConfiguration.KEY_EMAIL_LOG_LEVEL);
        if (logEmailLevelValue != null) {
            this.logEmailLevel = logEmailLevelValue.getValue();
        }
        HApplicationConfiguration piwikUrlValue =
                applicationConfigurationDAO
                        .findByKey(HApplicationConfiguration.KEY_PIWIK_URL);
        if (piwikUrlValue != null) {
            this.piwikUrl = piwikUrlValue.getValue();
        }
        HApplicationConfiguration piwikIdSiteValue =
                applicationConfigurationDAO
                        .findByKey(HApplicationConfiguration.KEY_PIWIK_IDSITE);
        if (piwikIdSiteValue != null) {
            this.piwikIdSite = piwikIdSiteValue.getValue();
        }

        HApplicationConfiguration termsOfUseUrlValue =
                applicationConfigurationDAO
                        .findByKey(HApplicationConfiguration.KEY_TERMS_CONDITIONS_URL);
        if (termsOfUseUrlValue != null) {
            this.termsOfUseUrl = termsOfUseUrlValue.getValue();
        }
    }

    @Transactional
    public void update() {
        HApplicationConfiguration registerUrlValue =
                applicationConfigurationDAO
                        .findByKey(HApplicationConfiguration.KEY_REGISTER);
        persistApplicationConfig(HApplicationConfiguration.KEY_REGISTER,
                registerUrlValue, registerUrl);

        HApplicationConfiguration serverUrlValue =
                applicationConfigurationDAO
                        .findByKey(HApplicationConfiguration.KEY_HOST);
        persistApplicationConfig(HApplicationConfiguration.KEY_HOST,
                serverUrlValue, serverUrl);

        HApplicationConfiguration emailDomainValue =
                applicationConfigurationDAO
                        .findByKey(HApplicationConfiguration.KEY_DOMAIN);
        persistApplicationConfig(HApplicationConfiguration.KEY_DOMAIN,
                emailDomainValue, emailDomain);

        HApplicationConfiguration adminEmailValue =
                applicationConfigurationDAO
                        .findByKey(HApplicationConfiguration.KEY_ADMIN_EMAIL);
        persistApplicationConfig(HApplicationConfiguration.KEY_ADMIN_EMAIL,
                adminEmailValue, adminEmail);

        HApplicationConfiguration fromEmailAddrValue =
                applicationConfigurationDAO
                        .findByKey(HApplicationConfiguration.KEY_EMAIL_FROM_ADDRESS);
        persistApplicationConfig(
                HApplicationConfiguration.KEY_EMAIL_FROM_ADDRESS,
                fromEmailAddrValue, fromEmailAddr);

        HApplicationConfiguration emailLogEventsValue =
                applicationConfigurationDAO
                        .findByKey(HApplicationConfiguration.KEY_EMAIL_LOG_EVENTS);
        if (emailLogEventsValue == null) {
            emailLogEventsValue =
                    new HApplicationConfiguration(
                            HApplicationConfiguration.KEY_EMAIL_LOG_EVENTS,
                            Boolean.toString(enableLogEmail));
        } else {
            emailLogEventsValue.setValue(Boolean.toString(enableLogEmail));
        }
        applicationConfigurationDAO.makePersistent(emailLogEventsValue);

        HApplicationConfiguration logDestEmailValue =
                applicationConfigurationDAO
                        .findByKey(HApplicationConfiguration.KEY_LOG_DESTINATION_EMAIL);
        persistApplicationConfig(
                HApplicationConfiguration.KEY_LOG_DESTINATION_EMAIL,
                logDestEmailValue, logDestinationEmails);

        HApplicationConfiguration logEmailLevelValue =
                applicationConfigurationDAO
                        .findByKey(HApplicationConfiguration.KEY_EMAIL_LOG_LEVEL);
        persistApplicationConfig(HApplicationConfiguration.KEY_EMAIL_LOG_LEVEL,
                logEmailLevelValue, logEmailLevel);

        HApplicationConfiguration piwikUrlValue =
                applicationConfigurationDAO
                        .findByKey(HApplicationConfiguration.KEY_PIWIK_URL);
        persistApplicationConfig(HApplicationConfiguration.KEY_PIWIK_URL,
                piwikUrlValue, piwikUrl);

        HApplicationConfiguration piwikIdSiteValue =
                applicationConfigurationDAO
                        .findByKey(HApplicationConfiguration.KEY_PIWIK_IDSITE);
        persistApplicationConfig(HApplicationConfiguration.KEY_PIWIK_IDSITE,
                piwikIdSiteValue, piwikIdSite);

        HApplicationConfiguration termsOfUseUrlValue =
                applicationConfigurationDAO
                        .findByKey(HApplicationConfiguration.KEY_TERMS_CONDITIONS_URL);
        persistApplicationConfig(
                HApplicationConfiguration.KEY_TERMS_CONDITIONS_URL,
                termsOfUseUrlValue, termsOfUseUrl);

        applicationConfigurationDAO.flush();
        FacesMessages.instance().add("Configuration was successfully updated.");
    }

    private void persistApplicationConfig(String key,
            HApplicationConfiguration appConfig, String newValue) {
        if (appConfig != null) {
            if (newValue == null || newValue.isEmpty()) {
                applicationConfigurationDAO.makeTransient(appConfig);
            } else {
                appConfig.setValue(newValue);
            }
        } else if (newValue != null && !newValue.isEmpty()) {
            appConfig = new HApplicationConfiguration(key, newValue);
            applicationConfigurationDAO.makePersistent(appConfig);
        }

        if (Events.exists()) {
            Events.instance().raiseTransactionSuccessEvent(
                    ApplicationConfiguration.EVENT_CONFIGURATION_CHANGED, key);
        }
    }

    public String cancel() {
        return "cancel";
    }
}<|MERGE_RESOLUTION|>--- conflicted
+++ resolved
@@ -45,10 +45,6 @@
 @Scope(ScopeType.PAGE)
 @Restrict("#{s:hasRole('admin')}")
 public class ServerConfigurationBean implements Serializable {
-<<<<<<< HEAD
-=======
-
->>>>>>> 7e421ee5
     private static final long serialVersionUID = 1L;
 
     @In
