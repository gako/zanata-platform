/*
 * Copyright 2010, Red Hat, Inc. and individual contributors
 * as indicated by the @author tags. See the copyright.txt file in the
 * distribution for a full listing of individual contributors.
 *
 * This is free software; you can redistribute it and/or modify it
 * under the terms of the GNU Lesser General Public License as
 * published by the Free Software Foundation; either version 2.1 of
 * the License, or (at your option) any later version.
 *
 * This software is distributed in the hope that it will be useful,
 * but WITHOUT ANY WARRANTY; without even the implied warranty of
 * MERCHANTABILITY or FITNESS FOR A PARTICULAR PURPOSE. See the GNU
 * Lesser General Public License for more details.
 *
 * You should have received a copy of the GNU Lesser General Public
 * License along with this software; if not, write to the Free
 * Software Foundation, Inc., 51 Franklin St, Fifth Floor, Boston, MA
 * 02110-1301 USA, or see the FSF site: http://www.fsf.org.
 */
package org.zanata.action;

import java.io.Serializable;

import javax.faces.context.FacesContext;
import javax.servlet.ServletOutputStream;
import javax.servlet.http.HttpServletResponse;

import org.jboss.seam.ScopeType;
import org.jboss.seam.annotations.In;
import org.jboss.seam.annotations.Logger;
import org.jboss.seam.annotations.Name;
import org.jboss.seam.annotations.Scope;
import org.jboss.seam.annotations.web.RequestParameter;
import org.jboss.seam.log.Log;
import org.zanata.rest.dto.ProjectType;
import org.zanata.service.ConfigurationService;

@Name("configurationAction")
@Scope(ScopeType.EVENT)
public class ConfigurationAction implements Serializable
{
   private static final long serialVersionUID = 1L;
   @RequestParameter
   private String iterationSlug;
   @RequestParameter
   private String projectSlug;

   @Logger
   Log log;
   @In
   ConfigurationService configurationServiceImpl;

   public void getData(ProjectType projectType)
   {
      HttpServletResponse response = (HttpServletResponse) FacesContext.getCurrentInstance().getExternalContext().getResponse();
      response.setContentType("application/xml");
      response.addHeader("Content-disposition", "attachment; filename=\"" 
                                    + this.configurationServiceImpl.getConfigurationFileName() + "\"");
      response.setCharacterEncoding("UTF-8");
      try
      {
         ServletOutputStream os = response.getOutputStream();

         os.write(
<<<<<<< HEAD
this.configurationServiceImpl.getConfigurationFileContents(this.projectSlug, this.iterationSlug, projectType.name()).getBytes());
=======
               this.configurationServiceImpl.getConfigurationFileContents(this.projectSlug, this.iterationSlug, projectType.toString()).getBytes());
>>>>>>> 5589770c
         os.flush();
         os.close();
         FacesContext.getCurrentInstance().responseComplete();
      }
      catch (Exception e)
      {
         log.error("Failure : " + e.toString() + "\n");
      }
   }

}<|MERGE_RESOLUTION|>--- conflicted
+++ resolved
@@ -63,11 +63,7 @@
          ServletOutputStream os = response.getOutputStream();
 
          os.write(
-<<<<<<< HEAD
-this.configurationServiceImpl.getConfigurationFileContents(this.projectSlug, this.iterationSlug, projectType.name()).getBytes());
-=======
-               this.configurationServiceImpl.getConfigurationFileContents(this.projectSlug, this.iterationSlug, projectType.toString()).getBytes());
->>>>>>> 5589770c
+			this.configurationServiceImpl.getConfigurationFileContents(this.projectSlug, this.iterationSlug, projectType.name()).getBytes());
          os.flush();
          os.close();
          FacesContext.getCurrentInstance().responseComplete();
