/*
 * Copyright 2010, Red Hat, Inc. and individual contributors as indicated by the
 * @author tags. See the copyright.txt file in the distribution for a full
 * listing of individual contributors.
 *
 * This is free software; you can redistribute it and/or modify it under the
 * terms of the GNU Lesser General Public License as published by the Free
 * Software Foundation; either version 2.1 of the License, or (at your option)
 * any later version.
 *
 * This software is distributed in the hope that it will be useful, but WITHOUT
 * ANY WARRANTY; without even the implied warranty of MERCHANTABILITY or FITNESS
 * FOR A PARTICULAR PURPOSE. See the GNU Lesser General Public License for more
 * details.
 *
 * You should have received a copy of the GNU Lesser General Public License
 * along with this software; if not, write to the Free Software Foundation,
 * Inc., 51 Franklin St, Fifth Floor, Boston, MA 02110-1301 USA, or see the FSF
 * site: http://www.fsf.org.
 */
package org.zanata.action;

import java.io.IOException;
import java.io.Serializable;

import javax.faces.context.ExternalContext;
import javax.faces.context.FacesContext;

import lombok.Getter;
import lombok.Setter;
import lombok.extern.slf4j.Slf4j;

<<<<<<< HEAD
import javax.inject.Inject;
import javax.inject.Named;
=======
import org.jboss.seam.ScopeType;
import org.jboss.seam.annotations.In;
import org.jboss.seam.annotations.Name;
import org.jboss.seam.annotations.Scope;
>>>>>>> 0b43b61f
import org.jboss.seam.core.Conversation;
import org.zanata.ApplicationConfiguration;
import org.zanata.security.AuthenticationManager;
import org.zanata.security.AuthenticationType;
import org.zanata.security.UserRedirectBean;
import org.zanata.security.ZanataCredentials;
import org.zanata.security.ZanataIdentity;
import org.zanata.security.openid.FedoraOpenIdProvider;
import org.zanata.security.openid.GoogleOpenIdProvider;
import org.zanata.security.openid.OpenIdProviderType;
import org.zanata.security.openid.YahooOpenIdProvider;

/**
 * This action takes care of logging a user into the system. It contains logic
 * to handle the different authentication mechanisms offered by the system.
 *
 * @author Carlos Munoz <a
 *         href="mailto:camunoz@redhat.com">camunoz@redhat.com</a>
 */
<<<<<<< HEAD
@Named("loginAction")
@javax.faces.bean.ViewScoped
=======
@Name("loginAction")
@Scope(ScopeType.PAGE)
>>>>>>> 0b43b61f
@Slf4j
public class LoginAction implements Serializable {
    private static final long serialVersionUID = 1L;

    @Inject
    private ZanataIdentity identity;

    @Inject
    private ZanataCredentials credentials;

    @Inject
    private AuthenticationManager authenticationManager;

    @Inject
    private ApplicationConfiguration applicationConfiguration;

    @Getter
    @Setter
    private String username;

    @Getter
    @Setter
    private String password;

    @Getter
    @Setter
    private String openId = "http://";

<<<<<<< HEAD
    @Inject
=======
    @In
>>>>>>> 0b43b61f
    private UserRedirectBean userRedirect;

    public String login() {
        credentials.setUsername(username);
        credentials.setPassword(password);
        if (applicationConfiguration.isInternalAuth()) {
            credentials.setAuthType(AuthenticationType.INTERNAL);
        } else if (applicationConfiguration.isJaasAuth()) {
            credentials.setAuthType(AuthenticationType.JAAS);
        } else if (applicationConfiguration.isKerberosAuth()) {
            credentials.setAuthType(AuthenticationType.KERBEROS);
        }

        String loginResult;

        switch (credentials.getAuthType()) {
        case INTERNAL:
            loginResult = authenticationManager.internalLogin();
            break;
        case JAAS:
            loginResult = authenticationManager.jaasLogin();
            break;
        case KERBEROS:
            // Ticket based kerberos auth happens when hittin klogin
            // (see pages.xml)
            loginResult = authenticationManager.formBasedKerberosLogin();
            break;
        default:
            throw new RuntimeException(
                    "login() only supports internal, jaas, or kerberos authentication");
        }

        if ("loggedIn".equals(loginResult)) {
            if (authenticationManager.isAuthenticated() && authenticationManager.isNewUser()) {
                return "createUser";
            }
            if (authenticationManager.isAuthenticated() && !authenticationManager.isNewUser() && userRedirect.shouldRedirectToDashboard()) {
                return "dashboard";
            }
            if (authenticationManager.isAuthenticated() && !authenticationManager.isNewUser() && userRedirect.isRedirect()) {
                // TODO [CDI] seam will create a conversation when you return view id directly or redirect to external url
                return continueToPreviousUrl();
            }
        } else if ("inactive".equals(loginResult)) {
            Conversation.instance().end();
            return "inactive";
        }
        return loginResult;
    }

    private String continueToPreviousUrl() {
        ExternalContext ec = FacesContext.getCurrentInstance().getExternalContext();
        try {
            ec.redirect(userRedirect.getUrl());
            return "continue";
        } catch (IOException e) {
            log.warn("error redirecting user to previous url: {}", userRedirect.getUrl(), e);
            return "dashboard";
        }
    }

    /**
     * Only for open id.
     *
     * @param authProvider
     *            Open Id authentication provider.
     */
    public String openIdLogin(String authProvider) {
        OpenIdProviderType providerType =
                OpenIdProviderType.valueOf(authProvider);

        if (providerType == OpenIdProviderType.Generic) {
            credentials.setUsername(openId);
        }

        credentials.setAuthType(AuthenticationType.OPENID);
        credentials.setOpenIdProviderType(providerType);
        return authenticationManager.openIdLogin();
    }

    /**
     * Another way of doing open id without knowing the provider first hand.
     * Tries to match the given open id with a known provider. If it can't find
     * one it uses a generic provider.
     */
    public String genericOpenIdLogin(String openId) {
        setOpenId(openId);
        OpenIdProviderType providerType = getBestSuitedProvider(openId);
        return openIdLogin(providerType.name());
    }

    /**
     * Returns the best suited provider for a given Open id.
     *
     * @param openId
     *            An Open id (They are usually in the form of a url).
     */
    public static OpenIdProviderType getBestSuitedProvider(String openId) {
        if (new FedoraOpenIdProvider().accepts(openId)) {
            return OpenIdProviderType.Fedora;
        } else if (new GoogleOpenIdProvider().accepts(openId)) {
            return OpenIdProviderType.Google;
        } else if (new YahooOpenIdProvider().accepts(openId)) {
            return OpenIdProviderType.Yahoo;
        } else {
            return OpenIdProviderType.Generic;
        }
    }

    /**
     * Indicates which location a user should be redirected when accessing the
     * login page.
     *
     * @return A string indicating where the user should be redirected when
     *         trying to access the login page.
     */
    public String getLoginPageRedirect() {
        if (identity.isLoggedIn()) {
            return "dashboard";
        }
        if (applicationConfiguration.isOpenIdAuth()
                && applicationConfiguration.isSingleOpenIdProvider()) {
            // go directly to the provider's login page
            return genericOpenIdLogin(applicationConfiguration
                    .getOpenIdProviderUrl());
        }
        return "login";
    }
}<|MERGE_RESOLUTION|>--- conflicted
+++ resolved
@@ -30,15 +30,9 @@
 import lombok.Setter;
 import lombok.extern.slf4j.Slf4j;
 
-<<<<<<< HEAD
 import javax.inject.Inject;
 import javax.inject.Named;
-=======
-import org.jboss.seam.ScopeType;
-import org.jboss.seam.annotations.In;
-import org.jboss.seam.annotations.Name;
-import org.jboss.seam.annotations.Scope;
->>>>>>> 0b43b61f
+import org.jboss.seam.core.Conversation;
 import org.jboss.seam.core.Conversation;
 import org.zanata.ApplicationConfiguration;
 import org.zanata.security.AuthenticationManager;
@@ -58,13 +52,8 @@
  * @author Carlos Munoz <a
  *         href="mailto:camunoz@redhat.com">camunoz@redhat.com</a>
  */
-<<<<<<< HEAD
 @Named("loginAction")
 @javax.faces.bean.ViewScoped
-=======
-@Name("loginAction")
-@Scope(ScopeType.PAGE)
->>>>>>> 0b43b61f
 @Slf4j
 public class LoginAction implements Serializable {
     private static final long serialVersionUID = 1L;
@@ -93,11 +82,7 @@
     @Setter
     private String openId = "http://";
 
-<<<<<<< HEAD
-    @Inject
-=======
-    @In
->>>>>>> 0b43b61f
+    @Inject
     private UserRedirectBean userRedirect;
 
     public String login() {
