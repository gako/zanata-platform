--- conflicted
+++ resolved
@@ -23,32 +23,21 @@
 import java.io.Serializable;
 
 import javax.faces.application.FacesMessage;
+import javax.inject.Inject;
+import javax.inject.Named;
 
 import lombok.Getter;
 import lombok.extern.slf4j.Slf4j;
 
-<<<<<<< HEAD
-import javax.inject.Inject;
-import javax.inject.Named;
-=======
-import org.jboss.seam.ScopeType;
-import org.jboss.seam.annotations.In;
-import org.jboss.seam.annotations.Name;
-import org.jboss.seam.annotations.Scope;
 import org.zanata.rest.editor.dto.User;
 import org.zanata.rest.editor.service.UserService;
->>>>>>> 3ec0a3fc
 import org.zanata.seam.security.ZanataJpaIdentityStore;
 import org.zanata.dao.AccountDAO;
 import org.zanata.dao.PersonDAO;
 import org.zanata.i18n.Messages;
 import org.zanata.model.HAccount;
 import org.zanata.security.ZanataIdentity;
-<<<<<<< HEAD
 import org.zanata.security.annotations.Authenticated;
-import org.zanata.service.GravatarService;
-=======
->>>>>>> 3ec0a3fc
 import org.zanata.ui.faces.FacesMessages;
 
 import com.google.common.base.Strings;
@@ -74,27 +63,17 @@
 
     @Inject
     ZanataIdentity identity;
-    @Inject
-    @Authenticated
+    @Inject @Authenticated
     HAccount authenticatedAccount;
     @Inject
     PersonDAO personDAO;
     @Inject
     AccountDAO accountDAO;
-<<<<<<< HEAD
-    @Inject
-    private GravatarService gravatarServiceImpl;
     @Inject
     Messages msgs;
-
     @Inject
-=======
-    @In
-    Messages msgs;
-    @In(value = "editor.userService", create = true)
     private UserService userService;
-    @In
->>>>>>> 3ec0a3fc
+    @Inject
     private FacesMessages jsfMessages;
 
     private void init() {
