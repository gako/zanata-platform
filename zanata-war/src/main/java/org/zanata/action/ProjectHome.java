--- conflicted
+++ resolved
@@ -63,10 +63,7 @@
 import org.zanata.service.ValidationService;
 import org.zanata.ui.AbstractListFilter;
 import org.zanata.ui.FilterUtil;
-<<<<<<< HEAD
 import org.zanata.ui.InMemoryListFilter;
-=======
->>>>>>> 1e7de970
 import org.zanata.ui.autocomplete.LocaleAutocomplete;
 import org.zanata.ui.autocomplete.MaintainerAutocomplete;
 import org.zanata.util.ComparatorUtil;
@@ -139,7 +136,6 @@
 
     @Getter
     private AbstractListFilter<HPerson> maintainerFilter =
-<<<<<<< HEAD
             new InMemoryListFilter<HPerson>() {
                 @Override
                 protected List<HPerson> fetchAll() {
@@ -150,13 +146,6 @@
                 protected boolean include(HPerson elem, String filter) {
                     return StringUtils.containsIgnoreCase(elem.getName(),
                             filter);
-=======
-            new AbstractListFilter<HPerson>() {
-                @Override
-                protected List<HPerson> getFilteredList() {
-                    return FilterUtil.filterPersonList(getQuery(),
-                            getInstanceMaintainers());
->>>>>>> 1e7de970
                 }
             };
 
@@ -296,7 +285,6 @@
         conversationScopeMessages.clearMessages();
         String retValue = "";
         if (!validateSlug(getInstance().getSlug(), "slug")) {
-<<<<<<< HEAD
             return null;
         }
 
@@ -306,9 +294,6 @@
                     "Project type not selected");
             return null;
         }
-=======
-            return null;
-        }
 
         if (StringUtils.isEmpty(selectedProjectType)
                 || selectedProjectType.equals("null")) {
@@ -316,7 +301,6 @@
                     "Project type not selected");
             return null;
         }
->>>>>>> 1e7de970
         updateProjectType();
 
         if (authenticatedAccount != null) {
@@ -564,13 +548,6 @@
         return Arrays.asList(ValidationAction.State.values());
     }
 
-    @Override
-    public String update() {
-        conversationScopeMessages.clearMessages();
-        String state = super.update();
-        Events.instance().raiseEvent(PROJECT_UPDATE, getInstance());
-        return state;
-    }
 
     /**
      * This is for autocomplete components of which ConversationScopeMessages
@@ -604,7 +581,8 @@
         public void onSelectItemAction() {
             if (StringUtils.isEmpty(getSelectedItem())) {
                 return;
-            }
+        }
+
 
             HPerson maintainer = personDAO.findByUsername(getSelectedItem());
             getInstance().addMaintainer(maintainer);
