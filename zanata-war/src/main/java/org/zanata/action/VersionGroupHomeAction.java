/*
 * Copyright 2013, Red Hat, Inc. and individual contributors as indicated by the
 * @author tags. See the copyright.txt file in the distribution for a full
 * listing of individual contributors.
 *
 * This is free software; you can redistribute it and/or modify it under the
 * terms of the GNU Lesser General Public License as published by the Free
 * Software Foundation; either version 2.1 of the License, or (at your option)
 * any later version.
 *
 * This software is distributed in the hope that it will be useful, but WITHOUT
 * ANY WARRANTY; without even the implied warranty of MERCHANTABILITY or FITNESS
 * FOR A PARTICULAR PURPOSE. See the GNU Lesser General Public License for more
 * details.
 *
 * You should have received a copy of the GNU Lesser General Public License
 * along with this software; if not, write to the Free Software Foundation,
 * Inc., 51 Franklin St, Fifth Floor, Boston, MA 02110-1301 USA, or see the FSF
 * site: http://www.fsf.org.
 */
package org.zanata.action;

import java.io.Serializable;
import java.util.Collections;
import java.util.Comparator;
import java.util.List;
import java.util.Map;
import java.util.Set;

import lombok.Getter;
import lombok.Setter;

import org.apache.commons.lang.StringUtils;
import org.jboss.seam.ScopeType;
import org.jboss.seam.annotations.In;
import org.jboss.seam.annotations.Name;
import org.jboss.seam.annotations.Scope;
import org.jboss.seam.security.management.JpaIdentityStore;
import org.zanata.annotation.CachedMethodResult;
import org.zanata.common.LocaleId;
import org.zanata.dao.LocaleDAO;
import org.zanata.dao.ProjectIterationDAO;
import org.zanata.dao.VersionGroupDAO;
import org.zanata.model.HAccount;
import org.zanata.model.HLocale;
import org.zanata.model.HPerson;
import org.zanata.model.HProject;
import org.zanata.model.HProjectIteration;
import org.zanata.service.VersionGroupService;
import org.zanata.service.VersionLocaleKey;
import org.zanata.ui.AbstractListFilter;
import org.zanata.ui.AbstractSortAction;
import org.zanata.ui.FilterUtil;
import org.zanata.ui.InMemoryListFilter;
import org.zanata.ui.model.statistic.WordStatistic;
import org.zanata.util.ComparatorUtil;
import org.zanata.util.StatisticsUtil;
import org.zanata.util.ZanataMessages;

import com.google.common.collect.Lists;
import com.google.common.collect.Maps;

/**
 * @author Alex Eng <a href="mailto:aeng@redhat.com">aeng@redhat.com</a>
 */

@Name("versionGroupHomeAction")
@Scope(ScopeType.PAGE)
public class VersionGroupHomeAction extends AbstractSortAction implements
        Serializable {
    private static final long serialVersionUID = 1L;

    @In
    private VersionGroupService versionGroupServiceImpl;

    @In
    private ZanataMessages zanataMessages;

    @In(required = false, value = JpaIdentityStore.AUTHENTICATED_USER)
    private HAccount authenticatedAccount;

    @In
    private VersionGroupDAO versionGroupDAO;

    @In
    private ProjectIterationDAO projectIterationDAO;

    @In
    private LocaleDAO localeDAO;

    @Getter
    @Setter
    private String slug;

    @Getter
    private boolean pageRendered = false;

    @Getter
    @Setter
    private HLocale selectedLocale;

    @Getter
    @Setter
    private HProjectIteration selectedVersion;

    @Getter
    private WordStatistic overallStatistic;

    private List<HLocale> activeLocales;

    private List<HProjectIteration> projectIterations;

    private Map<VersionLocaleKey, WordStatistic> statisticMap;

    private Map<LocaleId, List<HProjectIteration>> missingLocaleVersionMap;

    @Getter
    private SortingType projectSortingList = new SortingType(
            Lists.newArrayList(SortingType.SortOption.ALPHABETICAL,
                    SortingType.SortOption.HOURS,
                    SortingType.SortOption.PERCENTAGE,
                    SortingType.SortOption.WORDS));

    private final LanguageComparator languageComparator =
            new LanguageComparator(getLanguageSortingList());

    private final VersionComparator versionComparator = new VersionComparator(
            getProjectSortingList());

    @Getter
    private final AbstractListFilter<HLocale> projectTabLanguageFilter =
            new InMemoryListFilter<HLocale>() {
                @Override
                protected List<HLocale> fetchAll() {
                    return getActiveLocales();
                }

                @Override
                protected boolean include(HLocale elem, String filter) {
                    return StringUtils.startsWithIgnoreCase(elem.getLocaleId()
                            .getId(), filter)
                            || StringUtils.containsIgnoreCase(
                                    elem.retrieveDisplayName(), filter);
                }
            };

    @Getter
    private final AbstractListFilter<HLocale> languageTabLanguageFilter =
            new InMemoryListFilter<HLocale>() {
                @Override
                protected List<HLocale> fetchAll() {
                    return getActiveLocales();
                }

                @Override
                protected boolean include(HLocale elem, String filter) {
                    return StringUtils.startsWithIgnoreCase(elem.getLocaleId()
                            .getId(), filter)
                            || StringUtils.containsIgnoreCase(
                                    elem.retrieveDisplayName(), filter);
                }
            };
    @Getter
    private final AbstractListFilter<HProjectIteration> languageTabVersionFilter =
            new InMemoryListFilter<HProjectIteration>() {
                @Override
                protected List<HProjectIteration> fetchAll() {
                    return getProjectIterations();
                }

                @Override
                protected boolean include(HProjectIteration elem,
                        String filter) {
                    HProject project = elem.getProject();
                    return StringUtils.containsIgnoreCase(project.getName(),
                            filter);
                }
            };

    @Getter
    private final AbstractListFilter<HProjectIteration> projectTabVersionFilter =
            new InMemoryListFilter<HProjectIteration>() {
                @Override
                protected List<HProjectIteration> fetchAll() {
                    return getProjectIterations();
                }

                @Override
                protected boolean include(HProjectIteration elem,
                        String filter) {
                    HProject project = elem.getProject();
                    return StringUtils.containsIgnoreCase(project.getName(),
                            filter);
                }
            };

    public void setPageRendered(boolean pageRendered) {
        if (pageRendered) {
            loadStatistics();
        }
        this.pageRendered = pageRendered;
    }

    private class LanguageComparator implements Comparator<HLocale> {
        private SortingType sortingType;

        @Setter
        private Long selectedVersionId;

        public LanguageComparator(SortingType sortingType) {
            this.sortingType = sortingType;
        }

        @Override
        public int compare(HLocale o1, HLocale o2) {
            SortingType.SortOption selectedSortOption =
                    sortingType.getSelectedSortOption();

            if (!selectedSortOption.isAscending()) {
                HLocale temp = o1;
                o1 = o2;
                o2 = temp;
            }

            // Need to get statistic for comparison
            if (!selectedSortOption.equals(SortingType.SortOption.ALPHABETICAL)) {
                WordStatistic wordStatistic1;
                WordStatistic wordStatistic2;

                if (selectedVersionId == null) {
                    wordStatistic1 = getStatisticsForLocale(o1.getLocaleId());
                    wordStatistic2 = getStatisticsForLocale(o2.getLocaleId());
                } else {
                    wordStatistic1 =
                            statisticMap.get(new VersionLocaleKey(
                                    selectedVersionId, o1.getLocaleId()));
                    wordStatistic2 =
                            statisticMap.get(new VersionLocaleKey(
                                    selectedVersionId, o2.getLocaleId()));
                }
                switch (selectedSortOption) {
                case PERCENTAGE:
                    return Double.compare(
                            wordStatistic1.getPercentTranslated(),
                            wordStatistic2.getPercentTranslated());
                case HOURS:
                    return Double.compare(wordStatistic1.getRemainingHours(),
                            wordStatistic2.getRemainingHours());
                case WORDS:
                    return Double.compare(wordStatistic1.getUntranslated(),
                            wordStatistic2.getUntranslated());
                }
            } else {
                return o1.retrieveDisplayName().compareTo(
                        o2.retrieveDisplayName());
            }
            return 0;
        }
    }

    private class VersionComparator implements Comparator<HProjectIteration> {
        private SortingType sortingType;

        @Setter
        private LocaleId selectedLocaleId;

        public VersionComparator(SortingType sortingType) {
            this.sortingType = sortingType;
        }

        @Override
        public int compare(HProjectIteration o1, HProjectIteration o2) {
            SortingType.SortOption selectedSortOption =
                    sortingType.getSelectedSortOption();

            if (!selectedSortOption.isAscending()) {
                HProjectIteration temp = o1;
                o1 = o2;
                o2 = temp;
            }

            // Need to get statistic for comparison
            if (!selectedSortOption.equals(SortingType.SortOption.ALPHABETICAL)) {
                WordStatistic wordStatistic1;
                WordStatistic wordStatistic2;
                if (selectedLocaleId != null) {
                    wordStatistic1 =
                            statisticMap.get(new VersionLocaleKey(o1.getId(),
                                    selectedLocaleId));
                    wordStatistic2 =
                            statisticMap.get(new VersionLocaleKey(o2.getId(),
                                    selectedLocaleId));
                } else {
                    wordStatistic1 = getStatisticForProject(o1.getId());
                    wordStatistic2 = getStatisticForProject(o2.getId());
                }

                switch (selectedSortOption) {
                case PERCENTAGE:
                    return Double.compare(
                            wordStatistic1.getPercentTranslated(),
                            wordStatistic2.getPercentTranslated());
                case HOURS:
                    return Double.compare(wordStatistic1.getRemainingHours(),
                            wordStatistic2.getRemainingHours());
                case WORDS:
                    return Double.compare(wordStatistic1.getUntranslated(),
                            wordStatistic2.getUntranslated());
                }
            } else {
                return o1.getProject().getName().toLowerCase()
                        .compareTo(o2.getProject().getName().toLowerCase());
            }
            return 0;
        }
    }

    public boolean isUserProjectMaintainer() {
        return authenticatedAccount != null
                && authenticatedAccount.getPerson().isMaintainerOfProjects();
    }

    /**
     * Sort language list based on overall locale statistic for the group
     */
    public void sortLanguageList() {
        languageComparator.setSelectedVersionId(null);
        Collections.sort(activeLocales, languageComparator);
<<<<<<< HEAD
        languageTabLanguageFilter.reset();
=======
>>>>>>> 7d0f6c84
    }

    /**
     * Sort language list based on statistics of the version on selected locale
     */
    public void sortLanguageList(Long versionId) {
        languageComparator.setSelectedVersionId(versionId);
        Collections.sort(activeLocales, languageComparator);
<<<<<<< HEAD
        projectTabLanguageFilter.reset();
=======
>>>>>>> 7d0f6c84
    }

    /**
     * Sort project list based on selected locale - language tab
     *
     * @pa localeId
     */
    public void sortProjectList(LocaleId localeId) {
        versionComparator.setSelectedLocaleId(localeId);
        Collections.sort(projectIterations, versionComparator);
<<<<<<< HEAD
        languageTabVersionFilter.reset();
=======
>>>>>>> 7d0f6c84
    }

    /**
     * Sort project list based on version's overall statistics
     */
    public void sortProjectList() {
        versionComparator.setSelectedLocaleId(null);
        Collections.sort(projectIterations, versionComparator);
<<<<<<< HEAD
        projectTabVersionFilter.reset();
=======
>>>>>>> 7d0f6c84
    }

    public List<HLocale> getActiveLocales() {
        if (activeLocales == null) {
            Set<HLocale> groupActiveLocales =
                    versionGroupServiceImpl.getGroupActiveLocales(getSlug());
            activeLocales = Lists.newArrayList(groupActiveLocales);
        }
        Collections.sort(activeLocales, languageComparator);
        return activeLocales;
    }

    @CachedMethodResult
    public DisplayUnit getStatisticFigureForProjectWithLocale(
            SortingType.SortOption sortOption, LocaleId localeId,
            Long projectIterationId) {
        WordStatistic statistic =
                statisticMap.get(new VersionLocaleKey(projectIterationId,
                        localeId));
        return getDisplayUnit(sortOption, statistic, null);
    }

    @CachedMethodResult
    public DisplayUnit getStatisticFigureForLocale(
            SortingType.SortOption sortOption, LocaleId localeId) {
        WordStatistic statistic = getStatisticsForLocale(localeId);
        return getDisplayUnit(sortOption, statistic, null);
    }

    @CachedMethodResult
    public DisplayUnit getStatisticFigureForProject(
            SortingType.SortOption sortOption, Long projectIterationId) {
        WordStatistic statistic = getStatisticForProject(projectIterationId);
        return getDisplayUnit(sortOption, statistic, null);
    }

    @CachedMethodResult
    public WordStatistic getStatisticsForLocale(LocaleId localeId) {
        WordStatistic statistic = new WordStatistic();
        for (Map.Entry<VersionLocaleKey, WordStatistic> entry : statisticMap
                .entrySet()) {
            if (entry.getKey().getLocaleId().equals(localeId)) {
                statistic.add(entry.getValue());
            }
        }
        statistic
                .setRemainingHours(StatisticsUtil.getRemainingHours(statistic));
        return statistic;
    }

    @CachedMethodResult
    public WordStatistic getStatisticForProject(Long projectIterationId) {
        WordStatistic statistic = new WordStatistic();
        for (Map.Entry<VersionLocaleKey, WordStatistic> entry : statisticMap
                .entrySet()) {
            if (entry.getKey().getProjectIterationId()
                    .equals(projectIterationId)) {
                statistic.add(entry.getValue());
            }
        }
        statistic
                .setRemainingHours(StatisticsUtil.getRemainingHours(statistic));
        return statistic;
    }

    @CachedMethodResult
    public WordStatistic getSelectedLocaleStatistic(Long projectIterationId) {
        return statisticMap.get(new VersionLocaleKey(projectIterationId,
                selectedLocale.getLocaleId()));
    }

    @CachedMethodResult
    public WordStatistic getSelectedVersionStatistic(LocaleId localeId) {
        return statisticMap.get(new VersionLocaleKey(selectedVersion.getId(),
                localeId));
    }

    public List<HPerson> getMaintainers() {
        List<HPerson> list = versionGroupDAO.getMaintainersBySlug(getSlug());

        Collections.sort(list, ComparatorUtil.PERSON_NAME_COMPARATOR);
        return list;
    }

    private Map<LocaleId, List<HProjectIteration>> getMissingLocaleVersionMap() {
        if (missingLocaleVersionMap == null) {
            missingLocaleVersionMap =
                    versionGroupServiceImpl
                            .getMissingLocaleVersionMap(getSlug());
        }
        return missingLocaleVersionMap;
    }

    /**
     * Search for locale that is not activated in given version
     *
     * @param version
     */
    public List<LocaleId> getMissingLocale(HProjectIteration version) {
        List<LocaleId> result = Lists.newArrayList();
        for (Map.Entry<LocaleId, List<HProjectIteration>> entry : getMissingLocaleVersionMap()
                .entrySet()) {
            if (entry.getValue().contains(version)) {
                result.add(entry.getKey());
            }
        }
        return result;
    }

    public String getMissingLocaleTitle(HProjectIteration version) {
        int size = getMissingLocale(version).size();
        if (size > 1) {
            return zanataMessages.getMessage("jsf.LanguagesMissingProject",
                    size);
        }
        return zanataMessages.getMessage("jsf.LanguageMissingProject", size);
    }

    /**
     * Search for version that doesn't activate given locale
     *
     * @param localeId
     */
    public List<HProjectIteration> getMissingVersion(LocaleId localeId) {
        if (getMissingLocaleVersionMap().containsKey(localeId)) {
            return getMissingLocaleVersionMap().get(localeId);
        }
        return Lists.newArrayList();
    }

    public String getMissingVersionTitle(LocaleId localeId) {
        int size = getMissingVersion(localeId).size();
        if (size > 1) {
            return zanataMessages.getMessage("jsf.ProjectsMissingLanguage",
                    size);
        }
        return zanataMessages.getMessage("jsf.ProjectMissingLanguage", size);
    }

    public boolean isLocaleActivatedInVersion(HProjectIteration version,
            LocaleId localeId) {
        List<HProjectIteration> versionList =
                getMissingLocaleVersionMap().get(localeId);
        return !versionList.contains(version);
    }

    /**
     * Load up statistics for all project versions in all active locales in the
     * group.
     */
    @Override
    protected void loadStatistics() {
        statisticMap = Maps.newHashMap();

        for (HLocale locale : getActiveLocales()) {
            statisticMap.putAll(versionGroupServiceImpl.getLocaleStatistic(
                    getSlug(), locale.getLocaleId()));
        }
        overallStatistic = new WordStatistic();
        for (Map.Entry<VersionLocaleKey, WordStatistic> entry : statisticMap
                .entrySet()) {
            overallStatistic.add(entry.getValue());
        }
        overallStatistic.setRemainingHours(StatisticsUtil
                .getRemainingHours(overallStatistic));
    }

    public List<HProjectIteration> getProjectIterations() {
        if (projectIterations == null) {
            projectIterations =
                    versionGroupServiceImpl
                            .getNonObsoleteProjectIterationsBySlug(slug);
        }

        Collections.sort(projectIterations, versionComparator);
        return projectIterations;
    }

    @Override
    public void resetPageData() {
        projectIterations = null;
        activeLocales = null;
        selectedLocale = null;
        selectedVersion = null;
        missingLocaleVersionMap = null;
        projectTabLanguageFilter.reset();
        projectTabVersionFilter.reset();
        languageTabLanguageFilter.reset();
        languageTabVersionFilter.reset();
        loadStatistics();
    }

    @Override
    protected String getMessage(String key, Object... args) {
        return zanataMessages.getMessage(key, args);
    }

    public void setSelectedLocaleId(String localeId) {
        this.selectedLocale = localeDAO.findByLocaleId(new LocaleId(localeId));
    }

    public void setSelectedVersionSlug(String projectSlug, String versionSlug) {
        selectedVersion =
                projectIterationDAO.getBySlug(projectSlug, versionSlug);
    }
}<|MERGE_RESOLUTION|>--- conflicted
+++ resolved
@@ -326,10 +326,6 @@
     public void sortLanguageList() {
         languageComparator.setSelectedVersionId(null);
         Collections.sort(activeLocales, languageComparator);
-<<<<<<< HEAD
-        languageTabLanguageFilter.reset();
-=======
->>>>>>> 7d0f6c84
     }
 
     /**
@@ -338,10 +334,6 @@
     public void sortLanguageList(Long versionId) {
         languageComparator.setSelectedVersionId(versionId);
         Collections.sort(activeLocales, languageComparator);
-<<<<<<< HEAD
-        projectTabLanguageFilter.reset();
-=======
->>>>>>> 7d0f6c84
     }
 
     /**
@@ -352,10 +344,6 @@
     public void sortProjectList(LocaleId localeId) {
         versionComparator.setSelectedLocaleId(localeId);
         Collections.sort(projectIterations, versionComparator);
-<<<<<<< HEAD
-        languageTabVersionFilter.reset();
-=======
->>>>>>> 7d0f6c84
     }
 
     /**
@@ -364,10 +352,6 @@
     public void sortProjectList() {
         versionComparator.setSelectedLocaleId(null);
         Collections.sort(projectIterations, versionComparator);
-<<<<<<< HEAD
-        projectTabVersionFilter.reset();
-=======
->>>>>>> 7d0f6c84
     }
 
     public List<HLocale> getActiveLocales() {
