--- conflicted
+++ resolved
@@ -48,7 +48,6 @@
 
 @Name("register")
 @Scope(ScopeType.CONVERSATION)
-<<<<<<< HEAD
 public class RegisterAction implements Serializable
 {
 
@@ -190,169 +189,5 @@
    {
       return valid;
    }
-=======
-public class RegisterAction implements Serializable {
-
-    private static final long serialVersionUID = -7883627570614588182L;
-
-    @Logger
-    Log log;
-
-    @In
-    private EntityManager entityManager;
-
-    @In
-    RegisterService registerServiceImpl;
-
-    @In
-    PersonDAO personDAO;
-
-    @In
-    EmailService emailServiceImpl;
-
-    @In(create = true)
-    private Renderer renderer;
-
-    private String username;
-    private String email;
-    private String password;
-    private String passwordConfirm;
-
-    private boolean agreedToTermsOfUse;
-
-    private boolean valid;
-
-    private HPerson person;
-
-    private String activationKey;
-
-    @Begin(join = true)
-    public HPerson getPerson() {
-        if (person == null)
-            person = new HPerson();
-        return person;
-    }
-
-    public void setUsername(String username) {
-        validateUsername(username);
-        this.username = username;
-    }
-
-    @NotEmpty
-    @Size(min = 3, max = 20)
-    @Pattern(regexp = "^[a-z\\d_]{3,20}$",
-            message = "{validation.username.constraints}")
-    public String getUsername() {
-        return username;
-    }
-
-    public void setEmail(String email) {
-        this.email = email;
-    }
-
-    @NotEmpty
-    @Email
-    @NotDuplicateEmail(message = "This email address is already taken.")
-    public String getEmail() {
-        return email;
-    }
-
-    public void setPassword(String password) {
-        this.password = password;
-    }
-
-    @NotEmpty
-    @Size(min = 6, max = 20)
-    // @Pattern(regex="(?=^.{6,}$)((?=.*\\d)|(?=.*\\W+))(?![.\\n])(?=.*[A-Z])(?=.*[a-z]).*$",
-    // message="Password is not secure enough!")
-            public
-            String getPassword() {
-        return password;
-    }
-
-    public void setPasswordConfirm(String passwordConfirm) {
-        validatePasswords(getPassword(), passwordConfirm);
-        this.passwordConfirm = passwordConfirm;
-    }
-
-    public String getPasswordConfirm() {
-        return passwordConfirm;
-    }
-
-    public boolean isAgreedToTermsOfUse() {
-        return agreedToTermsOfUse;
-    }
-
-    public void setAgreedToTermsOfUse(boolean agreedToTermsOfUse) {
-        this.agreedToTermsOfUse = agreedToTermsOfUse;
-    }
-
-    public void validateUsername(String username) {
-        try {
-            entityManager
-                    .createQuery("from HAccount a where a.username = :username")
-                    .setParameter("username", username).getSingleResult();
-            valid = false;
-            FacesMessages.instance().addToControl("username",
-                    "This username is not available");
-        } catch (NoResultException e) {
-            // pass
-        }
-    }
-
-    public void validatePasswords(String p1, String p2) {
-
-        if (p1 == null || !p1.equals(p2)) {
-            valid = false;
-            FacesMessages.instance().addToControl("passwordConfirm",
-                    "Passwords do not match");
-        }
-
-    }
-
-    public void validateTermsOfUse() {
-        if (!isAgreedToTermsOfUse()) {
-            valid = false;
-            FacesMessages.instance().addToControl("agreedToTerms",
-                    "You must accept the Terms of Use");
-        }
-    }
-
-    @End
-    public String register() {
-        valid = true;
-        validateUsername(getUsername());
-        validatePasswords(getPassword(), getPasswordConfirm());
-        validateTermsOfUse();
-
-        if (!isValid()) {
-            return null;
-        }
-        final String user = getUsername();
-        final String pass = getPassword();
-        final String email = getEmail();
-        String key =
-                registerServiceImpl.register(user, pass, getPerson().getName(),
-                        email);
-        log.info("get register key:" + key);
-
-        String message =
-                emailServiceImpl.sendActivationEmail(
-                        EmailService.ACTIVATION_ACCOUNT_EMAIL_TEMPLATE, user,
-                        email, key);
-        FacesMessages.instance().add(message);
-
-        return "/home.xhtml";
-    }
-
-    @Begin(join = true)
-    public void setActivationKey(String activationKey) {
-        this.activationKey = activationKey;
-    }
-
-    public boolean isValid() {
-        return valid;
-    }
->>>>>>> 88e379d2
 
 }