package org.zanata.action;

import java.io.Serializable;
import java.util.Collections;
import java.util.List;

import javax.faces.application.FacesMessage;
import javax.faces.application.NavigationHandler;
import javax.faces.context.FacesContext;

import com.google.common.collect.Lists;
import lombok.Getter;
import lombok.Setter;

import org.apache.commons.lang.StringUtils;
import org.jboss.seam.ScopeType;
import org.jboss.seam.annotations.In;
import org.jboss.seam.annotations.Name;
import org.jboss.seam.annotations.Scope;
import org.zanata.seam.security.ZanataJpaIdentityStore;
import org.zanata.async.handle.MergeTranslationsTaskHandle;
import org.zanata.common.EntityStatus;
import org.zanata.dao.ProjectDAO;
import org.zanata.dao.ProjectIterationDAO;
import org.zanata.i18n.Messages;
import org.zanata.model.HAccount;
import org.zanata.model.HProject;
import org.zanata.model.HProjectIteration;
import org.zanata.ui.CopyAction;
<<<<<<< HEAD
import org.zanata.util.FacesNavigationUtil;
=======
import org.zanata.ui.faces.FacesMessages;
>>>>>>> 2bd4ca32

/**
 * Handles user interaction from merge_trans_modal.xhtml.
 * - start merge translation process.
 * - cancel merge translation process.
 * - gives progress data of merge translation.
 * - provides projects and versions for user selection.
 *
 * see merge_trans_modal.xhtml for all actions.
 *
 * @author Alex Eng <a href="mailto:aeng@redhat.com">aeng@redhat.com</a>
 */
@Name("mergeTransAction")
@Scope(ScopeType.PAGE)
public class MergeTransAction extends CopyAction implements Serializable {

    @Getter
    private String targetProjectSlug;

    @Getter
    @Setter
    private String targetVersionSlug;

    @Getter
    private String sourceProjectSlug;

    @Getter
    @Setter
    private String sourceVersionSlug;

    @Getter
    @Setter
    private boolean keepExistingTranslation;

    @In
    private ProjectDAO projectDAO;

    @In
    private ProjectIterationDAO projectIterationDAO;

    @In
    private MergeTranslationsManager mergeTranslationsManager;

    @In
    private CopyTransManager copyTransManager;

    @In
    private CopyVersionManager copyVersionManager;

    @In
    private Messages msgs;

    @In(required = false, value = ZanataJpaIdentityStore.AUTHENTICATED_USER)
    private HAccount authenticatedAccount;

    @In
    private FacesMessages jsfMessages;

    private HProjectIteration targetVersion;

    private HProject sourceProject;

    public void setTargetProjectSlug(String targetProjectSlug) {
        this.targetProjectSlug = targetProjectSlug;

        /**
         * This should only true during first instantiation to make sure
         * sourceProject from selection are the same as targetProject on load.
         *
         * See pages.xml for setter of mergeTransAction.targetProjectSlug.
         */
        if(sourceProjectSlug == null) {
            setSourceProjectSlug(targetProjectSlug);
        }
    }

    public void setSourceProjectSlug(String sourceProjectSlug) {
        if(!StringUtils.equals(this.sourceProjectSlug, sourceProjectSlug)) {
            this.sourceProjectSlug = sourceProjectSlug;
            refreshSourceProject();
            this.sourceVersionSlug = null;
            if (!getSourceProject().getProjectIterations().isEmpty()) {
                this.sourceVersionSlug =
                    getSourceProject().getProjectIterations().get(0).getSlug();
            }
        }
    }

    private void refreshSourceProject() {
        sourceProject = null;
    }

    public HProjectIteration getTargetVersion() {
        if (targetVersion == null && StringUtils.isNotEmpty(targetProjectSlug)
                && StringUtils.isNotEmpty(targetVersionSlug)) {
            targetVersion =
                    projectIterationDAO.getBySlug(targetProjectSlug,
                            targetVersionSlug);
        }
        return targetVersion;
    }

    public HProject getSourceProject() {
        if(sourceProject == null && StringUtils.isNotEmpty(sourceProjectSlug)) {
            sourceProject = projectDAO.getBySlug(sourceProjectSlug);
        }
        return sourceProject;
    }

    public List<HProjectIteration> getSourceVersions() {
        List<HProjectIteration> versions =
                getSourceProject().getProjectIterations();

        if(versions.isEmpty()) {
            return Collections.emptyList();
        }

        List<HProjectIteration> results = Lists.newArrayList();
        //remove obsolete version and target version if both are the same project
        for (HProjectIteration version : versions) {
            if (version.getStatus().equals(EntityStatus.OBSOLETE)) {
                continue;
            }
            if(StringUtils.equals(sourceProjectSlug, targetProjectSlug) &&
                version.getSlug().equals(targetVersionSlug)) {
                continue;
            }
            results.add(version);
        }
        return results;
    }

    /**
     * Only display user maintained project to merge translation from in this
     * UI. TODO: implement filterable drop down and allow users to select any
     * available project.
     *
     */
    public List<HProject> getProjects() {
        return projectDAO.getProjectsForMaintainer(
                authenticatedAccount.getPerson(), null, 0, Integer.MAX_VALUE);
    }

    public void startMergeTranslations() {
        if (StringUtils.isEmpty(sourceProjectSlug)
                || StringUtils.isEmpty(sourceVersionSlug)
                || StringUtils.isEmpty(targetProjectSlug)
                || StringUtils.isEmpty(targetVersionSlug)) {
            jsfMessages.addGlobal(FacesMessage.SEVERITY_ERROR,
                    msgs.get("jsf.iteration.mergeTrans.noSourceAndTarget"));
            return;
        }
        if (isCopyActionsRunning()) {
            jsfMessages.addGlobal(FacesMessage.SEVERITY_WARN,
                    msgs.get("jsf.iteration.mergeTrans.hasCopyActionRunning"));
            return;
        }
        mergeTranslationsManager.start(sourceProjectSlug,
<<<<<<< HEAD
            sourceVersionSlug, targetProjectSlug, targetVersionSlug,
            !keepExistingTranslation);
        FacesNavigationUtil.handlePageNavigation(null, "merge-translation");
=======
                sourceVersionSlug, targetProjectSlug, targetVersionSlug,
                !keepExistingTranslation);
>>>>>>> 2bd4ca32
    }

    // Check if copy-trans, copy version or merge-trans is running for the
    // target version
    public boolean isCopyActionsRunning() {
        return mergeTranslationsManager.isRunning(
            targetProjectSlug, targetVersionSlug)
                || copyVersionManager.isCopyVersionRunning(targetProjectSlug,
                        targetVersionSlug) ||
                copyTransManager.isCopyTransRunning(getTargetVersion());
    }

    @Override
    public boolean isInProgress() {
        return mergeTranslationsManager.isRunning(
            targetProjectSlug, targetVersionSlug);
    }

    @Override
    public String getProgressMessage() {
        MergeTranslationsTaskHandle handle = getHandle();
        if(handle != null) {
            return msgs.format("jsf.iteration.mergeTrans.progress.message",
                handle.getCurrentProgress(), handle.getTotalTranslations());
        }
        return "";
    }

    @Override
    public void onComplete() {
        jsfMessages.addGlobal(FacesMessage.SEVERITY_INFO,
                msgs.format("jsf.iteration.mergeTrans.completed.message",
                        sourceProjectSlug, sourceVersionSlug,
                        targetProjectSlug, targetVersionSlug));
    }

    public void cancel() {
        mergeTranslationsManager.cancel(targetProjectSlug,
            targetVersionSlug);
        jsfMessages.addGlobal(
                FacesMessage.SEVERITY_INFO,
                msgs.format("jsf.iteration.mergeTrans.cancel.message",
                        sourceProjectSlug, sourceVersionSlug,
                        targetProjectSlug, targetVersionSlug));
    }

    @Override
    protected MergeTranslationsTaskHandle getHandle() {
        return mergeTranslationsManager.getProcessHandle(
            targetProjectSlug, targetVersionSlug);
    }
}<|MERGE_RESOLUTION|>--- conflicted
+++ resolved
@@ -5,8 +5,6 @@
 import java.util.List;
 
 import javax.faces.application.FacesMessage;
-import javax.faces.application.NavigationHandler;
-import javax.faces.context.FacesContext;
 
 import com.google.common.collect.Lists;
 import lombok.Getter;
@@ -27,11 +25,8 @@
 import org.zanata.model.HProject;
 import org.zanata.model.HProjectIteration;
 import org.zanata.ui.CopyAction;
-<<<<<<< HEAD
 import org.zanata.util.FacesNavigationUtil;
-=======
 import org.zanata.ui.faces.FacesMessages;
->>>>>>> 2bd4ca32
 
 /**
  * Handles user interaction from merge_trans_modal.xhtml.
@@ -190,14 +185,9 @@
             return;
         }
         mergeTranslationsManager.start(sourceProjectSlug,
-<<<<<<< HEAD
             sourceVersionSlug, targetProjectSlug, targetVersionSlug,
             !keepExistingTranslation);
         FacesNavigationUtil.handlePageNavigation(null, "merge-translation");
-=======
-                sourceVersionSlug, targetProjectSlug, targetVersionSlug,
-                !keepExistingTranslation);
->>>>>>> 2bd4ca32
     }
 
     // Check if copy-trans, copy version or merge-trans is running for the
