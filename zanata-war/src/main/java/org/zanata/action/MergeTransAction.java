package org.zanata.action;

import java.io.Serializable;
import java.util.Collections;
import java.util.List;

import javax.faces.application.FacesMessage;

import com.google.common.collect.Lists;
import lombok.Getter;
import lombok.Setter;

import org.apache.commons.lang.StringUtils;
import javax.inject.Inject;
import javax.inject.Named;
import org.zanata.seam.security.ZanataJpaIdentityStore;
import org.zanata.async.handle.MergeTranslationsTaskHandle;
import org.zanata.common.EntityStatus;
import org.zanata.dao.ProjectDAO;
import org.zanata.dao.ProjectIterationDAO;
import org.zanata.i18n.Messages;
import org.zanata.model.HAccount;
import org.zanata.model.HProject;
import org.zanata.model.HProjectIteration;
<<<<<<< HEAD
import org.zanata.security.annotations.Authenticated;
=======
import org.zanata.security.ZanataIdentity;
>>>>>>> 6337679c
import org.zanata.ui.CopyAction;
import org.zanata.util.FacesNavigationUtil;
import org.zanata.ui.faces.FacesMessages;

/**
 * Handles user interaction from merge_trans_modal.xhtml.
 * - start merge translation process.
 * - cancel merge translation process.
 * - gives progress data of merge translation.
 * - provides projects and versions for user selection.
 *
 * see merge_trans_modal.xhtml for all actions.
 *
 * @author Alex Eng <a href="mailto:aeng@redhat.com">aeng@redhat.com</a>
 */
@Named("mergeTransAction")
@javax.faces.bean.ViewScoped
public class MergeTransAction extends CopyAction implements Serializable {

    @Getter
    private String targetProjectSlug;

    @Getter
    @Setter
    private String targetVersionSlug;

    @Getter
    private String sourceProjectSlug;

    @Getter
    @Setter
    private String sourceVersionSlug;

    @Getter
    @Setter
    private boolean keepExistingTranslation;

    @Inject
    private ProjectDAO projectDAO;

    @Inject
    private ProjectIterationDAO projectIterationDAO;

    @Inject
    private MergeTranslationsManager mergeTranslationsManager;

    @Inject
    private CopyTransManager copyTransManager;

    @Inject
    private CopyVersionManager copyVersionManager;

    @Inject
    private Messages msgs;

    @Inject
    @Authenticated
    private HAccount authenticatedAccount;

    @Inject
    private FacesMessages jsfMessages;

    @In
    private ZanataIdentity identity;

    private HProjectIteration targetVersion;

    private HProject sourceProject;

    public void setTargetProjectSlug(String targetProjectSlug) {
        this.targetProjectSlug = targetProjectSlug;

        /**
         * This should only true during first instantiation to make sure
         * sourceProject from selection are the same as targetProject on load.
         *
         * See pages.xml for setter of mergeTransAction.targetProjectSlug.
         */
        if(sourceProjectSlug == null) {
            setSourceProjectSlug(targetProjectSlug);
        }
    }

    public void setSourceProjectSlug(String sourceProjectSlug) {
        if(!StringUtils.equals(this.sourceProjectSlug, sourceProjectSlug)) {
            this.sourceProjectSlug = sourceProjectSlug;
            refreshSourceProject();
            this.sourceVersionSlug = null;
            if (!getSourceProject().getProjectIterations().isEmpty()) {
                this.sourceVersionSlug =
                    getSourceProject().getProjectIterations().get(0).getSlug();
            }
        }
    }

    private void refreshSourceProject() {
        sourceProject = null;
    }

    public HProjectIteration getTargetVersion() {
        if (targetVersion == null && StringUtils.isNotEmpty(targetProjectSlug)
                && StringUtils.isNotEmpty(targetVersionSlug)) {
            targetVersion =
                    projectIterationDAO.getBySlug(targetProjectSlug,
                            targetVersionSlug);
        }
        return targetVersion;
    }

    public HProject getSourceProject() {
        if(sourceProject == null && StringUtils.isNotEmpty(sourceProjectSlug)) {
            sourceProject = projectDAO.getBySlug(sourceProjectSlug);
        }
        return sourceProject;
    }

    public List<HProjectIteration> getSourceVersions() {
        List<HProjectIteration> versions =
                getSourceProject().getProjectIterations();

        if(versions.isEmpty()) {
            return Collections.emptyList();
        }

        List<HProjectIteration> results = Lists.newArrayList();
        //remove obsolete version and target version if both are the same project
        for (HProjectIteration version : versions) {
            if (version.getStatus().equals(EntityStatus.OBSOLETE)) {
                continue;
            }
            if(StringUtils.equals(sourceProjectSlug, targetProjectSlug) &&
                version.getSlug().equals(targetVersionSlug)) {
                continue;
            }
            results.add(version);
        }
        return results;
    }

    /**
     * Only display user maintained project to merge translation from in this
     * UI. TODO: implement filterable drop down and allow users to select any
     * available project.
     */
    public List<HProject> getProjects() {
        boolean canMergeFromAllProjects =
                identity.hasPermission(getTargetVersion()
                    .getProject(), "merge-trans");
        if (canMergeFromAllProjects) {
            return projectDAO
                    .getOffsetListOrderByName(0, Integer.MAX_VALUE, false,
                        true, true);
        }
        return Lists.newArrayList();
    }

    public void startMergeTranslations() {
        if (StringUtils.isEmpty(sourceProjectSlug)
                || StringUtils.isEmpty(sourceVersionSlug)
                || StringUtils.isEmpty(targetProjectSlug)
                || StringUtils.isEmpty(targetVersionSlug)) {
            jsfMessages.addGlobal(FacesMessage.SEVERITY_ERROR,
                    msgs.get("jsf.iteration.mergeTrans.noSourceAndTarget"));
            return;
        }
        if (isCopyActionsRunning()) {
            jsfMessages.addGlobal(FacesMessage.SEVERITY_WARN,
                    msgs.get("jsf.iteration.mergeTrans.hasCopyActionRunning"));
            return;
        }
        mergeTranslationsManager.start(sourceProjectSlug,
                sourceVersionSlug, targetProjectSlug, targetVersionSlug,
                !keepExistingTranslation);
        FacesNavigationUtil.handlePageNavigation(null, "merge-translation");
    }

    // Check if copy-trans, copy version or merge-trans is running for the
    // target version
    public boolean isCopyActionsRunning() {
        return mergeTranslationsManager.isRunning(
            targetProjectSlug, targetVersionSlug)
                || copyVersionManager.isCopyVersionRunning(targetProjectSlug,
                        targetVersionSlug) ||
                copyTransManager.isCopyTransRunning(getTargetVersion());
    }

    @Override
    public boolean isInProgress() {
        return mergeTranslationsManager.isRunning(
            targetProjectSlug, targetVersionSlug);
    }

    @Override
    public String getProgressMessage() {
        MergeTranslationsTaskHandle handle = getHandle();
        if(handle != null) {
            return msgs.format("jsf.iteration.mergeTrans.progress.message",
                handle.getCurrentProgress(), handle.getTotalTranslations());
        }
        return "";
    }

    @Override
    public void onComplete() {
        jsfMessages.addGlobal(FacesMessage.SEVERITY_INFO,
                msgs.format("jsf.iteration.mergeTrans.completed.message",
                        sourceProjectSlug, sourceVersionSlug,
                        targetProjectSlug, targetVersionSlug));
    }

    public void cancel() {
        mergeTranslationsManager.cancel(targetProjectSlug,
            targetVersionSlug);
        jsfMessages.addGlobal(
                FacesMessage.SEVERITY_INFO,
                msgs.format("jsf.iteration.mergeTrans.cancel.message",
                        sourceProjectSlug, sourceVersionSlug,
                        targetProjectSlug, targetVersionSlug));
    }

    @Override
    protected MergeTranslationsTaskHandle getHandle() {
        return mergeTranslationsManager.getProcessHandle(
            targetProjectSlug, targetVersionSlug);
    }
}<|MERGE_RESOLUTION|>--- conflicted
+++ resolved
@@ -22,11 +22,8 @@
 import org.zanata.model.HAccount;
 import org.zanata.model.HProject;
 import org.zanata.model.HProjectIteration;
-<<<<<<< HEAD
 import org.zanata.security.annotations.Authenticated;
-=======
 import org.zanata.security.ZanataIdentity;
->>>>>>> 6337679c
 import org.zanata.ui.CopyAction;
 import org.zanata.util.FacesNavigationUtil;
 import org.zanata.ui.faces.FacesMessages;
@@ -89,7 +86,7 @@
     @Inject
     private FacesMessages jsfMessages;
 
-    @In
+    @Inject
     private ZanataIdentity identity;
 
     private HProjectIteration targetVersion;
