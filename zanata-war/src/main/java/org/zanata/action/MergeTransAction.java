package org.zanata.action;

import java.io.Serializable;
import java.util.Collections;
import java.util.List;

import javax.faces.application.FacesMessage;
import javax.faces.application.NavigationHandler;
import javax.faces.context.FacesContext;

import com.google.common.collect.Lists;
import lombok.Getter;
import lombok.Setter;

import org.apache.commons.lang.StringUtils;
import javax.inject.Inject;
import javax.inject.Named;
import org.zanata.seam.security.ZanataJpaIdentityStore;
import org.zanata.async.handle.MergeTranslationsTaskHandle;
import org.zanata.common.EntityStatus;
import org.zanata.dao.ProjectDAO;
import org.zanata.dao.ProjectIterationDAO;
import org.zanata.i18n.Messages;
import org.zanata.model.HAccount;
import org.zanata.model.HProject;
import org.zanata.model.HProjectIteration;
import org.zanata.ui.CopyAction;
import org.zanata.util.FacesNavigationUtil;
import org.zanata.ui.faces.FacesMessages;

/**
 * Handles user interaction from merge_trans_modal.xhtml.
 * - start merge translation process.
 * - cancel merge translation process.
 * - gives progress data of merge translation.
 * - provides projects and versions for user selection.
 *
 * see merge_trans_modal.xhtml for all actions.
 *
 * @author Alex Eng <a href="mailto:aeng@redhat.com">aeng@redhat.com</a>
 */
@Named("mergeTransAction")
@javax.faces.bean.ViewScoped
public class MergeTransAction extends CopyAction implements Serializable {

    @Getter
    private String targetProjectSlug;

    @Getter
    @Setter
    private String targetVersionSlug;

    @Getter
    private String sourceProjectSlug;

    @Getter
    @Setter
    private String sourceVersionSlug;

    @Getter
    @Setter
    private boolean keepExistingTranslation;

    @Inject
    private ProjectDAO projectDAO;

    @Inject
    private ProjectIterationDAO projectIterationDAO;

    @Inject
    private MergeTranslationsManager mergeTranslationsManager;

    @Inject
    private CopyTransManager copyTransManager;

    @Inject
    private CopyVersionManager copyVersionManager;

    @Inject
    private Messages msgs;

    @Inject /* TODO [CDI] check this: migrated from @In(required = false, value = ZanataJpaIdentityStore.AUTHENTICATED_USER) */
    private HAccount authenticatedAccount;

    @Inject
    private FacesMessages jsfMessages;

    private HProjectIteration targetVersion;

    private HProject sourceProject;

    public void setTargetProjectSlug(String targetProjectSlug) {
        this.targetProjectSlug = targetProjectSlug;

        /**
         * This should only true during first instantiation to make sure
         * sourceProject from selection are the same as targetProject on load.
         *
         * See pages.xml for setter of mergeTransAction.targetProjectSlug.
         */
        if(sourceProjectSlug == null) {
            setSourceProjectSlug(targetProjectSlug);
        }
    }

    public void setSourceProjectSlug(String sourceProjectSlug) {
        if(!StringUtils.equals(this.sourceProjectSlug, sourceProjectSlug)) {
            this.sourceProjectSlug = sourceProjectSlug;
            refreshSourceProject();
            this.sourceVersionSlug = null;
            if (!getSourceProject().getProjectIterations().isEmpty()) {
                this.sourceVersionSlug =
                    getSourceProject().getProjectIterations().get(0).getSlug();
            }
        }
    }

    private void refreshSourceProject() {
        sourceProject = null;
    }

    public HProjectIteration getTargetVersion() {
        if (targetVersion == null && StringUtils.isNotEmpty(targetProjectSlug)
                && StringUtils.isNotEmpty(targetVersionSlug)) {
            targetVersion =
                    projectIterationDAO.getBySlug(targetProjectSlug,
                            targetVersionSlug);
        }
        return targetVersion;
    }

    public HProject getSourceProject() {
        if(sourceProject == null && StringUtils.isNotEmpty(sourceProjectSlug)) {
            sourceProject = projectDAO.getBySlug(sourceProjectSlug);
        }
        return sourceProject;
    }

    public List<HProjectIteration> getSourceVersions() {
        List<HProjectIteration> versions =
                getSourceProject().getProjectIterations();

        if(versions.isEmpty()) {
            return Collections.emptyList();
        }

        List<HProjectIteration> results = Lists.newArrayList();
        //remove obsolete version and target version if both are the same project
        for (HProjectIteration version : versions) {
            if (version.getStatus().equals(EntityStatus.OBSOLETE)) {
                continue;
            }
            if(StringUtils.equals(sourceProjectSlug, targetProjectSlug) &&
                version.getSlug().equals(targetVersionSlug)) {
                continue;
            }
            results.add(version);
        }
        return results;
    }

    /**
     * Only display user maintained project to merge translation from in this
     * UI. TODO: implement filterable drop down and allow users to select any
     * available project.
     *
     */
    public List<HProject> getProjects() {
        return projectDAO.getProjectsForMaintainer(
                authenticatedAccount.getPerson(), null, 0, Integer.MAX_VALUE);
    }

    public void startMergeTranslations() {
        if (StringUtils.isEmpty(sourceProjectSlug)
                || StringUtils.isEmpty(sourceVersionSlug)
                || StringUtils.isEmpty(targetProjectSlug)
                || StringUtils.isEmpty(targetVersionSlug)) {
            jsfMessages.addGlobal(FacesMessage.SEVERITY_ERROR,
                    msgs.get("jsf.iteration.mergeTrans.noSourceAndTarget"));
            return;
        }
        if (isCopyActionsRunning()) {
            jsfMessages.addGlobal(FacesMessage.SEVERITY_WARN,
                    msgs.get("jsf.iteration.mergeTrans.hasCopyActionRunning"));
            return;
        }
        mergeTranslationsManager.start(sourceProjectSlug,
<<<<<<< HEAD
                sourceVersionSlug, targetProjectSlug, targetVersionSlug,
                !keepExistingTranslation);
        FacesContext context = FacesContext.getCurrentInstance();
        NavigationHandler navigationHandler = context.getApplication().getNavigationHandler();
        navigationHandler.handleNavigation(context, null, "merge-translation");
=======
            sourceVersionSlug, targetProjectSlug, targetVersionSlug,
            !keepExistingTranslation);
        FacesNavigationUtil.handlePageNavigation(null, "merge-translation");
>>>>>>> fe1a1530
    }

    // Check if copy-trans, copy version or merge-trans is running for the
    // target version
    public boolean isCopyActionsRunning() {
        return mergeTranslationsManager.isRunning(
            targetProjectSlug, targetVersionSlug)
                || copyVersionManager.isCopyVersionRunning(targetProjectSlug,
                        targetVersionSlug) ||
                copyTransManager.isCopyTransRunning(getTargetVersion());
    }

    @Override
    public boolean isInProgress() {
        return mergeTranslationsManager.isRunning(
            targetProjectSlug, targetVersionSlug);
    }

    @Override
    public String getProgressMessage() {
        MergeTranslationsTaskHandle handle = getHandle();
        if(handle != null) {
            return msgs.format("jsf.iteration.mergeTrans.progress.message",
                handle.getCurrentProgress(), handle.getTotalTranslations());
        }
        return "";
    }

    @Override
    public void onComplete() {
        jsfMessages.addGlobal(FacesMessage.SEVERITY_INFO,
                msgs.format("jsf.iteration.mergeTrans.completed.message",
                        sourceProjectSlug, sourceVersionSlug,
                        targetProjectSlug, targetVersionSlug));
    }

    public void cancel() {
        mergeTranslationsManager.cancel(targetProjectSlug,
            targetVersionSlug);
        jsfMessages.addGlobal(
                FacesMessage.SEVERITY_INFO,
                msgs.format("jsf.iteration.mergeTrans.cancel.message",
                        sourceProjectSlug, sourceVersionSlug,
                        targetProjectSlug, targetVersionSlug));
    }

    @Override
    protected MergeTranslationsTaskHandle getHandle() {
        return mergeTranslationsManager.getProcessHandle(
            targetProjectSlug, targetVersionSlug);
    }
}<|MERGE_RESOLUTION|>--- conflicted
+++ resolved
@@ -5,8 +5,6 @@
 import java.util.List;
 
 import javax.faces.application.FacesMessage;
-import javax.faces.application.NavigationHandler;
-import javax.faces.context.FacesContext;
 
 import com.google.common.collect.Lists;
 import lombok.Getter;
@@ -185,17 +183,9 @@
             return;
         }
         mergeTranslationsManager.start(sourceProjectSlug,
-<<<<<<< HEAD
                 sourceVersionSlug, targetProjectSlug, targetVersionSlug,
                 !keepExistingTranslation);
-        FacesContext context = FacesContext.getCurrentInstance();
-        NavigationHandler navigationHandler = context.getApplication().getNavigationHandler();
-        navigationHandler.handleNavigation(context, null, "merge-translation");
-=======
-            sourceVersionSlug, targetProjectSlug, targetVersionSlug,
-            !keepExistingTranslation);
         FacesNavigationUtil.handlePageNavigation(null, "merge-translation");
->>>>>>> fe1a1530
     }
 
     // Check if copy-trans, copy version or merge-trans is running for the
