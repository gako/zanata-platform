--- conflicted
+++ resolved
@@ -405,17 +405,10 @@
          try
          {
             tempFileStream = new FileInputStream(tempFile);
-<<<<<<< HEAD
-            LobHelper lobHelper = documentDAO.getLobHelper();
-            Blob fileContents = lobHelper.createBlob(tempFileStream, (int) tempFile.length());
-            rawDocument.setContent(fileContents);
-            documentDAO.addRawDocument(document, rawDocument);
-            documentDAO.flush();
-=======
             try
             {
                FileService.virusScan(tempFile);
-               Blob fileContents = Hibernate.createBlob(tempFileStream, (int) tempFile.length());
+               Blob fileContents = documentDAO.getLobHelper().createBlob(tempFileStream, (int) tempFile.length());
                rawDocument.setContent(fileContents);
                documentDAO.addRawDocument(document, rawDocument);
                documentDAO.flush();
@@ -426,7 +419,6 @@
                FacesMessages.instance().add(Severity.ERROR, "uploaded file did not pass virus scan");
             }
 
->>>>>>> 26a9ed4c
          }
          catch (FileNotFoundException e)
          {
