/*
 * Copyright 2010, Red Hat, Inc. and individual contributors as indicated by the
 * @author tags. See the copyright.txt file in the distribution for a full
 * listing of individual contributors.
 * 
 * This is free software; you can redistribute it and/or modify it under the
 * terms of the GNU Lesser General Public License as published by the Free
 * Software Foundation; either version 2.1 of the License, or (at your option)
 * any later version.
 * 
 * This software is distributed in the hope that it will be useful, but WITHOUT
 * ANY WARRANTY; without even the implied warranty of MERCHANTABILITY or FITNESS
 * FOR A PARTICULAR PURPOSE. See the GNU Lesser General Public License for more
 * details.
 * 
 * You should have received a copy of the GNU Lesser General Public License
 * along with this software; if not, write to the Free Software Foundation,
 * Inc., 51 Franklin St, Fifth Floor, Boston, MA 02110-1301 USA, or see the FSF
 * site: http://www.fsf.org.
 */
package org.zanata.action;

import static org.zanata.rest.dto.stats.TranslationStatistics.StatUnit.WORD;

import java.io.File;
import java.io.FileInputStream;
import java.io.FileNotFoundException;
import java.io.InputStream;
import java.io.Serializable;
import java.security.DigestInputStream;
import java.security.MessageDigest;
import java.security.NoSuchAlgorithmException;
import java.sql.Blob;
import java.util.ArrayList;
import java.util.Collections;
import java.util.HashMap;
import java.util.List;
import java.util.Map;
import java.util.Set;

import javax.annotation.Nullable;
import javax.faces.context.FacesContext;

import lombok.Getter;
import lombok.Setter;

import org.hibernate.Hibernate;
import org.hibernate.validator.InvalidStateException;
import org.jboss.seam.ScopeType;
import org.jboss.seam.annotations.In;
import org.jboss.seam.annotations.Logger;
import org.jboss.seam.annotations.Name;
import org.jboss.seam.annotations.Scope;
import org.jboss.seam.annotations.security.Restrict;
import org.jboss.seam.faces.FacesMessages;
import org.jboss.seam.international.StatusMessage.Severity;
import org.jboss.seam.log.Log;
import org.jboss.seam.security.management.JpaIdentityStore;
import org.jboss.seam.util.Hex;
import org.zanata.annotation.CachedMethods;
import org.zanata.common.DocumentType;
import org.zanata.common.EntityStatus;
import org.zanata.common.LocaleId;
import org.zanata.common.MergeType;
import org.zanata.common.ProjectType;
import org.zanata.dao.DocumentDAO;
import org.zanata.dao.LocaleDAO;
import org.zanata.dao.PersonDAO;
import org.zanata.dao.ProjectIterationDAO;
import org.zanata.exception.VirusDetectedException;
import org.zanata.exception.ZanataServiceException;
import org.zanata.model.HAccount;
import org.zanata.model.HAccountRole;
import org.zanata.model.HDocument;
import org.zanata.model.HProject;
import org.zanata.model.HLocale;
import org.zanata.model.HProjectIteration;
import org.zanata.model.HRawDocument;
import org.zanata.rest.StringSet;
import org.zanata.rest.dto.extensions.ExtensionType;
import org.zanata.rest.dto.resource.Resource;
import org.zanata.rest.dto.resource.TranslationsResource;
import org.zanata.rest.dto.stats.ContainerTranslationStatistics;
import org.zanata.rest.dto.stats.TranslationStatistics;
import org.zanata.rest.dto.stats.TranslationStatistics.StatUnit;
import org.zanata.rest.service.FileService;
import org.zanata.rest.service.StatisticsResource;
import org.zanata.security.SecurityFunctions;
import org.zanata.security.ZanataIdentity;
import org.zanata.service.DocumentService;
import org.zanata.service.TranslationFileService;
import org.zanata.service.TranslationService;
import org.zanata.util.StringUtil;
import org.zanata.util.ZanataMessages;

import com.google.common.base.Function;
import com.google.common.base.Optional;
import com.google.common.base.Strings;

@Name("projectIterationFilesAction")
@Scope(ScopeType.PAGE)
@CachedMethods
public class ProjectIterationFilesAction implements Serializable
{

   private static final long serialVersionUID = 1L;

   private String projectSlug;

   private String iterationSlug;

   private String localeId;

   @Logger
   private Log log;

   @In
   private ZanataIdentity identity;

   @In(required = false, value = JpaIdentityStore.AUTHENTICATED_USER)
   private HAccount authenticatedAccount;

   @In
   private DocumentDAO documentDAO;

   @In
   private LocaleDAO localeDAO;

   @In
   private ProjectIterationDAO projectIterationDAO;

   @In
   private PersonDAO personDAO;

   @In
   private TranslationFileService translationFileServiceImpl;

   @In
   private TranslationService translationServiceImpl;

   @In
   private DocumentService documentServiceImpl;

   @In
   private StatisticsResource statisticsServiceImpl;

   @In
   private ZanataMessages zanataMessages;

   private List<HDocument> iterationDocuments;

   private String documentNameFilter;

   private TranslationFileUploadHelper translationFileUpload;

   private DocumentFileUploadHelper documentFileUpload;

   private HProjectIteration projectIteration;

   private StatUnit statsOption = WORD;

   private Map<String, TranslationStatistics> statisticMap;

   public void initialize()
   {
      this.iterationDocuments = this.documentDAO.getAllByProjectIteration(this.projectSlug, this.iterationSlug);
      this.translationFileUpload = new TranslationFileUploadHelper();
      this.documentFileUpload = new DocumentFileUploadHelper();
      this.statisticMap = new HashMap<String, TranslationStatistics>();
   }

   public HLocale getLocale()
   {
      return localeDAO.findByLocaleId(new LocaleId(localeId));
   }

   public boolean filterDocumentByName(Object docObject)
   {
      final HDocument document = (HDocument) docObject;

      if (this.documentNameFilter != null && this.documentNameFilter.length() > 0)
      {
         return document.getName().toLowerCase().contains(this.documentNameFilter.toLowerCase());
      }
      else
      {
         return true;
      }
   }

   public TranslationStatistics getStatsForDocument(HDocument doc)
   {
      if (!statisticMap.containsKey(doc.getDocId()))
      {
         ContainerTranslationStatistics docStatistics = statisticsServiceImpl.getStatistics(this.projectSlug, this.iterationSlug, doc.getDocId(), true, new String[] { this.localeId });
         TranslationStatistics stats = docStatistics.getStats(this.localeId, statsOption);
         statisticMap.put(doc.getDocId(), stats);
         return stats;
      }
      else
      {
         return statisticMap.get(doc.getDocId());
      }
   }

   @Restrict("#{projectIterationFilesAction.documentRemovalAllowed}")
   public void deleteDocument( HDocument doc )
   {
      doc = documentDAO.getById( doc.getId() ); // refresh the instance
      documentServiceImpl.makeObsolete(doc);
   }

   @Restrict("#{projectIterationFilesAction.fileUploadAllowed}")
   public String uploadTranslationFile()
   {
      try
      {
         // process the file
         TranslationsResource transRes =
               translationFileServiceImpl.parseTranslationFile(translationFileUpload.getFileContents(),
                                                               translationFileUpload.getFileName(),
                                                               localeId,
                                                               projectSlug,
                                                               iterationSlug,
                                                               translationFileUpload.docId);

         // translate it
         Set<String> extensions;
         if (translationFileUpload.getFileName().endsWith(".po"))
         {
            extensions = new StringSet(ExtensionType.GetText.toString());
         }
         else
         {
            extensions = Collections.<String> emptySet();
         }
         List<String> warnings = translationServiceImpl.translateAllInDoc(projectSlug, iterationSlug, translationFileUpload.getDocId(), new LocaleId(localeId), transRes, extensions, translationFileUpload.getMergeTranslations() ? MergeType.AUTO : MergeType.IMPORT);

         StringBuilder facesInfoMssg = new StringBuilder("File {0} uploaded.");
         if (!warnings.isEmpty())
         {
            facesInfoMssg.append(" There were some warnings, see below.");
         }

         FacesMessages.instance().add(Severity.INFO, facesInfoMssg.toString(), translationFileUpload.getFileName());
         for (String warning : warnings)
         {
            FacesMessages.instance().add(Severity.WARN, warning);
         }
      }
      catch (ZanataServiceException e)
      {
         FacesMessages.instance().add(Severity.ERROR, e.getMessage(), translationFileUpload.getFileName());
      }

      // NB This needs to be done as for some reason seam is losing the
      // parameters when redirecting
      // This is efectively the same as returning void
      return FacesContext.getCurrentInstance().getViewRoot().getViewId();
   }

   @Restrict("#{projectIterationFilesAction.documentUploadAllowed}")
   public String uploadDocumentFile()
   {
      if (this.documentFileUpload.getFileName().endsWith(".pot"))
      {
         uploadPotFile();
      }
      else
      {
         DocumentType type = translationFileServiceImpl.getDocumentType(documentFileUpload.getFileName());
         if (translationFileServiceImpl.hasAdapterFor(type))
         {
            uploadAdapterFile();
         }
         else
         {
            FacesMessages.instance().add(Severity.ERROR, "Unrecognized file extension for {0}.", documentFileUpload.getFileName());
         }
      }

      // NB This needs to be done as for some reason seam is losing the
      // parameters when redirecting
      // This is effectively the same as returning void
      return FacesContext.getCurrentInstance().getViewRoot().getViewId();
   }

   private void showUploadSuccessMessage()
   {
      FacesMessages.instance().add(Severity.INFO, "Document file {0} uploaded.", documentFileUpload.getFileName());
   }

   /**
    * <p>
    * Upload a pot file. File may be new or overwriting an existing file.
    * </p>
    * 
    * <p>
    * If there is an existing file that is not a pot file, the pot file
    * will be parsed using msgctxt as Zanata id, otherwise id will be
    * generated from a hash of msgctxt and msgid.
    * </p>
    */
   private void uploadPotFile()
   {
      String docId = documentFileUpload.getDocId();
      if (docId == null)
      {
         docId = translationFileServiceImpl.generateDocId(documentFileUpload.getDocumentPath(),
                                                          documentFileUpload.getFileName());
      }
      HDocument existingDoc = documentDAO.getByProjectIterationAndDocId(projectSlug, iterationSlug, docId);
      boolean docExists = existingDoc != null;
      boolean useOfflinePo = docExists && !isPoDocument(docId);

      try
      {
         Resource doc = translationFileServiceImpl.parseUpdatedPotFile(
               documentFileUpload.getFileContents(), docId, documentFileUpload.getFileName(), useOfflinePo);

         doc.setLang(new LocaleId(documentFileUpload.getSourceLang()));

         // TODO Copy Trans values
         documentServiceImpl.saveDocument(projectSlug, iterationSlug, doc, new StringSet(ExtensionType.GetText.toString()), false);

         showUploadSuccessMessage();
      }
      catch (ZanataServiceException e)
      {
         FacesMessages.instance().add(Severity.ERROR, e.getMessage(), documentFileUpload.getFileName());
      }
      catch (InvalidStateException e)
      {
         FacesMessages.instance().add(Severity.ERROR, "Invalid arguments");
      }
   }

   // TODO add logging for disk writing errors
   private void uploadAdapterFile()
   {
      String fileName = documentFileUpload.getFileName();
      String docId = documentFileUpload.getDocId();
      String documentPath = "";
      if (docId == null)
      {
         documentPath = documentFileUpload.getDocumentPath();
      }
      else if (docId.contains("/"))
      {
         documentPath = docId.substring(0, docId.lastIndexOf('/'));
      }

      File tempFile = null;
      byte[] md5hash;
      try
      {
         MessageDigest md = MessageDigest.getInstance("MD5");
         InputStream fileContents = new DigestInputStream(documentFileUpload.getFileContents(), md);
         tempFile = translationFileServiceImpl.persistToTempFile(fileContents);
         md5hash = md.digest();
      }
      catch (ZanataServiceException e)
      {
         log.error("Failed writing temp file for document {0}", e, documentFileUpload.getDocId());
         FacesMessages.instance().add(Severity.ERROR, "Error saving uploaded document {0} to server.", fileName);
         return;
      }
      catch (NoSuchAlgorithmException e)
      {
         log.error("MD5 hash algorithm not available", e);
         FacesMessages.instance().add(Severity.ERROR, "Error generating hash for uploaded document {0}.", fileName);
         return;
      }

      HDocument document = null;
      try
      {
         Resource doc;
         if (docId == null)
         {
            doc = translationFileServiceImpl.parseAdapterDocumentFile(tempFile.toURI(), documentPath, fileName, getOptionalParams());
         }
         else
         {
            doc = translationFileServiceImpl.parseUpdatedAdapterDocumentFile(tempFile.toURI(), docId, fileName, getOptionalParams());
         }
         doc.setLang(new LocaleId(documentFileUpload.getSourceLang()));
         Set<String> extensions = Collections.<String> emptySet();
         // TODO Copy Trans values
         document = documentServiceImpl.saveDocument(projectSlug, iterationSlug, doc, extensions, false);
         showUploadSuccessMessage();
      }
      catch (SecurityException e)
      {
         FacesMessages.instance().add(Severity.ERROR, "Error reading uploaded document {0} on server.", fileName);
      }
      catch (ZanataServiceException e)
      {
         FacesMessages.instance().add(Severity.ERROR, "Invalid document format for {0}.", fileName);
      }

      if (document == null)
      {
         // error message for failed parse already added.
      }
      else
      {
         HRawDocument rawDocument = new HRawDocument();
         rawDocument.setDocument(document);
         rawDocument.setContentHash(new String(Hex.encodeHex(md5hash)));
         rawDocument.setType(DocumentType.typeFor(translationFileServiceImpl.extractExtension(fileName)));
         rawDocument.setUploadedBy(identity.getCredentials().getUsername());

         Optional<String> params = getOptionalParams();
         if (params.isPresent())
         {
            rawDocument.setAdapterParameters(params.get());
         }

         FileInputStream tempFileStream = null;
         try
         {
            tempFileStream = new FileInputStream(tempFile);
            try
            {
               FileService.virusScan(tempFile);
               Blob fileContents = Hibernate.createBlob(tempFileStream, (int) tempFile.length());
               rawDocument.setContent(fileContents);
               documentDAO.addRawDocument(document, rawDocument);
               documentDAO.flush();
            }
            catch (VirusDetectedException e)
            {
               log.warn("File failed virus scan: {}", e.getMessage());
               FacesMessages.instance().add(Severity.ERROR, "uploaded file did not pass virus scan");
            }

         }
         catch (FileNotFoundException e)
         {
            log.error("Failed to open stream from temp source file", e);
            FacesMessages.instance().add(Severity.ERROR, "Error saving uploaded document {0} on server, download in original format may fail.", documentFileUpload.getFileName());
         }
      }

      translationFileServiceImpl.removeTempFile(tempFile);
   }

   public List<HLocale> getAvailableSourceLocales()
   {
      return localeDAO.findAllActive();
   }

   public boolean isFileUploadAllowed()
   {
      return isIterationActive() && identity != null && identity.hasPermission("modify-translation", getProjectIteration().getProject(), getLocale());
   }

   public boolean isDocumentUploadAllowed()
   {
      HProjectIteration projectIteration = this.projectIterationDAO.getBySlug(projectSlug, iterationSlug);
      return isIterationActive() && identity != null && identity.hasPermission("import-template", projectIteration);
   }

   public boolean isDocumentRemovalAllowed()
   {
      // currently same permissions as uploading a document
      return this.isDocumentUploadAllowed();
   }

   public List<HDocument> getIterationDocuments()
   {
      return iterationDocuments;
   }

   public void setIterationDocuments(List<HDocument> iterationDocuments)
   {
      this.iterationDocuments = iterationDocuments;
   }

   public String getProjectSlug()
   {
      return projectSlug;
   }

   public void setProjectSlug(String projectSlug)
   {
      this.projectSlug = projectSlug;
   }

   public String getIterationSlug()
   {
      return iterationSlug;
   }

   public void setIterationSlug(String iterationSlug)
   {
      this.iterationSlug = iterationSlug;
   }

   public String getLocaleId()
   {
      return localeId;
   }

   public void setLocaleId(String localeId)
   {
      this.localeId = localeId;
   }

   public boolean isKnownProjectType()
   {
      ProjectType type = projectIterationDAO.getBySlug(projectSlug, iterationSlug).getProjectType();
      return type != null;
   }

   public boolean isPoProject()
   {
      HProjectIteration projectIteration = projectIterationDAO.getBySlug(projectSlug, iterationSlug);
      ProjectType type = projectIteration.getProjectType();
      if (type == null)
      {
         type = projectIteration.getProject().getDefaultProjectType();
      }
      return type == ProjectType.Gettext || type == ProjectType.Podir;
   }

   public boolean isPoDocument(String docId)
   {
      return translationFileServiceImpl.isPoDocument(projectSlug, iterationSlug, docId);
   }

   // line not found
   public boolean hasOriginal(String docPath, String docName)
   {
      return translationFileServiceImpl.hasPersistedDocument(projectSlug, iterationSlug, docPath, docName);
   }

   public String extensionOf(String docPath, String docName)
   {
      return "." + translationFileServiceImpl.getFileExtension(projectSlug, iterationSlug, docPath, docName);
   }

   public String getDocumentNameFilter()
   {
      return documentNameFilter;
   }

   public void setDocumentNameFilter(String documentNameFilter)
   {
      this.documentNameFilter = documentNameFilter;
   }

   public TranslationFileUploadHelper getTranslationFileUpload()
   {
      return translationFileUpload;
   }

   public DocumentFileUploadHelper getDocumentFileUpload()
   {
      return documentFileUpload;
   }

   public HProjectIteration getProjectIteration()
   {
      if (this.projectIteration == null)
      {
         this.projectIteration = projectIterationDAO.getBySlug(projectSlug, iterationSlug);
      }
      return this.projectIteration;
   }

   public StatUnit getStatsOption()
   {
      return statsOption;
   }

   public void setStatsOption(StatUnit statsOption)
   {
      this.statsOption = statsOption;
   }

   public boolean isUserAllowedToTranslate()
   {
      return isIterationActive() && identity != null && identity.hasPermission("add-translation", getProjectIteration().getProject(), getLocale());
   }

   public boolean isIterationReadOnly()
   {
      return getProjectIteration().getProject().getStatus() == EntityStatus.READONLY || getProjectIteration().getStatus() == EntityStatus.READONLY;
   }

   public boolean isIterationObsolete()
   {
      return getProjectIteration().getProject().getStatus() == EntityStatus.OBSOLETE || getProjectIteration().getStatus() == EntityStatus.OBSOLETE;
   }
   
   public boolean isIterationActive()
   {
      return getProjectIteration().getProject().getStatus() == EntityStatus.ACTIVE || getProjectIteration().getStatus() == EntityStatus.ACTIVE;
   }

   public boolean isZipFileDownloadAllowed()
   {
      return getProjectIteration().getProjectType() != null;
   }

   public String getZipFileDownloadTitle()
   {
      String message = null;
      if( !isZipFileDownloadAllowed() )
      {
         if( getProjectIteration().getProjectType() == null )
         {
            message = zanataMessages.getMessage("jsf.iteration.files.DownloadAllFiles.ProjectTypeNotSet");
         }
         else if( getProjectIteration().getProjectType() != ProjectType.Gettext &&
                  getProjectIteration().getProjectType() != ProjectType.Podir )
         {
            message = zanataMessages.getMessage("jsf.iteration.files.DownloadAllFiles.ProjectTypeNotAllowed");
         }
      }
      else
      {
         message = zanataMessages.getMessage("jsf.iteration.files.DownloadAllFiles.title");
      }
      return message;
   }

   /**
    * Returns the display zanataMessages to show when a user cannot translate.
    */
   public List<String> getTranslationDeniedReasonMessages()
   {
      List<String> displayMessages = new ArrayList<String>(5);
      final String separator = "<br/>";

      // Account not logged in
      if (identity == null)
      {
         displayMessages.add(zanataMessages.getMessage("jsf.iteration.files.translateDenied.NotLoggedIn"));
         return displayMessages;
      }

      // Iteration is read only
      if (isIterationReadOnly())
      {
         displayMessages.add(zanataMessages.getMessage("jsf.iteration.files.translateDenied.VersionIsReadOnly"));
      }

      // Iteration is Obsolete
      if (isIterationObsolete())
      {
         displayMessages.add(zanataMessages.getMessage("jsf.iteration.files.translateDenied.VersionIsObsolete"));
      }

      // User not member of language team
      if (!personDAO.isMemberOfLanguageTeam(authenticatedAccount.getPerson(), getLocale()))
      {
         displayMessages.add(zanataMessages.getMessage("jsf.iteration.files.translateDenied.UserNotInLanguageTeam", getLocale().retrieveDisplayName()));
      }

      // User not part of the allowed roles
      HProject project = getProjectIteration().getProject();
      if (!SecurityFunctions.isUserAllowedAccess(project))
      {
         // jsf.iteration.files.translateDenied.UserNotInProjectRole
         displayMessages.add(zanataMessages.getMessage("jsf.iteration.files.translateDenied.UserNotInProjectRole", StringUtil.concat(project.getAllowedRoles(), ',', new Function<HAccountRole, String>()
         {
            @Override
            public String apply(@Nullable
            HAccountRole from)
            {
               return from.getName();
            }
         })));
      }

      return displayMessages;
   }

   private Optional<String> getOptionalParams()
   {
<<<<<<< HEAD
      return Optional.of(Strings.emptyToNull(documentFileUpload.getAdapterParams()));
=======
      return Optional.fromNullable(Strings.emptyToNull(documentFileUpload.getAdapterParams()));
>>>>>>> 2b3bd381
   }

   /**
    * Helper class to upload translation files.
    */
   public static class TranslationFileUploadHelper implements Serializable
   {
      private static final long serialVersionUID = 1L;

      private String docId;

      private InputStream fileContents;

      private String fileName;

      private boolean mergeTranslations = true; // Merge by default

      public String getDocId()
      {
         return docId;
      }

      public void setDocId(String docId)
      {
         this.docId = docId;
      }

      public InputStream getFileContents()
      {
         return fileContents;
      }

      public void setFileContents(InputStream fileContents)
      {
         this.fileContents = fileContents;
      }

      public String getFileName()
      {
         return fileName;
      }

      public void setFileName(String fileName)
      {
         this.fileName = fileName;
      }

      public boolean getMergeTranslations()
      {
         return mergeTranslations;
      }

      public void setMergeTranslations(boolean mergeTranslations)
      {
         this.mergeTranslations = mergeTranslations;
      }
   }

   /**
    * Helper class to upload documents.
    */
   public static class DocumentFileUploadHelper implements Serializable
   {
      private static final long serialVersionUID = 1L;

      @Getter
      @Setter
      private InputStream fileContents;

      @Getter
      @Setter
      private String docId;

      @Getter
      @Setter
      private String fileName;

      // TODO rename to customDocumentPath (update in EL also)
      @Getter
      @Setter
      private String documentPath;

      @Getter
      @Setter
      private String sourceLang = "en-US"; // en-US by default

      @Getter
      @Setter
      private String adapterParams = "";

   }
}<|MERGE_RESOLUTION|>--- conflicted
+++ resolved
@@ -681,11 +681,7 @@
 
    private Optional<String> getOptionalParams()
    {
-<<<<<<< HEAD
-      return Optional.of(Strings.emptyToNull(documentFileUpload.getAdapterParams()));
-=======
       return Optional.fromNullable(Strings.emptyToNull(documentFileUpload.getAdapterParams()));
->>>>>>> 2b3bd381
    }
 
    /**
