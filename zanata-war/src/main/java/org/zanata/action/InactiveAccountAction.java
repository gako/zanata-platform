--- conflicted
+++ resolved
@@ -20,7 +20,6 @@
 import org.zanata.model.HAccount;
 import org.zanata.model.HAccountActivationKey;
 import org.zanata.model.HPerson;
-import org.zanata.security.AuthenticationManager;
 import org.zanata.security.AuthenticationType;
 import org.zanata.security.ZanataCredentials;
 import org.zanata.security.ZanataOpenId;
@@ -92,18 +91,11 @@
 
             String message =
                 emailServiceImpl.sendActivationEmail(
-<<<<<<< HEAD
-                        account.getPerson().getName(),
-                        account.getPerson().getEmail(),
-                        account.getAccountActivationKey().getKeyHash());
-        facesMessages.addGlobal(message);
-=======
                     account.getPerson().getName(),
                     account.getPerson().getEmail(),
                     account.getAccountActivationKey().getKeyHash());
-            FacesMessages.instance().add(message);
+            facesMessages.addGlobal(message);
         }
->>>>>>> bcbbf150
     }
 
     @Transactional
@@ -115,13 +107,8 @@
             personDAO.makePersistent(person);
             personDAO.flush();
 
-<<<<<<< HEAD
-            account.getPerson().setEmail(email);
+            getAccount().getPerson().setEmail(email);
             facesMessages.addGlobal("Email updated.");
-=======
-            getAccount().getPerson().setEmail(email);
-            FacesMessages.instance().add("Email updated.");
->>>>>>> bcbbf150
 
             sendActivationEmail();
             return "home";
@@ -131,27 +118,16 @@
 
     private boolean validateEmail(String email) {
         if (StringUtils.isEmpty(email)) {
-<<<<<<< HEAD
             facesMessages.addToControl("email",
-                    "#{msgs['javax.faces.component.UIInput.REQUIRED']}");
-=======
-            FacesMessages.instance().addToControl("email",
                 "#{msgs['javax.faces.component.UIInput.REQUIRED']}");
->>>>>>> bcbbf150
             return false;
         }
 
         HPerson person = personDAO.findByEmail(email);
 
-<<<<<<< HEAD
-        if (person != null && !person.getAccount().equals(account)) {
+        if (person != null && !person.getAccount().equals(getAccount())) {
             facesMessages.addToControl("email",
-                    "This email address is already taken");
-=======
-        if (person != null && !person.getAccount().equals(getAccount())) {
-            FacesMessages.instance().addToControl("email",
                 "This email address is already taken");
->>>>>>> bcbbf150
             return false;
         }
         return true;
