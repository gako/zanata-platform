--- conflicted
+++ resolved
@@ -188,10 +188,6 @@
      */
     public void sortVersionList() {
         Collections.sort(projectVersions, versionComparator);
-<<<<<<< HEAD
-        versionFilter.reset();
-=======
->>>>>>> 7d0f6c84
     }
 
     private class VersionComparator implements Comparator<HProjectIteration> {
