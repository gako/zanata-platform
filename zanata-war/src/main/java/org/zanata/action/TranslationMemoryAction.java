--- conflicted
+++ resolved
@@ -45,14 +45,8 @@
 import org.zanata.dao.TransMemoryDAO;
 import org.zanata.exception.EntityMissingException;
 import org.zanata.model.tm.TransMemory;
-<<<<<<< HEAD
 import org.zanata.service.AsyncTaskManagerService;
-=======
-import org.zanata.process.ProcessHandle;
-import org.zanata.process.RunnableProcess;
 import org.zanata.rest.service.TranslationMemoryResourceService;
-import org.zanata.service.ProcessManagerService;
->>>>>>> 8248613d
 import org.zanata.service.SlugEntityService;
 
 /**
@@ -118,32 +112,17 @@
 
    public void clearTransMemory(final String transMemorySlug)
    {
-<<<<<<< HEAD
       asyncTaskManagerServiceImpl.startTask(
             new SimpleAsyncTask<Void>()
-=======
-      this.myProcessHandle = new ProcessHandle();
-      processManagerServiceImpl.startProcess(
-            new RunnableProcess<ProcessHandle>()
->>>>>>> 8248613d
             {
                @Override
                public Void call() throws Exception
                {
-<<<<<<< HEAD
-                  TransMemoryDAO transMemoryDAO = (TransMemoryDAO) Component.getInstance(TransMemoryDAO.class);
-                  transMemoryDAO.deleteTransMemoryContents(transMemorySlug);
+                  TranslationMemoryResourceService tmResource = (TranslationMemoryResourceService) Component.getInstance("translationMemoryResource");
+                  String msg = tmResource.deleteTranslationUnitsUnguarded(transMemorySlug).toString();
                   return null;
                }
             },
-=======
-                  TranslationMemoryResourceService tmResource = (TranslationMemoryResourceService) Component.getInstance("translationMemoryResource");
-                  String msg = tmResource.deleteTranslationUnitsUnguarded(transMemorySlug).toString();
-                  log.info(msg);
-               }
-            },
-            myProcessHandle,
->>>>>>> 8248613d
             new ClearTransMemoryProcessKey(transMemorySlug)
       );
 
