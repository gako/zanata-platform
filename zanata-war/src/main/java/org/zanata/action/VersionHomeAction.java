/*
 *
 *  * Copyright 2014, Red Hat, Inc. and individual contributors as indicated by the
 *  * @author tags. See the copyright.txt file in the distribution for a full
 *  * listing of individual contributors.
 *  *
 *  * This is free software; you can redistribute it and/or modify it under the
 *  * terms of the GNU Lesser General Public License as published by the Free
 *  * Software Foundation; either version 2.1 of the License, or (at your option)
 *  * any later version.
 *  *
 *  * This software is distributed in the hope that it will be useful, but WITHOUT
 *  * ANY WARRANTY; without even the implied warranty of MERCHANTABILITY or FITNESS
 *  * FOR A PARTICULAR PURPOSE. See the GNU Lesser General Public License for more
 *  * details.
 *  *
 *  * You should have received a copy of the GNU Lesser General Public License
 *  * along with this software; if not, write to the Free Software Foundation,
 *  * Inc., 51 Franklin St, Fifth Floor, Boston, MA 02110-1301 USA, or see the FSF
 *  * site: http://www.fsf.org.
 */
package org.zanata.action;

import java.io.File;
import java.io.InputStream;
import java.io.Serializable;
import java.security.DigestInputStream;
import java.security.MessageDigest;
import java.security.NoSuchAlgorithmException;
import java.util.Collections;
import java.util.Comparator;
import java.util.Date;
import java.util.List;
import java.util.Map;
import java.util.Set;
import javax.faces.application.FacesMessage;
import javax.validation.ConstraintViolationException;

import org.apache.commons.lang.StringUtils;
import org.jboss.seam.Component;
import org.jboss.seam.ScopeType;
import org.jboss.seam.annotations.In;
import org.jboss.seam.annotations.Name;
import org.jboss.seam.annotations.Scope;
import org.jboss.seam.annotations.security.Restrict;
import org.jboss.seam.util.Hex;
import org.zanata.common.DocumentType;
import org.zanata.common.EntityStatus;
import org.zanata.common.LocaleId;
import org.zanata.common.MergeType;
import org.zanata.common.ProjectType;
import org.zanata.dao.CredentialsDAO;
import org.zanata.dao.DocumentDAO;
import org.zanata.dao.LocaleDAO;
import org.zanata.dao.ProjectIterationDAO;
import org.zanata.exception.VirusDetectedException;
import org.zanata.exception.ZanataServiceException;
import org.zanata.file.FilePersistService;
import org.zanata.file.GlobalDocumentId;
import org.zanata.model.HDocument;
import org.zanata.model.HIterationGroup;
import org.zanata.model.HLocale;
import org.zanata.model.HProjectIteration;
import org.zanata.model.HRawDocument;
import org.zanata.rest.StringSet;
import org.zanata.rest.dto.extensions.ExtensionType;
import org.zanata.rest.dto.resource.Resource;
import org.zanata.rest.dto.resource.TranslationsResource;
import org.zanata.rest.service.VirusScanner;
import org.zanata.seam.scope.ConversationScopeMessages;
import org.zanata.security.ZanataIdentity;
import org.zanata.service.DocumentService;
import org.zanata.service.LocaleService;
import org.zanata.service.TranslationFileService;
import org.zanata.service.TranslationService;
import org.zanata.service.TranslationStateCache;
import org.zanata.service.VersionStateCache;
import org.zanata.ui.AbstractListFilter;
import org.zanata.ui.AbstractSortAction;
import org.zanata.ui.FilterUtil;
import org.zanata.ui.InMemoryListFilter;
import org.zanata.ui.model.statistic.WordStatistic;
import org.zanata.util.DateUtil;
import org.zanata.util.StatisticsUtil;
import org.zanata.util.ZanataMessages;
import org.zanata.webtrans.shared.model.DocumentStatus;
import com.google.common.base.Optional;
import com.google.common.base.Strings;
import com.google.common.collect.Lists;
import com.google.common.collect.Maps;

import lombok.AllArgsConstructor;
import lombok.EqualsAndHashCode;
import lombok.Getter;
import lombok.Setter;
import lombok.extern.slf4j.Slf4j;

@Name("versionHomeAction")
@Scope(ScopeType.PAGE)
@Slf4j
public class VersionHomeAction extends AbstractSortAction implements
        Serializable {
    private static final long serialVersionUID = 1L;

    @In
    private ProjectIterationDAO projectIterationDAO;

    @In
    private DocumentDAO documentDAO;

    @In
    private LocaleService localeServiceImpl;

    @In
    private VersionStateCache versionStateCacheImpl;

    @In
    private TranslationStateCache translationStateCacheImpl;

    @In
    private ZanataMessages zanataMessages;

    @In
    private DocumentService documentServiceImpl;

    @In
    private ZanataIdentity identity;

    @In
    private TranslationFileService translationFileServiceImpl;

    @In
    private VirusScanner virusScanner;

    @In
    private LocaleDAO localeDAO;

    @In
    private TranslationService translationServiceImpl;

    @Setter
    @Getter
    private String versionSlug;

    @Setter
    @Getter
    private String projectSlug;

    @Getter
    private boolean pageRendered = false;

    @Getter
    private WordStatistic overallStatistic;

    @Getter
    private HLocale selectedLocale;

    @Getter
    @Setter
    private HDocument selectedDocument;

    @In
    private ConversationScopeMessages conversationScopeMessages;

    @In("filePersistService")
    private FilePersistService filePersistService;

    private List<HLocale> supportedLocale;

    private List<HDocument> documents;

    private Map<LocaleId, WordStatistic> localeStatisticMap;

    private Map<DocumentLocaleKey, WordStatistic> documentStatisticMap;

    private List<HIterationGroup> groups;

    private HProjectIteration version;

    @Getter
    private SourceFileUploadHelper sourceFileUpload =
            new SourceFileUploadHelper();

    @Getter
    private TranslationFileUploadHelper translationFileUpload =
            new TranslationFileUploadHelper();

    @Getter
    private SortingType documentSortingList = new SortingType(
            Lists.newArrayList(SortingType.SortOption.ALPHABETICAL,
                    SortingType.SortOption.LAST_SOURCE_UPDATE,
                    SortingType.SortOption.LAST_TRANSLATED));

    @Getter
    private SortingType sourceDocumentSortingList = new SortingType(
            Lists.newArrayList(SortingType.SortOption.ALPHABETICAL,
                    SortingType.SortOption.LAST_SOURCE_UPDATE));

    @Getter
    private SortingType settingsDocumentSortingList = new SortingType(
            Lists.newArrayList(SortingType.SortOption.ALPHABETICAL,
                    SortingType.SortOption.LAST_SOURCE_UPDATE));

    private final LanguageComparator languageComparator =
            new LanguageComparator(getLanguageSortingList());

    private final DocumentComparator documentComparator =
            new DocumentComparator(getDocumentSortingList());

    private final DocumentComparator sourceDocumentComparator =
            new DocumentComparator(getSourceDocumentSortingList());

    private final DocumentComparator settingsDocumentComparator =
            new DocumentComparator(getSettingsDocumentSortingList());

    @Getter
    private final SourceDocumentFilter documentsTabDocumentFilter =
            new SourceDocumentFilter();

    @Getter
    private final DocumentFilter settingsTabDocumentFilter =
            new DocumentFilter();

    @Getter
    private final DocumentFilter languageTabDocumentFilter =
            new DocumentFilter();

    @Getter
    private final AbstractListFilter<HIterationGroup> groupFilter =
            new InMemoryListFilter<HIterationGroup>() {
                @Override
                protected List<HIterationGroup> fetchAll() {
                    return getGroups();
                }

                @Override
                protected boolean include(HIterationGroup elem, String filter) {
                    return StringUtils.containsIgnoreCase(elem.getName(),
                            filter)
                            || StringUtils.containsIgnoreCase(elem.getSlug(),
                                    filter);
                }
            };

    @Getter
    private final AbstractListFilter<HLocale> languageTabLanguageFilter =
            new InMemoryListFilter<HLocale>() {
                @Override
                protected List<HLocale> fetchAll() {
                    return getSupportedLocale();
                }

                @Override
                protected boolean include(HLocale elem, String filter) {
                    return StringUtils.startsWithIgnoreCase(elem.getLocaleId()
                            .getId(), filter)
                            || StringUtils.containsIgnoreCase(
                                    elem.retrieveDisplayName(), filter);
                }
            };

    @Getter
    private final AbstractListFilter<HLocale> documentsTabLanguageFilter =
            new InMemoryListFilter<HLocale>() {
                @Override
                protected List<HLocale> fetchAll() {
                    return getSupportedLocale();
                }

                @Override
                protected boolean include(HLocale elem, String filter) {
                    return StringUtils.startsWithIgnoreCase(elem.getLocaleId()
                            .getId(), filter)
                            || StringUtils.containsIgnoreCase(
                            elem.retrieveDisplayName(), filter);
                }
            };

    /**
     * Sort language list based on locale statistic
     */
    public void sortLanguageList() {
        languageComparator.setSelectedDocumentId(null);
        Collections.sort(getSupportedLocale(), languageComparator);
        languageTabLanguageFilter.reset();
    }

    /**
     * Sort language list based on selected document
     */
    public void sortLanguageList(Long documentId) {
        languageComparator.setSelectedDocumentId(documentId);
        Collections.sort(getSupportedLocale(), languageComparator);
<<<<<<< HEAD
        documentsTabLanguageFilter.reset();
=======
>>>>>>> 7d0f6c84
    }

    /**
     * Sort document list based on selected locale
     *
     * @param localeId
     */
    public void sortDocumentList(LocaleId localeId) {
        documentComparator.setSelectedLocaleId(localeId);
        Collections.sort(getDocuments(), documentComparator);
<<<<<<< HEAD
        languageTabDocumentFilter.reset();
=======
>>>>>>> 7d0f6c84
    }

    public void sortSourceDocumentList() {
        sourceDocumentComparator.setSelectedLocaleId(null);
        Collections.sort(getSourceDocuments(), sourceDocumentComparator);
<<<<<<< HEAD
        documentsTabDocumentFilter.reset();
=======
>>>>>>> 7d0f6c84
    }

    public void sortSettingsDocumentList() {
        settingsDocumentComparator.setSelectedLocaleId(null);
        Collections.sort(getDocuments(), settingsDocumentComparator);
<<<<<<< HEAD
        settingsTabDocumentFilter.reset();
=======
>>>>>>> 7d0f6c84
    }

    @Override
    public void resetPageData() {
        languageTabDocumentFilter.reset();
        documentsTabDocumentFilter.reset();
        settingsTabDocumentFilter.reset();
        languageTabLanguageFilter.reset();
        documents = null;
        version = null;
        supportedLocale = null;
        loadStatistics();
    }

    @Override
    protected void loadStatistics() {
        localeStatisticMap = Maps.newHashMap();
        for (HLocale locale : getSupportedLocale()) {
            WordStatistic wordStatistic =
                    versionStateCacheImpl.getVersionStatistics(getVersion()
                            .getId(), locale.getLocaleId());
            wordStatistic.setRemainingHours(StatisticsUtil
                    .getRemainingHours(wordStatistic));
            localeStatisticMap.put(locale.getLocaleId(), wordStatistic);
        }

        overallStatistic = new WordStatistic();
        for (Map.Entry<LocaleId, WordStatistic> entry : localeStatisticMap
                .entrySet()) {
            overallStatistic.add(entry.getValue());
        }
        overallStatistic.setRemainingHours(StatisticsUtil
                .getRemainingHours(overallStatistic));

        documentStatisticMap = Maps.newHashMap();
    }

    @Override
    protected String getMessage(String key, Object... args) {
        return zanataMessages.getMessage(key, args);
    }

    public List<HLocale> getSupportedLocale() {
        if (supportedLocale == null) {
            supportedLocale =
                    localeServiceImpl.getSupportedLanguageByProjectIteration(
                            projectSlug, versionSlug);
            Collections.sort(supportedLocale, languageComparator);
        }
        return supportedLocale;
    }

    public List<HDocument> getDocuments() {
        if (documents == null) {
            documents =
                    documentDAO.getByProjectIteration(projectSlug, versionSlug,
                            false);
            Collections.sort(documents, documentComparator);
        }
        return documents;
    }

    public List<HDocument> getDocuments(DocumentDAO documentDAO) {
        if (this.documentDAO == null) {
            this.documentDAO = documentDAO;
        }
        return getDocuments();
    }

    public List<HDocument> getSourceDocuments() {
        if (documents == null) {
            documents =
                    documentDAO.getByProjectIteration(projectSlug, versionSlug,
                            false);
            Collections.sort(documents, sourceDocumentComparator);
        }
        return documents;
    }

    public List<HDocument> getSourceDocuments(DocumentDAO documentDAO) {
        if (this.documentDAO == null) {
            this.documentDAO = documentDAO;
        }
        return getSourceDocuments();
    }

    public List<HIterationGroup> getGroups() {
        if (groups == null) {
            HProjectIteration version = getVersion();
            if (version != null) {
                groups = Lists.newArrayList(version.getGroups());
            }
        }
        return groups;
    }

    public HProjectIteration getVersion() {
        if (version == null) {
            version = projectIterationDAO.getBySlug(projectSlug, versionSlug);
        }
        return version;
    }

    public void setPageRendered(boolean pageRendered) {
        if (pageRendered) {
            loadStatistics();
        }
        this.pageRendered = pageRendered;
    }

    public void setSelectedLocale(HLocale hLocale) {
        this.selectedLocale = hLocale;
    }

    @Getter
    @AllArgsConstructor
    @EqualsAndHashCode
    public class DocumentLocaleKey {
        private Long documentId;
        private LocaleId localeId;
    }

    public WordStatistic getStatisticsForLocale(LocaleId localeId) {
        return localeStatisticMap.get(localeId);
    }

    public WordStatistic getStatisticForDocument(Long documentId,
            LocaleId localeId) {
        DocumentLocaleKey key = new DocumentLocaleKey(documentId, localeId);
        if (!documentStatisticMap.containsKey(key)) {
            WordStatistic wordStatistic =
                    documentDAO.getWordStatistics(documentId, localeId);
            wordStatistic.setRemainingHours(StatisticsUtil
                    .getRemainingHours(wordStatistic));
            documentStatisticMap.put(key, wordStatistic);
        }
        return documentStatisticMap.get(key);
    }

    public WordStatistic getDocumentStatistic(Long documentId) {
        WordStatistic wordStatistic = new WordStatistic();

        for (HLocale locale : getSupportedLocale()) {
            WordStatistic statistic =
                    getStatisticForDocument(documentId, locale.getLocaleId());
            wordStatistic.add(statistic);
        }

        wordStatistic.setRemainingHours(StatisticsUtil
                .getRemainingHours(wordStatistic));
        return wordStatistic;
    }

    public DisplayUnit getStatisticFigureForDocument(
            SortingType.SortOption sortOption, LocaleId localeId,
            HDocument document) {
        WordStatistic statistic =
                getStatisticForDocument(document.getId(), localeId);

        Date date = null;
        if (sortOption.equals(SortingType.SortOption.LAST_SOURCE_UPDATE)
                || sortOption.equals(SortingType.SortOption.LAST_TRANSLATED)) {
            if (sortOption.equals(SortingType.SortOption.LAST_SOURCE_UPDATE)) {
                date = document.getLastChanged();
            } else {
                DocumentStatus docStat =
                        translationStateCacheImpl.getDocumentStatus(
                                document.getId(), localeId);
                date = docStat.getLastTranslatedDate();
            }
        }

        return getDisplayUnit(sortOption, statistic, date);
    }

    public DisplayUnit getStatisticFigureForDocument(
            SortingType.SortOption sortOption, HDocument document) {
        WordStatistic statistic = getDocumentStatistic(document.getId());
        return getDisplayUnit(sortOption, statistic, document.getLastChanged());
    }

    public DisplayUnit getStatisticFigureForLocale(
            SortingType.SortOption sortOption, LocaleId localeId) {
        WordStatistic statistic = getStatisticsForLocale(localeId);
        return getDisplayUnit(sortOption, statistic, null);
    }

    public boolean isUserAllowedToTranslateOrReview(HLocale hLocale) {
        return isVersionActive()
                && identity != null
                && (identity.hasPermission("add-translation", getVersion()
                        .getProject(), hLocale) || identity.hasPermission(
                        "translation-review", getVersion().getProject(),
                        hLocale));
    }

    private boolean isVersionActive() {
        return getVersion().getProject().getStatus() == EntityStatus.ACTIVE
                || getVersion().getStatus() == EntityStatus.ACTIVE;
    }

    @Restrict("#{versionHomeAction.documentRemovalAllowed}")
    public void deleteDocument(Long docId) {
        HDocument doc = documentDAO.getById(docId);
        documentServiceImpl.makeObsolete(doc);
        resetPageData();
        conversationScopeMessages.setMessage(FacesMessage.SEVERITY_INFO,
                doc.getDocId() + " has been removed.");
    }

    public List<HLocale> getAvailableSourceLocales() {
        return localeDAO.findAllActive();
    }

    public String getLastUpdatedDescription(HDocument document) {
        return DateUtil.getHowLongAgoDescription(document.getLastChanged());
    }

    public String getFormattedDate(HDocument hdoc) {
        return DateUtil.formatShortDate(hdoc.getLastChanged());
    }

    public boolean isDocumentRemovalAllowed() {
        // currently same permissions as uploading a document
        return this.isDocumentUploadAllowed();
    }

    public boolean isDocumentUploadAllowed() {
        return isVersionActive() && identity != null
                && identity.hasPermission("import-template", getVersion());
    }

    public boolean isZipFileDownloadAllowed() {
        return getVersion().getProjectType() != null
                && identity.hasPermission("download-all", getVersion());
    }

    public boolean isPoProject() {
        HProjectIteration projectIteration =
                projectIterationDAO.getBySlug(projectSlug, versionSlug);
        ProjectType type = projectIteration.getProjectType();
        if (type == null) {
            type = projectIteration.getProject().getDefaultProjectType();
        }
        return type == ProjectType.Gettext || type == ProjectType.Podir;
    }

    public String getZipFileDownloadTitle() {
        String message = null;
        if (!isZipFileDownloadAllowed()) {
            if (getVersion().getProjectType() == null) {
                message =
                        zanataMessages
                                .getMessage("jsf.iteration.files.DownloadAllFiles.ProjectTypeNotSet");
            } else if (getVersion().getProjectType() != ProjectType.Gettext
                    && getVersion().getProjectType() != ProjectType.Podir) {
                message =
                        zanataMessages
                                .getMessage("jsf.iteration.files.DownloadAllFiles.ProjectTypeNotAllowed");
            }
        } else {
            message =
                    zanataMessages
                            .getMessage("jsf.iteration.files.DownloadAll");
        }
        return message;
    }

    public boolean isKnownProjectType() {
        ProjectType type =
                projectIterationDAO.getBySlug(projectSlug, versionSlug)
                        .getProjectType();
        return type != null;
    }

    public boolean isFileUploadAllowed(HLocale hLocale) {
        return isVersionActive()
                && identity != null
                && identity.hasPermission("modify-translation", getVersion()
                        .getProject(), hLocale);
    }

    public void uploadSourceFile() {
        identity.checkPermission("import-template", getVersion());

        if (sourceFileUpload.getFileName().endsWith(".pot")) {
            uploadPotFile();
        } else {
            DocumentType type =
                    translationFileServiceImpl.getDocumentType(sourceFileUpload
                            .getFileName());
            if (translationFileServiceImpl.hasAdapterFor(type)) {
                uploadAdapterFile();
            } else {
                conversationScopeMessages.setMessage(
                        FacesMessage.SEVERITY_INFO,
                        "Unrecognized file extension for "
                                + sourceFileUpload.getFileName());
            }
        }
        resetPageData();
    }

    public boolean isPoDocument(String docId) {
        return translationFileServiceImpl.isPoDocument(projectSlug,
                versionSlug, docId);
    }

    public String extensionOf(String docPath, String docName) {
        return "."
                + translationFileServiceImpl.getFileExtension(projectSlug,
                        versionSlug, docPath, docName);
    }

    public boolean hasOriginal(String docPath, String docName) {
        GlobalDocumentId id =
                new GlobalDocumentId(projectSlug, versionSlug, docPath
                        + docName);
        return filePersistService.hasPersistedDocument(id);
    }

    private void showUploadSuccessMessage() {
        conversationScopeMessages.setMessage(FacesMessage.SEVERITY_INFO,
                "Document " + sourceFileUpload.getFileName() + " uploaded.");
    }

    /**
     * <p>
     * Upload a pot file. File may be new or overwriting an existing file.
     * </p>
     * <p/>
     * <p>
     * If there is an existing file that is not a pot file, the pot file will be
     * parsed using msgctxt as Zanata id, otherwise id will be generated from a
     * hash of msgctxt and msgid.
     * </p>
     */
    private void uploadPotFile() {
        String docId = sourceFileUpload.getDocId();
        if (docId == null) {
            docId =
                    translationFileServiceImpl.generateDocId(
                            sourceFileUpload.getDocumentPath(),
                            sourceFileUpload.getFileName());
        }
        HDocument existingDoc =
                documentDAO.getByProjectIterationAndDocId(projectSlug,
                        versionSlug, docId);
        boolean docExists = existingDoc != null;
        boolean useOfflinePo = docExists && !isPoDocument(docId);

        try {
            Resource doc =
                    translationFileServiceImpl.parseUpdatedPotFile(
                            sourceFileUpload.getFileContents(), docId,
                            sourceFileUpload.getFileName(), useOfflinePo);

            doc.setLang(new LocaleId(sourceFileUpload.getSourceLang()));

            // TODO Copy Trans values
            documentServiceImpl.saveDocument(projectSlug, versionSlug, doc,
                    new StringSet(ExtensionType.GetText.toString()), false);

            showUploadSuccessMessage();
        } catch (ZanataServiceException e) {
            conversationScopeMessages.setMessage(FacesMessage.SEVERITY_ERROR,
                    e.getMessage() + "-" + sourceFileUpload.getFileName());
        } catch (ConstraintViolationException e) {
            conversationScopeMessages.setMessage(FacesMessage.SEVERITY_ERROR,
                    "Invalid arguments");
        }
    }

    private Optional<String> getOptionalParams() {
        return Optional.fromNullable(Strings.emptyToNull(sourceFileUpload
                .getAdapterParams()));
    }

    // TODO add logging for disk writing errors
    // TODO damason: unify this with Source/TranslationDocumentUpload
    private void uploadAdapterFile() {
        String fileName = sourceFileUpload.getFileName();
        String docId = sourceFileUpload.getDocId();
        String documentPath = "";
        if (docId == null) {
            documentPath = sourceFileUpload.getDocumentPath();
        } else if (docId.contains("/")) {
            documentPath = docId.substring(0, docId.lastIndexOf('/'));
        }

        File tempFile = null;
        byte[] md5hash;
        try {
            MessageDigest md = MessageDigest.getInstance("MD5");
            InputStream fileContents =
                    new DigestInputStream(sourceFileUpload.getFileContents(),
                            md);
            tempFile =
                    translationFileServiceImpl.persistToTempFile(fileContents);
            md5hash = md.digest();
        } catch (ZanataServiceException e) {
            VersionHomeAction.log.error(
                    "Failed writing temp file for document {}", e,
                    sourceFileUpload.getDocId());

            conversationScopeMessages.setMessage(FacesMessage.SEVERITY_ERROR,
                    "Error saving uploaded document " + fileName
                            + " to server.");
            return;
        } catch (NoSuchAlgorithmException e) {
            VersionHomeAction.log.error("MD5 hash algorithm not available", e);
            conversationScopeMessages.setMessage(FacesMessage.SEVERITY_ERROR,
                    "Error generating hash for uploaded document " + fileName
                            + ".");
            return;
        }

        HDocument document = null;
        try {
            Resource doc;
            if (docId == null) {
                doc =
                        translationFileServiceImpl.parseAdapterDocumentFile(
                                tempFile.toURI(), documentPath, fileName,
                                getOptionalParams());
            } else {
                doc =
                        translationFileServiceImpl
                                .parseUpdatedAdapterDocumentFile(
                                        tempFile.toURI(), docId, fileName,
                                        getOptionalParams());
            }
            doc.setLang(new LocaleId(sourceFileUpload.getSourceLang()));
            Set<String> extensions = Collections.<String> emptySet();
            // TODO Copy Trans values
            document =
                    documentServiceImpl.saveDocument(projectSlug, versionSlug,
                            doc, extensions, false);
            showUploadSuccessMessage();
        } catch (SecurityException e) {
            conversationScopeMessages.setMessage(FacesMessage.SEVERITY_ERROR,
                    "Error reading uploaded document " + fileName
                            + " on server.");
        } catch (ZanataServiceException e) {
            conversationScopeMessages.setMessage(FacesMessage.SEVERITY_ERROR,
                    "Invalid document format for " + fileName);
        }

        if (document == null) {
            // error message for failed parse already added.
        } else {
            HRawDocument rawDocument = new HRawDocument();
            rawDocument.setDocument(document);
            rawDocument.setContentHash(new String(Hex.encodeHex(md5hash)));
            rawDocument.setType(DocumentType.typeFor(translationFileServiceImpl
                    .extractExtension(fileName)));
            rawDocument.setUploadedBy(identity.getCredentials().getUsername());

            Optional<String> params = getOptionalParams();
            if (params.isPresent()) {
                rawDocument.setAdapterParameters(params.get());
            }

            try {
                String name = projectSlug + ":" + versionSlug + ":" + docId;
                virusScanner.scan(tempFile, name);
            } catch (VirusDetectedException e) {
                VersionHomeAction.log.warn("File failed virus scan: {}",
                        e.getMessage());
                conversationScopeMessages.setMessage(
                        FacesMessage.SEVERITY_ERROR,
                        "uploaded file did not pass virus scan");
            }
            filePersistService.persistRawDocumentContentFromFile(rawDocument,
                    tempFile);
            documentDAO.addRawDocument(document, rawDocument);
            documentDAO.flush();
        }

        translationFileServiceImpl.removeTempFile(tempFile);
    }

    public void uploadTranslationFile(HLocale hLocale) {
        identity.checkPermission("modify-translation", hLocale, getVersion()
                .getProject());
        try {
            // process the file
            TranslationsResource transRes =
                    translationFileServiceImpl.parseTranslationFile(
                            translationFileUpload.getFileContents(),
                            translationFileUpload.getFileName(), hLocale
                                    .getLocaleId().getId(), projectSlug,
                            versionSlug, translationFileUpload.docId);

            // translate it
            Set<String> extensions;
            if (translationFileUpload.getFileName().endsWith(".po")) {
                extensions = new StringSet(ExtensionType.GetText.toString());
            } else {
                extensions = Collections.<String> emptySet();
            }
            List<String> warnings =
                    translationServiceImpl
                            .translateAllInDoc(
                                    projectSlug,
                                    versionSlug,
                                    translationFileUpload.getDocId(),
                                    hLocale.getLocaleId(),
                                    transRes,
                                    extensions,
                                    translationFileUpload.isMergeTranslations() ? MergeType.AUTO
                                            : MergeType.IMPORT);

            StringBuilder infoMsg =
                    new StringBuilder("File ").append(
                            translationFileUpload.getFileName()).append(
                            " uploaded.");

            if (!warnings.isEmpty()) {
                infoMsg.append(" There were some warnings, see below.");
            }
            conversationScopeMessages.setMessage(FacesMessage.SEVERITY_INFO,
                    infoMsg.toString());

            if (!warnings.isEmpty()) {
                List<FacesMessage> warningMessages = Lists.newArrayList();
                for (String warning : warnings) {
                    warningMessages.add(new FacesMessage(
                            FacesMessage.SEVERITY_WARN, warning, null));
                }
                conversationScopeMessages.setMessages(warningMessages);
            }
        } catch (ZanataServiceException e) {
            conversationScopeMessages.setMessage(FacesMessage.SEVERITY_ERROR,
                    translationFileUpload.getFileName() + "-" + e.getMessage());
        }
        resetPageData();
    }

    private class DocumentFilter extends InMemoryListFilter<HDocument> {
        private DocumentDAO documentDAO = (DocumentDAO) Component
                .getInstance(DocumentDAO.class);

        @Override
        protected List<HDocument> fetchAll() {
            return getDocuments(documentDAO);
        }

        @Override
        protected boolean include(HDocument elem, String filter) {
            return StringUtils.containsIgnoreCase(elem.getName(), filter)
                    || StringUtils.containsIgnoreCase(elem.getPath(), filter);
        }
    };

    private class SourceDocumentFilter extends InMemoryListFilter<HDocument> {
        private DocumentDAO documentDAO = (DocumentDAO) Component
                .getInstance(DocumentDAO.class);

        @Override
        protected List<HDocument> fetchAll() {
            return getSourceDocuments(documentDAO);
        }

        @Override
        protected boolean include(HDocument elem, String filter) {
            return StringUtils.containsIgnoreCase(elem.getName(), filter)
                    || StringUtils.containsIgnoreCase(elem.getPath(), filter);
        }
    };

    private class DocumentComparator implements Comparator<HDocument> {
        private SortingType sortingType;

        @Setter
        private LocaleId selectedLocaleId;

        public DocumentComparator(SortingType sortingType) {
            this.sortingType = sortingType;
        }

        @Override
        public int compare(HDocument o1, HDocument o2) {
            SortingType.SortOption selectedSortOption =
                    sortingType.getSelectedSortOption();

            if (!selectedSortOption.isAscending()) {
                HDocument temp = o1;
                o1 = o2;
                o2 = temp;
            }

            if (selectedSortOption.equals(SortingType.SortOption.ALPHABETICAL)) {
                return o1.getName().compareToIgnoreCase(o2.getName());
            } else if (selectedSortOption
                    .equals(SortingType.SortOption.LAST_SOURCE_UPDATE)) {
                return DateUtil.compareDate(o1.getLastChanged(),
                        o2.getLastChanged());
            } else if (selectedSortOption
                    .equals(SortingType.SortOption.LAST_TRANSLATED)) {
                if (selectedLocaleId != null) {
                    DocumentStatus docStat1 =
                            translationStateCacheImpl.getDocumentStatus(
                                    o1.getId(), selectedLocaleId);
                    DocumentStatus docStat2 =
                            translationStateCacheImpl.getDocumentStatus(
                                    o2.getId(), selectedLocaleId);

                    return DateUtil.compareDate(
                            docStat1.getLastTranslatedDate(),
                            docStat2.getLastTranslatedDate());
                }
            } else {
                WordStatistic wordStatistic1;
                WordStatistic wordStatistic2;
                if (selectedLocaleId != null) {
                    wordStatistic1 =
                            getStatisticForDocument(o1.getId(),
                                    selectedLocaleId);

                    wordStatistic2 =
                            getStatisticForDocument(o2.getId(),
                                    selectedLocaleId);

                } else {
                    wordStatistic1 = getDocumentStatistic(o1.getId());
                    wordStatistic2 = getDocumentStatistic(o2.getId());
                }
                return compareWordStatistic(wordStatistic1, wordStatistic2,
                        selectedSortOption);
            }
            return 0;
        }
    }

    private class LanguageComparator implements Comparator<HLocale> {
        private SortingType sortingType;

        @Setter
        private Long selectedDocumentId;

        public LanguageComparator(SortingType sortingType) {
            this.sortingType = sortingType;
        }

        @Override
        public int compare(HLocale o1, HLocale o2) {
            SortingType.SortOption selectedSortOption =
                    sortingType.getSelectedSortOption();

            if (!selectedSortOption.isAscending()) {
                HLocale temp = o1;
                o1 = o2;
                o2 = temp;
            }

            // Need to get statistic for comparison
            if (!selectedSortOption.equals(SortingType.SortOption.ALPHABETICAL)) {
                WordStatistic wordStatistic1;
                WordStatistic wordStatistic2;

                if (selectedDocumentId == null) {
                    wordStatistic1 = getStatisticsForLocale(o1.getLocaleId());
                    wordStatistic2 = getStatisticsForLocale(o2.getLocaleId());
                } else {
                    wordStatistic1 =
                            getStatisticForDocument(selectedDocumentId,
                                    o1.getLocaleId());
                    wordStatistic2 =
                            getStatisticForDocument(selectedDocumentId,
                                    o2.getLocaleId());
                }
                return compareWordStatistic(wordStatistic1, wordStatistic2,
                        selectedSortOption);
            } else {
                return o1.retrieveDisplayName().compareTo(
                        o2.retrieveDisplayName());
            }
        }
    }

    /**
     * Helper class to upload documents.
     */
    @Getter
    @Setter
    public static class SourceFileUploadHelper implements Serializable {
        private static final long serialVersionUID = 1L;

        private InputStream fileContents;

        private String docId;

        private String fileName;

        // TODO rename to customDocumentPath (update in EL also)
        private String documentPath;

        private String sourceLang = "en-US"; // en-US by default

        private String adapterParams = "";
    }

    /**
     * Helper class to upload translation files.
     */
    @Getter
    @Setter
    public static class TranslationFileUploadHelper implements Serializable {
        private static final long serialVersionUID = 1L;

        private String docId;

        private InputStream fileContents;

        private String fileName;

        private boolean mergeTranslations = true; // Merge by default
    }
}<|MERGE_RESOLUTION|>--- conflicted
+++ resolved
@@ -282,7 +282,6 @@
     public void sortLanguageList() {
         languageComparator.setSelectedDocumentId(null);
         Collections.sort(getSupportedLocale(), languageComparator);
-        languageTabLanguageFilter.reset();
     }
 
     /**
@@ -291,10 +290,6 @@
     public void sortLanguageList(Long documentId) {
         languageComparator.setSelectedDocumentId(documentId);
         Collections.sort(getSupportedLocale(), languageComparator);
-<<<<<<< HEAD
-        documentsTabLanguageFilter.reset();
-=======
->>>>>>> 7d0f6c84
     }
 
     /**
@@ -305,28 +300,16 @@
     public void sortDocumentList(LocaleId localeId) {
         documentComparator.setSelectedLocaleId(localeId);
         Collections.sort(getDocuments(), documentComparator);
-<<<<<<< HEAD
-        languageTabDocumentFilter.reset();
-=======
->>>>>>> 7d0f6c84
     }
 
     public void sortSourceDocumentList() {
         sourceDocumentComparator.setSelectedLocaleId(null);
         Collections.sort(getSourceDocuments(), sourceDocumentComparator);
-<<<<<<< HEAD
-        documentsTabDocumentFilter.reset();
-=======
->>>>>>> 7d0f6c84
     }
 
     public void sortSettingsDocumentList() {
         settingsDocumentComparator.setSelectedLocaleId(null);
         Collections.sort(getDocuments(), settingsDocumentComparator);
-<<<<<<< HEAD
-        settingsTabDocumentFilter.reset();
-=======
->>>>>>> 7d0f6c84
     }
 
     @Override
