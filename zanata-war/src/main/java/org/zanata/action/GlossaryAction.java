package org.zanata.action;

<<<<<<< HEAD
import java.io.IOException;
import java.io.InputStream;
import java.io.Serializable;
import java.util.Collections;
import java.util.Comparator;
import java.util.List;
import java.util.Map;
import java.util.Map.Entry;
import javax.faces.context.FacesContext;
import javax.validation.ConstraintViolationException;

import org.apache.commons.lang.StringUtils;
import javax.inject.Inject;
import javax.inject.Named;
import org.richfaces.event.FileUploadEvent;
import org.richfaces.model.UploadedFile;
import org.zanata.common.LocaleId;
import org.zanata.dao.GlossaryDAO;
import org.zanata.dao.LocaleDAO;
import org.zanata.exception.ZanataServiceException;
import org.zanata.i18n.Messages;
import org.zanata.model.HLocale;
import org.zanata.rest.dto.Glossary;
=======
import lombok.extern.slf4j.Slf4j;
import org.jboss.seam.ScopeType;
import org.jboss.seam.annotations.In;
import org.jboss.seam.annotations.Name;
import org.jboss.seam.annotations.Scope;
import org.zanata.model.HAccount;
import org.zanata.rest.editor.dto.Permission;
import org.zanata.rest.editor.dto.User;
import org.zanata.rest.editor.service.UserService;
import org.zanata.seam.security.ZanataJpaIdentityStore;
import org.zanata.security.ZanataIdentity;
>>>>>>> 3ec0a3fc
import org.zanata.security.annotations.CheckLoggedIn;
import org.zanata.security.annotations.ZanataSecured;

import java.io.Serializable;


@Named("glossaryAction")
@javax.faces.bean.ViewScoped
@ZanataSecured
@CheckLoggedIn
@Slf4j
public class GlossaryAction implements Serializable {
    private static final long serialVersionUID = 1L;

<<<<<<< HEAD
    @Inject
    private GlossaryDAO glossaryDAO;

    @Inject
    private LocaleDAO localeDAO;

    @Inject
    private GlossaryFileService glossaryFileServiceImpl;

    @Inject
    private Messages msgs;

    @Inject
    private FacesMessages facesMessages;

    @Getter
    private GlossaryFileUploadHelper glossaryFileUpload =
            new GlossaryFileUploadHelper();

    private List<GlossaryEntry> glossaryEntries;

    @Getter
    private SortingType glossarySortingList = new SortingType(
            Lists.newArrayList(SortingType.SortOption.ALPHABETICAL,
                    SortingType.SortOption.Entry));

    private final GlossaryEntryComparator glossaryEntryComparator =
            new GlossaryEntryComparator(
                    getGlossarySortingList());

    public String getDeleteConfirmationMessage(String localeId) {
        return msgs.format("jsf.Glossary.delete.confirm", localeId);
    }

    public List<HLocale> getAvailableLocales() {
        return localeDAO.findAllActive();
    }

    public String deleteGlossary(String localeId) {
        int rowCount = 0;
        if (StringUtils.isNotEmpty(localeId)) {
            rowCount =
                    glossaryDAO.deleteAllEntries(new LocaleId(localeId));
            log.info("Glossary deleted (" + localeId + "): " + rowCount);
        }
        facesMessages.addGlobal(msgs.format("jsf.Glossary.deleted", rowCount,
                localeId));
        return FacesContext.getCurrentInstance().getViewRoot().getViewId();
    }

    public String uploadFile() {
        log.info("Uploading Glossary...");
        try {
            List<Glossary> glossaries =
                    glossaryFileServiceImpl.parseGlossaryFile(
                            glossaryFileUpload.getFileContents(),
                            glossaryFileUpload.getFileName(),
                            glossaryFileUpload.getSourceLocaleId(),
                            glossaryFileUpload.getTransLocaleId(),
                            glossaryFileUpload.treatSourceCommentsAsTarget,
                            glossaryFileUpload.getCommentColsList());

            for (Glossary glossary : glossaries) {
                glossaryFileServiceImpl.saveGlossary(glossary);
            }
            facesMessages.addGlobal("Glossary file {0} uploaded.",
                    this.glossaryFileUpload.getFileName());
        } catch (ZanataServiceException e) {
            facesMessages.addGlobal(SEVERITY_ERROR, e.getMessage(),
                    this.glossaryFileUpload.getFileName());
        } catch (ConstraintViolationException e) {
            facesMessages.addGlobal(SEVERITY_ERROR, "Invalid arguments");
        }

        // NB This needs to be done as for some reason seam is losing the
        // parameters when redirecting
        // This is efectively the same as returning void
        return FacesContext.getCurrentInstance().getViewRoot().getViewId();
    }

    /**
     * Sort glossary entry list
     */
    public void sortGlossaryEntries() {
        Collections.sort(getEntries(), glossaryEntryComparator);
        glossaryFilter.reset();
    }
=======
    @In(required = false, value = ZanataJpaIdentityStore.AUTHENTICATED_USER)
    private HAccount authenticatedAccount;

    @In
    private ZanataIdentity identity;
>>>>>>> 3ec0a3fc

    @In(value = "editor.userService", create = true)
    private UserService userService;

    private User user;

    public User getUser() {
        if (user == null) {
            user = userService.transferToUser(authenticatedAccount);
        }
        return user;
    }

    public Permission getUserPermission() {
        Permission permission = new Permission();
        boolean canUpdate = false;
        boolean canInsert = false;

        if(authenticatedAccount != null) {
            canUpdate = identity.hasPermission("", "glossary-update");
            canInsert = identity.hasPermission("", "glossary-insert");
        }

        permission.put("updateGlossary", canUpdate);
        permission.put("insertGlossary", canInsert);

        return permission;
    }
}<|MERGE_RESOLUTION|>--- conflicted
+++ resolved
@@ -1,42 +1,14 @@
 package org.zanata.action;
 
-<<<<<<< HEAD
-import java.io.IOException;
-import java.io.InputStream;
-import java.io.Serializable;
-import java.util.Collections;
-import java.util.Comparator;
-import java.util.List;
-import java.util.Map;
-import java.util.Map.Entry;
-import javax.faces.context.FacesContext;
-import javax.validation.ConstraintViolationException;
-
-import org.apache.commons.lang.StringUtils;
+import lombok.extern.slf4j.Slf4j;
 import javax.inject.Inject;
 import javax.inject.Named;
-import org.richfaces.event.FileUploadEvent;
-import org.richfaces.model.UploadedFile;
-import org.zanata.common.LocaleId;
-import org.zanata.dao.GlossaryDAO;
-import org.zanata.dao.LocaleDAO;
-import org.zanata.exception.ZanataServiceException;
-import org.zanata.i18n.Messages;
-import org.zanata.model.HLocale;
-import org.zanata.rest.dto.Glossary;
-=======
-import lombok.extern.slf4j.Slf4j;
-import org.jboss.seam.ScopeType;
-import org.jboss.seam.annotations.In;
-import org.jboss.seam.annotations.Name;
-import org.jboss.seam.annotations.Scope;
 import org.zanata.model.HAccount;
 import org.zanata.rest.editor.dto.Permission;
 import org.zanata.rest.editor.dto.User;
 import org.zanata.rest.editor.service.UserService;
-import org.zanata.seam.security.ZanataJpaIdentityStore;
 import org.zanata.security.ZanataIdentity;
->>>>>>> 3ec0a3fc
+import org.zanata.security.annotations.Authenticated;
 import org.zanata.security.annotations.CheckLoggedIn;
 import org.zanata.security.annotations.ZanataSecured;
 
@@ -51,103 +23,13 @@
 public class GlossaryAction implements Serializable {
     private static final long serialVersionUID = 1L;
 
-<<<<<<< HEAD
-    @Inject
-    private GlossaryDAO glossaryDAO;
+    @Inject @Authenticated
+    private HAccount authenticatedAccount;
 
     @Inject
-    private LocaleDAO localeDAO;
+    private ZanataIdentity identity;
 
     @Inject
-    private GlossaryFileService glossaryFileServiceImpl;
-
-    @Inject
-    private Messages msgs;
-
-    @Inject
-    private FacesMessages facesMessages;
-
-    @Getter
-    private GlossaryFileUploadHelper glossaryFileUpload =
-            new GlossaryFileUploadHelper();
-
-    private List<GlossaryEntry> glossaryEntries;
-
-    @Getter
-    private SortingType glossarySortingList = new SortingType(
-            Lists.newArrayList(SortingType.SortOption.ALPHABETICAL,
-                    SortingType.SortOption.Entry));
-
-    private final GlossaryEntryComparator glossaryEntryComparator =
-            new GlossaryEntryComparator(
-                    getGlossarySortingList());
-
-    public String getDeleteConfirmationMessage(String localeId) {
-        return msgs.format("jsf.Glossary.delete.confirm", localeId);
-    }
-
-    public List<HLocale> getAvailableLocales() {
-        return localeDAO.findAllActive();
-    }
-
-    public String deleteGlossary(String localeId) {
-        int rowCount = 0;
-        if (StringUtils.isNotEmpty(localeId)) {
-            rowCount =
-                    glossaryDAO.deleteAllEntries(new LocaleId(localeId));
-            log.info("Glossary deleted (" + localeId + "): " + rowCount);
-        }
-        facesMessages.addGlobal(msgs.format("jsf.Glossary.deleted", rowCount,
-                localeId));
-        return FacesContext.getCurrentInstance().getViewRoot().getViewId();
-    }
-
-    public String uploadFile() {
-        log.info("Uploading Glossary...");
-        try {
-            List<Glossary> glossaries =
-                    glossaryFileServiceImpl.parseGlossaryFile(
-                            glossaryFileUpload.getFileContents(),
-                            glossaryFileUpload.getFileName(),
-                            glossaryFileUpload.getSourceLocaleId(),
-                            glossaryFileUpload.getTransLocaleId(),
-                            glossaryFileUpload.treatSourceCommentsAsTarget,
-                            glossaryFileUpload.getCommentColsList());
-
-            for (Glossary glossary : glossaries) {
-                glossaryFileServiceImpl.saveGlossary(glossary);
-            }
-            facesMessages.addGlobal("Glossary file {0} uploaded.",
-                    this.glossaryFileUpload.getFileName());
-        } catch (ZanataServiceException e) {
-            facesMessages.addGlobal(SEVERITY_ERROR, e.getMessage(),
-                    this.glossaryFileUpload.getFileName());
-        } catch (ConstraintViolationException e) {
-            facesMessages.addGlobal(SEVERITY_ERROR, "Invalid arguments");
-        }
-
-        // NB This needs to be done as for some reason seam is losing the
-        // parameters when redirecting
-        // This is efectively the same as returning void
-        return FacesContext.getCurrentInstance().getViewRoot().getViewId();
-    }
-
-    /**
-     * Sort glossary entry list
-     */
-    public void sortGlossaryEntries() {
-        Collections.sort(getEntries(), glossaryEntryComparator);
-        glossaryFilter.reset();
-    }
-=======
-    @In(required = false, value = ZanataJpaIdentityStore.AUTHENTICATED_USER)
-    private HAccount authenticatedAccount;
-
-    @In
-    private ZanataIdentity identity;
->>>>>>> 3ec0a3fc
-
-    @In(value = "editor.userService", create = true)
     private UserService userService;
 
     private User user;
