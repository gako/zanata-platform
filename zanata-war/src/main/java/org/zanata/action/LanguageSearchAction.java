--- conflicted
+++ resolved
@@ -63,11 +63,7 @@
    
    public String manageMembers(String locale)
    {
-<<<<<<< HEAD
-      return "/language/language.seam?id=" + zanataLocalePair.getLocaleId().getId();
-=======
       return "";
->>>>>>> 9e589f30
    }
 
    public void selectedLocaleChanged()
