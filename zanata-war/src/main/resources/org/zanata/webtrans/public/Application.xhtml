<!DOCTYPE html PUBLIC "-//W3C//DTD XHTML 1.0 Transitional//EN"
  "http://www.w3.org/TR/xhtml1/DTD/xhtml1-transitional.dtd">

<f:view contentType="text/html" xmlns="http://www.w3.org/1999/xhtml"
  xmlns:ds="http://deltaspike.apache.org/jsf"
  xmlns:ui="http://java.sun.com/jsf/facelets"
  xmlns:h="http://java.sun.com/jsf/html"
  xmlns:f="http://java.sun.com/jsf/core">
  <html class="no-js new-zanata Bgc(#fff) Fz(16px)!">

  <f:metadata>
    <f:event type="preRenderView" listener="#{identity.checkLoggedIn}"/>
  </f:metadata>

  <h:head>
    <ui:remove>
      <!-- This needs to appear before all other JavaScript, for accurate testing -->
    </ui:remove>
    <h:outputText value="#{javaScriptTestHelper.headScript}" escape="false" />
    <meta http-equiv="Content-Type" content="text/html; charset=UTF-8"/>
    <title>#{msgs['jsf.PageTitle']}</title>
    <link rel="shortcut icon" href="#{assets['img/logo/logo.ico']}"
      type="image/x-icon" />
    <link rel="stylesheet" href="#{request.contextPath}/frontend.css" type="text/css"/>
    <link type="text/css" rel="stylesheet"
      href="#{request.contextPath}/resources/fontello/css/fontello.css"/>
    <link type="text/css" rel="stylesheet" href="#{assets['css/style.min.css']}"/>
    <link type="text/css" rel="stylesheet" href="#{assets['css/application.min.css']}"/>

    <script src="codemirror/codemirror-compressed-3.21.cache.js"
      type="text/javascript"></script>
    <link rel="stylesheet" type="text/css"
      href="codemirror/codemirror-3.21.cache.css"/>

    <script src="diff_match_patch/javascript/diff_match_patch.js"
      type="text/javascript"></script>

    <script src="search-field-suggestions.js" type="text/javascript"></script>

    <!--                                           -->
    <!-- This script loads your compiled module.   -->
    <!-- If you add any GWT meta tags, they must   -->
    <!-- be added before this line.                -->
    <!--                                           -->
    <script type="text/javascript" language="javascript"
      src="webtrans.nocache.js"></script>
  </h:head>

  <!--                                           -->
  <!-- The body can have arbitrary html, or      -->
  <!-- you can leave the body empty if you want  -->
  <!-- to create a completely dynamic UI.        -->
  <!--                                           -->
  <h:body styleClass="new-zanata-body">
<<<<<<< HEAD

    <div id="config"
      data-base-url="#{request.contextPath}"
      data-api-root="/rest"
      data-user="#{authenticatedAccountHome.getUser()}"
      data-permission="#{authenticatedAccountHome.getUserPermission().getJSON()}"
      data-links='{"loginUrl": "#{applicationConfigurationAction.getLoginUrl(request)}",
                   "registerUrl": "#{applicationConfigurationAction.registerUrl}"}'>
    </div>
    <script type="application/javascript">
      var zanataSessionId = '#{request.session.id}';
      window.config = JSON.parse(JSON.stringify(document.getElementById('config').dataset))
    </script>


    <div class='Ai(st) D(f) Fld(c) Flxs(0)'>
      <div class="Ai(st) D(f) Fld(c) Fld(r)--sm Flxs(0) H(100vh)">
        <div id="root" class="Or(1) Or(0)--sm" />
        <div id="container" class="Ovx(s) Ovx(h)--lg"/>
      </div>
    </div>
    <script type="text/javascript"
      src="#{request.contextPath}/frontend.bundle.legacy.min.js"></script>
=======
    <ds:windowId/>
    <script type="text/javascript">
      var zanataSessionId = '#{request.session.id}';
    </script>
    <div class="new-zanata-base">
      <div class="new-zanata">
        <ui:include src="../WEB-INF/template/banner.xhtml"/>
      </div>
    </div>
    <div id="container"/>

>>>>>>> d955b047
    <!-- OPTIONAL: include this if you want history support -->
    <iframe src="javascript:''" id="__gwt_historyFrame" tabIndex='-1'
      style="position:absolute;width:0;height:0;border:0"></iframe>

<<<<<<< HEAD
    <ui:include src="/WEB-INF/template/scripts.xhtml"/>
=======
    <ui:include src="../WEB-INF/template/scripts.xhtml"/>
>>>>>>> d955b047

  </h:body>
  </html>
</f:view>
<|MERGE_RESOLUTION|>--- conflicted
+++ resolved
@@ -2,7 +2,6 @@
   "http://www.w3.org/TR/xhtml1/DTD/xhtml1-transitional.dtd">
 
 <f:view contentType="text/html" xmlns="http://www.w3.org/1999/xhtml"
-  xmlns:ds="http://deltaspike.apache.org/jsf"
   xmlns:ui="http://java.sun.com/jsf/facelets"
   xmlns:h="http://java.sun.com/jsf/html"
   xmlns:f="http://java.sun.com/jsf/core">
@@ -52,8 +51,7 @@
   <!-- to create a completely dynamic UI.        -->
   <!--                                           -->
   <h:body styleClass="new-zanata-body">
-<<<<<<< HEAD
-
+    <ds:windowId/>
     <div id="config"
       data-base-url="#{request.contextPath}"
       data-api-root="/rest"
@@ -76,28 +74,11 @@
     </div>
     <script type="text/javascript"
       src="#{request.contextPath}/frontend.bundle.legacy.min.js"></script>
-=======
-    <ds:windowId/>
-    <script type="text/javascript">
-      var zanataSessionId = '#{request.session.id}';
-    </script>
-    <div class="new-zanata-base">
-      <div class="new-zanata">
-        <ui:include src="../WEB-INF/template/banner.xhtml"/>
-      </div>
-    </div>
-    <div id="container"/>
-
->>>>>>> d955b047
     <!-- OPTIONAL: include this if you want history support -->
     <iframe src="javascript:''" id="__gwt_historyFrame" tabIndex='-1'
       style="position:absolute;width:0;height:0;border:0"></iframe>
 
-<<<<<<< HEAD
     <ui:include src="/WEB-INF/template/scripts.xhtml"/>
-=======
-    <ui:include src="../WEB-INF/template/scripts.xhtml"/>
->>>>>>> d955b047
 
   </h:body>
   </html>
