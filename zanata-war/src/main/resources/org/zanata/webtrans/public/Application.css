/** Add css rules here for your application. */
body {
	background-color: #f8f9fa;
}

/*
Styling for errors when webtrans fails to load
*/
.AppLoadError {
	margin-top: 20px;
	margin-left: 30px;
}

div.AppLoadError {
	font-weight: bold;
	font-size: 1.5em;
	color: #ff2222;
	margin-bottom: 15px;
}

a.AppLoadError {
	display: block;
	font-size: 1.3em;
	font-weight: bold;
	margin-left: 60px;
	margin-bottom: 15px;
}

/*
Removes some of the styling on the page-level splitters
*/
.gwt-SplitLayoutPanel-HDragger {
	cursor: col-resize;
<<<<<<< HEAD
=======
	background:#F8F9FA;
>>>>>>> dcebe108
}

.gwt-SplitLayoutPanel-VDragger {
	cursor: row-resize;
<<<<<<< HEAD
=======
	background:#F8F9FA;
>>>>>>> dcebe108
}

.CenterDiv {
	margin-right: auto;
	margin-left: auto;
	width: auto;
}

#DocumentListView,#TransFilterView,#WorkspaceUsersView {
	padding-bottom: 5px;
	width: 100%;
}

.DocumentListViewMainPanel { //
	width: 100%;
	width: 205px;
}

#WestNavigationView {
	padding-left: 3px;
	padding-right: 3px;
	height: 100%;
	width: 220px;
	overflow: hidden;
}

.LeftContentNavBar {
	
}

.LeftContentNavBar .gwt-CaptionPanel {
	margin-bottom: 3px;
}

.gwt-Button {
	outline:none;
}

.gwt-CollapsiblePanel { //
	width: 220px;
}

.gwt-HeadingPanel .topLeftInner,.gwt-HeadingPanel .topRightInner {
	height: 40px;
	width: 5px;
	background-color: d0e4f6;
}

.gwt-HeadingPanel .topCenterInner {
	height: 40px;
	background-color: d0e4f6;
}

.gwt-HeadingPanelTitle {
	font-size: 15px;
	color: grey;
}

.FilterTree {
	width: 100%;
}

.gwt-FilterBox {
	font-size: 12px;
	width: 100%;
}

.gwt-FilterBox-Vacant {
	font-style: italic;
	color: grey;
}

.gwt-FilterBox-Occupied {
	font-style: plain;
	color: black;
}

.gwt-CaptionPanel-Heading {
	font-weight: bold;
	width: 100%;
	background-color: d0e4f6;
	padding-bottom: 5px;
}

.gwt-TreeItem-selected .gwt-Label {
	background-color: #C3D9FF;;
}

.gwt-TreeItem-selected {
	background-color: #C3D9FF;;
}

.gwt-CaptionPanel-Collapse {
	background-color: #d5e9fa;
	border: 1px solid #c8dbec;
	padding: 1px;
	margin: 0px;
	font-family: monospace;
}

.gwt-CaptionPanel tr.middle td.middleCenter {
	width: 100%;
}

.gwt-ProgressBar-shell {
	border: 2px solid #faf9f7;
	background-color: #AAAAAA;
	height: 14pt;
	width: 100%;
}

.gwt-ProgressBar-shell .gwt-ProgressBar-bar {
	background-color: #67A7E3;
}

.gwt-ProgressBar-shell .gwt-ProgressBar-text {
	padding: 0px;
	margin: 0px;
	color: white;
}

.gwt-TabLayoutPanel .gwt-TabLayoutPanelTab {
	cursor: pointer;
	margin-left: 6px;
	padding: 3px 6px 3px 6px;
	border-top-left-radius: 5px;
	border-top-right-radius: 5px;
	background: #4a75b5;
	color: #FFFFFF;
	font-weight: bold;
}

.gwt-TabLayoutPanel .gwt-TabLayoutPanelTab-selected {
	cursor: default;
	border-top-left-radius: 5px;
	border-top-right-radius: 5px;
	background: #183c66;
	color: #FFFFFF;
}

.gwt-TabLayoutPanel .gwt-TabLayoutPanelContent {
	border: 2px solid #e0e8ee;
	background: #FFFFFF;
	border-radius: 5px;
}

.WebTransEditor-Outer tr.middle td.middleCenter {
	height: 100%;
	width: 100%;
}

.WebTransEditor-Outer tr.middle td.middleCenter div.middleCenterInner {
	height: 100%;
	width: 100%;
}

.WebTransEditor {
	height: 100%;
	width: 100%;
}

.WebTransEditorMenu {
	background-color: #D0E4F6;
	width: 100%;
	height: 25px;
}

.WebTransEditorMenu-left {
	left: 0px;
	display: inline;
}

.float-right-div {
	float: right;
}

.FilterView {
	padding-top: 2px;
	padding-bottom: 2px;
}

.WebTransEditorMenu-right {
	right: 0px;
	display: inline;
}

.TableEditor tr td {
	vertical-align: top;
}

.TableEditor tr.FuzzyStateDecoration td.TableEditorCell-Source {
	border-right: none;
	border-left: 3px solid #cccccc;
}

.TableEditor tr.NewStateDecoration td.TableEditorCell-Source {
	border-right: none;
	border-left: 3px solid #cccccc;
}

.TableEditor tr.ApprovedStateDecoration td.TableEditorCell-Source {
	border-right: none;
	border-left: 3px solid #cccccc;
}

.TableEditor tr.ErrorStateDecoration td.TableEditorCell-Source {
	border-right: none;
	border-left: 3px solid #cccccc;
}

.TableEditor tr.FuzzyStateDecoration td.TableEditorCell-Target {
	font-style: italic;
	border-right: 3px solid #cccccc;
}

.TableEditor tr.NewStateDecoration td.TableEditorCell-Target {
	border-right: 3px solid #cccccc;
	border-left: none;
}

.TableEditor tr.ApprovedStateDecoration td.TableEditorCell-Target {
	border-right: 3px solid #cccccc;
	border-left: none;
}

.TableEditor tr.ErrorStateDecoration td.TableEditorCell-Target {
	border-right: 3px solid #cccccc;
	border-left: none;
}

td.TableEditorCell {
	border-top: 1px solid #e0e0e0;
	padding-top: 10px;
	padding-bottom: 10px;
}

td.TableEditorCell-Source {
	vertical-align: top;
	word-break: break-all;
}

td.TableEditorCell-Middle {
	
}

td.TableEditorCell-Target {
	vertical-align: top;
	word-break: break-all;
}

/*@-moz-document {
{}
	table.TableEditorCell-Source-Table { 
		overflow-x:auto;
		display: block;
		width: 100%;
	}
	table.TableEditorCell-Target-Table {
		overflow-x: auto;
		display: block;
	}
	div.TransUnitDetail-Wrapper {
		width: 450px;
	}
}*/

.TableEditorCell-Source-Table {
	width: 100%;
}

.TableEditorCell-Target-Table {
}

.TransUnitDetail-Wrapper {
	width: 90%;
}

tr.TableEditorRow.highlighted td.TableEditorCell {
	/* This appears behind the background image, and looks like
	a variable-sized grey square (ugly). Should not be enabled if
	there is a background gradient image for editor cells.
	
	background-color: #f1f2f6; */
	border-color: #AAA;
	border-bottom: 1px solid #AAA;
}

tr.TableEditorRow.highlighted td.TableEditorCell-Source {
	
}

tr.TableEditorRow.highlighted td.TableEditorCell-Middle {
	
}

tr.TableEditorRow.highlighted .gwt-Button-display-onhover {
	display: inline;
	cursor: pointer;
}

tr.TableEditorRow .gwt-Button-display-onhover {
	display: none;
}

tr.TableEditorRow.highlighted td.TableEditorCell-Target {
	cursor: hand;
}

tr.TableEditorRow.content-filter {
	
}

tr.TableEditorRow.content-filter-match {
	
}

tr.TableEditorRow.content-filter-nomatch {
	filter: alpha(opacity =     25);
	-moz-opacity: 0.25;
	opacity: 0.25;
}

tr.TableEditorRow.selected {
	
}

tr.TableEditorRow.selected td.TableEditorCell {
	border-top: 3px solid #666666;
	border-bottom: 3px solid #666666;
}

tr.TableEditorRow.selected td.TableEditorCell-Source {
	border-left: 3px solid #666666;
}

tr.TableEditorRow.selected td.TableEditorCell-Target {
	border-right: 3px solid #666666;
}

.TableEditorContent,.TableEditorContent-Edit,.TableEditorContent-Empty {
	font-size: 14px;
	font-family: sans-serif;
	padding: 0px;
	margin: 0px;
}

.TableEditorContent pre,.TableEditorContent-Empty pre {
	padding: 0px;
	margin: 0px;
}

.TableEditorContent font {
	background-color: #ffa;
	color: blue !important;
}

.TableEditorContent font span {
	background-color: #ffa;
	color: blue !important;
}

.TableEditorContent-Edit {
	border-top: 1px solid #BFBFBF;
	border-bottom: 1px solid #BFBFBF;
	width: 98%;
}

tr.FuzzyStateDecoration td.TableEditorCell-Target .TableEditorContent {
	padding-left: 5px;
	padding-right: 5px;
}

tr.FuzzyStateDecoration td.TableEditorCell-Target div.TableEditorCell-Target {
	border-left: 3px solid #ffc000;
	border-right: 3px solid #ffc000;
}

tr.ApprovedStateDecoration td.TableEditorCell-Target .TableEditorContent {
	padding-left: 5px;
	padding-right: 5px;
}

tr.ApprovedStateDecoration td.TableEditorCell-Target div.TableEditorCell-Target
{
	border-left: 3px solid #099b09;
	border-right: 3px solid #099b09;
}

tr.ApprovedStateDecoration td.TableEditorCell-Target .TableEditorContent-Edit
	{
	border-left: 3px solid #099b09;
	border-right: 3px solid #099b09;
	padding-left: 5px;
	padding-right: 5px;
}

.TableEditorContent-Empty {
	font-size: 12px;
	font-family: sans-serif;
	font-style: italic;
	padding: 3px;
	margin: 2px;
	opacity: 0.5;
	width: 99%;
}

/* Search-replace page
 * TODO arrange for these to share styles with editor table
 */

.SearchResultsDocumentTitle
{
	cursor:pointer;
	font-size:1.2em;
	color:#0000AA;
}

td.FuzzyStateDecoration div div div
{
	border-left: 3px solid #ffc000;
	border-right: 3px solid #ffc000;
	padding: 5px;
}

td.ApprovedStateDecoration div div div
{
	border-left: 3px solid #099b09;
	border-right: 3px solid #099b09;
	padding: 5px;
}

td.FuzzyStateDecoration div div pre, td.ApprovedStateDecoration div div pre
{
	font-size: 14px;
	font-family: sans-serif;
	white-space: pre-wrap;
	word-wrap: normal;
	padding: 0px;
	margin: 0px;
}

.HasValidationError {
	border-left:3px solid red;
	border-right:3px solid red;
}

.Severity-Error {
	background-color: #ffcccc;
}

.Severity-Info {
	background-color: #eeeeff;
}

.Severity-Warning {
	background-color: #ffffcc;
}

/* when match highlighting is enabled: */
/*
.TransMemoryHighlightMatches .diff-equal {
	background:#FF0;
}

.TransMemoryHighlightMatches .diff-insert {
	background:#e6ffe6;
	text-decoration: none;
}

.TransMemoryHighlightMatches .diff-delete {
	display: none;
}
*/

/* when colour diff is enabled: */
.diff-equal {
	
}

.diff-insert {
	background: #99ccff;
	text-decoration: underline;
}

.diff-delete {
	background: #ff9999;
	text-decoration: line-through;
}

.DocumentListTable {
	width: 100%;
	font-size: 16px;
}

.DocumentListTable td {
	font-size: 16px;
	cursor: pointer;
}

.DocumentListTable_folderCol {
	width: 25%;
}

.DocumentListTable_docCol {
	width: 25%;
}

.transUnitCountTooltip {
	background-color: #F7F488;
	color: #2A2A04;
	text-align: center;
	border: 1px outset #999966;
	height: 65px;
	border-radius: 8px;
	-moz-border-radius: 8px;
}

.transUnitCountTooltipTable {
	text-align: center;
	font-size: 12px
}

.transUnitCountTooltipTable TD {
	border: 1px solid #999966;
	width: 75px;
	border-radius: 4px;
	-moz-border-radius: 4px;
}

.pointer {
	cursor: pointer;
}

.translationContainer pre {
	font-size: 14px;
	font-family: sans-serif;
	word-wrap: break-word;
	white-space: pre-wrap;
}

.translationContainer .tmTable pre {
   border: 1px solid #E0E8EE;
   margin-top: 2px;
   padding: 2px;
   margin-bottom: 2px;
}

.tmTable{
	width: 100%;
}

.glossaryTable {
	width: 100%;
}

.southTable td img {
	cursor: pointer;
}

.southTable td {
	font-family: sans-serif;
	font-size: small;
	padding: 0 10px 0 0;
}

.southTable th {
	border-bottom: 0px;
	color: blue;
	font-style: normal;
	font-weight: bold
}

.loadingPanel {
	background: #000000;
	padding: 20px 40px 20px 40px;
	color: #FFFFFF;
	opacity: 0.60;
	border-radius: 20px;
	-moz-border-radius: 20px;
	font-weight: bold;
}

.filterConfirmationPanel {
	background: #4C4C4C;
	padding: 5px 20px 0px 20px;
	color: #FFFFFF;
	border-radius: 20px;
	-moz-border-radius: 20px;
	font-weight: bold;
}
.sourceTable {
	border-spacing:5px;
	width:100%;
	height:100%;	
}<|MERGE_RESOLUTION|>--- conflicted
+++ resolved
@@ -31,18 +31,12 @@
 */
 .gwt-SplitLayoutPanel-HDragger {
 	cursor: col-resize;
-<<<<<<< HEAD
-=======
 	background:#F8F9FA;
->>>>>>> dcebe108
 }
 
 .gwt-SplitLayoutPanel-VDragger {
 	cursor: row-resize;
-<<<<<<< HEAD
-=======
 	background:#F8F9FA;
->>>>>>> dcebe108
 }
 
 .CenterDiv {
