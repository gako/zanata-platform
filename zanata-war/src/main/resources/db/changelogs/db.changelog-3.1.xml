<?xml version="1.0" encoding="UTF-8" standalone="no"?>
<databaseChangeLog
        xmlns="http://www.liquibase.org/xml/ns/dbchangelog"
        xmlns:ext="http://www.liquibase.org/xml/ns/dbchangelog-ext"
        xmlns:xsi="http://www.w3.org/2001/XMLSchema-instance"
        xsi:schemaLocation="http://www.liquibase.org/xml/ns/dbchangelog http://www.liquibase.org/xml/ns/dbchangelog/dbchangelog-2.0.xsd
                  http://www.liquibase.org/xml/ns/dbchangelog-ext http://www.liquibase.org/xml/ns/dbchangelog/dbchangelog-ext.xsd">

    <changeSet id="1" author="camunoz@redhat.com">
        <comment>Create Translation Memory tables.</comment>

        <createTable tableName="TransMemory">
            <column name="description" type="longtext">
                <constraints nullable="true"/>
            </column>
            <column name="slug" type="varchar(40)">
                <constraints nullable="false" unique="true"/>
            </column>
            <column name="source_language" type="varchar(255)">
                <constraints nullable="true"/>
            </column>
            <!-- Base entity columns -->
            <column name="id" type="bigint" autoIncrement="true">
                <constraints primaryKey="true" nullable="false"/>
            </column>
            <column name="creationDate" type="datetime">
                <constraints nullable="false"/>
            </column>
            <column name="lastChanged" type="datetime">
                <constraints nullable="false"/>
            </column>
            <column name="versionNum" type="integer">
                <constraints nullable="false"/>
            </column>
        </createTable>

        <createTable tableName="TMTranslationUnit">
            <column name="trans_unit_id" type="longtext">
                <constraints nullable="true"/>
            </column>
            <column name="source_language" type="varchar(255)">
                <constraints nullable="true"/>
            </column>
            <column name="tm_id" type="bigint">
                <constraints nullable="false" uniqueConstraintName="UK_natural_id"/>
            </column>
            <column name="unique_id" type="varchar(255)">
                <constraints nullable="false" uniqueConstraintName="UK_natural_id"/>
            </column>
            <column name="position" type="integer">
                <constraints nullable="true"/>
            </column>
            <!-- Base entity columns -->
            <column name="id" type="bigint" autoIncrement="true">
                <constraints primaryKey="true" nullable="false"/>
            </column>
            <column name="creationDate" type="datetime">
                <constraints nullable="false"/>
            </column>
            <column name="lastChanged" type="datetime">
                <constraints nullable="false"/>
            </column>
            <column name="versionNum" type="integer">
                <constraints nullable="false"/>
            </column>
        </createTable>

        <addForeignKeyConstraint baseTableName="TMTranslationUnit" baseColumnNames="tm_id" constraintName="FK_tmunit_trans_memory"
                                 referencedTableName="TransMemory"
                                 referencedColumnNames="id"/>

        <createTable tableName="TMTransUnitVariant">
            <column name="language" type="varchar(255)">
                <constraints nullable="false"/>
            </column>
            <column name="trans_unit_id" type="bigint">
                <constraints nullable="false"/>
            </column>
            <column name="tagged_segment" type="longtext">
                <constraints nullable="false"/>
            </column>
            <column name="plain_text_segment" type="longtext">
                <constraints nullable="false"/>
            </column>
            <column name="plain_text_segment_hash" type="char(32)">
                <constraints nullable="false"/>
            </column>
            <!-- Base entity columns -->
            <column name="id" type="bigint" autoIncrement="true">
                <constraints primaryKey="true" nullable="false"/>
            </column>
            <column name="creationDate" type="datetime">
                <constraints nullable="false"/>
            </column>
            <column name="lastChanged" type="datetime">
                <constraints nullable="false"/>
            </column>
            <column name="versionNum" type="integer">
                <constraints nullable="false"/>
            </column>
        </createTable>

        <addForeignKeyConstraint baseTableName="TMTransUnitVariant" baseColumnNames="trans_unit_id"
                                 constraintName="FK_TransUnitVariant_TransUnit"
                                 referencedTableName="TMTranslationUnit"
                                 referencedColumnNames="id"/>
    </changeSet>

    <changeSet id="2" author="camunoz@redhat.com">
        <comment>Create Translation Memory metadata tables.</comment>
        
        <createTable tableName="TransMemory_Metadata">
            <column name="trans_memory_id" type="bigint">
                <constraints  primaryKey="true" nullable="false"/>
            </column>
            <column name="metadata_key" type="varchar(75)">
                <constraints primaryKey="true" nullable="false"/>
            </column>
            <column name="metadata" type="longtext"/>
        </createTable>
        <createTable tableName="TMTransUnit_Metadata">
            <column name="tm_trans_unit_id" type="bigint">
                <constraints  primaryKey="true" nullable="false"/>
            </column>
            <column name="metadata_key" type="varchar(75)">
                <constraints primaryKey="true" nullable="false"/>
            </column>
            <column name="metadata" type="longtext"/>
        </createTable>
        <createTable tableName="TMTransUnitVariant_Metadata">
            <column name="tm_trans_unit_variant_id" type="bigint">
                <constraints  primaryKey="true" nullable="false"/>
            </column>
            <column name="metadata_key" type="varchar(75)">
                <constraints primaryKey="true" nullable="false"/>
            </column>
            <column name="metadata" type="longtext"/>
        </createTable>

        <addForeignKeyConstraint baseTableName="TransMemory_Metadata" baseColumnNames="trans_memory_id"
                                 constraintName="FK_Metadata_TransMemory"
                                 referencedTableName="TransMemory"
                                 referencedColumnNames="id"/>
        <addForeignKeyConstraint baseTableName="TMTransUnit_Metadata" baseColumnNames="tm_trans_unit_id"
                                 constraintName="FK_Metadata_TMTransUnit"
                                 referencedTableName="TMTranslationUnit"
                                 referencedColumnNames="id"/>
        <addForeignKeyConstraint baseTableName="TMTransUnitVariant_Metadata" baseColumnNames="tm_trans_unit_variant_id"
                                 constraintName="FK_Metadata_TMTransUnitVariant"
                                 referencedTableName="TMTransUnitVariant"
                                 referencedColumnNames="id"/>

    </changeSet>

    <changeSet id="1" author="pahuang@redhat.com">
        <comment>Add HTextFlowTargetReviewComment table to support user comments.</comment>
        <createTable tableName="HTextFlowTargetReviewComment">
            <column name="id" type="bigint" autoIncrement="true">
                <constraints primaryKey="true" nullable="false"/>
            </column>
            <column name="creationDate" type="DATETIME">
                <constraints nullable="false" />
            </column>
            <column name="lastChanged" type="DATETIME">
                <constraints nullable="false" />
            </column>
            <column name="commenter_id" type="bigint">
                <constraints nullable="false"/>
            </column>
            <column name="target_id" type="bigint">
                <constraints nullable="false"/>
            </column>
            <column name="comment" type="longtext">
                <constraints nullable="false"/>
            </column>
            <column name="targetVersion" type="int">
                <constraints nullable="false"/>
            </column>
            <column name="versionNum" type="int">
                <constraints nullable="false"/>
            </column>
        </createTable>
        <addForeignKeyConstraint constraintName="FKtarget_review_commenter"
                                 referencedTableName="HPerson" referencedColumnNames="id"
                                 baseTableName="HTextFlowTargetReviewComment" baseColumnNames="commenter_id"/>
        <addForeignKeyConstraint constraintName="FKtarget_review_comment"
                                 referencedTableName="HTextFlowTarget" referencedColumnNames="id"
                                 baseTableName="HTextFlowTargetReviewComment" baseColumnNames="target_id"/>
    </changeSet>

    <changeSet author="aeng@redhat.com" id="2">
        <comment>Add a flag indicating when a member of a Language team (locale) is a team reviewer.</comment>
        <addColumn tableName="HLocale_Member">
            <column name="isReviewer" type="boolean" defaultValueBoolean="false">
                <constraints nullable="false" />
            </column>
        </addColumn>
    </changeSet>

    <changeSet author="aeng@redhat.com" id="3">
        <comment>Add a flag indicating when a member of a Language team (locale) is a team translator.</comment>
        <addColumn tableName="HLocale_Member">
            <column name="isTranslator" type="boolean" defaultValueBoolean="false">
                <constraints nullable="false" />
            </column>
        </addColumn>
    </changeSet>

    <changeSet author="aeng@redhat.com" id="4" >
        <comment>Make current locale members and coordinator as translator</comment>
        <sql>
            update HLocale_Member set isTranslator = 1;
        </sql>
    </changeSet>

<<<<<<< HEAD
=======
    <changeSet author="damason@redhat.com" id="1">
        <comment>Add fileId to HRawDocument</comment>
        <addColumn tableName="HRawDocument">
            <column name="fileId" type="longtext" />
        </addColumn>
    </changeSet>

    <changeSet author="damason@redhat.com" id="2">
        <comment>Initialise fileId with id, can guarantee uniqueness during migration</comment>
        <sql>
            update HRawDocument set fileId = id
        </sql>
        <addNotNullConstraint tableName="HRawDocument" columnName="fileId" columnDataType="longtext" />
    </changeSet>

    <changeSet author="damason@redhat.com" id="3">
        <comment>Add temporary table HRawDocumentContent for blobs during migration</comment>
        <createTable tableName="HRawDocumentContent">
            <column name="fileId" type="longtext">
                <constraints nullable="false" />
            </column>
            <column name="content" type="longblob">
                <constraints nullable="false" />
            </column>
        </createTable>
    </changeSet>

    <changeSet author="damason@redhat.com" id="4">
        <comment>Copy raw document content to HRawDocumentContent</comment>
        <sql>
            insert into HRawDocumentContent (fileId, content)
                select fileId, content from HRawDocument
        </sql>
    </changeSet>

    <changeSet author="damason@redhat.com" id="5">
        <comment>Remove obsolete HRawDocument.content column</comment>
        <dropColumn tableName="HRawDocument" columnName="content" />
    </changeSet>

    <changeSet author="damason@redhat.com" id="6">
        <comment>Migrate existing raw document contents from database to file system</comment>
        <customChange class="org.zanata.liquibase.custom.MigrateRawDocumentsToFileSystem"/>
    </changeSet>

    <changeSet author="damason@redhat.com" id="7">
        <comment>Remove obsolete HRawDocumentContent table</comment>
        <dropTable tableName="HRawDocumentContent" cascadeConstraints="false" />
    </changeSet>

>>>>>>> 47a222a1
</databaseChangeLog><|MERGE_RESOLUTION|>--- conflicted
+++ resolved
@@ -213,8 +213,6 @@
         </sql>
     </changeSet>
 
-<<<<<<< HEAD
-=======
     <changeSet author="damason@redhat.com" id="1">
         <comment>Add fileId to HRawDocument</comment>
         <addColumn tableName="HRawDocument">
@@ -259,11 +257,8 @@
         <comment>Migrate existing raw document contents from database to file system</comment>
         <customChange class="org.zanata.liquibase.custom.MigrateRawDocumentsToFileSystem"/>
     </changeSet>
-
     <changeSet author="damason@redhat.com" id="7">
         <comment>Remove obsolete HRawDocumentContent table</comment>
         <dropTable tableName="HRawDocumentContent" cascadeConstraints="false" />
     </changeSet>
-
->>>>>>> 47a222a1
 </databaseChangeLog>