--- conflicted
+++ resolved
@@ -30,55 +30,6 @@
       referencedTableName = "HProject" referencedColumnNames = "id"/>
   </changeSet>
 
-<<<<<<< HEAD
-  <changeSet id="1" author="damason@redhat.com">
-    <comment>Create table HProject_LocaleAlias.</comment>
-
-    <createTable tableName="HProject_LocaleAlias">
-      <column name="projectId" type="bigint">
-        <constraints nullable="false" />
-      </column>
-      <column name="localeId" type="varchar(255)">
-        <constraints nullable="false" />
-      </column>
-      <column name="alias" type="varchar(255)">
-        <constraints nullable="false" />
-      </column>
-    </createTable>
-    <addPrimaryKey tableName = "HProject_LocaleAlias"
-      columnNames = "projectId, localeId"/>
-    <addForeignKeyConstraint
-      baseTableName = "HProject_LocaleAlias"
-      baseColumnNames = "projectId"
-      constraintName = "FK_HProject_LocaleAlias_HProject"
-      referencedTableName = "HProject"
-      referencedColumnNames = "id"/>
-  </changeSet>
-
-  <changeSet id="2" author="damason@redhat.com">
-    <comment>Create table HProjectIteration_LocaleAlias.</comment>
-
-    <createTable tableName="HProjectIteration_LocaleAlias">
-      <column name="projectIterationId" type="bigint">
-        <constraints nullable="false" />
-      </column>
-      <column name="localeId" type="varchar(255)">
-        <constraints nullable="false" />
-      </column>
-      <column name="alias" type="varchar(255)">
-        <constraints nullable="false" />
-      </column>
-    </createTable>
-
-    <addPrimaryKey tableName = "HProjectIteration_LocaleAlias"
-      columnNames = "projectIterationId, localeId"/>
-    <addForeignKeyConstraint
-      baseTableName = "HProjectIteration_LocaleAlias"
-      baseColumnNames = "projectIterationId"
-      constraintName = "FK_HProjectIteration_LocaleAlias_HProjectIteration"
-      referencedTableName = "HProjectIteration"
-      referencedColumnNames = "id"/>
-=======
   <!-- Ensure engine is InnoDB for every table created after Zanata 1.6 -->
   <changeSet id="3.01" author="sflaniga@redhat.com" dbms="mysql">
     <comment>Ensure InnoDB for HIterationGroup</comment>
@@ -189,7 +140,64 @@
   <changeSet id="3.26" author="sflaniga@redhat.com" dbms="mysql">
     <comment>Ensure InnoDB for DATABASECHANGELOGLOCK</comment>
     <sql>ALTER TABLE DATABASECHANGELOGLOCK ENGINE = INNODB</sql>
->>>>>>> e6912417
+  </changeSet>
+
+  <changeSet id="1" author="damason@redhat.com">
+    <comment>Create table HProject_LocaleAlias.</comment>
+
+    <createTable tableName="HProject_LocaleAlias">
+      <column name="projectId" type="bigint">
+        <constraints nullable="false" />
+      </column>
+      <column name="localeId" type="varchar(255)">
+        <constraints nullable="false" />
+      </column>
+      <column name="alias" type="varchar(255)">
+        <constraints nullable="false" />
+      </column>
+    </createTable>
+    <addPrimaryKey tableName = "HProject_LocaleAlias"
+      columnNames = "projectId, localeId"/>
+    <addForeignKeyConstraint
+      baseTableName = "HProject_LocaleAlias"
+      baseColumnNames = "projectId"
+      constraintName = "FK_HProject_LocaleAlias_HProject"
+      referencedTableName = "HProject"
+      referencedColumnNames = "id"/>
+  </changeSet>
+
+  <changeSet id="2" author="damason@redhat.com">
+    <comment>Create table HProjectIteration_LocaleAlias.</comment>
+
+    <createTable tableName="HProjectIteration_LocaleAlias">
+      <column name="projectIterationId" type="bigint">
+        <constraints nullable="false" />
+      </column>
+      <column name="localeId" type="varchar(255)">
+        <constraints nullable="false" />
+      </column>
+      <column name="alias" type="varchar(255)">
+        <constraints nullable="false" />
+      </column>
+    </createTable>
+
+    <addPrimaryKey tableName = "HProjectIteration_LocaleAlias"
+      columnNames = "projectIterationId, localeId"/>
+    <addForeignKeyConstraint
+      baseTableName = "HProjectIteration_LocaleAlias"
+      baseColumnNames = "projectIterationId"
+      constraintName = "FK_HProjectIteration_LocaleAlias_HProjectIteration"
+      referencedTableName = "HProjectIteration"
+      referencedColumnNames = "id"/>
+  </changeSet>
+
+  <changeSet id="3.27" author="sflaniga@redhat.com" dbms="mysql">
+    <comment>Ensure InnoDB for HProject_LocaleAlias</comment>
+    <sql>ALTER TABLE HProject_LocaleAlias ENGINE = INNODB</sql>
+  </changeSet>
+  <changeSet id="3.28" author="sflaniga@redhat.com" dbms="mysql">
+    <comment>Ensure InnoDB for HProjectIteration_LocaleAlias</comment>
+    <sql>ALTER TABLE HProjectIteration_LocaleAlias ENGINE = INNODB</sql>
   </changeSet>
 
 </databaseChangeLog>