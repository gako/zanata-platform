<ui:composition xmlns="http://www.w3.org/1999/xhtml"
	xmlns:ui="http://java.sun.com/jsf/facelets"
	xmlns:h="http://java.sun.com/jsf/html"
	xmlns:f="http://java.sun.com/jsf/core"
    xmlns:rich="http://richfaces.org/rich"
    xmlns:a4j="http://richfaces.org/a4j"
	xmlns:s="http://jboss.org/schema/seam/taglib"
    template="../WEB-INF/layout/template.xhtml">

    <ui:define name="page_title">#{messages['jsf.EditProfile']}</ui:define>
    <ui:define name="center_content">
            <div>
	    	<h:outputText value="#{messages['jsf.FirstExternalLoginMessage']}" rendered="#{authenticationManager.newUser}"/>
		<br/>
            </div>

      <h1>#{messages['jsf.EditProfile']}</h1>
        <h:form>
          <s:token allowMultiplePosts="true" />
          <rich:panel>
            <f:facet name="header">#{messages['jsf.AccountDetails']}</f:facet>
<<<<<<< HEAD
              
            <s:decorate id="nameField" template="../WEB-INF/layout/edit.xhtml" enclose="true">
=======

            <s:decorate id="nameField" template="../WEB-INF/layout/edit.xhtml">
>>>>>>> 26a9ed4c
              <ui:define name="label">#{messages['jsf.Name']}</ui:define>
              <h:inputText id="name" value="#{profileAction.name}" required="true" >
                <a4j:ajax event="blur" render="nameField" execute="@this"/>
              </h:inputText>
               <s:span styleClass="icon-info-circle-2 input_help" id="nameHelp">
            	 <rich:tooltip>
                  #{messages['jsf.NameToolTip']}
                </rich:tooltip>
           	  </s:span>
            </s:decorate>
            <ui:remove>
                <!-- User name field is only shown for new users (otherwise they aren't allowed to edit the user name) -->
            </ui:remove>
            <s:decorate id="usernameField" template="../WEB-INF/layout/edit.xhtml" rendered="#{profileAction.newUser}" enclose="true">
              <ui:define name="label">#{messages['jsf.Username']}</ui:define>
              <h:inputText id="username" value="#{profileAction.username}" required="true" >
                  <a4j:ajax event="blur" render="usernameField" execute="@this"/>
              </h:inputText>

              <s:span styleClass="icon-info-circle-2 input_help" id="usernameHelp">
            	 <rich:tooltip>
                      #{messages['jsf.UsernameToolTip']}
                  </rich:tooltip>
           	  </s:span>
            </s:decorate>
            <s:decorate id="emailField" template="../WEB-INF/layout/edit.xhtml" enclose="true">
              <ui:define name="label">#{messages['jsf.Email']}</ui:define>
              <h:inputText id="email" value="#{profileAction.email}" required="true" >
                  <a4j:ajax event="blur" render="emailField" />
              </h:inputText>

               <s:span styleClass="icon-info-circle-2 input_help" id="emailHelp">
            	<rich:tooltip>
                  #{messages['jsf.EmailToolTip']}
                </rich:tooltip>
           	  </s:span>

            </s:decorate>

            <div style="clear:both"></div>

            <div class="actionButtons">
              <h:commandButton value="#{messages['jsf.Save']}" action="#{profileAction.edit}" />
              <s:button value="#{messages['jsf.Cancel']}" action="#{profileAction.cancel}"/>
            </div>
          </rich:panel>
        </h:form>

    </ui:define>

  </ui:composition><|MERGE_RESOLUTION|>--- conflicted
+++ resolved
@@ -19,13 +19,8 @@
           <s:token allowMultiplePosts="true" />
           <rich:panel>
             <f:facet name="header">#{messages['jsf.AccountDetails']}</f:facet>
-<<<<<<< HEAD
-              
+
             <s:decorate id="nameField" template="../WEB-INF/layout/edit.xhtml" enclose="true">
-=======
-
-            <s:decorate id="nameField" template="../WEB-INF/layout/edit.xhtml">
->>>>>>> 26a9ed4c
               <ui:define name="label">#{messages['jsf.Name']}</ui:define>
               <h:inputText id="name" value="#{profileAction.name}" required="true" >
                 <a4j:ajax event="blur" render="nameField" execute="@this"/>
