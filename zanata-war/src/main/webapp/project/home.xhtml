--- conflicted
+++ resolved
@@ -28,7 +28,6 @@
     <s:fragment rendered="#{projectAction.getEmpty()}">
 	   <h:outputText value="#{messages['jsf.NoProjectExists']}" />
     </s:fragment>
-<<<<<<< HEAD
     <s:fragment rendered="#{!projectAction.getEmpty()}" id="projectList">
       <h:form id="form">
 
@@ -70,90 +69,30 @@
         </rich:dataScroller>
     </div>
 	<richext:spacer height="15" />
-        
-        <s:div styleClass="float-right">
-	        <a4j:region>
-	            <h:selectBooleanCheckbox title="Filter active projects" value="#{projectAction.showActive}">
-	                <a4j:ajax event="change" render="projectList" />
-	            </h:selectBooleanCheckbox>
-	            <h:outputText value="#{messages['jsf.Active']}"/>
-	            
-	            <richext:spacer width="5" />
-	            <h:selectBooleanCheckbox title="Filter read-only projects" value="#{projectAction.showReadOnly}">
-	                <a4j:ajax event="change" render="projectList" />
-	            </h:selectBooleanCheckbox>
-	            <h:outputText value="#{messages['jsf.ReadOnly']}"/>
-	            
-	            <richext:spacer width="5" />
-	            <s:fragment rendered="#{s:hasPermission('HProject','view-obsolete')}">
-		            <h:selectBooleanCheckbox title="Filter obsolete projects" value="#{projectAction.showObsolete}">
-		                <a4j:ajax event="change" render="projectList" />
-=======
-    <s:fragment rendered="#{!projectAction.getEmpty()}">
-      <a4j:form id="form">
-
-	<rich:datascroller align="center" for="projectList" maxPages="10"
-		    page="#{projectAction.scrollerPage}" id="scroller" reRender="sc2"
-            fastControls="hide">
-        <f:facet name="first">
-            <h:outputText value="" styleClass="icon-to-start"/>
-        </f:facet>
-        <f:facet name="previous">
-            <h:outputText value="" styleClass="icon-left-open"/>
-        </f:facet>
-        <f:facet name="next">
-            <h:outputText value="" styleClass="icon-right-open-1"/>
-        </f:facet>
-        <f:facet name="fastforward">
-            <h:outputText value="" styleClass="icon-fast-fw-1"/>
-        </f:facet>
-        <f:facet name="last">
-            <h:outputText value="" styleClass="icon-to-end"/>
-        </f:facet>
-
-        <f:facet name="first_disabled">
-            <h:outputText value="" styleClass="icon-to-start"/>
-        </f:facet>
-        <f:facet name="previous_disabled">
-            <h:outputText value="" styleClass="icon-left-open"/>
-        </f:facet>
-        <f:facet name="next_disabled">
-            <h:outputText value="" styleClass="icon-right-open-1"/>
-        </f:facet>
-        <f:facet name="fastforward_disabled">
-            <h:outputText value="" styleClass="icon-fast-fw-1"/>
-        </f:facet>
-        <f:facet name="last_disabled">
-            <h:outputText value="" styleClass="icon-to-end"/>
-        </f:facet>
-    </rich:datascroller>
-	<rich:spacer height="15" />
 
         <s:div styleClass="float-right">
 	        <a4j:region>
 	            <h:selectBooleanCheckbox title="#{messages['jsf.FilterActiveProjects']}" value="#{projectAction.showActive}">
-	                <a4j:support event="onchange" reRender="main_content" />
+	                <a4j:ajax event="change" render="projectList" />
 	            </h:selectBooleanCheckbox>
 	            <h:outputText value="#{messages['jsf.Active']}"/>
 
-	            <rich:spacer width="5" />
+	            <richext:spacer width="5" />
 	            <h:selectBooleanCheckbox title="#{messages['jsf.FilterReadOnlyProjects']}" value="#{projectAction.showReadOnly}">
-	                <a4j:support event="onchange" reRender="main_content" />
+	                <a4j:ajax event="change" render="projectList" />
 	            </h:selectBooleanCheckbox>
 	            <h:outputText value="#{messages['jsf.ReadOnly']}"/>
 
-	            <rich:spacer width="5" />
+	            <richext:spacer width="5" />
 	            <s:fragment rendered="#{s:hasPermission('HProject','view-obsolete')}">
 		            <h:selectBooleanCheckbox title="#{messages['jsf.FilterObsoleteProjects']}" value="#{projectAction.showObsolete}">
-		                <a4j:support event="onchange" reRender="main_content" />
->>>>>>> 26a9ed4c
+		                <a4j:ajax event="change" render="projectList" />
 		            </h:selectBooleanCheckbox>
 	                <h:outputText value="#{messages['jsf.Obsolete']}"/>
 	            </s:fragment>
 	        </a4j:region>
         </s:div>
-<<<<<<< HEAD
-        
+
         <rich:dataTable id="projectList"
             rows="#{projectAction.pageSize}"
             value="#{projectAction.projectPagedListDataModel}" var="project">
@@ -175,34 +114,11 @@
                        <f:param name="slug" value="#{project.slug}"/>
                    </s:link>
                 </rich:column>
-=======
-
-        <rich:dataTable id="projectList" 
-            rows="#{projectAction.pageSize}"
-            value="#{projectAction.projectPagedListDataModel}" var="project">
-                <rich:column width="270px" sortBy="#{project.name}">
-                     <f:facet name="header">#{messages['jsf.ProjectName']}</f:facet>
-
-                        <s:link id="project" styleClass="table_link" value="#{project.name}"  propagation="none"
-                             view="/project/project.xhtml" rendered="#{project.status == 'ACTIVE'}"> 
-                            <f:param name="slug" value="#{project.slug}"/>
-                        </s:link>
-                        <s:link id="readonlyProject" styleClass="table_link readonly_link" value="#{project.name}"  propagation="none"
-                             view="/project/project.xhtml" rendered="#{project.status == 'READONLY'}"> 
-                            <f:param name="slug" value="#{project.slug}"/>
-                        </s:link>
-                        <s:link id="obsoleteProject" styleClass="table_link obsolete_link" value="#{project.name}"  propagation="none"
-                             view="/project/project.xhtml" rendered="#{project.status == 'OBSOLETE'}"> 
-                            <f:param name="slug" value="#{project.slug}"/>
-                        </s:link>
-                    </rich:column>
->>>>>>> 26a9ed4c
                 <rich:column width="270px">
                     <f:facet name="header">#{messages['jsf.Description']}</f:facet>
                     <h:outputText value="#{project.description}" />
                 </rich:column>
                 <rich:column sortBy="#{project.creationDate}" width="auto">
-<<<<<<< HEAD
                     <f:facet name="header">#{messages['jsf.CreationDate']}<richext:columnSorter /></f:facet>
                     <h:outputText value="#{project.creationDate}">
                        <f:convertDateTime type="date" dateStyle="default"/>
@@ -214,7 +130,7 @@
                     <h:outputText value="#{messages[project.status.messageKey]}"/>
                 </rich:column>
         </rich:dataTable>
-        
+
         <richext:spacer height="15" />
         <div style="text-align: center">
             <rich:dataScroller align="center" for="projectList" maxPages="10"
@@ -233,36 +149,6 @@
                 <f:facet name="last">
                     <h:outputText value="" styleClass="icon-to-end"/>
                 </f:facet>
-=======
-                        <f:facet name="header">#{messages['jsf.CreationDate']}</f:facet>
-                        <h:outputText value="#{project.creationDate}">
-                           <f:convertDateTime type="date" dateStyle="default"/>
-                        </h:outputText>                     
-                    </rich:column>
-
-                    <rich:column styleClass="centered" width="60px" sortBy="#{project.status}">
-                        <f:facet name="header">#{messages['jsf.Status']}</f:facet>
-                        <h:outputText value="#{messages[project.status.messageKey]}"/>
-                    </rich:column>
-        </rich:dataTable>
-
-        <rich:spacer height="15" />
-	    <rich:datascroller align="center" for="projectList" maxPages="10"
-		    page="#{projectAction.scrollerPage}" id="sc2" reRender="scroller"
-            fastControls="hide">
-            <f:facet name="first">
-                <h:outputText value="" styleClass="icon-to-start"/>
-            </f:facet>
-            <f:facet name="previous">
-                <h:outputText value="" styleClass="icon-left-open"/>
-            </f:facet>
-            <f:facet name="next">
-                <h:outputText value="" styleClass="icon-right-open-1"/>
-            </f:facet>
-            <f:facet name="last">
-                <h:outputText value="" styleClass="icon-to-end"/>
-            </f:facet>
->>>>>>> 26a9ed4c
 
                 <f:facet name="first_disabled">
                     <h:outputText value="" styleClass="icon-to-start"/>
