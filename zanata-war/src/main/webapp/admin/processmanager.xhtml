--- conflicted
+++ resolved
@@ -11,15 +11,6 @@
 
   <ui:define name="page_title">#{msgs['jsf.ProcessManager']}</ui:define>
   <ui:define name="right_content">
-<<<<<<< HEAD
-    <rich:panel>
-      <f:facet name="header">#{msgs['jsf.Actions']}</f:facet>
-      <s:link styleClass="action_link"
-        action="#{processManagerAction.clearAllFinished}"
-        value="#{msgs['jsf.processmanager.ClearAllFinished.label']}"/>
-    </rich:panel>
-=======
->>>>>>> 5d8afece
     <rich:panel id="statsPanel">
       <f:facet name="header">#{msgs['jsf.Statistics']}</f:facet>
 
