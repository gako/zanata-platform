--- conflicted
+++ resolved
@@ -18,51 +18,30 @@
 				<tr><td><h3>#{messages['jsf.Active']}:</h3></td><td><h3>#{adminStatsAction.totalActiveProjectCount}</h3></td></tr>
 				<tr><td><h3>#{messages['jsf.ReadOnly']}:</h3></td><td><h3>#{adminStatsAction.totalReadOnlyProjectCount}</h3></td></tr>
 				<tr><td><h3>#{messages['jsf.Obsolete']}:</h3></td><td><h3>#{adminStatsAction.totalObsoleteProjectCount}</h3></td></tr>
-<<<<<<< HEAD
-			</table>  
+			</table>
         </rich:collapsiblePanel>
-=======
-			</table>
-        </rich:simpleTogglePanel>
->>>>>>> 26a9ed4c
         <br/>
         <rich:collapsiblePanel switchType="client" header="#{messages['jsf.TotalProjectVersion']} : #{adminStatsAction.totalProjectIterCount}" expanded="#{true}">
         	<table>
 		        <tr><td><h3>#{messages['jsf.Active']}:</h3></td><td><h3>#{adminStatsAction.totalActiveProjectIterCount}</h3></td></tr>
 		        <tr><td><h3>#{messages['jsf.ReadOnly']}:</h3></td><td><h3>#{adminStatsAction.totalReadOnlyProjectIterCount}</h3></td></tr>
-<<<<<<< HEAD
-		        <tr><td><h3>#{messages['jsf.Obsolete']}:</h3></td><td><h3>#{adminStatsAction.totalObsoleteProjectIterCount}</h3></td></tr>        	
-			</table>  
-        </rich:collapsiblePanel>
-=======
 		        <tr><td><h3>#{messages['jsf.Obsolete']}:</h3></td><td><h3>#{adminStatsAction.totalObsoleteProjectIterCount}</h3></td></tr>
 			</table>
-        </rich:simpleTogglePanel>
->>>>>>> 26a9ed4c
+        </rich:collapsiblePanel>
         <br/>
         <rich:collapsiblePanel switchType="client" header="#{messages['jsf.TotalDocuments']} : #{adminStatsAction.totalDocuments}" expanded="#{true}">
         	<table>
 				<tr><td><h3>#{messages['jsf.Active']}:</h3></td><td><h3>#{adminStatsAction.totalActiveDocuments}</h3></td></tr>
 				<tr><td><h3>#{messages['jsf.Obsolete']}:</h3></td><td><h3>#{adminStatsAction.totalObsoleteDocuments}</h3></td></tr>
-<<<<<<< HEAD
-			</table>  
+			</table>
         </rich:collapsiblePanel>
-=======
-			</table>
-        </rich:simpleTogglePanel>
->>>>>>> 26a9ed4c
         <br/>
         <rich:collapsiblePanel switchType="client" header="#{messages['jsf.TotalTextFlows']} : #{adminStatsAction.totalTextFlows}" expanded="#{true}">
         	<table>
 				<tr><td><h3>#{messages['jsf.Active']}:</h3></td><td><h3>#{adminStatsAction.totalActiveTextFlows}</h3></td></tr>
 				<tr><td><h3>#{messages['jsf.Obsolete']}:</h3></td><td><h3>#{adminStatsAction.totalObsoleteTextFlows}</h3></td></tr>
-<<<<<<< HEAD
-			</table>  
+			</table>
         </rich:collapsiblePanel>
-=======
-			</table>
-        </rich:simpleTogglePanel>
->>>>>>> 26a9ed4c
         <br/>
         <rich:collapsiblePanel switchType="client" header="#{messages['jsf.TotalTextFlowTargets']} : #{adminStatsAction.totalTextFlowTargets}" expanded="#{true}">
         	<table>
@@ -71,12 +50,7 @@
 				<tr><td><h3>#{messages['jsf.Approved']}:</h3></td><td><h3>#{adminStatsAction.totalApprovedTextFlowTargets}</h3></td></tr>
 				<tr><td><h3>#{messages['jsf.NeedReview']}:</h3></td><td><h3>#{adminStatsAction.totalNeedReviewTextFlowTargets}</h3></td></tr>
 				<tr><td><h3>#{messages['jsf.Untranslated']}:</h3></td><td><h3>#{adminStatsAction.totalUntranslatedTextFlowTargets}</h3></td></tr>
-<<<<<<< HEAD
-			</table>  
+			</table>
         </rich:collapsiblePanel>
-=======
-			</table>
-        </rich:simpleTogglePanel>
->>>>>>> 26a9ed4c
     </ui:define>
 </ui:composition>