--- conflicted
+++ resolved
@@ -3,13 +3,8 @@
     xmlns:ui="http://java.sun.com/jsf/facelets"
     xmlns:h="http://java.sun.com/jsf/html"
     xmlns:f="http://java.sun.com/jsf/core"
-<<<<<<< HEAD
-    xmlns:rich="http://richfaces.org/rich"       
+    xmlns:rich="http://richfaces.org/rich"
     xmlns:s="http://jboss.org/schema/seam/taglib">
-=======
-    xmlns:rich="http://richfaces.org/rich"
-    xmlns:s="http://jboss.com/products/seam/taglib">
->>>>>>> 26a9ed4c
 
   <ui:composition template="../WEB-INF/layout/template.xhtml">
 
