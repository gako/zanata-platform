--- conflicted
+++ resolved
@@ -52,13 +52,8 @@
                                    action="#{versionGroupAction.leaveVersionGroup(_iteration.id)}" reRender="iterationsDataTable, searchResults" />
             </rich:column>
         </rich:dataTable>
-<<<<<<< HEAD
     </h:form>
-    
-=======
-    </a4j:form>
 
->>>>>>> 26a9ed4c
 </ui:define>
 
 <ui:define name="right_content">
@@ -95,21 +90,12 @@
  	  	});
  	</script>
   </s:fragment>
-<<<<<<< HEAD
- 
- 
+
+
     <rich:popupPanel id="versionAddPanel" width="530" height="450" rendered="#{identity.loggedIn and s:hasPermission(versionGroupHome.instance, 'update')}">
         <f:subview id="projectVersionSearch">
             <h:form id="searchForm">
-                <h1>Find Project Version</h1>
-=======
-
-
-    <rich:modalPanel id="versionAddPanel" width="530" height="450" rendered="#{identity.loggedIn and s:hasPermission(versionGroupHome.instance, 'update')}">
-        <f:subview id="projectVersionSearch">
-            <a4j:form id="searchForm">
                 <h1>#{messages['jsf.groups.FindProjectVersion']}</h1>
->>>>>>> 26a9ed4c
                 <p>
                     <h:inputText id="searchField" value="#{versionGroupAction.searchTerm}"
                                  onkeydown="return submitSearchOnEnter(event)"/>
@@ -140,13 +126,8 @@
                             <rich:column styleClass="centered">
                                 <f:facet name="header">
                                     <h:panelGroup>
-<<<<<<< HEAD
-                                        <h:selectBooleanCheckbox title="Select all" value="#{versionGroupAction.selectAll}">
+                                        <h:selectBooleanCheckbox title="#{messages['jsf.ManageSearch.SelectAll']}" value="#{versionGroupAction.selectAll}">
                                             <a4j:ajax event="change" render="searchResults" action="#{versionGroupAction.selectAll()}"/>
-=======
-                                        <h:selectBooleanCheckbox title="#{messages['jsf.ManageSearch.SelectAll']}" value="#{versionGroupAction.selectAll}">
-                                            <a4j:support event="onchange" reRender="searchResults" action="#{versionGroupAction.selectAll()}"/>
->>>>>>> 26a9ed4c
                                         </h:selectBooleanCheckbox>
                                     </h:panelGroup>
                                 </f:facet>
