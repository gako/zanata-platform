--- conflicted
+++ resolved
@@ -26,6 +26,11 @@
           toggleColumn('languages')
           reloadLocale(lang)
         }
+      });
+
+    crossroads.addRoute(':pre*:/version-group/view/{slug}/projects',
+      function (pre, slug) {
+        onTabClick(jQuery('#projects'));
       });
 
     crossroads.addRoute(':pre*:/version-group/view/{slug}/projects/{proj}/{ver}',
@@ -142,7 +147,6 @@
 
 
   <div class="g__item w--1-m w--5-8-l w--2-3">
-<<<<<<< HEAD
     <div class="tabs--lined js-tabs">
       <ul class="tabs__nav js-tabs-nav">
         <li>
@@ -176,39 +180,6 @@
             href="#{request.contextPath}/version-group/view/#{versionGroupHomeAction.slug}/maintainers"
             class="js-url-mod" data-content="#maintainers">
             <i class="i i--users"></i>
-=======
-    <div class="tabs--lined">
-      <nav class="tabs__nav">
-        <ul>
-          <li>
-            <a href="#{request.contextPath}/version-group/view/#{versionGroupHomeAction.slug}/languages"
-              id="languages" class="js-tab js-url-mod">
-              <i class="i i--language"></i>
-              <span class="is-hidden--s i__text--right">
-                #{messages['jsf.Languages']}
-              </span>
-              <s:span styleClass="txt--neutral" id="languages-size">
-                #{versionGroupHomeAction.activeLocales.size}
-              </s:span>
-            </a>
-          </li>
-          <li>
-            <a href="#{request.contextPath}/version-group/view/#{versionGroupHomeAction.slug}/projects"
-              id="projects" class="js-tab js-url-mod">
-              <i class="i i--project"></i>
-              <span class="is-hidden--s i__text--right">
-                #{messages['jsf.Projects']}
-              </span>
-              <s:span styleClass="txt--neutral" id="projects-size">
-                #{versionGroupHomeAction.getProjectIterations().size}
-              </s:span>
-            </a>
-          </li>
-          <li>
-            <a href="#{request.contextPath}/version-group/view/#{versionGroupHomeAction.slug}/maintainers"
-              id="maintainers" class="js-tab js-url-mod">
-              <i class="i i--users"></i>
->>>>>>> 925589b1
               <span class="is-hidden--s i__text--right">
                 #{messages['jsf.Maintainers']}
               </span>
@@ -249,20 +220,12 @@
           </li>
         </s:fragment>
 
-<<<<<<< HEAD
         <s:fragment
           rendered="#{s:hasPermission(versionGroupHome.instance, 'update')}">
           <li class="tab__end">
             <a id="settings_tab"
               href="#{request.contextPath}/version-group/view/#{versionGroupHomeAction.slug}/settings"
               class="js-url-mod" data-content="#settings">
-=======
-          <s:fragment
-            rendered="#{s:hasPermission(versionGroupHome.instance, 'update')}">
-            <li class="tab__end">
-              <a href="#{request.contextPath}/version-group/view/#{versionGroupHomeAction.slug}/settings"
-                id="settings" class="js-tab js-url-mod">
->>>>>>> 925589b1
                 <span class="is-hidden--s i__text--left">
                   #{messages['jsf.Settings']}
                 </span>
