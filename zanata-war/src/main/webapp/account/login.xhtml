--- conflicted
+++ resolved
@@ -1,7 +1,6 @@
 <!DOCTYPE composition PUBLIC "-//W3C//DTD XHTML 1.0 Transitional//EN"
   "http://www.w3.org/TR/xhtml1/DTD/xhtml1-transitional.dtd">
 <ui:composition xmlns="http://www.w3.org/1999/xhtml"
-<<<<<<< HEAD
                 xmlns:s="http://jboss.org/schema/seam/taglib"
                 xmlns:ui="http://java.sun.com/jsf/facelets"
                 xmlns:f="http://java.sun.com/jsf/core"
@@ -9,15 +8,6 @@
                 xmlns:rich="http://richfaces.org/rich"
                 xmlns:a4j="http://richfaces.org/a4j"
                 template="../WEB-INF/template/template_nobanner.xhtml">
-=======
-  xmlns:s="http://jboss.org/schema/seam/taglib"
-  xmlns:ui="http://java.sun.com/jsf/facelets"
-  xmlns:f="http://java.sun.com/jsf/core"
-  xmlns:h="http://java.sun.com/jsf/html"
-  xmlns:rich="http://richfaces.org/rich"
-  xmlns:a4j="http://richfaces.org/a4j"
-  template="../WEB-INF/template/template.xhtml">
->>>>>>> 88e379d2
 
   <ui:define name="page_title">#{messages['jsf.Login']}</ui:define>
   <ui:define name="center_content">
@@ -29,12 +19,7 @@
     </div>
 
     <div class="g--centered">
-<<<<<<< HEAD
       <div class="g__item #{applicationConfiguration.multiAuth ? 'l--constrain-medium l--constrain-small-m' : 'l--constrain-small'}">
-=======
-      <div
-        class="g__item w--1-2 #{applicationConfiguration.multiAuth ? 'w--3-4-l w--2-3-m' : 'w--2-5-l w--1-4-h'}">
->>>>>>> 88e379d2
         <div class="l--push-v-2">
 
           <div class="g">
@@ -65,20 +50,11 @@
                 <h:inputSecret id="password" value="#{loginAction.password}"
                   tabindex="2"/>
 
-<<<<<<< HEAD
                 <div class="l--push-top-1">
                   <h:commandButton id="loginButton" action="#{loginAction.login}" value="Log In" styleClass="button--primary button--full"/>
                   <div class="txt--align-center txt--align-center-s l--push-top-half">
                     #{messages['jsf.login.DontHaveAnAccount.label']} <s:link view="/account/register.xhtml" value="#{messages['jsf.SignUp']}"/>
                   </div>
-=======
-                <div class="l--push-top-half">
-                  <h:commandButton id="loginButton"
-                    action="#{loginAction.login}" value="Log In"
-                    styleClass="button--primary"/>
-                  <span class="l--push-h-quarter">or</span>
-                  <s:link view="/account/register.xhtml" value="Sign Up"/>
->>>>>>> 88e379d2
                 </div>
               </h:form>
             </s:div>
@@ -102,7 +78,6 @@
                     <h:commandLink action="#{loginAction.openIdLogin('Yahoo')}"
                       styleClass="button--full button--yahoo" value="Yahoo"/>
                   </li>
-<<<<<<< HEAD
                   <li class="l--push-top-half l--pad-top-half l--pad-h-half bg--pop-higher">
                     <h:outputLabel for="openid">Open ID</h:outputLabel>
 
@@ -112,20 +87,6 @@
                       </div>
                       <div class="g__item w--1-4 w--1-4-s">
                         <h:commandButton action="#{loginAction.openIdLogin('Generic')}" styleClass="button--full" value="Go" />
-=======
-                  <li
-                    class="l--push-top-half l--pad-top-half l--pad-h-half bg--pop-higher">
-                    <label for="openid">Open ID</label>
-
-                    <div class="g--tighter">
-                      <div class="g__item w--2-3">
-                        <h:inputText id="openid" value="#{loginAction.openId}"/>
-                      </div>
-                      <div class="g__item w--1-3">
-                        <h:commandButton
-                          action="#{loginAction.openIdLogin('Generic')}"
-                          styleClass="button--full" value="Go"/>
->>>>>>> 88e379d2
                       </div>
                     </div>
                   </li>
