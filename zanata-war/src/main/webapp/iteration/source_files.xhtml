--- conflicted
+++ resolved
@@ -51,10 +51,6 @@
             }
 
             function checkIfGeneralFileSelected() {
-<<<<<<< HEAD
-                checkIfFileSelected(#{rich:element('generalDocFileUpload')},
-                                    #{rich:element('generalDocSubmitUploadButton')});
-=======
                 var fileInput = #{rich:element('generalDocFileUpload')};
                 var submitButton = #{rich:element('generalDocSubmitUploadButton')};
                 var errorMessage = document.getElementById('invalidFilenameError');
@@ -67,7 +63,6 @@
                 } else {
                     errorMessage.style.display = 'none';
                 }
->>>>>>> 749478c5
             }
 
         </script>
