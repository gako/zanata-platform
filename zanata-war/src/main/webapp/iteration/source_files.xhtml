--- conflicted
+++ resolved
@@ -43,17 +43,16 @@
     <ui:define name="center_content">
         <a4j:form onkeydown="if(event.keyCode==13) { return false;}">
             <s:token allowMultiplePosts="true"/>
-<<<<<<< HEAD
             <richext:spacer height="10"/>
             <s:div style="text-align:center">
                 <rich:dataScroller id="data_table_scroller" for="data_table"
                                    fastControls="hide"
                                    rendered="#{projectIterationFilesAction.iterationDocuments.size() > 20}">
                     <f:facet name="first">
-                        <h:outputText value="" styleClass="icon-to-start"/>
+                        <h:outputText value="#{messages['jsf.pager.NextPage']}" style="font-size: 0.8em"/>
                     </f:facet>
                     <f:facet name="previous">
-                        <h:outputText value="" styleClass="icon-left-open"/>
+                        <h:outputText value="#{messages['jsf.pager.PreviousPage']}" style="font-size: 0.8em"/>
                     </f:facet>
                     <f:facet name="next">
                         <h:outputText value="" styleClass="icon-right-open-1"/>
@@ -83,18 +82,6 @@
                 </rich:dataScroller>
             </s:div>
             <richext:spacer height="15"/>
-=======
-            <rich:datascroller id="data_table_scroller" align="center" for="data_table"
-                               rendered="#{projectIterationFilesAction.iterationDocuments.size() > 20}">
-                <f:facet name="next">
-                    <h:outputText value="#{messages['jsf.pager.NextPage']}" style="font-size: 0.8em"/>
-                </f:facet>
-                <f:facet name="previous">
-                    <h:outputText value="#{messages['jsf.pager.PreviousPage']}" style="font-size: 0.8em"/>
-                </f:facet>
-            </rich:datascroller>
-            <rich:spacer height="20"/>
->>>>>>> 26a9ed4c
             <h:outputText value="#{messages['jsf.iteration.files.NoFiles']}"
                           rendered="#{projectIterationFilesAction.iterationDocuments.size() == 0}"/>
             <rich:dataTable id="data_table" width="100%" value="#{projectIterationFilesAction.iterationDocuments}"
@@ -173,14 +160,10 @@
             </rich:dataTable>
         </a4j:form>
 
-<<<<<<< HEAD
-        <rich:popupPanel id="downloadProgressPanel"
-=======
         <ui:remove>
           <!-- This panel does not appear ever to be shown. Remove in separate commit. -->
         </ui:remove>
         <rich:modalPanel id="downloadProgressPanel"
->>>>>>> 26a9ed4c
                          moveable="#{false}"
                          resizeable="#{false}"
                          autosized="#{true}">
