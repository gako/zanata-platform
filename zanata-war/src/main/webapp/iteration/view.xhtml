<!DOCTYPE composition PUBLIC "-//W3C//DTD XHTML 1.0 Transitional//EN"
  "http://www.w3.org/TR/xhtml1/DTD/xhtml1-transitional.dtd">

<ui:composition xmlns="http://www.w3.org/1999/xhtml"
  xmlns:s="http://jboss.org/schema/seam/taglib"
  xmlns:ui="http://java.sun.com/jsf/facelets"
  xmlns:h="http://java.sun.com/jsf/html"
  xmlns:f="http://java.sun.com/jsf/core"
  xmlns:a4j="http://richfaces.org/a4j"
  xmlns:rich="http://richfaces.org/rich"
  xmlns:zanata="http://java.sun.com/jsf/composite/zanata"
  template="../WEB-INF/template/template.xhtml">

<ui:define name="page_title">
  #{messages['jsf.Version']} -
  #{versionHomeAction.projectSlug}:#{versionHomeAction.versionSlug}
</ui:define>

<ui:define name="center_content">
<script type="text/javascript">
  //<![CDATA[
  jQuery(function () {
    crossroads.addRoute(':pre*:/iteration/view/{projectSlug}/{versionSlug}/languages/:lang:',
      function (pre, projectSlug, versionSlug, lang) {
        zanata.tabs.activate(jQuery('#languages_tab'));
        var clickEle = jQuery('a.' + lang);
        if (lang && clickEle.length != 0) {
          updateActiveRow(jQuery('a.' + lang))
          toggleColumn('languages')
          reloadLocale(lang)
        }
      });

    crossroads.addRoute(':pre*:/iteration/view/{projectSlug}/{versionSlug}/documents/:docId*:',
      function (pre, projectSlug, versionSlug, docId) {
        zanata.tabs.activate(jQuery('#documents_tab'));
        var clickEle = jQuery('#' + jqSelector(docId)).children().eq(1);
        if (docId && clickEle.length != 0) {
          updateActiveRow(clickEle);
          toggleColumn('documents');
          reloadDocument(projectSlug, versionSlug, docId)
        }
      });

    crossroads.addRoute(':pre*:/iteration/view/{projectSlug}/{versionSlug}/settings/:setting:',
      function (pre, projectSlug, versionSlug, setting) {
        zanata.tabs.activate(jQuery('#settings_tab'));
        setting = setting || 'general';
        setting =
          validateTab("#settings-" + setting + '_tab', setting, 'general');
        zanata.tabs.activate(jQuery('#settings-' + setting + "_tab"))
      });


    crossroads.addRoute(':pre*:/iteration/view/{projectSlug}/{versionSlug}/:section:',
      function (pre, projectSlug, versionSlug, section) {
        section = section || 'languages'
        section = validateTab('#' + section + "_tab", section, "languages");
        zanata.tabs.activate(jQuery('#' + section + "_tab"))
      });

    renderStatistics();
  })
  //]]>


  function openUploadSourceDocPanel() {
    #{rich:component('uploadSourceDocPanel')}
  .
    show();
    checkIfGeneralFileSelected()
  }

  function openUploadSourcePanel(docId) {
    #{rich:element('uploadSourcePanelHeader')}
  .
    innerHTML =
      '#{messages['jsf.iteration.files.UpdateDocument']}: ' + docId;
    #{rich:element('uploadSourceDocId')}
  .
    value = docId;
    #{rich:component('uploadSourcePanel')}
  .
    show();
    checkIfSpecificFileSelected();
  }

  function hideUploadSourcePanel() {
    #{rich:component('uploadSourcePanel')}
  .
    hide();
    return false;
  }

  function hideSourceDocUploadPanel() {
    #{rich:component('uploadSourceDocPanel')}
  .
    hide();
    return false;
  }

  function checkIfGeneralFileSelected() {
    var fileInput = #{rich:element('generalDocFileUpload')};
    var submitButton = #{rich:element('generalDocSubmitUploadButton')};
    var errorMessage = document.getElementById('invalidFilenameError');
    checkIfFileSelected(fileInput, submitButton);
    var fileName = fileInput.value;
    var hasSemicolon = fileName !== undefined &amp;&amp;
      fileName.lastIndexOf(';') !== -1;
    if (hasSemicolon) {
      errorMessage.style.display = '';
      submitButton.disabled = true;
    } else {
      errorMessage.style.display = 'none';
    }
  }

  function checkIfSpecificFileSelected() {
    checkIfFileSelected(#{rich:element('specificDocFileInput')},
      #{rich:element('specificDocSubmitUploadButton')});
  }

  function checkIfFileSelected(fileInput, submitButton) {
    var noFileSelected = fileInput.value === undefined ||
      fileInput.value === "";
    submitButton.disabled = noFileSelected;
  }
</script>

<a4j:jsFunction name="reloadLocale" status="languageTab-documentsLoader"
  onbegin="clearHTML('#{rich:clientId('languages-document_list')}');clearHTML('#{rich:clientId('language-label')}');zanata.loader.activate('#languagesTab-language-label-loader')"
  oncomplete="zanata.loader.deactivate('#languagesTab-language-label-loader')"
  render="languages-document_list, language-label, languages-export_options, languageTabDocumentSearch-pager, languageTabDocumentSearch-page-info, languageTabDocumentSearchBottom-pager, languageTabDocumentSearchBottom-page-info">
  <a4j:param name="val1" assignTo="#{versionHomeAction.selectedLocaleId}"/>
</a4j:jsFunction>

<a4j:jsFunction name="reloadDocument" status="documentsTab-languagesLoader"
  onbegin="clearHTML('#{rich:clientId('documents-language_list')}');clearHTML('#{rich:clientId('document-label')}');zanata.loader.activate('#documentsTab-document-label-loader')"
  oncomplete="zanata.loader.deactivate('#documentsTab-document-label-loader')"
  render="documents-language_list, document-label, documents-language-size, documentsTabLanguageSearch-pager, documentsTabLanguageSearch-page-info, documentsTabLanguageSearchBottom-pager, documentsTabLanguageSearchBottom-page-info"
  action="#{versionHomeAction.setSelectedDocumentId(projSlug, verSlug, docId)}">
  <a4j:param name="val1" assignTo="#{projSlug}"/>
  <a4j:param name="val2" assignTo="#{verSlug}"/>
  <a4j:param name="val3" assignTo="#{docId}"/>
</a4j:jsFunction>

<a4j:jsFunction name="refreshStatistics" status="statistic-loader"
  oncomplete="refreshTooltip('version-page')" limitRender="true"
  render="overall_statistic, languages-language_form, languages-document_list, documents-document_form, documents-language_list, settings-document_form, languages-size, documents-size, language-label, document-label"
  action="#{versionHomeAction.resetPageData}"/>

<a4j:jsFunction name="renderStatistics" status="statistic-loader"
  oncomplete="refreshTooltip('version-page');updateStateFromUrl()"
  render="overall_statistic, languages-language_form, documents-document_form, settings-document_form"
  action="#{versionHomeAction.setPageRendered(true)}"/>

<a4j:jsFunction name="runCopyTrans" action="#{copyTransAction.startCopyTrans}"
  render="copy-trans, copy-trans-buttons"/>

<a4j:jsFunction name="cancelCopyTrans" action="#{copyTransAction.cancel}"
  render="copy-trans, copy-trans-buttons"/>


<div class="g" id="version-page">
<div class="g__item w--1-m w--3-8-l w--1-3 l--push-bottom-half">
  <p class="txt--meta l--push-all-0">
    <s:link view="/project/home.xhtml" propagation="none"
      value="#{messages['jsf.Projects']}"/>
    <i class="i i--arrow-right"></i>
    <s:link
      value="#{versionHomeAction.version.project.name}" propagation="none"
      view="/project/project.xhtml">
      <f:param name="slug" value="#{versionHomeAction.projectSlug}"/>
    </s:link>
  </p>

  <s:div styleClass="l--push-bottom-half" id="version-info">
    <s:fragment rendered="#{versionHome.instance.status eq 'ACTIVE'}">
      <h1 class="l--push-all-0">
        <i class="i--small i--version txt--neutral i--left"></i>
        #{versionHomeAction.versionSlug}
      </h1>
    </s:fragment>
    <s:fragment rendered="#{versionHome.instance.status ne 'ACTIVE'}">
      <h1 class="l--push-all-0 txt--neutral">
        <i class="i--small i--version txt--neutral i--left"></i>
        #{versionHomeAction.versionSlug}
        <i class="i--small i--right i--lock"
          title="#{messages['jsf.iteration.tooltip.readonly']}"></i>
      </h1>
    </s:fragment>
  </s:div>

  <s:div styleClass="progress-bar--large__expander l--pad-bottom-half"
    id="overall_statistic">
    <s:fragment rendered="#{versionHomeAction.pageRendered}">
      <p class="d--top l--pad-top-half txt--mini">
        #{messages['jsf.TotalSourceContains']}
        <strong>#{versionHomeAction.overallStatistic.total} words</strong>
      </p>
      <ul class="g--tight g--fit">
        <s:fragment
          rendered="#{versionHome.instance.requireTranslationReview}">
          <li class="g__item l--push-bottom-half">
              <span class="stats txt--state-highlight">
                <span class="stats__figure">
                  #{statisticBar.formatPercentage(versionHomeAction.overallStatistic.percentApproved)}%
                </span>
                <span
                  class="stats__unit txt--lowercase"> #{messages['jsf.stats.Approved']}</span>
              </span>
          </li>
        </s:fragment>

        <li class="g__item l--push-bottom-half">
              <span
                class="txt--state-success #{versionHome.instance.requireTranslationReview ? 'stats' : 'stats--large'}">
                <span class="stats__figure">
                  #{statisticBar.formatPercentage(versionHomeAction.overallStatistic.percentTranslated)}%
                </span>
                <span
                  class="stats__unit txt--lowercase"> #{messages['jsf.stats.Translated']}</span>
              </span>
        </li>
        <li class="g__item l--push-bottom-half">
              <span
                class="#{versionHome.instance.requireTranslationReview ? 'stats' : 'stats--large'}">
                <span class="stats__figure">
                  #{statisticBar.formatHours(versionHomeAction.overallStatistic.remainingHours)}
                </span>
                <span class="stats__unit txt--lowercase">
                  #{messages['jsf.stats.TotalHoursRemaining']}
                </span>
              </span>
        </li>
      </ul>
      <zanata:statistic
        value="#{versionHomeAction.overallStatistic}"
        type="large"/>
    </s:fragment>

    <zanata:loader type="loader--large"
      rendered="#{!versionHomeAction.pageRendered}"/>
  </s:div>

  <s:div id="copy-trans"
    styleClass="panel l--push-top-1 #{copyTransAction.inProgress ? '' : 'is-hidden'}">
    <s:div styleClass="panel__header" rendered="#{copyTransAction.inProgress}">
      <s:div
        styleClass="panel__header__actions l--push-right-half l--push-bottom-0"
        rendered="#{s:hasPermission(versionHomeAction.version, 'update')}">

        <a href="javascript:void(0)" onclick="cancelCopyTrans()"
          title="#{messages['jsf.CopyTrans.cancel']}"
          class="button--small button--link">#{messages['jsf.Cancel']}</a>

      </s:div>

      <h2 class="panel__heading--small">#{messages['jsf.CopyTrans']}</h2>
    </s:div>

    <div class="l--pad-all-half l--push-top-quarter">
      <zanata:progressBar id="copy-trans-progress-bar"
<<<<<<< HEAD
        actionBean="#{copyTransAction}"
        render="copy-trans-progress-messages" oncomplete="refreshStatistics()"
=======
        actionBean="#{copyTransAction}" interval="5000"
        render="copy-trans-progress-messages"
>>>>>>> d23ccaff
        onCompleteRender="copy-trans-buttons, copy-trans"/>

      <s:div id="copy-trans-progress-messages"
        styleClass="txt--meta l--push-top-quarter">
        <zanata:loader layout="inline" type="loader--small"
          rendered="#{copyTransAction.inProgress}"/>
        <span>
          <h:outputText
            value="#{messages['jsf.iteration.CopyTrans.processedItems']}"/>
          ,
          <h:outputText
            value="#{messages['jsf.iteration.CopyTrans.estimatedTimeRemaining']}"/>
        </span>
      </s:div>
    </div>
  </s:div>
</div>

<div class="g__item w--1-m w--5-8-l w--2-3">
  <div class="tabs--lined js-tabs">
    <ul class="tabs__nav js-tabs-nav">
      <li>
        <a id="languages_tab"
          href="#{request.contextPath}/iteration/view/#{versionHomeAction.projectSlug}/#{versionHomeAction.versionSlug}/languages"
          class="js-url-mod" data-content="#languages">
          <i class="i i--language"></i>
          <span class="is-hidden--s i__text--right">
            #{messages['jsf.Languages']}
            <s:span styleClass="txt--neutral" id="languages-size">
              #{versionHomeAction.getSupportedLocale().size}
            </s:span>
          </span>
        </a>
      </li>
      <li>
        <a id="documents_tab"
          href="#{request.contextPath}/iteration/view/#{versionHomeAction.projectSlug}/#{versionHomeAction.versionSlug}/documents"
          class="js-url-mod" data-content="#documents">
          <i class="i i--document"></i>
                <span class="is-hidden--s i__text--right">
                  #{messages['jsf.Documents']}
                  <s:span styleClass="txt--neutral"
                    id="documents-size">
                    #{versionHomeAction.getDocuments().size}
                  </s:span>
                </span>
        </a>
      </li>
      <s:fragment rendered="#{not empty versionHomeAction.groups}">
        <li>
          <a id="groups_tab"
            href="#{request.contextPath}/iteration/view/#{versionHomeAction.projectSlug}/#{versionHomeAction.versionSlug}/groups"
            class="js-url-mod" data-content="#groups">
            <i class="i i--group"></i>
                <span class="is-hidden--s i__text--right">
                  #{messages['jsf.Groups']}
                  <s:span styleClass="txt--neutral" id="groups-size">
                    #{versionHomeAction.groups.size}
                  </s:span>
                </span>
          </a>
        </li>
      </s:fragment>
      <s:fragment rendered="#{identity.loggedIn}">
        <li class="tab__end">
          <div
            class="dropdown dropdown--tab dropdown--small dropdown--right dropdown--inline js-dropdown">
            <a class="dropdown__toggle js-dropdown__toggle"
              title="#{messages['jsf.tooltip.MoreActions']}" href="#">
              <i class="i i--ellipsis"></i>
            </a>
            <ul class="dropdown__content js-dropdown__content"
              role="content" aria-labelledby="dropdownContent">
              <li>
                <h:outputLink id="exportTMXIterLink"
                  onclick="return confirm('#{messages['jsf.ConfirmExportTMXIter']}')"
                  styleClass="i__item--right"
                  value="#{request.contextPath}/rest/tm/projects/#{versionHomeAction.projectSlug}/iterations/#{versionHomeAction.versionSlug}">
                  #{messages['jsf.iteration.ExportTMXIter']}<i
                  class="i i--export i__item__icon"></i>
                </h:outputLink>
              </li>
              <li>
                <s:link title="#{messages['jsf.GenerateProjectConfig']}"
                  styleClass="i__item--right"
                  action="#{configurationAction.downloadGeneralConfig()}">
                  <f:param name="projectSlug"
                    value="#{versionHomeAction.projectSlug}"/>
                  <f:param name="iterationSlug"
                    value="#{versionHomeAction.versionSlug}"/>
                  #{messages['jsf.ConfigFile']}
                  <i class="i i--export i__item__icon"></i>
                </s:link>
              </li>
              <s:fragment
                rendered="#{s:hasPermission(versionHomeAction.version, 'update')}">
                <li>
                  <a href="javascript:void(0)" class="i__item--right"
                    onclick="zanata.modal.show('#copy-trans-modal')">
                    #{messages['jsf.CopyTrans']}
                    <i class="i i--translate i__item__icon"></i>
                  </a>
                </li>
              </s:fragment>
            </ul>
          </div>
        </li>
      </s:fragment>
      <s:fragment
        rendered="#{s:hasPermission(versionHomeAction.version, 'update')}">
        <li class="tab__end">
          <a id="settings_tab"
            title="#{messages['jsf.iteration.tooltip.VersionSettings']}"
            href="#{request.contextPath}/iteration/view/#{versionHomeAction.projectSlug}/#{versionHomeAction.versionSlug}/settings"
            class="js-url-mod" data-content="#settings">
            <span class="is-hidden--s i__text--left">
              #{messages['jsf.Settings']}
            </span>
            <i class="i i--settings"></i>
          </a>
        </li>
      </s:fragment>
    </ul>

    <ul class="tabs__content panels__container js-tabs-content l--push-top-1">
      <li id="languages">
        <ui:include
          src="../WEB-INF/layout/version/languages-tab.xhtml"/>
      </li>

      <li id="documents">
        <ui:include
          src="../WEB-INF/layout/version/documents-tab.xhtml"/>
      </li>

      <s:fragment rendered="#{!versionHomeAction.groups.isEmpty()}">
        <li id="groups">
          <ui:include
            src="../WEB-INF/layout/version/groups-tab.xhtml"/>
        </li>
      </s:fragment>

      <s:fragment
        rendered="#{s:hasPermission(versionHomeAction.version, 'update')}">
        <li id="settings">
          <ui:include
            src="../WEB-INF/layout/version/settings-tab.xhtml"/>
        </li>
      </s:fragment>
    </ul>
  </div>
</div>
</div>

<rich:popupPanel id="uploadSourcePanel"
  moveable="#{false}"
  resizeable="#{false}"
  autosized="#{true}">
  <f:facet name="header">
    <h:outputText id="uploadSourcePanelHeader"/>
  </f:facet>
  <h:form id="uploadSrcForm" enctype="multipart/form-data">
    <s:fileUpload id="specificDocFileInput"
      accept="*"
      onchange="checkIfSpecificFileSelected();"
      data="#{versionHomeAction.sourceFileUpload.fileContents}"
      fileName="#{versionHomeAction.sourceFileUpload.fileName}"/>
    <h:inputHidden id="uploadSourceDocId"
      value="#{versionHomeAction.sourceFileUpload.docId}"/>
    <br/>
    <h:selectOneMenu
      value="#{versionHomeAction.sourceFileUpload.sourceLang}">
      <s:selectItems
        value="#{versionHomeAction.availableSourceLocales}" var="locale"
        label="#{locale.retrieveNativeName()}"
        itemValue="#{locale.localeId.toString()}"
        escape="true"/>
      <h:outputLabel value="#{messages['jsf.SourceLanguage']}"/>
    </h:selectOneMenu>
    <br/>
    <rich:collapsiblePanel
      header="#{messages['jsf.iteration.files.CustomParams']}"
      switchType="client"
      expanded="false">
      <h:outputLabel for="adapterParams"
        value="#{messages['jsf.iteration.files.CustomParams.description']}"/>
      <br/>
      <h:inputTextarea id="adapterParams"
        value="#{versionHomeAction.sourceFileUpload.adapterParams}"/>
      <br/>
      <a target="_blank"
        href="https://github.com/zanata/zanata-server/wiki/Custom-document-parameters">
        #{messages['jsf.iteration.files.CustomParams.linkText']}
      </a>
    </rich:collapsiblePanel>

    <div style="text-align:right">
      <h:commandButton id="specificDocSubmitUploadButton"
        value="#{messages['jsf.Upload']}"
        action="#{versionHomeAction.uploadSourceFile}"/>
      <h:commandButton value="#{messages['jsf.Cancel']}"
        onclick="return hideUploadSourcePanel();"/>
    </div>
  </h:form>
</rich:popupPanel>


<rich:popupPanel id="uploadSourceDocPanel"
  moveable="#{false}"
  resizeable="#{false}"
  autosized="#{true}">
  <f:facet name="header">
    <h:outputText
      value="#{messages['jsf.iteration.files.UploadNewSourceDocument']}"/>
  </f:facet>
  <h:form id="uploadDocForm" enctype="multipart/form-data">
    <s:fileUpload id="generalDocFileUpload"
      accept="*"
      onchange="checkIfGeneralFileSelected();"
      data="#{versionHomeAction.sourceFileUpload.fileContents}"
      fileName="#{versionHomeAction.sourceFileUpload.fileName}"/>

    <div id="invalidFilenameError" style="display: none;
                                                      color: red;
                                                      padding: 5px;
                                                      margin-bottom: 5px;">
      #{messages['jsf.iteration.files.FilenameWithSemicolonNotSupported']}
    </div>
    <div>
      <h:outputLabel for="docPath"
        value="#{messages['jsf.iteration.files.DocumentPath']}"/>
      <h:inputText id="docPath"
        value="#{versionHomeAction.sourceFileUpload.documentPath}">
      </h:inputText>
    </div>
    <div>
      <h:selectOneMenu
        value="#{versionHomeAction.sourceFileUpload.sourceLang}">
        <s:selectItems
          value="#{versionHomeAction.availableSourceLocales}"
          var="locale"
          label="#{locale.retrieveNativeName()}"
          itemValue="#{locale.localeId.toString()}"
          escape="true"/>
        <h:outputLabel value="#{messages['jsf.SourceLanguage']}"/>
      </h:selectOneMenu>
    </div>
    <rich:collapsiblePanel
      header="#{messages['jsf.iteration.files.CustomParams']}"
      switchType="client"
      expanded="false">
      <h:outputLabel for="adapterParams"
        value="#{messages['jsf.iteration.files.CustomParams.description']}"/>
      <br/>
      <h:inputTextarea id="adapterParams"
        value="#{versionHomeAction.sourceFileUpload.adapterParams}"/>
      <br/>
      <a target="_blank"
        href="https://github.com/zanata/zanata-server/wiki/Custom-document-parameters">
        #{messages['jsf.iteration.files.CustomParams.linkText']}
      </a>
    </rich:collapsiblePanel>

    <div style="text-align:right">
      <h:commandButton id="generalDocSubmitUploadButton"
        value="#{messages['jsf.Upload']}"
        action="#{versionHomeAction.uploadSourceFile}"/>
      <h:commandButton id="generalDocCancelUploadButton"
        value="#{messages['jsf.Cancel']}"
        onclick="return hideSourceDocUploadPanel();"/>
    </div>
  </h:form>
</rich:popupPanel>
</ui:define>

</ui:composition><|MERGE_RESOLUTION|>--- conflicted
+++ resolved
@@ -261,13 +261,8 @@
 
     <div class="l--pad-all-half l--push-top-quarter">
       <zanata:progressBar id="copy-trans-progress-bar"
-<<<<<<< HEAD
-        actionBean="#{copyTransAction}"
+        actionBean="#{copyTransAction}" interval="5000"
         render="copy-trans-progress-messages" oncomplete="refreshStatistics()"
-=======
-        actionBean="#{copyTransAction}" interval="5000"
-        render="copy-trans-progress-messages"
->>>>>>> d23ccaff
         onCompleteRender="copy-trans-buttons, copy-trans"/>
 
       <s:div id="copy-trans-progress-messages"
