<!DOCTYPE html PUBLIC "-//W3C//DTD XHTML 1.0 Transitional//EN" "http://www.w3.org/TR/xhtml1/DTD/xhtml1-transitional.dtd">
<ui:composition xmlns="http://www.w3.org/1999/xhtml"
	xmlns:s="http://jboss.com/products/seam/taglib"
	xmlns:ui="http://java.sun.com/jsf/facelets"
	xmlns:f="http://java.sun.com/jsf/core"
	xmlns:h="http://java.sun.com/jsf/html"
	xmlns:rich="http://richfaces.org/rich"
	xmlns:a4j="http://richfaces.org/a4j"
	template="../WEB-INF/layout/template.xhtml">


    <ui:define name="page_title">#{viewAllStatusAction.projectSlug}:#{viewAllStatusAction.iterationSlug}</ui:define>

    <ui:define name="head">
<<<<<<< HEAD
        <script type="text/javascript">
            function submitSearchOnEnter(e)
            {
                if(e.keyCode == 13 )
                {
                    #{rich:element('searchBtn')}.click();
                    return false;
                }
            }
        </script>
=======
>>>>>>> dbc42466
    </ui:define>

    <ui:define name="center_content">
		<rich:jQuery selector="#tab_projects" query="addClass('ui-tabs-selected')" />

        <ui:remove>
            <!-- This is a place holder to avoid using FacesMessages, as they are lost on redirects or Ajax requests -->
        </ui:remove>
        <a4j:outputPanel rendered="#{flash.hasAttribute('message')}">
            <ul id="messages" class="message">
                <li class="infomsg">#{flash.getAndClearAttribute('message')}</li>
            </ul>
        </a4j:outputPanel>

		<h1>
	       #{messages['jsf.ProjectId']}:&nbsp;
	       <s:link view="/project/view/#{viewAllStatusAction.projectSlug}" styleClass="table_link">
	           #{viewAllStatusAction.projectSlug}
	       </s:link>
	    </h1>
        <h1>
            #{messages['jsf.Version']}:&nbsp;
            #{viewAllStatusAction.iterationSlug}
        </h1>

		<rich:panel id="iteration-status-panel">
		
			<ui:include src="/WEB-INF/layout/loading.xhtml">
				<ui:param name="regionId" value="langTableRegion"/>
			</ui:include>

			<a4j:form>
				<a4j:region id="langTableRegion">
					<s:token allowMultiplePosts="true" />
					
					<h:selectBooleanCheckbox id="show_all_locales" 
						value="#{viewAllStatusAction.showAllLocales}"
						title="#{messages['jsf.iteration.ShowAllLocales.title']}"
						rendered="#{identity.loggedIn}">
						<a4j:support event="onclick"
	                            ajaxSingle="true"
	                            reRender="data_table"/>
					</h:selectBooleanCheckbox>
					<h:outputText value="#{messages['jsf.iteration.ShowAllLocales']}" rendered="#{identity.loggedIn}"/>
					<rich:spacer width="10px;"/>
					<br/>
					<rich:spacer height="10px;"/>
					
					<rich:dataTable id="data_table" width="100%"
						value="#{viewAllStatusAction.getAllStatus().toArray()}" var="stats"
						styleClass="iteration_inline_tribes" rowClasses="odd,even">
						<rich:column sortBy="#{stats.locale}"
							styleClass="#{viewAllStatusAction.showAllLocales and stats.userInLanguageTeam ? 'highlighted_datatable_row' : ''}">
							<f:facet name="header">#{messages['jsf.Language']}</f:facet>
							<h:outputLink rendered="#{identity.loggedIn}"
								value="#{request.contextPath}/webtrans/Application.html"
								title="#{messages['jsf.iteration.stats.OpenInWebEditor']}" styleClass="iteration_link">
								<f:param name="project" value="#{viewAllStatusAction.projectSlug}" />
								<f:param name="iteration" value="#{viewAllStatusAction.iterationSlug}" />
								<f:param name="localeId" value="#{stats.locale}" />
								<f:param name="locale" value="#{locale.language}" />
								<h:outputText value="#{stats.locale}" />
							</h:outputLink>
							<h:outputText value="#{stats.locale}"
								rendered="#{not identity.loggedIn}" />
						</rich:column>
						<rich:column sortBy="#{stats.nativeName}"
							styleClass="#{viewAllStatusAction.showAllLocales and stats.userInLanguageTeam ? 'highlighted_datatable_row' : ''}">
							<f:facet name="header">#{messages['jsf.Name']}</f:facet>
							<h:outputLink rendered="#{identity.loggedIn}"
								value="#{request.contextPath}/webtrans/Application.html"
								title="#{messages['jsf.iteration.stats.OpenInWebEditor']}" styleClass="iteration_link">
								<f:param name="project" value="#{viewAllStatusAction.projectSlug}" />
								<f:param name="iteration" value="#{viewAllStatusAction.iterationSlug}" />
								<f:param name="localeId" value="#{stats.locale}" />
								<f:param name="locale" value="#{locale.language}" />
								<h:outputText value="#{stats.nativeName}" />
							</h:outputLink>
							<h:outputText value="#{stats.nativeName}"
								rendered="#{not identity.loggedIn}" />
						</rich:column>
						<rich:column id="translate" 
							rendered="#{identity.loggedIn and not viewAllStatusAction.isIterationObsolete()}"
							styleClass="#{viewAllStatusAction.showAllLocales and stats.userInLanguageTeam ? 'highlighted_datatable_row' : ''}">
							<h:outputLink
								rendered="#{not applicationConfiguration.debug and not viewAllStatusAction.isUserAllowedToTranslate(stats.locale) }"
								value="#{request.contextPath}/webtrans/Application.html" styleClass="iteration_link">
								<f:param name="project" value="#{viewAllStatusAction.projectSlug}" />
								<f:param name="iteration" value="#{viewAllStatusAction.iterationSlug}" />
								<f:param name="localeId" value="#{stats.locale}" />
								<f:param name="locale" value="#{locale.language}" />
								#{messages['jsf.Open']}
							</h:outputLink>
	
							<h:outputLink
								rendered="#{applicationConfiguration.debug and not viewAllStatusAction.isUserAllowedToTranslate(stats.locale)}"
								value="#{request.contextPath}/webtrans/Application.html" styleClass="iteration_link">
								<f:param name="project" value="#{viewAllStatusAction.projectSlug}" />
								<f:param name="iteration" value="#{viewAllStatusAction.iterationSlug}" />
								<f:param name="localeId" value="#{stats.locale}" />
								<f:param name="locale" value="#{locale.language}" />
								<f:param name="gwt.codesvr" value="127.0.0.1:9997" />
								#{messages['jsf.OpenGWTDevMode']}
	      					</h:outputLink>
	
							<h:outputLink
								rendered="#{not applicationConfiguration.debug and viewAllStatusAction.isUserAllowedToTranslate(stats.locale)}"
								value="#{request.contextPath}/webtrans/Application.html" styleClass="iteration_link">
								<f:param name="project" value="#{viewAllStatusAction.projectSlug}" />
								<f:param name="iteration" value="#{viewAllStatusAction.iterationSlug}" />
								<f:param name="localeId" value="#{stats.locale}" />
								<f:param name="locale" value="#{locale.language}" />
								#{messages['jsf.Translate']}
	      					</h:outputLink>
	      					
							<h:outputLink
								rendered="#{applicationConfiguration.debug and viewAllStatusAction.isUserAllowedToTranslate(stats.locale)}"
								value="#{request.contextPath}/webtrans/Application.html" styleClass="iteration_link">
								<f:param name="project" value="#{viewAllStatusAction.projectSlug}" />
								<f:param name="iteration" value="#{viewAllStatusAction.iterationSlug}" />
								<f:param name="localeId" value="#{stats.locale}" />
								<f:param name="locale" value="#{locale.language}" />
								<f:param name="gwt.codesvr" value="127.0.0.1:9997" />
								#{messages['jsf.TranslateGWTDevMode']}
	      					</h:outputLink>
						</rich:column>
						<rich:column id="files"
							rendered="#{identity.loggedIn}"
							styleClass="#{viewAllStatusAction.showAllLocales and stats.userInLanguageTeam ? 'highlighted_datatable_row' : ''}">
							<s:link
								view="/iteration/files.xhtml" propagation="none"
								value="#{messages['jsf.Files']}" styleClass="iteration_link">
								<f:param name="project" value="#{viewAllStatusAction.projectSlug}" />
								<f:param name="iteration" value="#{viewAllStatusAction.iterationSlug}" />
								<f:param name="localeId" value="#{stats.locale}" />
							</s:link>
						</rich:column>
						<rich:column sortBy="#{stats.per}"
							styleClass="#{viewAllStatusAction.showAllLocales and stats.userInLanguageTeam ? 'highlighted_datatable_row' : ''}">
							<f:facet name="header">Percentage</f:facet>
							<ui:param name="tstatus" value="#{stats.words}" />
							<ui:include src="../WEB-INF/layout/statsbar.xhtml">
								<ui:param name="status" value="#{tstatus}" />
							</ui:include>
						</rich:column>
	
					</rich:dataTable>
				</a4j:region>
			</a4j:form>
		</rich:panel>

        <rich:simpleTogglePanel label="#{messages['jsf.JoinedGroups']}" switchType="client">
            <h:form>
                <rich:dataGrid value="#{viewAllStatusAction.projectIteration.groups.toArray()}" var="group" columns="3" styleClass="noBorderTable noBackgroundTable" style="border:0px">
                    <s:link view="/version-group/version_group.xhtml" propagation="none" value="#{group.name}" styleClass="table_link">
                        <f:param name="versionGroupSlug" value="#{group.slug}" />
                    </s:link>
                </rich:dataGrid>
            </h:form>
        </rich:simpleTogglePanel>



	</ui:define>

	<ui:define name="left_content">
		<rich:panel id="loggedIn" rendered="#{identity.loggedIn}">
			<f:facet name="header">#{messages['jsf.Actions']}</f:facet>
			<s:link styleClass="action_link"
				rendered="#{s:hasPermission(viewAllStatusAction.projectIteration, 'update')}"
				value="#{messages['jsf.EditVersion']}" view="/iteration/edit.xhtml"
				propagation="none">
				<f:param name="projectSlug" value="#{viewAllStatusAction.projectSlug}"/>
				<f:param name="slug" value="#{viewAllStatusAction.iterationSlug}" />
			</s:link>
			<s:link styleClass="action_link" 
				value="#{messages['jsf.ConfigFile']}"
				title="#{messages['jsf.GenerateProjectConfig']}"
				action="#{configurationAction.getData}">
				<f:param name="projectSlug" value="#{viewAllStatusAction.projectSlug}" />
				<f:param name="iterationSlug" value="#{viewAllStatusAction.iterationSlug}" />
			</s:link>
<<<<<<< HEAD
            <s:link styleClass="action_link"
                    value="#{messages['jsf.iteration.CopyTrans']}"
                    title="#{messages['jsf.iteration.CopyTrans.title']}"
                    action="#{viewAllStatusAction.performCopyTrans}"
                    rendered="#{s:hasPermission(viewAllStatusAction.projectIteration, 'copy-trans')}"
                    onclick="return confirm('#{messages['jsf.iteration.CopyTrans.confirm']}');">
            </s:link>

            <s:fragment rendered="#{s:hasPermission(viewAllStatusAction.projectIteration, 'update')}">
                <a href="#" class="action_link" onclick="#{rich:component('versionSearchPanel')}.show()">#{messages['jsf.RequestToJoinVersionGroup']}</a>
            </s:fragment>

		</rich:panel>



        <rich:modalPanel id="versionSearchPanel" width="530" height="440" rendered="#{identity.loggedIn and s:hasPermission(viewAllStatusAction.projectIteration, 'update')}">
            <f:subview id="versionSearch">
                <a4j:form>
                    <h1>Find Group</h1>
                    <p>
                        <h:inputText value="#{viewAllStatusAction.searchTerm}"
                                     onkeydown="return submitSearchOnEnter(event)"/>
                        <a4j:commandButton id="searchBtn"
                                           value="#{messages['jsf.Search']}"
                                           action="#{viewAllStatusAction.searchGroup}"
                                           reRender="searchResults" status="searchStatus" />

                        <a4j:commandButton value="#{messages['jsf.Close']}"
                                           onclick="#{rich:component('versionSearchPanel')}.hide(); return false;" />

                    </p>
                </a4j:form>
                <a4j:region>
                    <a4j:status id="searchStatus" startText="Searching..." stopText="" />
                    <a4j:form id="searchResults">
                        <h:outputText id="noResultsMessage" rendered="#{empty viewAllStatusAction.searchResults}" value="#{messages['jsf.NoResultToDisplay']}" />
                        <a4j:outputPanel layout="block" style="overflow:auto;height:320px" rendered="#{not empty viewAllStatusAction.searchResults}">
                            <rich:dataTable id="resultTable" value="#{viewAllStatusAction.searchResults}" var="group">
                                <f:facet name="header">#{messages['jsf.SearchResults']}</f:facet>

                                <rich:column sortBy="#{group.name}">
                                    <f:facet name="header">#{messages['jsf.GroupName']}</f:facet>
                                    #{group.name}
                                </rich:column>
                                <rich:column>
                                    <f:facet name="header">#{messages['jsf.Description']}</f:facet>
                                    #{group.description}
                                </rich:column>

                                <rich:column styleClass="centered">
                                    <f:facet name="header">
                                        <h:outputText value="#{messages['jsf.Actions']}"/>
                                    </f:facet>

                                    <s:link view="/iteration/request_join_group/#{group.slug}/#{viewAllStatusAction.projectSlug}/#{viewAllStatusAction.projectIteration.slug}" rendered="#{!viewAllStatusAction.isGroupInVersion(group.slug)}" title="Select group" value="Select" propagation="none" styleClass="button"/>

                                    <h:outputText value="#{messages['jsf.AlreadyInGroup']}"
                                                  rendered="#{viewAllStatusAction.isGroupInVersion(group.slug)}" />

                                </rich:column>
                            </rich:dataTable>
                        </a4j:outputPanel>
                    </a4j:form>
                </a4j:region>
            </f:subview>
        </rich:modalPanel>
=======
            <a4j:outputPanel id="copyTransLink">
                <s:link styleClass="action_link"
                        value="#{messages['jsf.iteration.CopyTrans']}"
                        title="#{messages['jsf.iteration.CopyTrans.title']}"
                        view="/iteration/copy_trans.xhtml"
                        rendered="#{s:hasPermission(viewAllStatusAction.projectIteration, 'copy-trans') and not viewAllStatusAction.copyTransRunning}"
                        disabled="#{viewAllStatusAction.copyTransRunning}">
                    <f:param name="projectSlug" value="#{viewAllStatusAction.projectSlug}"/>
                    <f:param name="iterationSlug" value="#{viewAllStatusAction.iterationSlug}"/>
                </s:link>
            </a4j:outputPanel>
		</rich:panel>

        <a4j:form>
            <ui:param name="pHandle" value="#{viewAllStatusAction.copyTransProcessHandle}"/>
            <ui:param name="copyTransRunning" value="#{viewAllStatusAction.copyTransRunning}"/>

            <a4j:outputPanel id="copyTransIndicator" layout="block" rendered="#{identity.loggedIn}">
                <a4j:outputPanel rendered="#{copyTransRunning}">
                    Copy Trans in Progress...
                </a4j:outputPanel>
                <!-- minValue is -1 because of a bug when 0 is used -->
                <rich:progressBar id="copyTransProgressBar"
                                  value="#{viewAllStatusAction.copyTransProgress}"
                                  minValue="-1"
                                  maxValue="#{viewAllStatusAction.copyTransMaxProgress - 1}"
                                  interval="2000"
                                  ignoreDupResponses="true"
                                  reRender="progressMssgs"
                                  reRenderAfterComplete="copyTransIndicator,copyTransLink">
                </rich:progressBar>
                <a4j:outputPanel>
                    #{viewAllStatusAction.copyTransStatusMessage}
                </a4j:outputPanel>
                <a4j:outputPanel id="progressMssgs"
                                 ajaxRendered="true"
                                 layout="block"
                                 rendered="#{copyTransRunning}">
                    <s:div style="text-align:right;" rendered="#{s:hasPermission(viewAllStatusAction.projectIteration, 'copy-trans')}">
                        <s:button value="Cancel" action="#{viewAllStatusAction.cancelCopyTrans}" />
                    </s:div>
                    Started #{viewAllStatusAction.copyTransStartTime} ago by #{pHandle.triggeredBy}
                    <br/>
                    Estimated Time Remaining: #{viewAllStatusAction.copyTransEstimatedTimeLeft}
                    <br/>
                    Processed documents: #{pHandle.documentsProcessed} of #{viewAllStatusAction.projectIteration.documents.size()}
                </a4j:outputPanel>
            </a4j:outputPanel>
        </a4j:form>
>>>>>>> dbc42466
	</ui:define>

</ui:composition><|MERGE_RESOLUTION|>--- conflicted
+++ resolved
@@ -12,7 +12,6 @@
     <ui:define name="page_title">#{viewAllStatusAction.projectSlug}:#{viewAllStatusAction.iterationSlug}</ui:define>
 
     <ui:define name="head">
-<<<<<<< HEAD
         <script type="text/javascript">
             function submitSearchOnEnter(e)
             {
@@ -23,8 +22,6 @@
                 }
             }
         </script>
-=======
->>>>>>> dbc42466
     </ui:define>
 
     <ui:define name="center_content">
@@ -207,75 +204,6 @@
 				<f:param name="projectSlug" value="#{viewAllStatusAction.projectSlug}" />
 				<f:param name="iterationSlug" value="#{viewAllStatusAction.iterationSlug}" />
 			</s:link>
-<<<<<<< HEAD
-            <s:link styleClass="action_link"
-                    value="#{messages['jsf.iteration.CopyTrans']}"
-                    title="#{messages['jsf.iteration.CopyTrans.title']}"
-                    action="#{viewAllStatusAction.performCopyTrans}"
-                    rendered="#{s:hasPermission(viewAllStatusAction.projectIteration, 'copy-trans')}"
-                    onclick="return confirm('#{messages['jsf.iteration.CopyTrans.confirm']}');">
-            </s:link>
-
-            <s:fragment rendered="#{s:hasPermission(viewAllStatusAction.projectIteration, 'update')}">
-                <a href="#" class="action_link" onclick="#{rich:component('versionSearchPanel')}.show()">#{messages['jsf.RequestToJoinVersionGroup']}</a>
-            </s:fragment>
-
-		</rich:panel>
-
-
-
-        <rich:modalPanel id="versionSearchPanel" width="530" height="440" rendered="#{identity.loggedIn and s:hasPermission(viewAllStatusAction.projectIteration, 'update')}">
-            <f:subview id="versionSearch">
-                <a4j:form>
-                    <h1>Find Group</h1>
-                    <p>
-                        <h:inputText value="#{viewAllStatusAction.searchTerm}"
-                                     onkeydown="return submitSearchOnEnter(event)"/>
-                        <a4j:commandButton id="searchBtn"
-                                           value="#{messages['jsf.Search']}"
-                                           action="#{viewAllStatusAction.searchGroup}"
-                                           reRender="searchResults" status="searchStatus" />
-
-                        <a4j:commandButton value="#{messages['jsf.Close']}"
-                                           onclick="#{rich:component('versionSearchPanel')}.hide(); return false;" />
-
-                    </p>
-                </a4j:form>
-                <a4j:region>
-                    <a4j:status id="searchStatus" startText="Searching..." stopText="" />
-                    <a4j:form id="searchResults">
-                        <h:outputText id="noResultsMessage" rendered="#{empty viewAllStatusAction.searchResults}" value="#{messages['jsf.NoResultToDisplay']}" />
-                        <a4j:outputPanel layout="block" style="overflow:auto;height:320px" rendered="#{not empty viewAllStatusAction.searchResults}">
-                            <rich:dataTable id="resultTable" value="#{viewAllStatusAction.searchResults}" var="group">
-                                <f:facet name="header">#{messages['jsf.SearchResults']}</f:facet>
-
-                                <rich:column sortBy="#{group.name}">
-                                    <f:facet name="header">#{messages['jsf.GroupName']}</f:facet>
-                                    #{group.name}
-                                </rich:column>
-                                <rich:column>
-                                    <f:facet name="header">#{messages['jsf.Description']}</f:facet>
-                                    #{group.description}
-                                </rich:column>
-
-                                <rich:column styleClass="centered">
-                                    <f:facet name="header">
-                                        <h:outputText value="#{messages['jsf.Actions']}"/>
-                                    </f:facet>
-
-                                    <s:link view="/iteration/request_join_group/#{group.slug}/#{viewAllStatusAction.projectSlug}/#{viewAllStatusAction.projectIteration.slug}" rendered="#{!viewAllStatusAction.isGroupInVersion(group.slug)}" title="Select group" value="Select" propagation="none" styleClass="button"/>
-
-                                    <h:outputText value="#{messages['jsf.AlreadyInGroup']}"
-                                                  rendered="#{viewAllStatusAction.isGroupInVersion(group.slug)}" />
-
-                                </rich:column>
-                            </rich:dataTable>
-                        </a4j:outputPanel>
-                    </a4j:form>
-                </a4j:region>
-            </f:subview>
-        </rich:modalPanel>
-=======
             <a4j:outputPanel id="copyTransLink">
                 <s:link styleClass="action_link"
                         value="#{messages['jsf.iteration.CopyTrans']}"
@@ -287,13 +215,12 @@
                     <f:param name="iterationSlug" value="#{viewAllStatusAction.iterationSlug}"/>
                 </s:link>
             </a4j:outputPanel>
+            <s:fragment rendered="#{s:hasPermission(viewAllStatusAction.projectIteration, 'update')}">
+                <a href="#" class="action_link" onclick="#{rich:component('versionSearchPanel')}.show()">#{messages['jsf.RequestToJoinVersionGroup']}</a>
+            </s:fragment>
 		</rich:panel>
 
-        <a4j:form>
-            <ui:param name="pHandle" value="#{viewAllStatusAction.copyTransProcessHandle}"/>
-            <ui:param name="copyTransRunning" value="#{viewAllStatusAction.copyTransRunning}"/>
-
-            <a4j:outputPanel id="copyTransIndicator" layout="block" rendered="#{identity.loggedIn}">
+        <<a4j:outputPanel id="copyTransIndicator" layout="block" rendered="#{identity.loggedIn}">
                 <a4j:outputPanel rendered="#{copyTransRunning}">
                     Copy Trans in Progress...
                 </a4j:outputPanel>
@@ -325,7 +252,58 @@
                 </a4j:outputPanel>
             </a4j:outputPanel>
         </a4j:form>
->>>>>>> dbc42466
+
+        <rich:modalPanel id="versionSearchPanel" width="530" height="440" rendered="#{identity.loggedIn and s:hasPermission(viewAllStatusAction.projectIteration, 'update')}">
+            <f:subview id="versionSearch">
+                <a4j:form>
+                    <h1>Find Group</h1>
+                    <p>
+                        <h:inputText value="#{viewAllStatusAction.searchTerm}"
+                                     onkeydown="return submitSearchOnEnter(event)"/>
+                        <a4j:commandButton id="searchBtn"
+                                           value="#{messages['jsf.Search']}"
+                                           action="#{viewAllStatusAction.searchGroup}"
+                                           reRender="searchResults" status="searchStatus" />
+
+                        <a4j:commandButton value="#{messages['jsf.Close']}"
+                                           onclick="#{rich:component('versionSearchPanel')}.hide(); return false;" />
+
+                    </p>
+                </a4j:form>
+                <a4j:region>
+                    <a4j:status id="searchStatus" startText="Searching..." stopText="" />
+                    <a4j:form id="searchResults">
+                        <h:outputText id="noResultsMessage" rendered="#{empty viewAllStatusAction.searchResults}" value="#{messages['jsf.NoResultToDisplay']}" />
+                        <a4j:outputPanel layout="block" style="overflow:auto;height:320px" rendered="#{not empty viewAllStatusAction.searchResults}">
+                            <rich:dataTable id="resultTable" value="#{viewAllStatusAction.searchResults}" var="group">
+                                <f:facet name="header">#{messages['jsf.SearchResults']}</f:facet>
+
+                                <rich:column sortBy="#{group.name}">
+                                    <f:facet name="header">#{messages['jsf.GroupName']}</f:facet>
+                                    #{group.name}
+                                </rich:column>
+                                <rich:column>
+                                    <f:facet name="header">#{messages['jsf.Description']}</f:facet>
+                                    #{group.description}
+                                </rich:column>
+
+                                <rich:column styleClass="centered">
+                                    <f:facet name="header">
+                                        <h:outputText value="#{messages['jsf.Actions']}"/>
+                                    </f:facet>
+
+                                    <s:link view="/iteration/request_join_group/#{group.slug}/#{viewAllStatusAction.projectSlug}/#{viewAllStatusAction.projectIteration.slug}" rendered="#{!viewAllStatusAction.isGroupInVersion(group.slug)}" title="Select group" value="Select" propagation="none" styleClass="button"/>
+
+                                    <h:outputText value="#{messages['jsf.AlreadyInGroup']}"
+                                                  rendered="#{viewAllStatusAction.isGroupInVersion(group.slug)}" />
+
+                                </rich:column>
+                            </rich:dataTable>
+                        </a4j:outputPanel>
+                    </a4j:form>
+                </a4j:region>
+            </f:subview>
+        </rich:modalPanel>
 	</ui:define>
 
 </ui:composition>