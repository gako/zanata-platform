<!DOCTYPE html PUBLIC "-//W3C//DTD XHTML 1.0 Transitional//EN" "http://www.w3.org/TR/xhtml1/DTD/xhtml1-transitional.dtd">
<ui:composition xmlns="http://www.w3.org/1999/xhtml"
	xmlns:s="http://jboss.com/products/seam/taglib"
	xmlns:ui="http://java.sun.com/jsf/facelets"
	xmlns:f="http://java.sun.com/jsf/core"
	xmlns:h="http://java.sun.com/jsf/html"
	xmlns:rich="http://richfaces.org/rich"
	xmlns:a4j="http://richfaces.org/a4j"
	template="../WEB-INF/layout/template.xhtml">


    <ui:define name="page_title">#{viewAllStatusAction.projectSlug}:#{viewAllStatusAction.iterationSlug}</ui:define>

    <ui:define name="head">
        <script type="text/javascript">
            function submitSearchOnEnter(e)
            {
                if(e.keyCode == 13 )
                {
                    #{rich:element('searchBtn')}.click();
                    return false;
                }
            }
        </script>
    </ui:define>

    <ui:define name="center_content">
        <ui:remove>
            <!-- This is a place holder to avoid using FacesMessages, as they are lost on redirects or Ajax requests -->
        </ui:remove>
        <a4j:outputPanel rendered="#{flash.hasAttribute('message')}">
            <ul id="messages" class="message">
                <li class="icon-info-circle-2 infomsg">#{flash.getAndClearAttribute('message')}</li>
            </ul>
        </a4j:outputPanel>

        <ui:include src="/WEB-INF/layout/loading.xhtml">
            <ui:param name="regionId" value="langTableRegion"/>
        </ui:include>

<<<<<<< HEAD
        <a4j:form>
            <a4j:region id="langTableRegion">
                <s:token allowMultiplePosts="true" />

                <h:outputText escape="false" value="#{messages['jsf.iteration.ShowAllLocales.title']}" rendered="#{identity.loggedIn}"/>
                <rich:spacer width="10px;"/>
                <br/>
                <rich:spacer height="10px;"/>

                <rich:dataTable id="data_table" width="100%"
                    value="#{viewAllStatusAction.getAllStatus().toArray()}" var="stats"
                    styleClass="iteration_inline_tribes">
                    <rich:column sortBy="#{stats.locale}"
                        styleClass="#{stats.userInLanguageTeam ? 'highlighted_datatable_row' : ''}">
                        <f:facet name="header">#{messages['jsf.Language']}</f:facet>
                        <h:outputLink rendered="#{identity.loggedIn}"
                            value="#{request.contextPath}/webtrans/Application.html"
                            title="#{messages['jsf.iteration.stats.OpenInWebEditor']}" styleClass="table_link">
                            <f:param name="project" value="#{viewAllStatusAction.projectSlug}" />
                            <f:param name="iteration" value="#{viewAllStatusAction.iterationSlug}" />
                            <f:param name="localeId" value="#{stats.locale}" />
                            <f:param name="locale" value="#{locale.language}" />
                            <h:outputText value="#{stats.locale}" />
                        </h:outputLink>
                        <h:outputText value="#{stats.locale}"
                            rendered="#{not identity.loggedIn}" />
                    </rich:column>
                    <rich:column sortBy="#{stats.nativeName}"
                        styleClass="#{stats.userInLanguageTeam ? 'highlighted_datatable_row' : ''}">
                        <f:facet name="header">#{messages['jsf.Name']}</f:facet>
                        <h:outputLink rendered="#{identity.loggedIn}"
                            value="#{request.contextPath}/webtrans/Application.html"
                            title="#{messages['jsf.iteration.stats.OpenInWebEditor']}" styleClass="table_link">
                            <f:param name="project" value="#{viewAllStatusAction.projectSlug}" />
                            <f:param name="iteration" value="#{viewAllStatusAction.iterationSlug}" />
                            <f:param name="localeId" value="#{stats.locale}" />
                            <f:param name="locale" value="#{locale.language}" />
                            <h:outputText value="#{stats.nativeName}" />
                        </h:outputLink>
                        <h:outputText value="#{stats.nativeName}"
                            rendered="#{not identity.loggedIn}" />
                    </rich:column>
                    <rich:column id="translate"
                        rendered="#{identity.loggedIn and not viewAllStatusAction.isIterationObsolete()}"
                        styleClass="#{stats.userInLanguageTeam ? 'highlighted_datatable_row' : ''} centered">
                        <f:facet name="header">#{messages['jsf.View']}</f:facet>

                        <h:outputLink
                            rendered="#{not applicationConfiguration.debug and not viewAllStatusAction.isUserAllowedToTranslate(stats.locale) }"
                            value="#{request.contextPath}/webtrans/Application.html" styleClass="table_link">
                            <f:param name="project" value="#{viewAllStatusAction.projectSlug}" />
                            <f:param name="iteration" value="#{viewAllStatusAction.iterationSlug}" />
                            <f:param name="localeId" value="#{stats.locale}" />
                            <f:param name="locale" value="#{locale.language}" />
                            <img src="#{request.contextPath}/images/zanata-icon/16x16/eye-open.png" title="#{messages['jsf.Open']}"/>
                        </h:outputLink>

                        <h:outputLink
                            rendered="#{applicationConfiguration.debug and not viewAllStatusAction.isUserAllowedToTranslate(stats.locale)}"
                            value="#{request.contextPath}/webtrans/Application.html" styleClass="table_link">
                            <f:param name="project" value="#{viewAllStatusAction.projectSlug}" />
                            <f:param name="iteration" value="#{viewAllStatusAction.iterationSlug}" />
                            <f:param name="localeId" value="#{stats.locale}" />
                            <f:param name="locale" value="#{locale.language}" />
                            <f:param name="gwt.codesvr" value="127.0.0.1:9997" />
                            <img src="#{request.contextPath}/images/zanata-icon/16x16/eye-open.png" title="#{messages['jsf.OpenGWTDevMode']}"/>
                        </h:outputLink>

                        <h:outputLink
                            rendered="#{not applicationConfiguration.debug and viewAllStatusAction.isUserAllowedToTranslate(stats.locale)}"
                            value="#{request.contextPath}/webtrans/Application.html" styleClass="table_link">
                            <f:param name="project" value="#{viewAllStatusAction.projectSlug}" />
                            <f:param name="iteration" value="#{viewAllStatusAction.iterationSlug}" />
                            <f:param name="localeId" value="#{stats.locale}" />
                            <f:param name="locale" value="#{locale.language}" />
                            <img src="#{request.contextPath}/images/zanata-icon/16x16/edit.png" title="#{messages['jsf.Translate']}"/>
                        </h:outputLink>

                        <h:outputLink
                            rendered="#{applicationConfiguration.debug and viewAllStatusAction.isUserAllowedToTranslate(stats.locale)}"
                            value="#{request.contextPath}/webtrans/Application.html" styleClass="table_link">
                            <f:param name="project" value="#{viewAllStatusAction.projectSlug}" />
                            <f:param name="iteration" value="#{viewAllStatusAction.iterationSlug}" />
                            <f:param name="localeId" value="#{stats.locale}" />
                            <f:param name="locale" value="#{locale.language}" />
                            <f:param name="gwt.codesvr" value="127.0.0.1:9997" />
                            <img src="#{request.contextPath}/images/zanata-icon/16x16/edit.png" title="#{messages['jsf.TranslateGWTDevMode']}"/>
                        </h:outputLink>
                    </rich:column>
                    <rich:column id="files"
                        rendered="#{identity.loggedIn}"
                        styleClass="#{stats.userInLanguageTeam ? 'highlighted_datatable_row' : ''} centered">
                        <f:facet name="header">#{messages['jsf.Files']}</f:facet>
                        <s:link view="/iteration/files.xhtml" propagation="none" styleClass="table_link">
                            <f:param name="project" value="#{viewAllStatusAction.projectSlug}" />
                            <f:param name="iteration" value="#{viewAllStatusAction.iterationSlug}" />
                            <f:param name="localeId" value="#{stats.locale}" />
                            <img src="#{request.contextPath}/images/zanata-icon/16x16/file.png" />
                        </s:link>
                    </rich:column>
                    <rich:column sortBy="#{stats.per}"
                        styleClass="#{stats.userInLanguageTeam ? 'highlighted_datatable_row' : ''}">
                        <f:facet name="header">#{messages['jsf.iteration.stats.Percentage']}</f:facet>
                        <ui:param name="tstatus" value="#{stats.wordStats}" />
                        <ui:include src="../WEB-INF/layout/statsbar.xhtml">
                            <ui:param name="status" value="#{tstatus}" />
                        </ui:include>
                    </rich:column>

                </rich:dataTable>
            </a4j:region>
        </a4j:form>
=======
			<a4j:form>
				<a4j:region id="langTableRegion">
					<s:token allowMultiplePosts="true" />
					
					<h:outputText escape="false" value="#{messages['jsf.iteration.ShowAllLocales.title']}" rendered="#{identity.loggedIn}"/>
					<rich:spacer width="10px;"/>
					<br/>
					<rich:spacer height="10px;"/>
					
					<rich:dataTable id="data_table" width="100%"
						value="#{viewAllStatusAction.getAllStatus().toArray()}" var="stats"
						styleClass="iteration_inline_tribes">
						<rich:column sortBy="#{stats.locale}"
							styleClass="#{stats.userInLanguageTeam ? 'highlighted_datatable_row' : ''}">
							<f:facet name="header">#{messages['jsf.Language']}</f:facet>
							<h:outputLink rendered="#{identity.loggedIn}"
								value="#{request.contextPath}/webtrans/Application.seam"
								title="#{messages['jsf.iteration.stats.OpenInWebEditor']}" styleClass="table_link">
								<f:param name="project" value="#{viewAllStatusAction.projectSlug}" />
								<f:param name="iteration" value="#{viewAllStatusAction.iterationSlug}" />
								<f:param name="localeId" value="#{stats.locale}" />
								<f:param name="locale" value="#{locale.language}" />
								<h:outputText value="#{stats.locale}" />
							</h:outputLink>
							<h:outputText value="#{stats.locale}"
								rendered="#{not identity.loggedIn}" />
						</rich:column>
						<rich:column sortBy="#{stats.nativeName}"
							styleClass="#{stats.userInLanguageTeam ? 'highlighted_datatable_row' : ''}">
							<f:facet name="header">#{messages['jsf.Name']}</f:facet>
							<h:outputLink rendered="#{identity.loggedIn}"
								value="#{request.contextPath}/webtrans/Application.seam"
								title="#{messages['jsf.iteration.stats.OpenInWebEditor']}" styleClass="table_link">
								<f:param name="project" value="#{viewAllStatusAction.projectSlug}" />
								<f:param name="iteration" value="#{viewAllStatusAction.iterationSlug}" />
								<f:param name="localeId" value="#{stats.locale}" />
								<f:param name="locale" value="#{locale.language}" />
								<h:outputText value="#{stats.nativeName}" />
							</h:outputLink>
							<h:outputText value="#{stats.nativeName}"
								rendered="#{not identity.loggedIn}" />
						</rich:column>
						<rich:column id="files"
							rendered="#{identity.loggedIn}"
							styleClass="#{stats.userInLanguageTeam ? 'highlighted_datatable_row' : ''} centered">
							<f:facet name="header">#{messages['jsf.Documents']}</f:facet>
							<s:link view="/iteration/files.xhtml" propagation="none" styleClass="table_link">
								<f:param name="project" value="#{viewAllStatusAction.projectSlug}" />
								<f:param name="iteration" value="#{viewAllStatusAction.iterationSlug}" />
								<f:param name="localeId" value="#{stats.locale}" />
								<span class="icon-docs"/>
							</s:link>
						</rich:column>
						<rich:column sortBy="#{stats.per}"
							styleClass="#{stats.userInLanguageTeam ? 'highlighted_datatable_row' : ''}">
							<f:facet name="header">#{messages['jsf.iteration.stats.Percentage']}</f:facet>
							<ui:param name="tstatus" value="#{stats.wordStats}" />
							<ui:include src="../WEB-INF/layout/statsbar.xhtml">
								<ui:param name="status" value="#{tstatus}" />
							</ui:include>
						</rich:column>
	
					</rich:dataTable>
				</a4j:region>
			</a4j:form>
>>>>>>> ebcea524
	</ui:define>

	<ui:define name="right_content">
		<rich:panel id="loggedIn" rendered="#{identity.loggedIn}">
			<f:facet name="header">#{messages['jsf.Actions']}</f:facet>
			<s:link styleClass="action_link"
				rendered="#{s:hasPermission(viewAllStatusAction.projectIteration, 'update')}"
				value="#{messages['jsf.EditVersion']}" view="/iteration/edit.xhtml"
				propagation="none">
				<f:param name="projectSlug" value="#{viewAllStatusAction.projectSlug}"/>
				<f:param name="slug" value="#{viewAllStatusAction.iterationSlug}" />
			</s:link>
			<s:link styleClass="action_link" 
				value="#{messages['jsf.ConfigFile']}"
				title="#{messages['jsf.GenerateProjectConfig']}"
				action="#{configurationAction.getData}">
				<f:param name="projectSlug" value="#{viewAllStatusAction.projectSlug}" />
				<f:param name="iterationSlug" value="#{viewAllStatusAction.iterationSlug}" />
			</s:link>
            <a4j:outputPanel id="copyTransLink">
                <s:link styleClass="action_link"
                        value="#{messages['jsf.iteration.CopyTrans']}"
                        title="#{messages['jsf.iteration.CopyTrans.title']}"
                        view="/iteration/copy_trans.xhtml"
                        rendered="#{s:hasPermission(viewAllStatusAction.projectIteration, 'copy-trans') and not viewAllStatusAction.copyTransRunning}"
                        disabled="#{viewAllStatusAction.copyTransRunning}">
                    <f:param name="projectSlug" value="#{viewAllStatusAction.projectSlug}"/>
                    <f:param name="iterationSlug" value="#{viewAllStatusAction.iterationSlug}"/>
                </s:link>
            </a4j:outputPanel>
            <s:fragment rendered="#{s:hasPermission(viewAllStatusAction.projectIteration, 'update')}">
                <a href="#" class="action_link" onclick="#{rich:component('versionSearchPanel')}.show()">#{messages['jsf.RequestToJoinVersionGroup']}</a>
            </s:fragment>
		</rich:panel>
		
		<rich:panel rendered="#{not viewAllStatusAction.projectIteration.groups.isEmpty()}">
			<f:facet name="header">#{messages['jsf.JoinedGroups']}</f:facet>
			<ui:repeat value="#{viewAllStatusAction.projectIteration.groups.toArray()}" var="group" styleClass="breadcrumbs">
				<s:link view="/version-group/version_group.xhtml" propagation="none" value="#{group.name}" styleClass="action_link">
                   <f:param name="versionGroupSlug" value="#{group.slug}" />
               </s:link>
			</ui:repeat>	
		</rich:panel>

        <a4j:form>
            <ui:param name="pHandle" value="#{viewAllStatusAction.copyTransProcessHandle}"/>
            <ui:param name="copyTransRunning" value="#{viewAllStatusAction.copyTransRunning}"/>
            <a4j:outputPanel id="copyTransIndicator" layout="block" rendered="#{identity.loggedIn}">
                <a4j:outputPanel rendered="#{copyTransRunning}">
                    #{messages['jsf.iteration.CopyTrans.inProgress']}
                </a4j:outputPanel>
                <!-- minValue is -1 because of a bug when 0 is used -->
                <rich:progressBar id="copyTransProgressBar"
                                  value="#{viewAllStatusAction.copyTransProgress}"
                                  minValue="-1"
                                  maxValue="#{viewAllStatusAction.copyTransMaxProgress - 1}"
                                  interval="2000"
                                  ignoreDupResponses="true"
                                  reRender="progressMssgs"
                                  reRenderAfterComplete="copyTransIndicator,copyTransLink">
                </rich:progressBar>
                <a4j:outputPanel>
                    #{viewAllStatusAction.copyTransStatusMessage}
                </a4j:outputPanel>
                <a4j:outputPanel id="progressMssgs"
                                 ajaxRendered="true"
                                 layout="block"
                                 rendered="#{copyTransRunning}">
                    <s:div style="text-align:right;" rendered="#{s:hasPermission(viewAllStatusAction.projectIteration, 'copy-trans')}">
                        <s:button value="Cancel" action="#{viewAllStatusAction.cancelCopyTrans}" />
                    </s:div>
                    #{messages['jsf.iteration.CopyTrans.started']}
                    <br/>
                    #{messages['jsf.iteration.CopyTrans.estimatedTimeRemaining']}
                    <br/>
                    #{messages['jsf.iteration.CopyTrans.processedDocuments']}
                </a4j:outputPanel>
            </a4j:outputPanel>

        </a4j:form>

        <rich:modalPanel id="versionSearchPanel" width="530" height="440" rendered="#{identity.loggedIn and s:hasPermission(viewAllStatusAction.projectIteration, 'update')}">
            <f:subview id="versionSearch">
                <a4j:form>
                    <h1>Find Group</h1>
                    <p>
                        <h:inputText value="#{viewAllStatusAction.searchTerm}"
                                     onkeydown="return submitSearchOnEnter(event)"/>
                        <a4j:commandButton id="searchBtn"
                                           value="#{messages['jsf.Search']}"
                                           action="#{viewAllStatusAction.searchGroup}"
                                           reRender="searchResults" status="searchStatus" />

                        <a4j:commandButton value="#{messages['jsf.Close']}"
                                           onclick="#{rich:component('versionSearchPanel')}.hide(); return false;" />

                    </p>
                </a4j:form>
                <a4j:region>
                    <a4j:status id="searchStatus" startText="Searching..." stopText="" />
                    <a4j:form id="searchResults">
                        <h:outputText id="noResultsMessage" rendered="#{empty viewAllStatusAction.searchResults}" value="#{messages['jsf.NoResultToDisplay']}" />
                        <a4j:outputPanel layout="block" style="overflow:auto;height:320px" rendered="#{not empty viewAllStatusAction.searchResults}">
                            <rich:dataTable id="resultTable" value="#{viewAllStatusAction.searchResults}" var="group">
                                <f:facet name="header">#{messages['jsf.SearchResults']}</f:facet>

                                <rich:column sortBy="#{group.name}">
                                    <f:facet name="header">#{messages['jsf.GroupName']}</f:facet>
                                    #{group.name}
                                </rich:column>
                                <rich:column>
                                    <f:facet name="header">#{messages['jsf.Description']}</f:facet>
                                    #{group.description}
                                </rich:column>

                                <rich:column styleClass="centered">
                                    <f:facet name="header">
                                        <h:outputText value="#{messages['jsf.Actions']}"/>
                                    </f:facet>

                                    <s:link view="/iteration/request_join_group/#{group.slug}/#{viewAllStatusAction.projectSlug}/#{viewAllStatusAction.projectIteration.slug}" rendered="#{!viewAllStatusAction.isGroupInVersion(group.slug)}" title="Select group" value="Select" propagation="none" styleClass="button"/>

                                    <h:outputText value="#{messages['jsf.AlreadyInGroup']}"
                                                  rendered="#{viewAllStatusAction.isGroupInVersion(group.slug)}" />

                                </rich:column>
                            </rich:dataTable>
                        </a4j:outputPanel>
                    </a4j:form>
                </a4j:region>
            </f:subview>
        </rich:modalPanel>
	</ui:define>

</ui:composition><|MERGE_RESOLUTION|>--- conflicted
+++ resolved
@@ -38,120 +38,6 @@
             <ui:param name="regionId" value="langTableRegion"/>
         </ui:include>
 
-<<<<<<< HEAD
-        <a4j:form>
-            <a4j:region id="langTableRegion">
-                <s:token allowMultiplePosts="true" />
-
-                <h:outputText escape="false" value="#{messages['jsf.iteration.ShowAllLocales.title']}" rendered="#{identity.loggedIn}"/>
-                <rich:spacer width="10px;"/>
-                <br/>
-                <rich:spacer height="10px;"/>
-
-                <rich:dataTable id="data_table" width="100%"
-                    value="#{viewAllStatusAction.getAllStatus().toArray()}" var="stats"
-                    styleClass="iteration_inline_tribes">
-                    <rich:column sortBy="#{stats.locale}"
-                        styleClass="#{stats.userInLanguageTeam ? 'highlighted_datatable_row' : ''}">
-                        <f:facet name="header">#{messages['jsf.Language']}</f:facet>
-                        <h:outputLink rendered="#{identity.loggedIn}"
-                            value="#{request.contextPath}/webtrans/Application.html"
-                            title="#{messages['jsf.iteration.stats.OpenInWebEditor']}" styleClass="table_link">
-                            <f:param name="project" value="#{viewAllStatusAction.projectSlug}" />
-                            <f:param name="iteration" value="#{viewAllStatusAction.iterationSlug}" />
-                            <f:param name="localeId" value="#{stats.locale}" />
-                            <f:param name="locale" value="#{locale.language}" />
-                            <h:outputText value="#{stats.locale}" />
-                        </h:outputLink>
-                        <h:outputText value="#{stats.locale}"
-                            rendered="#{not identity.loggedIn}" />
-                    </rich:column>
-                    <rich:column sortBy="#{stats.nativeName}"
-                        styleClass="#{stats.userInLanguageTeam ? 'highlighted_datatable_row' : ''}">
-                        <f:facet name="header">#{messages['jsf.Name']}</f:facet>
-                        <h:outputLink rendered="#{identity.loggedIn}"
-                            value="#{request.contextPath}/webtrans/Application.html"
-                            title="#{messages['jsf.iteration.stats.OpenInWebEditor']}" styleClass="table_link">
-                            <f:param name="project" value="#{viewAllStatusAction.projectSlug}" />
-                            <f:param name="iteration" value="#{viewAllStatusAction.iterationSlug}" />
-                            <f:param name="localeId" value="#{stats.locale}" />
-                            <f:param name="locale" value="#{locale.language}" />
-                            <h:outputText value="#{stats.nativeName}" />
-                        </h:outputLink>
-                        <h:outputText value="#{stats.nativeName}"
-                            rendered="#{not identity.loggedIn}" />
-                    </rich:column>
-                    <rich:column id="translate"
-                        rendered="#{identity.loggedIn and not viewAllStatusAction.isIterationObsolete()}"
-                        styleClass="#{stats.userInLanguageTeam ? 'highlighted_datatable_row' : ''} centered">
-                        <f:facet name="header">#{messages['jsf.View']}</f:facet>
-
-                        <h:outputLink
-                            rendered="#{not applicationConfiguration.debug and not viewAllStatusAction.isUserAllowedToTranslate(stats.locale) }"
-                            value="#{request.contextPath}/webtrans/Application.html" styleClass="table_link">
-                            <f:param name="project" value="#{viewAllStatusAction.projectSlug}" />
-                            <f:param name="iteration" value="#{viewAllStatusAction.iterationSlug}" />
-                            <f:param name="localeId" value="#{stats.locale}" />
-                            <f:param name="locale" value="#{locale.language}" />
-                            <img src="#{request.contextPath}/images/zanata-icon/16x16/eye-open.png" title="#{messages['jsf.Open']}"/>
-                        </h:outputLink>
-
-                        <h:outputLink
-                            rendered="#{applicationConfiguration.debug and not viewAllStatusAction.isUserAllowedToTranslate(stats.locale)}"
-                            value="#{request.contextPath}/webtrans/Application.html" styleClass="table_link">
-                            <f:param name="project" value="#{viewAllStatusAction.projectSlug}" />
-                            <f:param name="iteration" value="#{viewAllStatusAction.iterationSlug}" />
-                            <f:param name="localeId" value="#{stats.locale}" />
-                            <f:param name="locale" value="#{locale.language}" />
-                            <f:param name="gwt.codesvr" value="127.0.0.1:9997" />
-                            <img src="#{request.contextPath}/images/zanata-icon/16x16/eye-open.png" title="#{messages['jsf.OpenGWTDevMode']}"/>
-                        </h:outputLink>
-
-                        <h:outputLink
-                            rendered="#{not applicationConfiguration.debug and viewAllStatusAction.isUserAllowedToTranslate(stats.locale)}"
-                            value="#{request.contextPath}/webtrans/Application.html" styleClass="table_link">
-                            <f:param name="project" value="#{viewAllStatusAction.projectSlug}" />
-                            <f:param name="iteration" value="#{viewAllStatusAction.iterationSlug}" />
-                            <f:param name="localeId" value="#{stats.locale}" />
-                            <f:param name="locale" value="#{locale.language}" />
-                            <img src="#{request.contextPath}/images/zanata-icon/16x16/edit.png" title="#{messages['jsf.Translate']}"/>
-                        </h:outputLink>
-
-                        <h:outputLink
-                            rendered="#{applicationConfiguration.debug and viewAllStatusAction.isUserAllowedToTranslate(stats.locale)}"
-                            value="#{request.contextPath}/webtrans/Application.html" styleClass="table_link">
-                            <f:param name="project" value="#{viewAllStatusAction.projectSlug}" />
-                            <f:param name="iteration" value="#{viewAllStatusAction.iterationSlug}" />
-                            <f:param name="localeId" value="#{stats.locale}" />
-                            <f:param name="locale" value="#{locale.language}" />
-                            <f:param name="gwt.codesvr" value="127.0.0.1:9997" />
-                            <img src="#{request.contextPath}/images/zanata-icon/16x16/edit.png" title="#{messages['jsf.TranslateGWTDevMode']}"/>
-                        </h:outputLink>
-                    </rich:column>
-                    <rich:column id="files"
-                        rendered="#{identity.loggedIn}"
-                        styleClass="#{stats.userInLanguageTeam ? 'highlighted_datatable_row' : ''} centered">
-                        <f:facet name="header">#{messages['jsf.Files']}</f:facet>
-                        <s:link view="/iteration/files.xhtml" propagation="none" styleClass="table_link">
-                            <f:param name="project" value="#{viewAllStatusAction.projectSlug}" />
-                            <f:param name="iteration" value="#{viewAllStatusAction.iterationSlug}" />
-                            <f:param name="localeId" value="#{stats.locale}" />
-                            <img src="#{request.contextPath}/images/zanata-icon/16x16/file.png" />
-                        </s:link>
-                    </rich:column>
-                    <rich:column sortBy="#{stats.per}"
-                        styleClass="#{stats.userInLanguageTeam ? 'highlighted_datatable_row' : ''}">
-                        <f:facet name="header">#{messages['jsf.iteration.stats.Percentage']}</f:facet>
-                        <ui:param name="tstatus" value="#{stats.wordStats}" />
-                        <ui:include src="../WEB-INF/layout/statsbar.xhtml">
-                            <ui:param name="status" value="#{tstatus}" />
-                        </ui:include>
-                    </rich:column>
-
-                </rich:dataTable>
-            </a4j:region>
-        </a4j:form>
-=======
 			<a4j:form>
 				<a4j:region id="langTableRegion">
 					<s:token allowMultiplePosts="true" />
@@ -217,7 +103,6 @@
 					</rich:dataTable>
 				</a4j:region>
 			</a4j:form>
->>>>>>> ebcea524
 	</ui:define>
 
 	<ui:define name="right_content">
