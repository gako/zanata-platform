<!DOCTYPE composition PUBLIC "-//W3C//DTD XHTML 1.0 Transitional//EN"
        "http://www.w3.org/TR/xhtml1/DTD/xhtml1-transitional.dtd">
<ui:composition xmlns="http://www.w3.org/1999/xhtml"
                xmlns:s="http://jboss.org/schema/seam/taglib"
                xmlns:ui="http://java.sun.com/jsf/facelets"
                xmlns:f="http://java.sun.com/jsf/core"
                xmlns:h="http://java.sun.com/jsf/html"
                xmlns:rich="http://richfaces.org/rich"
                xmlns:a4j="http://richfaces.org/a4j"
                xmlns:richext="http://java.sun.com/jsf/composite/richext"
                template="../WEB-INF/layout/template.xhtml">

    <ui:define name="head">
        <script type="text/javascript">
            function downloadAllFilesClick() {
                if (confirm("#{messages['jsf.iteration.files.ConfirmDownloadAllFiles']}")) {
                    #{rich:component('downloadProgressPanel')}.show();
                    return true;
                }
                else {
                    return false;
                }
            }

            function openUploadPanel(docId) {
                #{rich:element('uploadPanelHeader')}.innerHTML = '#{messages['jsf.iteration.files.UploadFile']}: ' + docId;
                #{rich:element('uploadDocId')}.value = docId;
                #{rich:component('uploadPanel')}.show();
            }

            function hideUploadPanel() {
                #{rich:component('uploadPanel')}.hide();
                return false;
            }

            function focusNameFilterInput() {
                #{rich:element("name_filter_input")}.focus();
            }
        </script>
    </ui:define>

    <ui:define name="page_title">#{projectIterationFilesAction.projectSlug}:#{projectIterationFilesAction.iterationSlug} - Files</ui:define>
    <ui:define name="center_content">
        <h:form onkeydown="if(event.keyCode==13) { return false;}">
            <s:token allowMultiplePosts="true"/>
            <rich:dataScroller id="data_table_scroller" align="center" for="data_table" fastControls="hide"
                               rendered="#{projectIterationFilesAction.iterationDocuments.size() > 20}">
                <f:facet name="first">
                    <h:outputText value="" styleClass="icon-to-start"/>
                </f:facet>
                <f:facet name="previous">
                    <h:outputText value="" styleClass="icon-left-open"/>
                </f:facet>
                <f:facet name="next">
                    <h:outputText value="" styleClass="icon-right-open-1"/>
                </f:facet>
                <f:facet name="last">
                    <h:outputText value="" styleClass="icon-to-end"/>
                </f:facet>

                <f:facet name="first_disabled">
                    <h:outputText value="" styleClass="icon-to-start"/>
                </f:facet>
                <f:facet name="previous_disabled">
                    <h:outputText value="" styleClass="icon-left-open"/>
                </f:facet>
                <f:facet name="next_disabled">
                    <h:outputText value="" styleClass="icon-right-open-1"/>
                </f:facet>
                <f:facet name="last_disabled">
                    <h:outputText value="" styleClass="icon-to-end"/>
                </f:facet>
            </rich:dataScroller>
            <richext:spacer height="20"/>
            <h:outputText value="#{messages['jsf.iteration.files.NoFiles']}"
                          rendered="#{projectIterationFilesAction.iterationDocuments.size() == 0}"/>
            <rich:dataTable id="data_table" width="100%" value="#{projectIterationFilesAction.iterationDocuments}"
                            var="doc"
                            styleClass="iteration_inline_tribes"
                            rows="20"
                            rendered="#{projectIterationFilesAction.iterationDocuments.size() gt 0}">
                <rich:column sortOrder="ascending"
                             styleClass="wrapped">
                    <f:facet name="header">#{messages['jsf.iteration.files.Path']}</f:facet>
                    #{doc.path}
                </rich:column>
                <rich:column filterMethod="#{projectIterationFilesAction.filterDocumentByName}"
                             styleClass="wrapped">
                    <f:facet name="header">
                        <h:panelGroup>
                            <h:outputText value="#{messages['jsf.Name']}"/>
                            <br/>
                            <h:inputText value="#{projectIterationFilesAction.documentNameFilter}"
                                         id="name_filter_input" styleClass="filter_input" title="#{messages['jsf.iteration.files.Filter.title']}">
                                <a4j:ajax event="keyup" render="data_table,data_table_scroller"
                                             oncomplete="focusNameFilterInput()">
                                    <a4j:attachQueue ignoreDupResponses="true" requestDelay="700"/>
                                </a4j:ajax>
                            </h:inputText>
                        </h:panelGroup>
                    </f:facet>
                    <h:outputText value="#{doc.name}"/>
                </rich:column>
				
				 <rich:column
					rendered="#{identity.loggedIn and not applicationConfiguration.debug and not projectIterationFilesAction.isUserAllowedToTranslate()}" 
					styleClass="centered actionCol">
					<f:facet name="header">#{messages['jsf.Actions']}</f:facet>
					<div style="float:left">
						<h:outputLink
	                            title="#{messages['jsf.Open']}" styleClass="table_link" 
	                            value="#{request.contextPath}/webtrans/Application.seam?project=#{projectIterationFilesAction.projectSlug}&amp;iteration=#{projectIterationFilesAction.iterationSlug}&amp;localeId=#{projectIterationFilesAction.localeId}&amp;locale=#{locale.language}#view:doc;doc:#{doc.docId}">
	                       		<span class="icon-eye icon" title="#{messages['jsf.Open']}"/>
	                    </h:outputLink>
                    </div>
                    <div>
	                     <s:fragment rendered="#{projectIterationFilesAction.fileUploadAllowed}">
		                     <a href="#" onclick="openUploadPanel('#{doc.docId}'); return false;" class="table_link" title="#{messages['jsf.Upload']}">
		                      	<span class="icon-upload icon" title="#{messages['jsf.Upload.Title']}"/> 
		                    </a>
	                    </s:fragment>
                    </div>
				</rich:column>
				
				<rich:column 
					rendered="#{identity.loggedIn and applicationConfiguration.debug and not projectIterationFilesAction.isUserAllowedToTranslate()}" 
					styleClass="centered actionCol">
					<f:facet name="header">#{messages['jsf.Actions']}</f:facet>
					<div style="float:left">
						<h:outputLink
	                            title="#{messages['jsf.OpenGWTDevMode']}" styleClass="table_link" 
	                            value="#{request.contextPath}/webtrans/Application.seam?project=#{projectIterationFilesAction.projectSlug}&amp;iteration=#{projectIterationFilesAction.iterationSlug}&amp;localeId=#{projectIterationFilesAction.localeId}&amp;locale=#{locale.language}#view:doc;doc:#{doc.docId}">
	                       		<f:param name="gwt.codesvr" value="127.0.0.1:9997" />
	                       		
	                            <span class="icon-eye icon" title="#{messages['jsf.OpenGWTDevMode']}"/>
	                    </h:outputLink>
                    </div>
                    <div>
	                     <s:fragment rendered="#{projectIterationFilesAction.fileUploadAllowed}">
		                     <a href="#" onclick="openUploadPanel('#{doc.docId}'); return false;" class="table_link" title="#{messages['jsf.Upload']}">
		                      	<span class="icon-upload icon" title="#{messages['jsf.Upload.Title']}"/> 
		                    </a>
	                    </s:fragment>
                    </div>
				</rich:column>
				
				<rich:column 
					rendered="#{identity.loggedIn and not applicationConfiguration.debug and projectIterationFilesAction.isUserAllowedToTranslate()}" 
					styleClass="centered actionCol">
					<f:facet name="header">#{messages['jsf.Actions']}</f:facet>
					<div style="float:left">
						<h:outputLink
	                            title="#{messages['jsf.Translate']}" styleClass="table_link" 
	                            value="#{request.contextPath}/webtrans/Application.seam?project=#{projectIterationFilesAction.projectSlug}&amp;iteration=#{projectIterationFilesAction.iterationSlug}&amp;localeId=#{projectIterationFilesAction.localeId}&amp;locale=#{locale.language}#view:doc;doc:#{doc.docId}">
	                       		<span class="icon-edit icon" title="#{messages['jsf.Translate']}	"/>
	                    </h:outputLink>
                    </div>
                    <div>
	                     <s:fragment rendered="#{projectIterationFilesAction.fileUploadAllowed}">
		                     <a href="#" onclick="openUploadPanel('#{doc.docId}'); return false;" class="table_link" title="#{messages['jsf.Upload']}">
		                      	<span class="icon-upload icon" title="#{messages['jsf.Upload.Title']}"/> 
		                    </a>
	                    </s:fragment>
                    </div>
				</rich:column>
				
				<rich:column 
					rendered="#{identity.loggedIn and applicationConfiguration.debug and projectIterationFilesAction.isUserAllowedToTranslate()}" 
					styleClass="centered actionCol">
					<f:facet name="header">#{messages['jsf.Actions']}</f:facet>
					<div style="float:left">
						<h:outputLink
	                            title="#{messages['jsf.TranslateGWTDevMode']}" styleClass="table_link" 
	                            value="#{request.contextPath}/webtrans/Application.seam?project=#{projectIterationFilesAction.projectSlug}&amp;iteration=#{projectIterationFilesAction.iterationSlug}&amp;localeId=#{projectIterationFilesAction.localeId}&amp;locale=#{locale.language}#view:doc;doc:#{doc.docId}">
	                       		<f:param name="gwt.codesvr" value="127.0.0.1:9997" />
	                       		
	                            <span class="icon-edit icon" title="#{messages['jsf.TranslateGWTDevMode']}"/>
	                    </h:outputLink>
                    </div>
                    <div>
	                    <s:fragment rendered="#{projectIterationFilesAction.fileUploadAllowed}">
		                     <a href="#" onclick="openUploadPanel('#{doc.docId}'); return false;" class="table_link" title="#{messages['jsf.Upload']}">
		                      	<span class="icon-upload icon" title="#{messages['jsf.Upload.Title']}"/> 
		                    </a>
	                    </s:fragment>
                    </div>
				</rich:column>
                
                 <rich:column>
                    <f:facet name="header">
                        #{messages['jsf.iteration.files.Download']}
                    </f:facet>
                    <s:link styleClass="table_link" view="/rest/file/translation/#{projectIterationFilesAction.projectSlug}/#{projectIterationFilesAction.iterationSlug}/#{projectIterationFilesAction.localeId}/po">
                        <f:param name="docId" value="#{doc.docId}"/>
                        <h:outputText value="#{messages['jsf.iteration.files.dotpo']}"/>
                    </s:link>
                    <h:outputText value="&#160;&#160;&#160;" />
                    <s:link rendered="#{projectIterationFilesAction.hasOriginal(doc.path, doc.name)}" styleClass="table_link" view="/rest/file/translation/#{projectIterationFilesAction.projectSlug}/#{projectIterationFilesAction.iterationSlug}/#{projectIterationFilesAction.localeId}/baked">
                        <f:param name="docId" value="#{doc.docId}"/>
                        <h:outputText value="#{projectIterationFilesAction.extensionOf(doc.path, doc.name)}"/>
                    </s:link>
                </rich:column>
                <rich:column>
                    <f:facet name="header">
                     	<h:panelGroup>
                            <h:outputText value="#{messages['jsf.Statistics']}"/>
                            <br/>
                            <h:selectOneMenu id="statsOption" styleClass="headerInput" value="#{projectIterationFilesAction.statsOption}">
                            	 <f:selectItem itemLabel="#{messages['jsf.ByWords']}" itemValue="WORD"/>
                            	 <f:selectItem itemLabel="#{messages['jsf.Message']}" itemValue="MESSAGE"/>
								 <a4j:ajax event="change" render="data_table" />
				        	</h:selectOneMenu>
                        </h:panelGroup>
                   </f:facet>
                    <ui:param name="tstatus"
                              value="#{projectIterationFilesAction.getTransUnitForDocument(doc)}"/>
                    <ui:include src="../WEB-INF/layout/statsbar.xhtml">
                        <ui:param name="status" value="#{tstatus}"/>
                    </ui:include>
                </rich:column>
            </rich:dataTable>
        </h:form>

        <rich:popupPanel id="downloadProgressPanel"
                         moveable="#{false}"
                         resizeable="#{false}"
                         autosized="#{true}">

            <f:facet name="header">
                <h:outputText value="#{messages['jsf.iteration.files.ProcessDlgTitle']}"/>
            </f:facet>
            <h:form>
                <rich:progressBar id="downloadProgressBar"
                                  value="#{projectIterationZipFileAction.zipFilePrepHandle.currentProgress}"
                                  interval="500"
                                  label="#{projectIterationZipFileAction.zipFilePrepHandle.currentProgress} of #{projectIterationZipFileAction.zipFilePrepHandle.maxProgress}"
                                  minValue="-1"
                                  maxValue="#{projectIterationZipFileAction.zipFilePrepHandle.maxProgress - 1}"
                                  enabled="#{projectIterationZipFileAction.zipFilePrepHandle.inProgress}"
                                  ignoreDupResponses="true"
                                  reRenderAfterComplete="downloadProgressBar">
                    <f:facet name="complete">
                        <script type="text/javascript">
                            #{rich:component('downloadProgressPanel')}.hide();
                            window.location = "#{facesContext.externalContext.requestContextPath}/rest/file/download/#{projectIterationZipFileAction.zipFilePrepHandle.downloadId}";
                        </script>
                    </f:facet>
                </rich:progressBar>

                <div align="right">
                    <a4j:commandButton id="closeProgressPanelButton"
                                       action="#{projectIterationZipFileAction.cancelFileDownload}"
                                       value="#{messages['jsf.Cancel']}"
                                       reRender="downloadProgressBar">
                        <rich:componentControl for="downloadProgressPanel"
                                               attachTo="closeProgressPanelButton" operation="hide" event="onclick"/>
                    </a4j:commandButton>
                </div>
            </h:form>
        </rich:popupPanel>

        <rich:popupPanel id="uploadPanel"
                         moveable="#{false}"
                         resizeable="#{false}"
                         autosized="#{true}">
            <f:facet name="header">
                <h:outputText id="uploadPanelHeader"/>
            </f:facet>
            <h:form id="uploadForm" enctype="multipart/form-data">
                <s:fileUpload accept="*"
                              data="#{projectIterationFilesAction.translationFileUpload.fileContents}"
                              fileName="#{projectIterationFilesAction.translationFileUpload.fileName}"/>
                <br/>
                <h:outputText value="#{messages['jsf.iteration.files.Merge']}?" title="#{messages['jsf.iteration.files.Merge.title']}"/>
                <h:inputHidden id="uploadDocId" value="#{projectIterationFilesAction.translationFileUpload.docId}"/>
                <h:selectBooleanCheckbox value="#{projectIterationFilesAction.translationFileUpload.mergeTranslations}"
                                         title="#{messages['jsf.iteration.files.MergeCheckbox.Title']}"/>
                <div align="right">
                    <h:commandButton value="#{messages['jsf.Upload']}"
                                     action="#{projectIterationFilesAction.uploadTranslationFile}"/>
                    <h:commandButton value="#{messages['jsf.Cancel']}"
                                     onclick="return hideUploadPanel();"/>
                </div>
            </h:form>
        </rich:popupPanel>

    </ui:define>

    <ui:define name="right_content">

        <rich:panel id="loggedIn" rendered="#{identity.loggedIn}">
            <f:facet name="header">#{messages['jsf.Actions']}</f:facet>
            <h:form>
            	
            	
            	<h:outputLink
					rendered="#{not applicationConfiguration.debug and not projectIterationFilesAction.isUserAllowedToTranslate() }"
					value="#{request.contextPath}/webtrans/Application.seam" styleClass="action_link">
					<f:param name="project" value="#{projectIterationFilesAction.projectSlug}" />
					<f:param name="iteration" value="#{projectIterationFilesAction.iterationSlug}" />
					<f:param name="localeId" value="#{projectIterationFilesAction.localeId}" />
					<f:param name="locale" value="#{locale.language}" />
					<span class="icon-eye"/>#{messages['jsf.Open']}
				</h:outputLink>

				<h:outputLink
					rendered="#{applicationConfiguration.debug and not projectIterationFilesAction.isUserAllowedToTranslate()}"
					value="#{request.contextPath}/webtrans/Application.seam" styleClass="action_link">
					<f:param name="project" value="#{projectIterationFilesAction.projectSlug}" />
					<f:param name="iteration" value="#{projectIterationFilesAction.iterationSlug}" />
					<f:param name="localeId" value="#{projectIterationFilesAction.localeId}" />
					<f:param name="locale" value="#{locale.language}" />
					<f:param name="gwt.codesvr" value="127.0.0.1:9997" />
					<span class="icon-eye"/>#{messages['jsf.OpenGWTDevMode']}
    			</h:outputLink>

				<h:outputLink
					rendered="#{not applicationConfiguration.debug and projectIterationFilesAction.isUserAllowedToTranslate()}"
					value="#{request.contextPath}/webtrans/Application.seam" styleClass="action_link">
					<f:param name="project" value="#{projectIterationFilesAction.projectSlug}" />
					<f:param name="iteration" value="#{projectIterationFilesAction.iterationSlug}" />
					<f:param name="localeId" value="#{projectIterationFilesAction.localeId}" />
					<f:param name="locale" value="#{locale.language}" />
					<span class="icon-edit"/>#{messages['jsf.Translate']}
    			</h:outputLink>
    					
				<h:outputLink
					rendered="#{applicationConfiguration.debug and projectIterationFilesAction.isUserAllowedToTranslate()}"
					value="#{request.contextPath}/webtrans/Application.seam" styleClass="action_link">
					<f:param name="project" value="#{projectIterationFilesAction.projectSlug}" />
					<f:param name="iteration" value="#{projectIterationFilesAction.iterationSlug}" />
					<f:param name="localeId" value="#{projectIterationFilesAction.localeId}" />
					<f:param name="locale" value="#{locale.language}" />
					<f:param name="gwt.codesvr" value="127.0.0.1:9997" />
					<span class="icon-edit"/>#{messages['jsf.TranslateGWTDevMode']}
    			</h:outputLink>

                <ui:param name="downloadAllAllowed" value="#{projectIterationFilesAction.zipFileDownloadAllowed}" />
                <a4j:commandLink styleClass="action_link #{downloadAllAllowed ? '' : 'disabled'}"
                                 value="#{messages['jsf.iteration.files.DownloadAllFiles']}"
                                 action="#{projectIterationZipFileAction.prepareIterationZipFile}"
                                 onclick="if(!downloadAllFilesClick()){ return false; }"
<<<<<<< HEAD
                                 reRender="downloadProgressBar"/>
            </h:form>
=======
                                 reRender="downloadProgressBar"
                                 disabled="#{not downloadAllAllowed}"
                                 title="#{projectIterationFilesAction.zipFileDownloadTitle}"/>
            </a4j:form>
>>>>>>> 12780d5f
        </rich:panel>

        <rich:panel rendered="#{identity.loggedIn and not projectIterationFilesAction.isUserAllowedToTranslate()}">
            <h3 class="translate_restriction_title">
                <span class="icon-eye" style="font-size: 16px"></span>#{messages['jsf.iteration.files.WhyCantITranslate']}
            </h3>
            <h:dataTable value="#{projectIterationFilesAction.translationDeniedReasonMessages}"
                         var="mssg"
                         columnClasses="translate_restriction_mssg_row">
                <h:column>
                    <h:outputText value="#{mssg}"/>
                </h:column>
            </h:dataTable>
        </rich:panel>
    </ui:define>

</ui:composition><|MERGE_RESOLUTION|>--- conflicted
+++ resolved
@@ -340,15 +340,10 @@
                                  value="#{messages['jsf.iteration.files.DownloadAllFiles']}"
                                  action="#{projectIterationZipFileAction.prepareIterationZipFile}"
                                  onclick="if(!downloadAllFilesClick()){ return false; }"
-<<<<<<< HEAD
-                                 reRender="downloadProgressBar"/>
-            </h:form>
-=======
-                                 reRender="downloadProgressBar"
+                                 render="downloadProgressBar"
                                  disabled="#{not downloadAllAllowed}"
                                  title="#{projectIterationFilesAction.zipFileDownloadTitle}"/>
-            </a4j:form>
->>>>>>> 12780d5f
+            </h:form>
         </rich:panel>
 
         <rich:panel rendered="#{identity.loggedIn and not projectIterationFilesAction.isUserAllowedToTranslate()}">
