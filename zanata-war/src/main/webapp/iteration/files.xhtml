--- conflicted
+++ resolved
@@ -310,14 +310,8 @@
 
         <rich:panel id="loggedIn" rendered="#{identity.loggedIn}">
             <f:facet name="header">#{messages['jsf.Actions']}</f:facet>
-<<<<<<< HEAD
             <h:form>
-            	
-            	
-=======
-            <a4j:form>
-
->>>>>>> 26a9ed4c
+
             	<h:outputLink
 					rendered="#{not applicationConfiguration.debug and not projectIterationFilesAction.isUserAllowedToTranslate() }"
 					value="#{request.contextPath}/webtrans/Application.seam" styleClass="action_link">
@@ -396,19 +390,15 @@
                                  render="downloadProgressBar"
                                  disabled="#{not downloadAllAllowed}"
                                  title="#{projectIterationFilesAction.zipFileDownloadTitle}"/>
-<<<<<<< HEAD
-            </h:form>
-=======
                 <a4j:commandLink styleClass="action_link #{downloadAllAllowed ? '' : 'disabled'}"
                                  rendered="#{downloadAllAllowed and !projectIterationFilesAction.poProject}"
                                  value="#{messages['jsf.iteration.files.DownloadAllFilesOfflinePo']}"
                                  action="#{projectIterationZipFileAction.prepareIterationZipFile(true)}"
                                  onclick="if(!downloadAllFilesClick()){ return false; }"
-                                 reRender="downloadProgressBar"
+                                 render="downloadProgressBar"
                                  disabled="#{not downloadAllAllowed}"
                                  title="#{messages['jsf.iteration.files.DownloadAllFilesOfflinePo.title']}"/>
-            </a4j:form>
->>>>>>> 26a9ed4c
+           </a4j:form>
         </rich:panel>
 
         <rich:panel rendered="#{identity.loggedIn and not projectIterationFilesAction.isUserAllowedToTranslate()}">
