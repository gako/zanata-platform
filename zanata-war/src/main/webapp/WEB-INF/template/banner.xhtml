--- conflicted
+++ resolved
@@ -21,7 +21,6 @@
     </s:link>
   </h1>
 
-<<<<<<< HEAD
 	<s:fragment rendered="#{identity.loggedIn}">
 		<a href="#off-canvas--right" id="user_avatar" class="off-canvas__toggle--right l--float-right" title="#{personHome.instance.account.username}">
 			<i class="i i--huge i--list l--float-left l--pad-left-0"></i>
@@ -72,72 +71,4 @@
 	    <li class="l--push-left-half"><s:link id="help_link" view="/help/view.xhtml" propagation="none">#{messages['jsf.Help']}</s:link></li>
 	  </ul>
 	</nav>
-=======
-  <s:fragment rendered="#{identity.loggedIn}">
-    <a href="#off-canvas--right" id="user_avatar"
-      class="off-canvas__toggle--right l--float-right"
-      title="#{personHome.instance.account.username}">
-      <i class="i i--huge i--list l--float-left l--pad-left-0"></i>
-      <span class="badge__container">
-        <span class="badge--bl"><!--  This is for notification count --></span>
-        <img src="#{gravatarServiceImpl.getUserImageUrl(72)}"
-          alt="#{personHome.instance.name}"/>
-      </span>
-    </a>
-  </s:fragment>
-  <s:fragment rendered="#{not identity.loggedIn}">
-    <div class="header__login l--float-right">
-      <s:link id="register_link_internal_auth" view="/account/register.xhtml"
-        value="#{messages['jsf.Signup']}"
-        propagation="none" styleClass="is-hidden--s button"
-        rendered="#{applicationConfiguration.internalAuth}"/>
-
-      <s:fragment rendered="#{not applicationConfiguration.internalAuth}">
-        <a id="register_link" href="#{applicationConfiguration.registerPath}"
-          class="is-hidden--s button">#{messages['jsf.Signup']}</a>
-      </s:fragment>
-
-      <h:outputLink id="signin_link"
-        value="#{request.contextPath}/account/sign_in?continue=#{urlUtil.getEncodedLocalUrl(request)}"
-        propagation="none" styleClass="l--push-left-half button--primary"
-        rendered="#{not applicationConfiguration.kerberosAuth}">
-        #{messages['jsf.Login']}
-      </h:outputLink>
-
-      <h:outputLink id="ksignin_link"
-        value="#{request.contextPath}/account/klogin.seam?continue=#{urlUtil.getEncodedLocalUrl(request)}"
-        propagation="none" styleClass="l--push-left-half button--primary"
-        rendered="#{applicationConfiguration.kerberosAuth}">
-        #{messages['jsf.Login']}
-      </h:outputLink>
-    </div>
-  </s:fragment>
-
-  <nav id="nav-main" class="header__menu is-hidden--s l--push-left-half">
-    <ul class="list--horizontal">
-      <li class="l--push-left-half">
-        <s:link id="projects_link" view="/project/home.xhtml"
-          propagation="none">#{messages['jsf.Projects']}</s:link>
-      </li>
-      <li class="l--push-left-half">
-        <s:link id="version-groups_link" view="/version-group/home.xhtml"
-          propagation="none">#{messages['jsf.Groups']}</s:link>
-      </li>
-      <li class="l--push-left-half">
-        <s:link id="languages_link" view="/language/home.xhtml"
-          propagation="none">#{messages['jsf.Languages']}</s:link>
-      </li>
-      <s:fragment rendered="#{identity.loggedIn}">
-        <li class="l--push-left-half">
-          <s:link id="glossary_link" view="/glossary/view.xhtml"
-            propagation="none">#{messages['jsf.Glossary']}</s:link>
-        </li>
-      </s:fragment>
-
-      <li class="l--push-left-half"><s:link id="help_link"
-        view="/help/view.xhtml"
-        propagation="none">#{messages['jsf.Help']}</s:link></li>
-    </ul>
-  </nav>
->>>>>>> 88e379d2
 </header>