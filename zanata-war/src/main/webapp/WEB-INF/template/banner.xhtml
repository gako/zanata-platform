<header role="banner" class="header bg--highest"
  xmlns="http://www.w3.org/1999/xhtml"
  xmlns:h="http://java.sun.com/jsf/html"
  xmlns:f="http://java.sun.com/jsf/core"
  xmlns:s="http://jboss.org/schema/seam/taglib"
  xmlns:rich="http://richfaces.org/rich"
  xmlns:zanata="http://java.sun.com/jsf/composite/zanata">

  <script type="text/javascript"
    src="#{request.contextPath}/resources/script/components-script.js"></script>

  <script type="text/javascript">
    function selectItem(item) {
      window.location.href = jQuery(item).find('a').attr("href");
    }
  </script>

  <h1 class="header__title">
    <s:link view="/home.xhtml" propagation="none" id="home">
      <img class="header__site-logo"
        src="#{applicationConfiguration.webAssetsUrl}/logo.svg"/>
      #{msgs['jsf.Zanata']}
    </s:link>
  </h1>

  <nav id="nav-main" class="header__main-nav js-dropdown">
    <a href="#nav-main" class="header__main-nav__toggle js-dropdown__toggle">
      <i class="i i--huge i--list"></i>
      <span class="is-invisible">#{msgs['jsf.Menu']}</span>
    </a>

    <div class="header__main-nav__group js-dropdown__content">
      <h:form styleClass="form--search header__search js-form--search" id="general-search-form">
        <label class="form--search__label"
          for="#{rich:clientId('projectAutocomplete')}-autocomplete__input">
          #{msgs['jsf.SearchProjects']}
        </label>

        <zanata:autocomplete actionBean="#{projectSearch.projectAutocomplete}"
          maxlength="100" minlength="1" id="projectAutocomplete"
          fetchValue="#{result.project.slug}"
          placeholder="#{msgs['jsf.SearchProjects']}"
          onSelectItem="selectItem"
          inputClass="form--search__input js-form--search__input">

          <s:link propagation="none" view="/project/project.xhtml"
            rendered="#{!result.isProjectNull()}">
            <i class="i i--project"></i> #{result.project.name}
            <f:param name="slug" value="#{result.project.slug}"/>
          </s:link>

          <s:link view="/search.xhtml" rendered="#{result.isProjectNull()}">
            <i class="i i--search"></i> Search Zanata for
            '#{projectSearch.projectAutocomplete.query}'
            <f:param name="query" value="#{projectSearch.projectAutocomplete.query}"/>
          </s:link>

        </zanata:autocomplete>

      </h:form>
      <ul class="header__main-nav__menu">
        <li>
          <s:link id="projects_link" view="/project/home.xhtml"
            propagation="none">#{msgs['jsf.Projects']}
            <i class="is-hidden--m-up l--float-right i--inline i--project"></i>
          </s:link>
        </li>
        <li>
          <s:link id="version-groups_link" view="/version-group/home.xhtml"
            propagation="none">#{msgs['jsf.Groups']}
            <i class="is-hidden--m-up l--float-right i--inline i--group"></i>
          </s:link>
        </li>
        <li>
          <s:link id="languages_link" view="/language/home.xhtml"
            propagation="none">#{msgs['jsf.Languages']}
            <i class="is-hidden--m-up l--float-right i--inline i--language"></i>
          </s:link>
        </li>
        <s:fragment rendered="#{identity.loggedIn}">
          <li>
            <s:link id="glossary_link" view="/glossary/view.xhtml"
              propagation="none">#{msgs['jsf.Glossary']}
              <i
                class="is-hidden--m-up l--float-right i--inline i--glossary"></i>
            </s:link>
          </li>
        </s:fragment>

        <li>
          <s:link id="help_link" view="/help/view.xhtml"
            propagation="none">#{msgs['jsf.Help']}
            <i class="is-hidden--m-up l--float-right i--inline i--help"></i>
          </s:link>
        </li>
      </ul>
    </div>
  </nav>

  <s:fragment
    rendered="#{identity.loggedIn and authenticatedAccountHome.instance.enabled}">
    <nav class="header__user-nav js-dropdown">
      <a href="#nav-user" class="header__user-nav__toggle js-dropdown__toggle"
        id="user--avatar"
        title="#{authenticatedAccountHome.instance.username}">
        <div class="badge__container">
          <div class="bx--round header__avatar">
            <img src="#{gravatarServiceImpl.getUserImageUrl(72)}"
              alt="#{authenticatedAccountHome.instance.person.name}"/>
          </div>
        </div>
      </a>
      <ul id="nav-user" class="header__user-nav__menu js-dropdown__content">
        <li>
          <s:link id="dashboard" view="/dashboard/home.xhtml"
            propagation="none">
            #{msgs['jsf.Dashboard']} <i
            class="l--float-right i--inline i--dashboard"></i>
          </s:link>
        </li>
        <s:fragment rendered="#{s:hasRole('admin')}">
          <li>
            <s:link id="administration" view="/admin/home.xhtml"
              propagation="none">
              #{msgs['jsf.Administration']} <i
              class="l--float-right i--inline i--admin"></i>
            </s:link>
          </li>
        </s:fragment>
        <li>
          <s:link id="right_menu_sign_out_link" view="/account/logout.seam"
            propagation="none">
            #{msgs['jsf.Logout']} <i
            class="l--float-right i--inline i--logout"></i>
          </s:link>
        </li>
      </ul>
    </nav>
  </s:fragment>

  <s:fragment rendered="#{not identity.loggedIn}">
    <s:div styleClass="header__login l--float-right">
      <s:link id="register_link_internal_auth" view="/account/register.xhtml"
        value="#{msgs['jsf.Signup']}"
        propagation="none" styleClass="is-hidden--s button"
        rendered="#{applicationConfiguration.internalAuth}"/>

      <s:fragment
        rendered="#{applicationConfigurationAction.registrationLinkNeeded}">
        <a id="register_link" href="#{applicationConfiguration.registerPath}"
          class="is-hidden--s button">#{msgs['jsf.Signup']}</a>
      </s:fragment>

      <h:outputLink id="signin_link"
        value="#{request.contextPath}/account/sign_in?continue=#{urlUtil.getEncodedLocalUrl(request)}"
        propagation="none" styleClass="l--push-left-half button--primary"
<<<<<<< HEAD
        rendered="#{not applicationConfiguration.kerberosAuth}">
        #{msgs['jsf.Login']}
=======
        rendered="#{applicationConfigurationAction.loginHandledByInternalPage}">
        #{messages['jsf.Login']}
>>>>>>> 07b63976
      </h:outputLink>

      <h:form rendered="#{applicationConfigurationAction.singleOpenId}">
        <h:commandLink id="openid_single_signin_link"
          action="#{loginAction.genericOpenIdLogin(applicationConfiguration.openIdProviderUrl)}"
          propagation="none" styleClass="l--push-left-half button--primary">
          #{messages['jsf.Login']}
        </h:commandLink>
      </h:form>

      <h:outputLink id="ksignin_link"
        value="#{request.contextPath}/account/klogin.seam?continue=#{urlUtil.getEncodedLocalUrl(request)}"
        propagation="none" styleClass="l--push-left-half button--primary"
        rendered="#{applicationConfiguration.kerberosAuth}">
        #{msgs['jsf.Login']}
      </h:outputLink>
    </s:div>
  </s:fragment>

</header><|MERGE_RESOLUTION|>--- conflicted
+++ resolved
@@ -154,13 +154,8 @@
       <h:outputLink id="signin_link"
         value="#{request.contextPath}/account/sign_in?continue=#{urlUtil.getEncodedLocalUrl(request)}"
         propagation="none" styleClass="l--push-left-half button--primary"
-<<<<<<< HEAD
-        rendered="#{not applicationConfiguration.kerberosAuth}">
+        rendered="#{applicationConfigurationAction.loginHandledByInternalPage}">
         #{msgs['jsf.Login']}
-=======
-        rendered="#{applicationConfigurationAction.loginHandledByInternalPage}">
-        #{messages['jsf.Login']}
->>>>>>> 07b63976
       </h:outputLink>
 
       <h:form rendered="#{applicationConfigurationAction.singleOpenId}">
