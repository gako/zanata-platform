--- conflicted
+++ resolved
@@ -431,8 +431,6 @@
       </redirect>
     </navigation>
   </page>
-
-<<<<<<< HEAD
 
     <page view-id="/iteration/request_to_join_group.xhtml">
         <param name="emailType" value="#{sendEmail.emailType}" />
@@ -462,7 +460,7 @@
             </rule>
         </navigation>
     </page>
-=======
+
   <page view-id="/iteration/copy_trans.xhtml">
       <param name="projectSlug" value="#{copyTransAction.projectSlug}" />
       <param name="iterationSlug" value="#{copyTransAction.iterationSlug}" />
@@ -480,7 +478,6 @@
         </redirect>
       </navigation>
   </page>
->>>>>>> dbc42466
   
 
   <!-- Language -->
