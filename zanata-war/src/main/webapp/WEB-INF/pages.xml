--- conflicted
+++ resolved
@@ -894,7 +894,6 @@
     </navigation>
   </page>
 
-<<<<<<< HEAD
   <!-- Translation Memory -->
   <page view-id="/tm/create.xhtml">
       <restrict>#{s:hasRole('admin')}</restrict>
@@ -908,9 +907,6 @@
           <redirect view-id="/tm/home.xhtml" />
       </navigation>
   </page>
-
-=======
->>>>>>> 2a596703
   <!-- Exceptions -->
   <page view-id="/error.xhtml">
     <action execute="#{breadcrumbs.clear}"/>
