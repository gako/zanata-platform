--- conflicted
+++ resolved
@@ -64,7 +64,6 @@
   <!--</page>-->
 
   <!-- Exceptions -->
-<<<<<<< HEAD
   <!--<exception class="org.zanata.exception.KeyNotFoundException"-->
     <!--log-level="warn">-->
     <!--<redirect view-id="/error.xhtml">-->
@@ -137,10 +136,14 @@
     <!--</redirect>-->
   <!--</exception>-->
 
-  <!--<exception class="org.jboss.seam.ConcurrentRequestTimeoutException"-->
-    <!--log-level="trace">-->
-    <!--<http-error error-code="503" />-->
-  <!--</exception>-->
+  <exception class="javax.faces.application.ViewExpiredException"
+    log-level="debug">
+    <redirect view-id="/error/viewexpiredexception.xhtml">
+      <message
+        severity="warn">#{msgs['jsf.YourSessionHasTimedOutPleaseTryAgain']}
+      </message>
+    </redirect>
+  </exception>
 
   <!--<exception class="javax.validation.ConstraintViolationException"-->
     <!--log-level="debug">-->
@@ -164,113 +167,5 @@
       <!--<message severity="error">#{msgs['jsf.UnexpectedError']}</message>-->
     <!--</redirect>-->
   <!--</exception>-->
-=======
-  <exception class="org.zanata.exception.KeyNotFoundException"
-    log-level="warn">
-    <redirect view-id="/error.xhtml">
-      <message severity="error">#{msgs['jsf.InvalidActivationKey']}
-      </message>
-    </redirect>
-  </exception>
-
-  <exception class="org.zanata.exception.ActivationLinkExpiredException"
-    log-level="warn">
-    <redirect view-id="/error.xhtml">
-      <message severity="error">#{msgs['jsf.ActivationLinkExpired']}
-      </message>
-    </redirect>
-  </exception>
-
-  <exception class="javax.persistence.EntityNotFoundException"
-    log-level="warn">
-    <redirect view-id="/error.xhtml">
-      <message severity="warn">#{msgs['jsf.RecordNotFound']}</message>
-    </redirect>
-  </exception>
-
-  <exception class="javax.persistence.EntityNotFoundException"
-    log-level="warn">
-    <redirect view-id="/error.xhtml">
-      <message severity="warn">#{msgs['jsf.RecordNotFound']}</message>
-    </redirect>
-  </exception>
-
-  <exception class="javax.persistence.EntityExistsException">
-    <redirect view-id="/error.xhtml">
-      <message severity="warn">#{msgs['jsf.DuplicatedRecord']}</message>
-    </redirect>
-  </exception>
-
-  <exception class="javax.persistence.OptimisticLockException">
-    <end-conversation />
-    <redirect view-id="/error.xhtml">
-      <message
-        severity="warn">#{msgs['jsf.AnotherUserChangedTheSameDataPleaseTryAgain']}
-      </message>
-    </redirect>
-  </exception>
-
-  <exception class="org.zanata.exception.AuthorizationException"
-    log-level="debug">
-    <redirect view-id="/error.xhtml">
-      <message
-        severity="error">#{msgs['jsf.YouDoNotHavePermissionToAccessThisResource']}
-      </message>
-    </redirect>
-  </exception>
-
-  <exception class="org.zanata.exception.NotLoggedInException"
-    log-level="debug">
-    <redirect view-id="/account/login.xhtml">
-      <message severity="warn">#{msgs['org.jboss.seam.NotLoggedIn']}
-      </message>
-    </redirect>
-  </exception>
-
-  <exception class="javax.security.auth.login.LoginException"
-    log-level="debug">
-    <redirect view-id="/account/login.xhtml">
-      <message severity="warn">#{msgs['org.jboss.seam.NotLoggedIn']}
-      </message>
-    </redirect>
-  </exception>
-
-  <exception class="javax.faces.application.ViewExpiredException"
-    log-level="debug">
-    <redirect view-id="/error/viewexpiredexception.xhtml">
-      <message
-        severity="warn">#{msgs['jsf.YourSessionHasTimedOutPleaseTryAgain']}
-      </message>
-    </redirect>
-  </exception>
-
-  <exception class="org.jboss.seam.ConcurrentRequestTimeoutException"
-    log-level="trace">
-    <http-error error-code="503" />
-  </exception>
-
-  <exception class="javax.validation.ConstraintViolationException"
-    log-level="debug">
-    <redirect view-id="/error.xhtml">
-      <message
-        severity="warn">#{msgs['jsf.Error']} #{org.jboss.seam.handledException.message}
-      </message>
-    </redirect>
-  </exception>
-
-  <exception class="org.richfaces.exception.FileUploadException" log-level="warn">
-    <redirect view-id="/error.xhtml">
-      <message severity="error">
-        #{msgs['jsf.iteration.files.UploadFailed']} #{org.jboss.seam.handledException.message}
-      </message>
-    </redirect>
-  </exception>
-
-  <exception>
-    <redirect view-id="/error.xhtml">
-      <message severity="error">#{msgs['jsf.UnexpectedError']}</message>
-    </redirect>
-  </exception>
->>>>>>> 3ec0a3fc
 
 </pages>