--- conflicted
+++ resolved
@@ -145,7 +145,6 @@
     </redirect>
   </exception>
 
-<<<<<<< HEAD
   <!--<exception class="javax.validation.ConstraintViolationException"-->
     <!--log-level="debug">-->
     <!--<redirect view-id="/error.xhtml">-->
@@ -163,26 +162,6 @@
     <!--</redirect>-->
   <!--</exception>-->
 
-  <!--<exception>-->
-    <!--<redirect view-id="/error.xhtml">-->
-      <!--<message severity="error">#{msgs['jsf.UnexpectedError']}</message>-->
-    <!--</redirect>-->
-  <!--</exception>-->
-=======
-  <exception class="org.jboss.seam.ConcurrentRequestTimeoutException"
-    log-level="trace">
-    <http-error error-code="503" />
-  </exception>
-
-  <exception class="javax.validation.ConstraintViolationException"
-    log-level="debug">
-    <redirect view-id="/error.xhtml">
-      <message
-        severity="warn">#{msgs['jsf.Error']} #{org.jboss.seam.handledException.message}
-      </message>
-    </redirect>
-  </exception>
-
   <exception class="org.apache.catalina.connector.ClientAbortException" log-level="debug">
     <redirect view-id="/error.xhtml">
       <message severity="error">
@@ -191,19 +170,10 @@
     </redirect>
   </exception>
 
-  <exception class="org.richfaces.exception.FileUploadException" log-level="warn">
-    <redirect view-id="/error.xhtml">
-      <message severity="error">
-        #{msgs['jsf.iteration.files.UploadFailed']} #{org.jboss.seam.handledException.message}
-      </message>
-    </redirect>
-  </exception>
-
-  <exception>
-    <redirect view-id="/error.xhtml">
-      <message severity="error">#{msgs['jsf.UnexpectedError']}</message>
-    </redirect>
-  </exception>
->>>>>>> 735193a7
+  <!--<exception>-->
+    <!--<redirect view-id="/error.xhtml">-->
+      <!--<message severity="error">#{msgs['jsf.UnexpectedError']}</message>-->
+    <!--</redirect>-->
+  <!--</exception>-->
 
 </pages>