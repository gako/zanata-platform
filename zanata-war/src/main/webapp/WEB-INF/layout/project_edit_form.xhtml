--- conflicted
+++ resolved
@@ -59,15 +59,9 @@
             <h:inputText id="humanViewableSourceUrl" required="false"
                          value="#{projectHome.instance.sourceViewURL}" style="width:400px;"/>
             <s:span styleClass="icon-info-circle-2 input_help" id="humanSourceUrlHelp">
-<<<<<<< HEAD
                 <rich:tooltip>
-                   <em><code>#{messages['jsf.SourceUrlHumanReadableExample']}</code></em>
+                   <em><code>#{messages['jsf.viewSourceFiles.Example']}</code></em>
                 </rich:tooltip>
-=======
-                <rich:toolTip>
-                   <em><code>#{messages['jsf.viewSourceFiles.Example']}</code></em>
-                </rich:toolTip>
->>>>>>> 26a9ed4c
             </s:span>
         </s:decorate>
 
@@ -76,15 +70,9 @@
             <h:inputText id="machineReadableSourceUrl" required="false"
                          value="#{projectHome.instance.sourceCheckoutURL}" style="width:400px;"/>
             <s:span styleClass="icon-info-circle-2 input_help" id="machineSourceUrlHelp">
-<<<<<<< HEAD
                 <rich:tooltip>
-                   <em><code>#{messages['jsf.SourceUrlMachineReadableExample']}</code></em>
+                   <em><code>#{messages['jsf.SourceCheckoutUrl.Example']}</code></em>
                 </rich:tooltip>
-=======
-                <rich:toolTip>
-                   <em><code>#{messages['jsf.SourceCheckoutUrl.Example']}</code></em>
-                </rich:toolTip>
->>>>>>> 26a9ed4c
             </s:span>
         </s:decorate>
 
@@ -149,15 +137,10 @@
 
     <s:div>
         <a4j:region>
-<<<<<<< HEAD
-            <h:selectBooleanCheckbox
+            <h:selectBooleanCheckbox title="#{messages['jsf.RestrictRoleAccessTooltip']}" value="#{projectRoleRestrictionAction.restrictByRoles}" >
                     title="Restrict Project Access"
                     value="#{projectRoleRestrictionAction.restrictByRoles}" >
                 <a4j:ajax event="change" render="roleList" />
-=======
-            <h:selectBooleanCheckbox title="#{messages['jsf.RestrictRoleAccessTooltip']}" value="#{projectRoleRestrictionAction.restrictByRoles}" >
-                <a4j:support event="onchange" reRender="roleList" />
->>>>>>> 26a9ed4c
             </h:selectBooleanCheckbox>
         </a4j:region>
         <h:outputText
