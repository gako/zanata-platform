--- conflicted
+++ resolved
@@ -94,15 +94,9 @@
 
 	<s:div>
 		<a4j:region>
-<<<<<<< HEAD
 		<h:selectBooleanCheckbox
-		 title="overrideLocales"
 		  value="#{localeListAction.setting}" >
 			<a4j:ajax event="change" render="languagelist" />
-=======
-		<h:selectBooleanCheckbox value="#{localeListAction.setting}" >
-			<a4j:support event="onchange" reRender="languagelist" />
->>>>>>> 959c012e
 		</h:selectBooleanCheckbox>
 		</a4j:region>
 		<h:outputText
@@ -119,11 +113,7 @@
 	    <h:outputText value="#{messages['jsf.SelectedLocales']}"/>
             <h:selectManyListbox id ="languagelist2" value="#{localeListAction.availableList}" styleClass="language_list">
                 <f:selectItems value="#{availableItems}"/>
-<<<<<<< HEAD
-		<a4j:ajax event="dblclick" render="languagePanel" listener="#{localeListAction.toCustomizedLocales}"/>
-=======
-				<a4j:support event="ondblclick" reRender="languagePanel" action="#{localeListAction.toCustomizedLocales}"/>
->>>>>>> 959c012e
+                <a4j:ajax event="dblclick" render="languagePanel" listener="#{localeListAction.toCustomizedLocales}"/>
             </h:selectManyListbox>
             <h:panelGroup id="buttons" styleClass="language_action_buttons">
                 <a4j:commandButton value="#{messages['jsf.AddLocale']}" action="#{localeListAction.toCustomizedLocales}" styleClass="language_action_button" reRender ="languagePanel" />
@@ -131,11 +121,7 @@
             </h:panelGroup>
             <h:selectManyListbox id="languagelist1" value="#{localeListAction.customizedLocales}" styleClass="language_list" >
                 <f:selectItems value="#{localeListAction.customizedItems}"/>
-<<<<<<< HEAD
-		<a4j:ajax event="dblclick" render="languagePanel" listener="#{localeListAction.removeFromCustomizedLocales}"/>
-=======
-				<a4j:support event="ondblclick" reRender="languagePanel" action="#{localeListAction.removeFromCustomizedLocales}"/>
->>>>>>> 959c012e
+                <a4j:ajax event="dblclick" render="languagePanel" listener="#{localeListAction.removeFromCustomizedLocales}"/>
             </h:selectManyListbox>
       	</h:panelGrid>
 	</a4j:region>
@@ -143,15 +129,10 @@
 
     <s:div>
         <a4j:region>
-<<<<<<< HEAD
             <h:selectBooleanCheckbox
                     title="Restrict Project Access"
                     value="#{projectRoleRestrictionAction.restrictByRoles}" >
                 <a4j:ajax event="change" render="roleList" />
-=======
-            <h:selectBooleanCheckbox title="Restrict Project Access" value="#{projectRoleRestrictionAction.restrictByRoles}" >
-                <a4j:support event="onchange" reRender="roleList" />
->>>>>>> 959c012e
             </h:selectBooleanCheckbox>
         </a4j:region>
         <h:outputText
