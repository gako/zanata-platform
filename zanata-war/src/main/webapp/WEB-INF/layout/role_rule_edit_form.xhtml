
<h:form id="projectForm"
          xmlns="http://www.w3.org/1999/xhtml"
          xmlns:s="http://jboss.org/schema/seam/taglib"
          xmlns:ui="http://java.sun.com/jsf/facelets"
          xmlns:f="http://java.sun.com/jsf/core"
          xmlns:h="http://java.sun.com/jsf/html"
          xmlns:rich="http://richfaces.org/rich"
          xmlns:a4j="http://richfaces.org/a4j"
        >
    <s:token allowMultiplePosts="true" />
    <rich:panel>

        <s:decorate id="policyNameField" template="/WEB-INF/layout/edit.xhtml">
            <ui:define name="label">#{messages['jsf.rolerules.PolicyName']}</ui:define>
            <h:selectOneMenu id="policyName" value="#{roleAssignmentRuleAction.instance.policyName}">
                <s:selectItems value="#{roleAssignmentRuleAction.availablePolicyNames}" var="policy" label="#{policy}"
                        noSelectionLabel=""/>
            </h:selectOneMenu>

            <s:span styleClass="icon-info-circle-2 input_help" id="policyNameHelp">
            	 <rich:tooltip>
                    <em>#{messages['jsf.rolerules.PolicyName.tooltip']}</em>
                </rich:tooltip>
           	</s:span>
        </s:decorate>
        <s:decorate id="identityPatternField" template="/WEB-INF/layout/edit.xhtml" >
            <ui:define name="label">#{messages['jsf.rolerules.IdentityPattern']}</ui:define>
            <h:inputText id="identityPattern"
                         value="#{roleAssignmentRuleAction.instance.identityRegExp}"/>
            <s:span styleClass="icon-info-circle-2 input_help" id="identityPatternHelp">
            	 <rich:tooltip>
                    <em>#{messages['jsf.rolerules.IdentityPattern.tooltip']}</em>
<<<<<<< HEAD
                </rich:tooltip>
           	</s:span>           
=======
                </rich:toolTip>
           	</s:span>
>>>>>>> 26a9ed4c
        </s:decorate>
        <s:decorate id="roleField" template="/WEB-INF/layout/edit.xhtml">
            <ui:define name="label">#{messages['jsf.rolerules.RoleToAssign']}</ui:define>
            <h:selectOneMenu id="roles" value="#{roleAssignmentRuleAction.roleToAssign}">
                <s:selectItems value="#{identityManager.listGrantableRoles()}" var="role" label="#{role}"/>
            </h:selectOneMenu>
            <s:span styleClass="icon-info-circle-2 input_help" id="roleToAssignHelp">
            	  <rich:tooltip>
                    <em>#{messages['jsf.rolerules.RoleToAssign.tooltip']}</em>
                </rich:tooltip>
           	</s:span>  
        </s:decorate>

        <div style="clear:both"/>

        <div class="actionButtons">
            <h:commandButton id="save"
                             value="#{messages['jsf.Save']}"
                             action="#{roleAssignmentRuleAction.persist}"
                             rendered="#{!roleAssignmentRuleAction.managed}"/>
            <h:commandButton id="update"
                             value="#{messages['jsf.Update']}"
                             action="#{roleAssignmentRuleAction.update}"
                             rendered="#{roleAssignmentRuleAction.managed}"/>
            <s:button id="cancel"
                      value="#{messages['jsf.Cancel']}"
                      propagation="none"
                      view="/admin/rolerules.xhtml"/>
        </div>

    </rich:panel>
</h:form><|MERGE_RESOLUTION|>--- conflicted
+++ resolved
@@ -31,13 +31,8 @@
             <s:span styleClass="icon-info-circle-2 input_help" id="identityPatternHelp">
             	 <rich:tooltip>
                     <em>#{messages['jsf.rolerules.IdentityPattern.tooltip']}</em>
-<<<<<<< HEAD
                 </rich:tooltip>
-           	</s:span>           
-=======
-                </rich:toolTip>
            	</s:span>
->>>>>>> 26a9ed4c
         </s:decorate>
         <s:decorate id="roleField" template="/WEB-INF/layout/edit.xhtml">
             <ui:define name="label">#{messages['jsf.rolerules.RoleToAssign']}</ui:define>
