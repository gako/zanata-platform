--- conflicted
+++ resolved
@@ -96,7 +96,6 @@
       <p class="txt--meta">#{msgs['jsf.search.NoResult']}</p>
     </h:panelGroup>
 
-<<<<<<< HEAD
     <ui:fragment
       rendered="#{not empty versionHomeAction.documentsTabDocumentFilter.currentPage}">
       <ul class="list--stats" id="documents-document_list">
@@ -150,62 +149,6 @@
                       </h:outputLink>
                     </li>
                   </ui:fragment>
-=======
-  <s:fragment
-    rendered="#{not empty versionHomeAction.documentsTabDocumentFilter.currentPage}">
-    <ul class="list--stats" id="documents-document_list">
-      <ui:repeat
-        value="#{versionHomeAction.documentsTabDocumentFilter.currentPage}"
-        var="document">
-        <ui:param name="hasActions"
-          value="#{versionHomeAction.isPoDocument(document.docId) or !versionHomeAction.isPoDocument(document.docId) or versionHomeAction.hasOriginal(document.path, document.name) or versionHomeAction.documentUploadAllowed or versionHomeAction.documentRemovalAllowed}"/>
-        <li id="#{document.docId}"
-          class="progress-bar__expander #{hasActions ? 'list__item--actionable' : ''}" >
-          <s:div styleClass="list__item__action" rendered="#{hasActions}">
-            <div
-              class="dropdown dropdown--small dropdown--inline dropdown--single js-dropdown">
-              <a class="dropdown__toggle js-dropdown__toggle txt--meta"
-                name="link-document-options"
-                title="#{msgs['jsf.tooltip.DocumentOptions']}" href="#">
-                  <span class="is-invisible">
-                    #{msgs['jsf.tooltip.DocumentOptions']}
-                  </span>
-              </a>
-              <ul class="dropdown__content js-dropdown__content">
-                <s:fragment rendered="#{versionHomeAction.version.projectType ne 'File'}"></s:fragment>
-                <s:fragment
-                  rendered="#{versionHomeAction.isPoDocument(document.docId) and versionHomeAction.version.projectType ne 'File'}">
-                  <li>
-                    <h:outputLink styleClass="i__item--right"
-                      value="#{request.contextPath}/rest/file/source/#{versionHomeAction.projectSlug}/#{versionHomeAction.versionSlug}/pot">
-                      <f:param name="docId" value="#{document.docId}"/>
-                      <h:outputFormat
-                        value="#{msgs['jsf.iteration.files.DownloadDocument']}">
-                        <f:param
-                          value="#{msgs['jsf.iteration.files.dotpot']}"/>
-                      </h:outputFormat>
-                      <i class="i i--export i__item__icon"></i>
-                    </h:outputLink>
-                  </li>
-                </s:fragment>
-                <s:fragment
-                  rendered="#{!versionHomeAction.isPoDocument(document.docId)}">
-                  <li>
-                    <h:outputLink styleClass="i__item--right"
-                      value="#{request.contextPath}/rest/file/source/#{versionHomeAction.projectSlug}/#{versionHomeAction.versionSlug}/offlinepot"
-                      title="#{msgs['jsf.iteration.files.dotofflinepot.description']} #{msgs['jsf.iteration.files.dotofflinepot.purpose']}">
-                      <f:param name="docId" value="#{document.docId}"/>
-                      <h:outputFormat
-                        value="#{msgs['jsf.iteration.files.DownloadDocument']}">
-                        <f:param
-                          value="#{msgs['jsf.iteration.files.dotofflinepot']}"/>
-                      </h:outputFormat>
-                      <i class="i i--export i__item__icon"></i>
-                    </h:outputLink>
-                  </li>
-                </s:fragment>
->>>>>>> a03633ae
-
                   <ui:fragment
                     rendered="#{versionHomeAction.hasOriginal(document.path, document.name)}">
                     <li>
@@ -222,8 +165,6 @@
                       </h:outputLink>
                     </li>
                   </ui:fragment>
-
-<<<<<<< HEAD
                   <ui:fragment
                     rendered="#{versionHomeAction.documentUploadAllowed}">
                     <li>
@@ -248,40 +189,6 @@
                     </li>
                   </ui:fragment>
                 </ul>
-=======
-                <s:fragment
-                  rendered="#{versionHomeAction.documentUploadAllowed}">
-                  <li>
-                    <a href="#" class="i__item--right"
-                      onclick="openUploadSourcePanel('#{document.docId}'); return false;">
-                      #{msgs['jsf.iteration.files.UpdateDocument']}
-                      <i class="i i--import i__item__icon"></i>
-                    </a>
-                  </li>
-                </s:fragment>
-                <s:fragment
-                  rendered="#{versionHomeAction.documentRemovalAllowed}">
-                  <li>
-                    <a4j:commandLink styleClass="i__item--right txt--danger"
-                      render="documentsDocumentSearchRange, documentsDocumentSearchTotal"
-                      action="#{versionHomeAction.deleteDocument(document.id)}"
-                      oncomplete="refreshStatistics()"
-                      onclick="return confirm('#{msgs['jsf.iteration.files.ConfirmDocDeletion']}')">
-                      #{msgs['jsf.iteration.files.DeleteDocument']}
-                      <i class="i i--remove i__item__icon"></i>
-                    </a4j:commandLink>
-                  </li>
-                </s:fragment>
-              </ul>
-            </div>
-          </s:div>
-          <a href="#{request.contextPath}/iteration/view/#{versionHomeAction.projectSlug}/#{versionHomeAction.versionSlug}/documents/#{document.docId}"
-            onclick="changeBrowserUrl(this.href, true);return false;">
-            <div class="list__item__content">
-              <div class="list__item__info">
-                <h3 class="list__title">#{document.name}</h3>
-                <span class="list__item__meta">#{document.path}</span>
->>>>>>> a03633ae
               </div>
             </h:panelGroup>
             <a href="#{request.contextPath}/iteration/view/#{versionHomeAction.projectSlug}/#{versionHomeAction.versionSlug}/documents/#{versionHomeAction.encodeDocId(document.docId)}"
