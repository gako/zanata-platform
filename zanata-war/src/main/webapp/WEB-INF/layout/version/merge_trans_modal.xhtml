<div xmlns="http://www.w3.org/1999/xhtml"
  xmlns:h="http://java.sun.com/jsf/html"
  xmlns:zanata="http://java.sun.com/jsf/composite/zanata"
  xmlns:a4j="http://richfaces.org/a4j"
  xmlns:rich="http://richfaces.org/rich"
  xmlns:f="http://java.sun.com/jsf/core"
  xmlns:ui="http://java.sun.com/jsf/facelets"
  class="modal" id="mergeTransDialog" tabindex="-1" role="dialog"
  aria-labelledby="myModalLabel" aria-hidden="true">

  <script>

    function bindKeepExistingTranslated(key, value) {
      jQuery('#' + jqSelector('#{rich:clientId('keepExistingTranslation')}')).val(value);
    }

    function displayProjectSelector(display) {
      jQuery(getProjectSelector()).toggleClass('is-hidden', !display);
      jQuery('#project-static').toggleClass('is-hidden', display);
    }

    function getProjectSelector() {
      return jQuery('#' + jqSelector('#{rich:clientId('projectSelector')}'));
    }
  </script>

  <div class="modal__dialog l--constrain-medium">
    <header class="modal__header">
      <h2 class="modal__title">
        #{msgs['jsf.iteration.mergeTrans.header']}
      </h2>
      <button type="button"
        class="modal__close button--link"
        data-dismiss="modal" onclick="displayProjectSelector(false);return false;">
        <i class="i i--huge i--cancel"></i>
      </button>
    </header>

    <div class="modal__content">
      <h:form id="merge-form" styleClass="l--push-bottom-0  l--pad-all-1">
        <a4j:jsFunction name="bindSourceProjectSlug" limitRender="true"
          render="sourceVersions, merge-button">
          <a4j:param name="va1" assignTo="#{mergeTransAction.sourceProjectSlug}"/>
        </a4j:jsFunction>

        <div class="form__item">
          <p>
            <h:outputText
              value="#{msgs['jsf.iteration.mergeTrans.description1']}"
              escape="false"/>
          </p>
          <p>
            <h:outputText
              value="#{msgs['jsf.iteration.mergeTrans.description2']}"
              escape="false"/>
          </p>
        </div>

        <div class="l--pad-top-half form__item">
          <h3 class="epsilon l--push-bottom-quarter">
            <h:outputText
              value="#{msgs['jsf.iteration.mergeTrans.toVersion.label']}"
              escape="false"/>
          </h3>
          <div>
            <div>
              <i class="i i--project l--push-right-quarter"></i>
              #{mergeTransAction.targetVersion.project.name}
            </div>
            <div>
              <i class="i i--version l--push-right-quarter"></i>
              <zanata:version-label version="#{mergeTransAction.targetVersion}"/>
            </div>
          </div>
        </div>

        <h:panelGroup layout="block"  styleClass="l--pad-all-half bg--pop-higher" id="selection-section">
          <h3 class="epsilon l--push-bottom-quarter">
            <h:outputText
              value="#{msgs['jsf.iteration.mergeTrans.fromVersion.label']}"
              escape="false"/>
          </h3>
          <div class="l--push-bottom-quarter">
            <i class="i i--project l--push-right-quarter"></i>
            <div id="project-static" class="bx--inline-block">
              #{mergeTransAction.sourceProject.name}
              <ui:fragment rendered="#{not empty mergeTransAction.projects}">
                <a href="#" class="txt--mini l--push-left-1"
                  onclick="displayProjectSelector(true)">
                  #{msgs['jsf.iteration.mergeTrans.chooseAnotherProject']}
                </a>
              </ui:fragment>
            </div>
            <h:selectOneMenu id="projectSelector" rendered="#{not empty mergeTransAction.projects}"
              styleClass="w--1-2 is-hidden" onchange="bindSourceProjectSlug(this.value)"
              value="#{mergeTransAction.sourceProjectSlug}">
              <f:selectItems value="#{mergeTransAction.projects}" var="project"
                itemLabel="#{project.name} [#{project.slug}]"
                itemValue="#{project.slug}" itemLabelEscaped="true"/>
            </h:selectOneMenu>
          </div>
          <h:panelGroup layout="block"  id="sourceVersions">
            <ui:fragment rendered="#{empty mergeTransAction.sourceVersions}">
              <div class="bg--neutral l--pad-all-half">
                <h3 class="epsilon">
                  #{msgs['jsf.iteration.mergeTrans.noVersionToMerge.heading']}
                </h3>
                <ui:fragment rendered="#{not empty mergeTransAction.projects}">
                  <p class="txt--meta">
                    #{msgs['jsf.iteration.mergeTrans.noVersionToMerge.description']}
                  </p>
                </ui:fragment>
              </div>
            </ui:fragment>
            <ui:fragment rendered="#{not empty mergeTransAction.sourceVersions}">
              <i class="i i--version l--push-right-quarter"></i>
              <h:selectOneMenu styleClass="w--1-2"
                value="#{mergeTransAction.sourceVersionSlug}">
                <f:selectItems value="#{mergeTransAction.sourceVersions}"
                  var="version" itemLabel="#{version.slug}"
                  itemValue="#{version.slug}" itemLabelEscaped="true"/>
              </h:selectOneMenu>
            </ui:fragment>
          </h:panelGroup>

          <div class="l--push-top-half">
            <zanata:checkbox
              label="#{msgs['jsf.iteration.mergeTrans.keepExistingTranslated']}"
              value="keep-translation" checked="false"
              onValueChanged="bindKeepExistingTranslated" escapeLabel="false">
              <h:inputHidden id="keepExistingTranslation"
                value="#{mergeTransAction.keepExistingTranslation}"/>
              <span class="txt--meta">
                <h:outputText
                  value="#{msgs['jsf.iteration.mergeTrans.keepExistingTranslated.Description']}"
                  escape="false"/>
              </span>
            </zanata:checkbox>
          </div>
        </h:panelGroup>

        <footer class="modal__footer l--pad-h-1 l--pad-v-half bg--highest">
          <div class="g--tight">
            <h:panelGroup layout="block"  styleClass="g__item txt--align-right"
              id="merge-trans-buttons">

<<<<<<< HEAD
            <a4j:commandButton id="merge-button"
              rendered="#{not mergeTransAction.isCopyActionsRunning()}"
              styleClass="button button--primary" disabled="#{empty mergeTransAction.sourceVersions}"
              action="#{mergeTransAction.startMergeTranslations}"
              value="#{msgs['jsf.iteration.mergeTrans']}"/>

            <ui:fragment rendered="#{mergeTransAction.isCopyActionsRunning()}">
              <zanata:loader type="loader--small" layout="inline" jsHandle="true"
                id="merge-trans-loader"/>
            </ui:fragment>
          </h:panelGroup>
        </div>
      </footer>

    </h:form>
=======
              <a4j:commandButton id="merge-button"
                rendered="#{not mergeTransAction.isCopyActionsRunning(mergeTransAction.targetProjectSlug, mergeTransAction.targetVersionSlug)}"
                styleClass="button button--primary" disabled="#{empty mergeTransAction.sourceVersions}"
                action="#{mergeTransAction.startMergeTranslations}"
                value="#{msgs['jsf.iteration.mergeTrans']}"/>

              <ui:fragment rendered="#{mergeTransAction.isCopyActionsRunning(mergeTransAction.targetProjectSlug, mergeTransAction.targetVersionSlug)}">
                <zanata:loader type="loader--small" layout="inline" jsHandle="true"
                  id="merge-trans-loader"/>
              </ui:fragment>
            </h:panelGroup>
          </div>
        </footer>
      </h:form>
    </div>
>>>>>>> 4e8aa3a8
  </div>

</div><|MERGE_RESOLUTION|>--- conflicted
+++ resolved
@@ -144,7 +144,6 @@
             <h:panelGroup layout="block"  styleClass="g__item txt--align-right"
               id="merge-trans-buttons">
 
-<<<<<<< HEAD
             <a4j:commandButton id="merge-button"
               rendered="#{not mergeTransAction.isCopyActionsRunning()}"
               styleClass="button button--primary" disabled="#{empty mergeTransAction.sourceVersions}"
@@ -160,23 +159,6 @@
       </footer>
 
     </h:form>
-=======
-              <a4j:commandButton id="merge-button"
-                rendered="#{not mergeTransAction.isCopyActionsRunning(mergeTransAction.targetProjectSlug, mergeTransAction.targetVersionSlug)}"
-                styleClass="button button--primary" disabled="#{empty mergeTransAction.sourceVersions}"
-                action="#{mergeTransAction.startMergeTranslations}"
-                value="#{msgs['jsf.iteration.mergeTrans']}"/>
-
-              <ui:fragment rendered="#{mergeTransAction.isCopyActionsRunning(mergeTransAction.targetProjectSlug, mergeTransAction.targetVersionSlug)}">
-                <zanata:loader type="loader--small" layout="inline" jsHandle="true"
-                  id="merge-trans-loader"/>
-              </ui:fragment>
-            </h:panelGroup>
-          </div>
-        </footer>
-      </h:form>
-    </div>
->>>>>>> 4e8aa3a8
   </div>
 
 </div>