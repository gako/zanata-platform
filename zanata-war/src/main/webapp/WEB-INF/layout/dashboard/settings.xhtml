--- conflicted
+++ resolved
@@ -258,18 +258,10 @@
                 <zanata:ajax-command-button styleClass="txt--danger button button--small reveal__target"
                   title="#{msgs['jsf.LeaveLanguageTeam']}"
                   action="#{userSettingsAction.leaveLanguageTeam(locale.localeId.id)}"
-<<<<<<< HEAD
-                  render="languageListForm"
-                  title="#{msgs['jsf.group.RemoveLanguage.title']}"
-                  onclick="return confirm('#{interpolator.interpolate(msgs['jsf.dashboard.settings.leaveLanguageTeam.confirm.message'], locale.retrieveDisplayName())}')">
-                  <i class="i--large i--remove"></i>
-                </a4j:commandLink>
-=======
                   render="languageListForm">
                   <i class="i i--remove"></i>
                   <span class="is-hidden--m-l-down">#{msgs['jsf.LeaveLanguageTeam']}</span>
                 </zanata:ajax-command-button>
->>>>>>> abaa8eac
               </li>
             </ui:repeat>
           </ul>
