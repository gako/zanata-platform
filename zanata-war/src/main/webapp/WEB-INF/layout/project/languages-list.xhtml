--- conflicted
+++ resolved
@@ -18,8 +18,8 @@
       required="false"
       placeholder="#{msgs['jsf.languages.FilterLanguages']}"
       value="#{filterText}"
-      oninput="return filterLocalesFromTextBox('[id=\'#{component.namingContainer.clientId}:#{id}-filter-input\']', '##{id}-list');"
-      onkeyup="return onFilterLocalesTextboxKeyUp('[id=\'#{component.namingContainer.clientId}:#{id}-filter-input\']', '##{id}-list', event);"
+      oninput="return filterLocalesFromTextBox('[id=\\'#{component.namingContainer.clientId}:#{id}-filter-input\\']', '##{id}-list');"
+      onkeyup="return onFilterLocalesTextboxKeyUp('[id=\\'#{component.namingContainer.clientId}:#{id}-filter-input\\']', '##{id}-list', event);"
       onkeypress="doNotSubmit(event);"
       maxlength="255"
       styleClass="form--search__input js-form--search__input l--push-bottom-quarter">
@@ -68,18 +68,6 @@
   <!-- Placed at the end of the list content so that it runs when all the
        content from ajax is present in the DOM -->
   <script type="text/javascript">
-<<<<<<< HEAD
-  //<![CDATA[
-  jQuery(document).ready(function () {
-    // refresh checkbox facades on language lists
-    zanata.form.appendCheckboxes(jQuery('##{id}').element);
-    // ensure active locales filter is applied correctly after items are refreshed
-    filterLocalesFromTextBox("[id='#{component.namingContainer.clientId}:#{id}-filter-input']", '##{id}-list');
-    // Triggers appropriate button visibility.
-    jQuery('##{id}-list').change();
-  });
-  //]]>
-=======
     //<![CDATA[
     jQuery(document).ready(function () {
       // refresh checkbox facades on language lists
@@ -90,7 +78,6 @@
       jQuery('##{id}-list').change();
     });
     //]]>
->>>>>>> ff048f05
   </script>
 
 </ui:composition>