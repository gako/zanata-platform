<ui:composition xmlns="http://www.w3.org/1999/xhtml"
  xmlns:ui="http://java.sun.com/jsf/facelets"
  xmlns:h="http://java.sun.com/jsf/html"
  xmlns:a4j="http://richfaces.org/a4j"
  xmlns:rich="http://richfaces.org/rich"
  xmlns:s="http://jboss.org/schema/seam/taglib"
  xmlns:zanata="http://java.sun.com/jsf/composite/zanata">

<script type="text/javascript">
  function onValidationOptionChange(validationId) {
    var value = validationId.split('-');
    bindValidationValue(value[0], value[1]);
  }

  function onRestrictedByRoleValueChanged(key, checked) {
    bindRestrictedByRoleValue(key, checked);
  }

  function getUserRoleId() {
    return "[id='#{rich:clientId('user-roles')}']";
  }
</script>

<a4j:jsFunction name="bindValidationValue"
  action="#{projectHome.updateValidationOption(name, state)}"
  render="validation-list">
  <a4j:param name="val1" assignTo="#{name}"/>
  <a4j:param name="val2" assignTo="#{state}"/>
</a4j:jsFunction>

<a4j:jsFunction name="bindCopyTransValue"
  action="#{projectHome.updateCopyTrans(action, value)}">
  <a4j:param name="val1" assignTo="#{action}"/>
  <a4j:param name="val2" assignTo="#{value}"/>
</a4j:jsFunction>

<a4j:jsFunction name="bindRestrictedByRoleValue" render="user-roles"
  oncomplete="zanata.form.appendCheckboxes(getUserRoleId())"
  action="#{projectHome.setRestrictedByRole(key, checked)}">
  <a4j:param name="val1" assignTo="#{key}"/>
  <a4j:param name="val2" assignTo="#{checked}"/>
</a4j:jsFunction>

<a4j:jsFunction name="bindRestrictRoleValue"
  action="#{projectHome.updateRoles(roleName, isRestricted)}">
  <a4j:param name="val1" assignTo="#{roleName}"/>
  <a4j:param name="val2" assignTo="#{isRestricted}"/>
</a4j:jsFunction>

<h1>#{messages['jsf.project.ProjectSettings']}</h1>

<div class="tabs--vertical js-tabs">
<ul class="tabs__nav js-tabs-nav">
  <li>
<<<<<<< HEAD
    <a id="settings-general_tab"
      href="#{request.contextPath}/project/view/#{projectHomeAction.slug}/settings/general"
      class="js-url-mod is-active" data-content="#settings-general">
=======
    <a href="#settings-general" id="settings-general_tab" class="is-active">
>>>>>>> 925589b1
      <i class="i i--settings"></i>
      <span class="is-hidden--m-l-down">#{messages['jsf.General']}</span>
    </a>
  </li>
  <li>
    <a id="settings-languages_tab"
      href="#{request.contextPath}/project/view/#{projectHomeAction.slug}/settings/languages"
      class="js-url-mod" data-content="#settings-languages">
      <i class="i i--language"></i>
      <span class="is-hidden--m-l-down">#{messages['jsf.Languages']}</span>
    </a>
  </li>
  <li>
    <a id="settings-translation_tab"
      href="#{request.contextPath}/project/view/#{projectHomeAction.slug}/settings/translation"
      class="js-url-mod" data-content="#settings-translation">
      <i class="i i--translate"></i>
      <span class="is-hidden--m-l-down">#{messages['jsf.Translation']}</span>
    </a>
  </li>
  <li>
    <a id="settings-permissions_tab"
      href="#{request.contextPath}/project/view/#{projectHomeAction.slug}/settings/permissions"
      class="js-url-mod" data-content="#settings-permissions">
      <i class="i i--users"></i>
      <span class="is-hidden--m-l-down">#{messages['jsf.Permissions']}</span>
    </a>
  </li>
  <li>
    <a id="settings-about_tab"
      href="#{request.contextPath}/project/view/#{projectHomeAction.slug}/settings/about"
      class="js-url-mod" data-content="#settings-about">
      <i class="i i--info"></i>
          <span
            class="is-hidden--m-l-down">#{messages['jsf.project.About']}</span>
    </a>
  </li>
</ul>
<ul class="tabs__content js-tabs-content">
<li class="is-active" id="settings-general">
  <h2 class="l--push-all-0 gamma d--bottom">#{messages['jsf.General']}</h2>
  <h:form id="settings-general-form" styleClass="l--constrain-large">
    <ui:include src="edit_form.xhtml"/>

    <h3 class="heading--secondary">#{messages['jsf.project.SourceCode']}</h3>

    <div class="g--tight l--push-top-half">
      <div class="g__item w--1-2">
        <div class="form__item">
          <h:outputLabel for="homePage">#{messages['jsf.project.HomePage']}
            <span class="txt--meta">#{messages['jsf.field.optional']}</span>
          </h:outputLabel>
          <s:decorate id="homePageField" template="../field.xhtml">
            <h:inputText id="homePage" required="false"
              value="#{projectHome.instance.sourceViewURL}">
              <rich:placeholder value="http://" styleClass="txt--neutral"/>
              <a4j:ajax event="blur" render="homePageField" execute="@this"/>
            </h:inputText>
          </s:decorate>

          <p class="txt--meta">
            <h:outputText escape="false"
              value="#{messages['jsf.Project.sourceurl.message']}"/>
          </p>
        </div>
      </div>
      <div class="g__item w--1-2">
        <div class="form__item">
          <h:outputLabel for="repo">#{messages['jsf.field.repository']}
            <span class="txt--meta">#{messages['jsf.field.optional']}</span>
          </h:outputLabel>
          <s:decorate id="repoField" template="../field.xhtml">
            <h:inputText id="repo" required="false"
              value="#{projectHome.instance.sourceCheckoutURL}">
              <a4j:ajax event="blur" render="repoField" execute="@this"/>
            </h:inputText>
          </s:decorate>

          <p class="txt--meta">
            <h:outputText
              escape="false" value="#{messages['jsf.Project.repo.message']}"/>
          </p>
        </div>
      </div>
    </div>

    <div class="l--push-top-1">
      <a4j:commandLink value="#{messages['jsf.UpdateGeneralSettings']}"
        id="button-update-settings"
        action="#{projectHome.update}"
        rendered="#{projectHome.managed}"
        render="project-info"
        styleClass="l--push-right-half button--primary"/>
    </div>
    <hr/>
    <s:div styleClass="g--tight" id="status">
      <s:div styleClass="g__item w--1-2 l--push-bottom-1"
        rendered="#{projectHome.instance.status eq 'ACTIVE'}">
        <a4j:commandLink styleClass="button--warning l--push-bottom-half"
          id="button-lock-project"
          action="#{projectHome.updateStatus('R')}" render="status">
          <i
            class="i--left i--lock"></i> #{messages['jsf.project.readonly']}
        </a4j:commandLink>

        <p class="txt--meta">#{messages['jsf.project.readonly.Message']}</p>
      </s:div>
      <s:div styleClass="g__item w--1-2 l--push-bottom-1"
        rendered="#{projectHome.instance.status ne 'ACTIVE'}">
        <s:fragment rendered="#{projectHome.instance.status eq 'OBSOLETE'}">
          <button class="button--success l--push-bottom-half"
            disabled="true">
            <i class="i--left i--lock"></i>
            #{messages['jsf.project.writable']}
          </button>
        </s:fragment>
        <a4j:commandLink styleClass="button--success l--push-bottom-half"
          id="button-unlock-project"
          rendered="#{projectHome.instance.status == 'READONLY'}"
          action="#{projectHome.updateStatus('A')}" render="status">
          <i
            class="i--left i--lock"></i> #{messages['jsf.project.writable']}
        </a4j:commandLink>

        <p class="txt--meta">#{messages['jsf.project.writable.Message']}</p>
      </s:div>

      <s:fragment
        rendered="#{s:hasPermission(projectHome.instance, 'mark-obsolete')}">
        <s:div styleClass="g__item w--1-2"
          rendered="#{projectHome.instance.status eq 'OBSOLETE'}">
          <a4j:commandLink styleClass="button--success l--push-bottom-half"
            id="button-unarchive-project"
            action="#{projectHome.updateStatus('A')}" render="status">
            <i class="i--left i--archive"></i>
            #{messages['jsf.UnArchiveThisProject']}
          </a4j:commandLink>

          <p class="txt--meta">#{messages['jsf.UnarchiveProject.Message']}</p>
        </s:div>
        <s:div styleClass="g__item w--1-2"
          rendered="#{projectHome.instance.status ne 'OBSOLETE'}">
          <a4j:commandLink styleClass="button--danger l--push-bottom-half"
            id="button-archive-project"
            action="#{projectHome.updateStatus('O')}" render="status">
            <i class="i--left i--archive"></i>
            #{messages['jsf.ArchiveThisProject']}
          </a4j:commandLink>

          <p class="txt--meta">#{messages['jsf.ArchiveProject.Message']}</p>
        </s:div>
      </s:fragment>
    </s:div>
  </h:form>
</li>
<li id="settings-languages">
  <h2 class="l--push-all-0 gamma d--bottom l--push-bottom-half">
    #{messages['jsf.Languages']}
  </h2>
  <h:form id="settings-languages-form" styleClass="l--push-bottom-0">
    <button styleClass="button--small l--push-bottom-half"
      jsfc="a4j:commandButton"
      value="#{messages['jsf.Language.useGlobal']}"
      rendered="#{projectHome.instance.overrideLocales}"
      action="#{projectHome.updateLanguagesFromGlobal()}"
      render="settings-languages-form"/>

    <ul class="list--slat list--highlight l--push-top-half">
      <ui:repeat value="#{projectHome.getInstanceActiveLocales()}" var="locale">
        <li class="reveal--list-item">#{locale.retrieveDisplayName()}<span
          class="txt--understated l--push-left-quarter">[#{locale.localeId}]</span>
          <a4j:commandLink oncomplete="refreshStatistics()" execute="@this"
            action="#{projectHome.removeLanguage(locale.localeId)}"
            styleClass="l--float-right txt--danger reveal__target"
            render="settings-languages-form">
            <i class="i--large i--remove"></i>
          </a4j:commandLink>
        </li>
      </ui:repeat>
      <li class="list--highlight__item--none">
        <label
          for="#{rich:clientId('languageAutocomplete')}-autocomplete__input">
          #{messages['jsf.AddALanguage']}
        </label>

        <zanata:autocomplete
          actionBean="#{projectHome.localeAutocomplete}"
          maxlength="80" searchWhenFocus="true"
          id="languageAutocomplete"
          fetchValue="#{result.localeId}" render="settings-languages-form"
          oncomplete="refreshStatistics();focusCurrentActiveInput()"
          placeholder="#{messages['jsf.language.search.placeholder']}">

          #{result.retrieveDisplayName()}<span
          class="txt--understated l--push-left-quarter">[#{result.localeId}]</span>
        </zanata:autocomplete>

      </li>
    </ul>
  </h:form>
</li>
<li id="settings-translation">
  <h2 class="l--push-all-0 gamma d--bottom l--push-bottom-half">
    #{messages['jsf.Translation']}
  </h2>

  <h:form id="settings-translation-form" styleClass="l--push-bottom-0">
    <h3 class="heading--secondary">#{messages['jsf.Validation']}</h3>

    <p>#{messages['jsf.Validation.messages']}</p>

    <s:div id="validation-list">
      <ul class="list--slat">
        <ui:repeat
          value="#{projectHome.validationList}" var="validationAction">
          <li class="js-example js-reveal">
            <div class="g--tight">
              <div class="g__item w--7-12">
                <label class="l--push-bottom-0">
                  #{validationAction.id.displayName}
                </label>

                <p class="txt--meta l--push-bottom-quarter">
                  #{validationAction.description}
                  <a href="#" class="button--link js-reveal__toggle"
                    data-target="##{validationAction.id.name()}-example"
                    data-toggle-title="#{messages['jsf.tooltip.HideExample']}"
                    title="#{messages['jsf.tooltip.ShowExample']}">
                    <span class="js-reveal__toggle__text"
                      data-toggle-value="Less">
                      #{messages['jsf.tooltip.More']}
                    </span>…
                  </a>
                </p>
              </div>
              <div class="g__item w--5-12">
                <div class="button--group txt--align-right">
                  <ui:repeat value="#{projectHome.validationStates}"
                    var="state">
                    <s:fragment rendered="#{validationAction.state == state}">
                      <input name="#{validationAction.id.name()}"
                        id="#{validationAction.id.name()}-#{state}"
                        checked="true"
                        onchange="onValidationOptionChange(this.id)"
                        type="radio"
                        class="form__item__input js-example__setter"
                        data-example=""/>
                    </s:fragment>
                    <s:fragment rendered="#{validationAction.state != state}">
                      <input name="#{validationAction.id.name()}"
                        id="#{validationAction.id.name()}-#{state}"
                        onchange="onValidationOptionChange(this.id)"
                        type="radio"
                        class="form__item__input js-example__setter"
                        data-example=""/>
                    </s:fragment>
                    <label for="#{validationAction.id.name()}-#{state}"
                      class="button button--#{state.name() == 'Error'?'danger':state}">#{state}</label>
                  </ui:repeat>
                </div>
              </div>
            </div>
            <div class="g--tight l--push-bottom-half is-hidden"
              id="#{validationAction.id.name()}-example">
              <div class="g__item w--1-2 l--push-top-quarter">
                <h4 class="zeta heading--secondary txt--uppercase">
                  #{messages['jsf.validation.source']}
                </h4>
              <pre class="l--push-all-0"><code class="txt--mini">
                <h:outputText value="#{validationAction.sourceExample}"
                  escape="false"/>
              </code></pre>
              </div>
              <div class="g__item w--1-2 l--push-top-quarter">
                <h4 class="zeta heading--secondary txt--uppercase">
                  #{messages['jsf.validation.target']}
                </h4>
              <pre class="l--push-all-0"><code class="txt--mini">
                <h:outputText value="#{validationAction.targetExample}"
                  escape="false"/>
              </code></pre>
              </div>
            </div>
          </li>
        </ui:repeat>
      </ul>
    </s:div>
    <hr/>
    <h3 class="heading--secondary">#{messages['jsf.CopyTrans']}</h3>

    <p>#{messages['jsf.Copytrans.message']}
      <a href="http://zanata.org/help/reuse/copytrans-explained/"
        target="_blank"
        title="#{messages['jsf.project.CopyTransOpts.tooltip']}">
        <i class="i i--help"></i>
      </a>
    </p>

    <p class="message--highlight">#{messages['jsf.Copytrans.message2']}</p>
    <ui:include src="/WEB-INF/layout/copy_trans_inline.xhtml"/>
  </h:form>
</li>

<li id="settings-permissions">
  <h2 class="l--push-all-0 gamma d--bottom l--push-bottom-half">
    #{messages['jsf.Permissions']}
  </h2>

  <h3 class="heading--secondary">#{messages['jsf.Maintainers']}</h3>
  <h:form id="settings-permissions-form" styleClass="l--push-bottom-0">
    <ul class="list--slat list--highlight l--push-top-half">
      <ui:repeat value="#{projectHome.getInstanceMaintainers()}"
        var="maintainer">
        <li class="reveal--list-item">
          <span class="w--r-1 bx--round l--push-right-quarter">
            <img alt="#{maintainer.account.username}"
              src="#{gravatarServiceImpl.getUserImageUrl(48, maintainer.email)}"/>
          </span> #{maintainer.name}
          <span class="txt--meta">@#{maintainer.account.username}</span>
          <a4j:commandLink
            action="#{projectHome.removeMaintainer(maintainer)}"
            oncomplete="zanata.form.appendCheckboxes(getUserRoleId())"
            styleClass="l--float-right txt--danger reveal__target"
            render="settings-permissions-form,maintainers-size,maintainers_content">
            <i class="i--large i--remove"></i>
          </a4j:commandLink>
        </li>
      </ui:repeat>

      <li class="list--highlight__item--none">
        <label
          for="#{rich:clientId('maintainerAutocomplete')}-autocomplete__input">
          #{messages['jsf.AddAMaintainer']}
        </label>

        <zanata:autocomplete
          actionBean="#{projectHome.maintainerAutocomplete}"
          maxlength="80" minlength="3" id="maintainerAutocomplete"
          fetchValue="#{result.account.username}"
          render="settings-permissions-form,maintainers-size, maintainers_content"
          oncomplete="zanata.form.appendCheckboxes(getUserRoleId());focusCurrentActiveInput()"
          placeholder="#{messages['jsf.SearchUsers']}">

          <span class="w--r-1 bx--round l--push-right-quarter">
            <img
              src="#{gravatarServiceImpl.getUserImageUrl(48, result.email)}"
              alt="#{result.name}"/>
          </span>#{result.name}
          <span
            class="txt--meta">@#{result.account.username}</span>
        </zanata:autocomplete>
      </li>
    </ul>
    <hr/>

    <s:div styleClass="l--push-bottom-half" id="user-roles">
      <zanata:checkbox label="#{messages['jsf.RestrictRoleAccessMessage']}"
        onValueChanged="onRestrictedByRoleValueChanged"
        labelStyle="js-reveal__toggle l--push-bottom-0"
        styleClass="js-form__restricted-by-role"
        checked="#{projectHome.instance.isRestrictedByRoles()}"
        value="restrict-access"/>
      <s:div styleClass="bg--high l--pad-top-quarter l--pad-h-quarter"
        rendered="#{projectHome.instance.restrictedByRoles}">
        <ul class="g--tighter">
          <ui:repeat value="#{projectHome.availableRoles}" var="availableRole">
            <li class="g__item w--1-3 w--1-2-s">
              <zanata:checkbox label="#{availableRole.name}"
                onValueChanged="bindRestrictRoleValue"
                checked="#{projectHome.isRoleRestrictionEnabled(availableRole.name)}"
                value="#{availableRole.name}"/>
            </li>
          </ui:repeat>
        </ul>
      </s:div>
    </s:div>
  </h:form>
</li>
<li id="settings-about" class="js-tabs-content">
  <h2 class="l--push-all-0 gamma d--bottom l--push-bottom-half">
    #{messages['jsf.project.About']}
  </h2>

  <p class="message--highlight">
    #{messages['jsf.project.about.message']}
  </p>
  <h:form id="settings-about-form" styleClass="l--push-bottom-0">

    <h:inputTextarea id="homeContent" required="false" rows="10"
      value="#{projectHome.instance.homeContent}">
    </h:inputTextarea>

    <p class="txt--meta">
      <h:outputText value="#{messages['jsf.project.about.markup']}"
        escape="false"/>
    </p>

    <a4j:commandLink value="#{messages['jsf.project.saveNotes']}"
      action="#{projectHome.update}" rendered="#{projectHome.managed}"
      render="project-about"
      styleClass="l--push-top-1 button button--primary"/>
  </h:form>
</li>
</ul>
</div>
</ui:composition><|MERGE_RESOLUTION|>--- conflicted
+++ resolved
@@ -4,6 +4,7 @@
   xmlns:a4j="http://richfaces.org/a4j"
   xmlns:rich="http://richfaces.org/rich"
   xmlns:s="http://jboss.org/schema/seam/taglib"
+  xmlns:f="http://java.sun.com/jsf/core"
   xmlns:zanata="http://java.sun.com/jsf/composite/zanata">
 
 <script type="text/javascript">
@@ -52,13 +53,9 @@
 <div class="tabs--vertical js-tabs">
 <ul class="tabs__nav js-tabs-nav">
   <li>
-<<<<<<< HEAD
     <a id="settings-general_tab"
       href="#{request.contextPath}/project/view/#{projectHomeAction.slug}/settings/general"
       class="js-url-mod is-active" data-content="#settings-general">
-=======
-    <a href="#settings-general" id="settings-general_tab" class="is-active">
->>>>>>> 925589b1
       <i class="i i--settings"></i>
       <span class="is-hidden--m-l-down">#{messages['jsf.General']}</span>
     </a>
@@ -219,8 +216,7 @@
     #{messages['jsf.Languages']}
   </h2>
   <h:form id="settings-languages-form" styleClass="l--push-bottom-0">
-    <button styleClass="button--small l--push-bottom-half"
-      jsfc="a4j:commandButton"
+    <button styleClass="button--small l--push-bottom-half" jsfc="a4j:commandButton"
       value="#{messages['jsf.Language.useGlobal']}"
       rendered="#{projectHome.instance.overrideLocales}"
       action="#{projectHome.updateLanguagesFromGlobal()}"
