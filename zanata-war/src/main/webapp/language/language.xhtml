--- conflicted
+++ resolved
@@ -97,13 +97,8 @@
 
       <rich:popupPanel id="userAddPanel" width="530" height="420">
         <f:subview id="personSearch">
-<<<<<<< HEAD
           <h:form id="form">
-            <h1>Find Users To Add</h1>
-=======
-          <a4j:form id="form">
             <h1>#{messages['jsf.FindUsersToAdd']}</h1>
->>>>>>> 26a9ed4c
             <p>
               <h:inputText value="#{languageTeamAction.searchTerm}" id="searchField"
                            onkeydown="return submitSearchOnEnter(event);"/>
