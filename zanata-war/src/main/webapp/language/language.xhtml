<!DOCTYPE composition PUBLIC "-//W3C//DTD XHTML 1.0 Transitional//EN"
  "http://www.w3.org/TR/xhtml1/DTD/xhtml1-transitional.dtd">
<ui:composition xmlns="http://www.w3.org/1999/xhtml"
  xmlns:ui="http://java.sun.com/jsf/facelets"
  xmlns:h="http://java.sun.com/jsf/html"
  xmlns:f="http://java.sun.com/jsf/core"
  xmlns:a4j="http://richfaces.org/a4j"
  xmlns:zanata="http://java.sun.com/jsf/composite/zanata"
  template="/WEB-INF/template/template.xhtml">

  <f:metadata>
    <f:viewParam name="id" value="#{languageAction.language}" />
    <f:viewParam name="id" value="#{languageJoinAction.language}" />
    <f:viewParam name="id" value="#{languageContactCoordinatorAction.localeId}" />
    <f:event type="preRenderView" listener="#{languageAction.validateLanguage}"/>
  </f:metadata>

  <ui:define name="page_title">#{msgs.format('jsf.LanguageTeamTitle',
    languageAction.locale.retrieveDisplayName())}</ui:define>

  <ui:define name="center_content">
    <script type="text/javascript">
      //<![CDATA[
      jQuery(function () {
        crossroads.addRoute(':pre*:/language/view/{localeId}/:section:',
          function (pre, localeId, section) {
            section = section || 'members';
            section = validateTab('#' + section + "_tab", section, "members");
            zanata.tabs.activate(jQuery('#' + section + "_tab"))
          });

        updateStateFromUrl();
      });
      //]]>

      function toggleMemberRolesEntry(actionsRolesEntry, isCoordinatorChecked) {
        if(isCoordinatorChecked) {
          //if coordinator is checked, check reviewer and translator, disable them
          actionsRolesEntry.find('[id$=reviewer]').find('.js-form__checkbox__input').attr('checked', isCoordinatorChecked).trigger('change');
          actionsRolesEntry.find('[id$=reviewer]').addClass('is-disabled');
          actionsRolesEntry.find('[id$=translator]').find('.js-form__checkbox__input').attr('checked', isCoordinatorChecked).trigger('change');
          actionsRolesEntry.find('[id$=translator]').addClass('is-disabled');
        } else {
          //if coordinator is unchecked, enable reviewer and translator checkbox
          actionsRolesEntry.find('[id$=reviewer]').removeClass('is-disabled');
          actionsRolesEntry.find('[id$=translator]').removeClass('is-disabled');
        }
      }
    </script>

    <h:form styleClass="l--push-bottom-0">
      <a4j:jsFunction name="refreshMembersForm" action="#{languageAction.reset}" limitRender="true"
        render="member-info, members-size, members-form" oncomplete="zanata.form.appendCheckboxes('#members-form')"/>

      <a4j:jsFunction name="refreshRequestsForm" action="#{languageJoinAction.clearMessage}" limitRender="true"
        render="requests-form" oncomplete="zanata.form.appendCheckboxes('#requests-form')"/>

      <a4j:jsFunction name="refreshRequestsSection" limitRender="true"
        render="language-tabs" oncomplete="zanata.form.appendCheckboxes('#requests-form');zanata.form.appendCheckboxes('#members-form')"/>

      <a4j:jsFunction name="bindAsTranslator" action="#{languageAction.updatePersonRole(personId, 'T', asTranslator)}"
        oncomplete="#{oncompleteCallback}">
        <a4j:param name="val1" assignTo="#{personId}"/>
        <a4j:param name="val2" assignTo="#{asTranslator}"/>
        <a4j:param name="val3" assignTo="#{oncompleteCallback}"/>
      </a4j:jsFunction>

      <a4j:jsFunction name="bindAsReviewer" action="#{languageAction.updatePersonRole(personId, 'R', asReviewer)}"
        oncomplete="#{oncompleteCallback}">
        <a4j:param name="val1" assignTo="#{personId}"/>
        <a4j:param name="val2" assignTo="#{asReviewer}"/>
        <a4j:param name="val3" assignTo="#{oncompleteCallback}"/>
      </a4j:jsFunction>

      <a4j:jsFunction name="bindAsCoordinator" action="#{languageAction.updatePersonRole(personId, 'C', asCoordinator)}"
        oncomplete="#{oncompleteCallback}">
        <a4j:param name="val1" assignTo="#{personId}"/>
        <a4j:param name="val2" assignTo="#{asCoordinator}"/>
        <a4j:param name="val3" assignTo="#{oncompleteCallback}"/>
      </a4j:jsFunction>
    </h:form>

    <div class="g" id="language-page">
      <div class="g__item w--1-m w--3-8-l w--1-3 l--push-bottom-half">
        <p class="txt--meta l--push-all-0">
          <h:link outcome="/language/home.xhtml"
            value="#{msgs['jsf.Languages']}"/>
        </p>

        <h:panelGroup layout="block"  styleClass="l--push-bottom-half" id="language-info">
          <h1 class="l--push-all-0 #{not languageAction.locale.active or not languageAction.locale.enabledByDefault ? 'txt--neutral' : ''}">
            #{languageAction.locale.retrieveDisplayName()}
          </h1>
          <div class="txt--understated l--push-top-quarter">
            <div>
              #{languageAction.locale.localeId}
            </div>
            <div>
              #{languageAction.locale.retrieveNativeName()}
            </div>
            <h:panelGroup layout="block" rendered="#{languageAction.locale.asULocale().country ne ''}">
              #{languageAction.locale.asULocale().country}
            </h:panelGroup>
            <h:panelGroup layout="block" rendered="#{languageAction.locale.asULocale().variant ne ''}">
              #{languageAction.locale.asULocale().variant}
            </h:panelGroup>
          </div>
          <ui:fragment rendered="#{not languageAction.locale.active or not languageAction.locale.enabledByDefault}">
            <div>
              <ui:fragment rendered="#{not languageAction.locale.active}">
                <span class="label">#{msgs['jsf.Disabled']}</span>
              </ui:fragment>
              <ui:fragment rendered="#{not languageAction.locale.enabledByDefault}">
                <span class="label">#{msgs['jsf.language.disableByDefault']}</span>
              </ui:fragment>
            </div>
          </ui:fragment>
        </h:panelGroup>

        <ui:fragment rendered="#{identity.loggedIn}">
          <h:form class="l--push-botton-half" id="member-info">
            <ui:fragment rendered="#{not languageAction.isUserInTeam()}">
              <ui:fragment rendered="#{identity.hasRole('admin')}">
                <zanata:ajax-command-button id="joinTeam"
                  oncomplete="refreshMembersForm();"
                  action="#{languageAction.joinLanguageTeam}"
                  styleClass="button button--primary">
                  #{msgs['jsf.JoinLanguageTeam']}
                  <s:conversationId name="id"
                    value="#{languageAction.language}"/>
                </zanata:ajax-command-button>
              </ui:fragment>
            </ui:fragment>

            <ui:fragment rendered="#{languageAction.isUserInTeam()}">
              <p>
                <h:outputText escape="false"
                  value="#{languageJoinAction.getMyLocalisedRoles()}">
                </h:outputText>
              </p>

              <div class="dropdown dropdown--single js-dropdown">
                <div class="button--group">
                  <zanata:ajax-command-button id="leaveTeam"
                    oncomplete="refreshMembersForm();refreshRequestsSection();"
                    action="#{languageAction.leaveLanguageTeam}"
                    styleClass="txt--danger button">
                    #{msgs['jsf.LeaveLanguageTeam']}
                    <s:conversationId name="id"
                      value="#{languageAction.language}"/>
                  </zanata:ajax-command-button>
                  <ui:fragment rendered="#{not languageJoinAction.isCoordinator() and not languageJoinAction.isUserAlreadyRequest()}">
                    <button class="button button--snug js-dropdown__toggle" style="height: 2.15em">
                      <i class="i i--large i--arrow-down"></i>
                    </button>
                  </ui:fragment>
                </div>
                <ui:fragment rendered="#{not languageJoinAction.isUserAlreadyRequest()}">
                  <ul class="dropdown__content js-dropdown__content">
                    <ui:fragment rendered="#{not languageJoinAction.isTranslator()}">
                      <li>
                        <a href="#" id="requestAsTranslator"
                          onclick="jQuery('#asTranslator').val(true)"
                          data-toggle="modal"
                          data-target="#joinLanguageDialog"
                          class="dropdown__content__link button--link">
                          #{msgs['jsf.language.requestAsTranslator']}
                        </a>
                      </li>
                    </ui:fragment>
                    <ui:fragment rendered="#{not languageJoinAction.isReviewer()}">
                      <li>
                        <a href="#" id="requestAsReviewer"
                          onclick="jQuery('#asReviewer').val(true)"
                          data-toggle="modal"
                          data-target="#joinLanguageDialog"
                          class="dropdown__content__link button--link">
                          #{msgs['jsf.language.requestAsReviewer']}
                        </a>
                      </li>
                    </ui:fragment>
                    <ui:fragment rendered="#{not languageJoinAction.isCoordinator()}">
                      <li>
                        <a href="#" id="requestAsCoordinator"
                          onclick="jQuery('#asCoordinator').val(true)"
                          data-toggle="modal"
                          data-target="#joinLanguageDialog"
                          class="dropdown__content__link button--link">
                          #{msgs['jsf.language.requestAsCoordinator']}
                        </a>
                      </li>
                    </ui:fragment>
                  </ul>
                </ui:fragment>
              </div>
            </ui:fragment>

            <ui:fragment rendered="#{languageJoinAction.isUserAlreadyRequest()}">
              <div class="l--push-top-quarter">
                <button class="is-disabled" disabled="disabled">Request pending</button>
              </div>
              <zanata:ajax-command-button id="cancelRequest"
                oncomplete="refreshMembersForm();"
                action="#{languageJoinAction.cancelRequest()}"
                styleClass="button--link link--danger txt--mini l--push-top-quarter">
                #{msgs['jsf.language.cancelMyRequest']}
                <s:conversationId name="id"
                  value="#{languageAction.language}"/>
              </zanata:ajax-command-button>
            </ui:fragment>
            <ui:fragment rendered="#{not languageJoinAction.isUserAlreadyRequest() and not identity.hasRole('admin') and not languageAction.isUserInTeam()}">
              <button class="button button--primary" data-toggle="modal" onclick="jQuery('#asTranslator').val(true);return false;"
                data-target="#joinLanguageDialog">
                #{msgs['jsf.RequestToJoinLanguageTeam']}
              </button>
            </ui:fragment>
          </h:form>
        </ui:fragment>
      </div>

      <div class="g__item w--1-m w--5-8-l w--2-3">
        <h:panelGroup layout="block" styleClass="tabs--lined js-tabs" id="language-tabs">
          <ul class="tabs__nav js-tabs-nav">
            <ui:param name="languageURL" value="#{request.contextPath.concat('/language/view/').concat(languageAction.locale.localeId)}"/>
            <li>
              <a id="members_tab" href="#{languageURL}/members"
                class="js-url-mod" data-content="#members">
                <i class="i i--users"></i>
              <span class="is-hidden--s i__text--right">
                #{msgs['jsf.Members']}
                <h:panelGroup styleClass="txt--neutral" id="members-size">
                  #{languageAction.localeMembers.size()}
                </h:panelGroup>
              </span>
              </a>
            </li>
<<<<<<< HEAD

            <ui:fragment rendered="#{identity.loggedIn}">
              <li class="tab__end">
                <h:form styleClass="l--push-bottom-0 dropdown dropdown--tab dropdown--small dropdown--right dropdown--inline js-dropdown"
                  id="language-more-actions">
                  <a class="dropdown__toggle js-dropdown__toggle"
                    title="#{msgs['jsf.tooltip.MoreActions']}" href="#">
                    <i class="i i--ellipsis"></i>
                  </a>
                  <ul class="dropdown__content js-dropdown__content"
                    role="content" aria-labelledby="dropdownContent">
                    <li>
                      <a href="#" class="i__item--right"
                        data-toggle="modal" onclick="return false;"
                        data-target="#contactCoordinatorDialog">
                        #{msgs['jsf.contactLanguageTeamCoordinator']}
                        <i class="i i--plus i__item__icon"></i>
                      </a>
                    </li>

                    <ui:fragment rendered="#{not languageAction.isUserInTeam()}">
                      <ui:fragment rendered="#{not identity.hasRole('admin')}">
                        <li>
                          <a href="#" class="i__item--right"
                            data-toggle="modal"
                            data-target="#joinLanguageDialog">
                            #{msgs['jsf.RequestToJoinLanguageTeam']}
                            <i class="i i--plus i__item__icon"></i>
                          </a>
                        </li>
                      </ui:fragment>
                      <ui:fragment rendered="#{identity.hasRole('admin')}">
                        <li>
                          <a4j:commandLink id="joinTeam"
                            action="#{languageAction.joinLanguageTeam}"
                            styleClass="i__item--right"
                            oncomplete="refreshMembersForm()"
                            value=" #{msgs['jsf.JoinLanguageTeam']}">
                            <i class="i i--plus i__item__icon"></i>
                          </a4j:commandLink>
                        </li>
                      </ui:fragment>
                    </ui:fragment>

                    <ui:fragment rendered="#{languageAction.isUserInTeam()}">
                      <li>
                        <a4j:commandLink id="leaveTeam"
                          styleClass="txt--danger i__item--right"
                          action="#{languageAction.leaveLanguageTeam}"
                          oncomplete="refreshMembersForm()"
                          value="#{msgs['jsf.LeaveLanguageTeam']}">
                          <i class="i i--remove i__item__icon"></i>
                        </a4j:commandLink>
                      </li>
                    </ui:fragment>
                  </ul>
                </h:form>
=======
            <ui:fragment rendered="#{identity.loggedIn and identity.hasPermission(languageAction.locale, 'manage-language-team')}">
              <li>
                <a id="requests_tab" href="#{languageURL}/requests"
                  class="js-url-mod" data-content="#requests">
                  <i class="i i--comment"></i>
                  <span class="is-hidden--s i__text--right">
                    #{msgs['jsf.language.requests']}
                    <h:panelGroup styleClass="txt--neutral" id="requests-size">
                      #{languageAction.requests.size}
                    </h:panelGroup>
                  </span>
                </a>
>>>>>>> b2b2ee09
              </li>
            </ui:fragment>

            <li class="tab__end">
              <h:form styleClass="l--push-bottom-0 dropdown dropdown--tab dropdown--small dropdown--right dropdown--inline js-dropdown"
                id="language-more-actions">
                <a class="dropdown__toggle js-dropdown__toggle" id="more-action"
                  title="#{msgs['jsf.tooltip.MoreActions']}" href="#">
                  <i class="i i--ellipsis"></i>
                </a>
                <ul class="dropdown__content js-dropdown__content"
                  role="content" aria-labelledby="dropdownContent">
                  <li>
                    <a href="#" class="i__item--right" id="contact-coordinator"
                      data-toggle="modal" onclick="return false;"
                      data-target="#contactCoordinatorDialog">
                      #{msgs['jsf.contactLanguageTeamCoordinator']}
                      <i class="i i--plus i__item__icon"></i>
                    </a>
                  </li>
                </ul>
              </h:form>
            </li>

            <ui:fragment rendered="#{identity.hasRole('admin')}">
              <li class="tab__end">
                <a id="settings_tab" href="#{languageURL}/settings"
                  class="js-url-mod" data-content="#settings">
                <span class="is-hidden--s i__text--left">
                  #{msgs['jsf.Settings']}
                </span>
                  <i class="i i--settings"></i>
                </a>
              </li>
            </ui:fragment>
          </ul>

          <ul class="tabs__content panels__container js-tabs-content l--push-top-1">
            <li id="members" class="is-active">
              <ui:include src="/WEB-INF/layout/language/members-tab.xhtml"/>
            </li>

            <ui:fragment rendered="#{identity.loggedIn and identity.hasPermission(languageAction.locale, 'manage-language-team')}">
              <li id="requests">
                <ui:include src="/WEB-INF/layout/language/requests-tab.xhtml"/>
              </li>
            </ui:fragment>


            <ui:fragment rendered="#{identity.hasRole('admin')}">
              <li id="settings">
                <ui:include src="/WEB-INF/layout/language/settings-tab.xhtml"/>
              </li>
            </ui:fragment>
          </ul>
        </h:panelGroup>
      </div>
    </div>
    <ui:fragment rendered="#{identity.loggedIn}">
      <ui:include src="/WEB-INF/layout/language/contact_coordinator_modal.xhtml"/>
      <ui:fragment rendered="#{not identity.hasRole('admin')}">
        <ui:include src="/WEB-INF/layout/language/request_join_modal.xhtml"/>
      </ui:fragment>
    </ui:fragment>
  </ui:define>
</ui:composition><|MERGE_RESOLUTION|>--- conflicted
+++ resolved
@@ -234,65 +234,6 @@
               </span>
               </a>
             </li>
-<<<<<<< HEAD
-
-            <ui:fragment rendered="#{identity.loggedIn}">
-              <li class="tab__end">
-                <h:form styleClass="l--push-bottom-0 dropdown dropdown--tab dropdown--small dropdown--right dropdown--inline js-dropdown"
-                  id="language-more-actions">
-                  <a class="dropdown__toggle js-dropdown__toggle"
-                    title="#{msgs['jsf.tooltip.MoreActions']}" href="#">
-                    <i class="i i--ellipsis"></i>
-                  </a>
-                  <ul class="dropdown__content js-dropdown__content"
-                    role="content" aria-labelledby="dropdownContent">
-                    <li>
-                      <a href="#" class="i__item--right"
-                        data-toggle="modal" onclick="return false;"
-                        data-target="#contactCoordinatorDialog">
-                        #{msgs['jsf.contactLanguageTeamCoordinator']}
-                        <i class="i i--plus i__item__icon"></i>
-                      </a>
-                    </li>
-
-                    <ui:fragment rendered="#{not languageAction.isUserInTeam()}">
-                      <ui:fragment rendered="#{not identity.hasRole('admin')}">
-                        <li>
-                          <a href="#" class="i__item--right"
-                            data-toggle="modal"
-                            data-target="#joinLanguageDialog">
-                            #{msgs['jsf.RequestToJoinLanguageTeam']}
-                            <i class="i i--plus i__item__icon"></i>
-                          </a>
-                        </li>
-                      </ui:fragment>
-                      <ui:fragment rendered="#{identity.hasRole('admin')}">
-                        <li>
-                          <a4j:commandLink id="joinTeam"
-                            action="#{languageAction.joinLanguageTeam}"
-                            styleClass="i__item--right"
-                            oncomplete="refreshMembersForm()"
-                            value=" #{msgs['jsf.JoinLanguageTeam']}">
-                            <i class="i i--plus i__item__icon"></i>
-                          </a4j:commandLink>
-                        </li>
-                      </ui:fragment>
-                    </ui:fragment>
-
-                    <ui:fragment rendered="#{languageAction.isUserInTeam()}">
-                      <li>
-                        <a4j:commandLink id="leaveTeam"
-                          styleClass="txt--danger i__item--right"
-                          action="#{languageAction.leaveLanguageTeam}"
-                          oncomplete="refreshMembersForm()"
-                          value="#{msgs['jsf.LeaveLanguageTeam']}">
-                          <i class="i i--remove i__item__icon"></i>
-                        </a4j:commandLink>
-                      </li>
-                    </ui:fragment>
-                  </ul>
-                </h:form>
-=======
             <ui:fragment rendered="#{identity.loggedIn and identity.hasPermission(languageAction.locale, 'manage-language-team')}">
               <li>
                 <a id="requests_tab" href="#{languageURL}/requests"
@@ -305,7 +246,6 @@
                     </h:panelGroup>
                   </span>
                 </a>
->>>>>>> b2b2ee09
               </li>
             </ui:fragment>
 
