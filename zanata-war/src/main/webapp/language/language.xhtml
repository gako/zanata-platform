<!DOCTYPE composition PUBLIC "-//W3C//DTD XHTML 1.0 Transitional//EN"
    "http://www.w3.org/TR/xhtml1/DTD/xhtml1-transitional.dtd">
<ui:composition xmlns="http://www.w3.org/1999/xhtml"
    xmlns:s="http://jboss.org/schema/seam/taglib"
    xmlns:ui="http://java.sun.com/jsf/facelets"
    xmlns:f="http://java.sun.com/jsf/core"
    xmlns:h="http://java.sun.com/jsf/html"
    xmlns:rich="http://richfaces.org/rich"
    xmlns:a4j="http://richfaces.org/a4j"
    template="../WEB-INF/layout/template.xhtml">

    <ui:define name="page_title">#{messages['jsf.LanguageTeamTitle']}</ui:define>

    <ui:define name="head">
        <script type="text/javascript">
            function submitSearchOnEnter(e)
            {
                if(e.keyCode == 13 )
                {
                    #{rich:element('searchBtn')}.click();
                    return false;
                }
            }
        </script>
    </ui:define>

    <ui:define name="center_content">
        <h:form id="memberPanel">
                <h1>#{languageTeamAction.locale.retrieveNativeName()}</h1>
                <p>#{messages['jsf.SizeMembers']}</p>
                <rich:dataTable
                    id="threads"
                    value="#{languageTeamAction.localeMembers}"
                    var="member" 
                    rendered="#{not empty languageTeamAction.locale.members}"
                    sortMode="single">
                  <rich:column id="usernameCol" width="auto" sortBy="#{member.person.account.username}" sortOrder="ascending">
                    <f:facet name="header">#{messages['jsf.Username']}</f:facet>
                    #{member.person.account.username}
                  </rich:column>
                  <rich:column width="auto" sortBy="#{member.person.name}">
                    <f:facet name="header">#{messages['jsf.Name']}</f:facet>
                    #{member.person.name}
                  </rich:column>
                  <rich:column width="auto" rendered="#{s:hasPermission(languageTeamAction.locale, 'manage-language-team')}">
                    <f:facet name="header">#{messages['jsf.Email']}</f:facet>
                    <h:outputText>
                        #{member.person.email}
                    </h:outputText>
                  </rich:column>
                  <rich:column width="auto" styleClass="centered">
                    <f:facet name="header">#{messages['jsf.Coordinator']}</f:facet>
                    <h:selectBooleanCheckbox value="#{member.coordinator}"
                        rendered="#{s:hasPermission(languageTeamAction.locale, 'manage-language-team')}">
<<<<<<< HEAD
                        <a4j:ajax event="click"
                            render="threads"
                            execute="@this"
                            listener="#{languageTeamAction.saveTeamCoordinator(member)}"/>
=======
                        <a4j:ajax event="change" render="threads" execute="@this" listener="#{languageTeamAction.saveTeamCoordinator(member)}"/>
>>>>>>> 9e589f30
                    </h:selectBooleanCheckbox>
                    <h:outputText rendered="#{not s:hasPermission(languageTeamAction.locale, 'manage-language-team') and member.coordinator}">
                        <span class="icon-ok checkmark"/>
                    </h:outputText>
                  </rich:column>
                  <rich:column width="auto" styleClass="centered"
                      rendered="#{s:hasPermission(languageTeamAction.locale, 'manage-language-team')}">
                      <f:facet name="header">#{messages['jsf.Actions']}</f:facet>
                      <ui:remove>
                          <!-- TODO Using regular command button instead of ajax as the page context is lost when using the latter -->
                      </ui:remove>
                      <h:commandButton value="#{messages['jsf.Remove']}"
                          action="#{languageTeamAction.removeMembership(member)}"
                          render="memberPanel, actionPanel, userAddPanel" execute="@this">
                      </h:commandButton>
                  </rich:column>
                </rich:dataTable>
        </h:form>
    </ui:define>

    <ui:define name="right_content">

      <rich:panel id="actionPanel" rendered="#{identity.loggedIn}">
        <f:facet name="header">
          #{messages['jsf.Actions']}
        </f:facet>
        <h:form id="Language_team_member_toggle_form">
          <a4j:commandLink id="Join" styleClass="action_link" action="#{languageTeamAction.joinTribe}" rendered="#{not languageTeamAction.isUserInTeam() and s:hasRole('admin')}" render="memberPanel, actionPanel">
            #{messages['jsf.JoinLanguageTeam']}
            <s:conversationId name="id" value="#{languageTeamAction.language}"/>
          </a4j:commandLink>
          <a4j:commandLink id="Leave" styleClass="action_link" action="#{languageTeamAction.leaveTribe}" rendered="#{languageTeamAction.isUserInTeam()}" render="memberPanel, actionPanel">
            #{messages['jsf.LeaveLanguageTeam']}
            <s:conversationId name="id" value="#{languageTeamAction.language}"/>
          </a4j:commandLink>
          <s:link styleClass="action_link" value="#{messages['jsf.RequestToJoinLanguageTeam']}" view="/language/request_to_join.xhtml" rendered="#{identity.loggedIn and not languageTeamAction.isUserInTeam()}">
          		<f:param name="emailType" value="request_to_join_language_team"/>
          		<f:param name="id" value="#{languageTeamAction.language}"/>
          </s:link>		
          <s:link styleClass="action_link" value="#{messages['jsf.contactLanguageTeamCoordinator']}" view="/language/contact_coordinator.xhtml" propagation="none"  rendered="#{identity.loggedIn}" >
          		<f:param name="emailType" value="contact_coordinator"/>
          		<f:param name="id" value="#{languageTeamAction.language}"/>
          </s:link>
          <s:fragment rendered="#{s:hasPermission(languageTeamAction.locale, 'manage-language-team')}">
            <a id="addTeamMemberLink" href="#" class="action_link" onclick="#{rich:component('userAddPanel')}.show();#{rich:element('searchField')}.focus();">#{messages['jsf.AddTeamMember']}</a>
          </s:fragment>
        </h:form>
      </rich:panel>
      
      <rich:popupPanel id="userAddPanel" width="530" height="420">
          <h:form id="searchForm">
            <h1>#{messages['jsf.FindUsersToAdd']}</h1>
            <p>
              <h:inputText value="#{languageTeamAction.searchTerm}" id="searchField"
                           onkeydown="return submitSearchOnEnter(event);"/>
              <a4j:commandButton id="searchBtn"
                                 value="#{messages['jsf.Search']}"
                                 action="#{languageTeamAction.searchForTeamMembers}"
                                 render="searchResults"
                                 status="searchStatus" />
              <h:commandButton id="closeBtn" value="#{messages['jsf.Close']}"
                               onclick="#{rich:component('userAddPanel')}.hide(); return false;" />
            </p>
          </h:form>
          
	      <a4j:status id="searchStatus" startText="#{messages['jsf.Searching']}" stopText="" />
          <h:form id="resultForm">
	          <a4j:outputPanel id="searchResults" layout="block" style="overflow:auto;max-height:320px">
	            <h:outputText id="noResultsMessage" rendered="#{empty languageTeamAction.searchResults}" value="No results to display." />
	            
	            <rich:dataTable id="personTable"
	                            value="#{languageTeamAction.searchResults}" var="person" rendered="#{not empty languageTeamAction.searchResults}">
	                <rich:column sortBy="#{person.name}">
	                	<f:facet name="header">#{messages['jsf.Name']}</f:facet>
	                  #{person.name}
	                </rich:column>
	                <rich:column sortBy="#{person.account.username}">
	                  <f:facet name="header">#{messages['jsf.Username']}</f:facet>
	                  #{person.account.username}
	                </rich:column>
	                <rich:column styleClass="centered">
	                  <f:facet name="header">#{messages['jsf.Actions']}</f:facet>
	                  <a4j:commandButton id="addBtn" value="#{messages['jsf.Add']}"
	                                   action="#{languageTeamAction.addTeamMember(person.id)}"
	                                   rendered="#{!languageTeamAction.isPersonInTeam(person.id)}" render="searchResults, memberPanel" />
	                  <h:outputText value="#{messages['jsf.AlreadyInTeam']}"
	                                rendered="#{languageTeamAction.isPersonInTeam(person.id)}" />
	                </rich:column>
	              </rich:dataTable>
	          </a4j:outputPanel>
          </h:form>
      </rich:popupPanel>

    </ui:define>

</ui:composition><|MERGE_RESOLUTION|>--- conflicted
+++ resolved
@@ -52,14 +52,7 @@
                     <f:facet name="header">#{messages['jsf.Coordinator']}</f:facet>
                     <h:selectBooleanCheckbox value="#{member.coordinator}"
                         rendered="#{s:hasPermission(languageTeamAction.locale, 'manage-language-team')}">
-<<<<<<< HEAD
-                        <a4j:ajax event="click"
-                            render="threads"
-                            execute="@this"
-                            listener="#{languageTeamAction.saveTeamCoordinator(member)}"/>
-=======
                         <a4j:ajax event="change" render="threads" execute="@this" listener="#{languageTeamAction.saveTeamCoordinator(member)}"/>
->>>>>>> 9e589f30
                     </h:selectBooleanCheckbox>
                     <h:outputText rendered="#{not s:hasPermission(languageTeamAction.locale, 'manage-language-team') and member.coordinator}">
                         <span class="icon-ok checkmark"/>
