<!DOCTYPE html PUBLIC "-//W3C//DTD XHTML 1.0 Transitional//EN"
  "http://www.w3.org/TR/xhtml1/DTD/xhtml1-transitional.dtd">
<html xmlns="http://www.w3.org/1999/xhtml"
  xmlns:composite="http://java.sun.com/jsf/composite"
  xmlns:ui="http://java.sun.com/jsf/facelets"
  xmlns:h="http://java.sun.com/jsf/html"
  xmlns:f="http://java.sun.com/jsf/core"
  xmlns:a4j="http://richfaces.org/a4j"
  xmlns:zanata="http://java.sun.com/jsf/composite/zanata">

<composite:interface>
  <composite:attribute name="filterActionBean"
    type="org.zanata.ui.AbstractListFilter"
    shortDescription="action bean for maintainer filtering" required="true"/>

  <composite:attribute name="listSize" type="java.lang.Integer"
    shortDescription="size of maintainer list (without filtering)" default="0"/>

  <composite:attribute name="settingsUrl" type="java.lang.String"
    shortDescription="Hash URL for maintainers settings page" required="true"/>

  <composite:attribute name="PermissionToUpdate" type="java.lang.Boolean"
    shortDescription="user has permission to update" required="true"/>

</composite:interface>

<composite:implementation>
  <div class="panel">
    <div class="panel__header">
      <h2 class="panel__heading">#{msgs['jsf.Maintainers']}</h2>
    </div>

    <div class="panel__sub-header js-reveal">
      <zanata:list-filter status="maintainerTab-maintainersLoader"
        listId="maintainers-form"
        render="maintainers-form, maintainerSearchBottom-pager, maintainerSearchBottom-page-info"
        id="maintainerSearch" iconClass="i--users"
        placeholder="#{msgs['jsf.maintainer.search.placeholder']}"
        actionBean="#{cc.attrs.filterActionBean}"/>
    </div>

    <a4j:status name="maintainerTab-maintainersLoader">
      <f:facet name="start">
        <zanata:loader/>
      </f:facet>
    </a4j:status>

    <h:form id="maintainers-form" styleClass="l--push-bottom-1">
      <h:panelGroup layout="block"  styleClass="l--pad-all-half" rendered="#{cc.attrs.listSize lt 1}">
        <p class="txt--meta">#{msgs['jsf.NoMaintainers']}</p>
        <ui:fragment rendered="#{cc.attrs.PermissionToUpdate}">
          <p>
            <a class="button--primary" href="#{cc.attrs.settingsUrl}"
              onclick="changeBrowserUrl(this.href, true);return false;">
              #{msgs['jsf.AddAMaintainer']}
              <i class="i i--plus i__item__icon"></i>
            </a>
          </p>
        </ui:fragment>
      </h:panelGroup>

      <h:panelGroup layout="block"  styleClass="l--pad-all-half"
        rendered="#{cc.attrs.listSize gt 1 and empty cc.attrs.filterActionBean.currentPage}">
        <p class="txt--meta">#{msgs['jsf.search.NoResult']}</p>
      </h:panelGroup>

      <ui:fragment
        rendered="#{not empty cc.attrs.filterActionBean.currentPage}">
        <ul class="list--slat">
          <ui:repeat value="#{cc.attrs.filterActionBean.currentPage}" var="maintainer">
            <li class="l--pad-all-half">
<<<<<<< HEAD
              <a href="#{request.contextPath}/profile/view/#{maintainer.account.username}#{dswidQuery}" class="bx--block list__item__info">
                <h3 class="list__title">
                  <span class="w--r-1 bx--round l--push-right-quarter">
                    <img
                      src="#{gravatarServiceImpl.getUserImageUrl(48, maintainer.email)}"
                      alt="#{maintainer.name}"/>
                  </span>
                  #{maintainer.name}
                </h3>
                <span class="txt--meta">
                    #{maintainer.account.username}
                </span>
              </a>
=======
              <zanata:person-tile person="#{maintainer}" styleClass="bx--block"/>
>>>>>>> 70153b97
            </li>
          </ui:repeat>
        </ul>
      </ui:fragment>
    </h:form>

    <zanata:list-filter status="maintainerTab-maintainersLoader"
      listId="maintainers-form"
      render="maintainers-form, maintainerSearch-pager, maintainerSearch-page-info"
      id="maintainerSearchBottom" iconClass="i--users" bottomPanel="true"
      placeholder="#{cc.attrs.placeholder}"
      actionBean="#{cc.attrs.filterActionBean}"/>
  </div>
</composite:implementation>
</html><|MERGE_RESOLUTION|>--- conflicted
+++ resolved
@@ -69,23 +69,7 @@
         <ul class="list--slat">
           <ui:repeat value="#{cc.attrs.filterActionBean.currentPage}" var="maintainer">
             <li class="l--pad-all-half">
-<<<<<<< HEAD
-              <a href="#{request.contextPath}/profile/view/#{maintainer.account.username}#{dswidQuery}" class="bx--block list__item__info">
-                <h3 class="list__title">
-                  <span class="w--r-1 bx--round l--push-right-quarter">
-                    <img
-                      src="#{gravatarServiceImpl.getUserImageUrl(48, maintainer.email)}"
-                      alt="#{maintainer.name}"/>
-                  </span>
-                  #{maintainer.name}
-                </h3>
-                <span class="txt--meta">
-                    #{maintainer.account.username}
-                </span>
-              </a>
-=======
               <zanata:person-tile person="#{maintainer}" styleClass="bx--block"/>
->>>>>>> 70153b97
             </li>
           </ui:repeat>
         </ul>
