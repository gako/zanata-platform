--- conflicted
+++ resolved
@@ -8,47 +8,6 @@
     <provider>org.hibernate.ejb.HibernatePersistence</provider>
     <jta-data-source>java:jboss/datasources/${ds.jndi.name}</jta-data-source>
     <mapping-file>META-INF/orm.xml</mapping-file>
-<<<<<<< HEAD
-    
-    <class>org.zanata.model.HAccountActivationKey</class>
-    <class>org.zanata.model.HAccount</class>
-    <class>org.zanata.model.HAccountResetPasswordKey</class>
-    <class>org.zanata.model.HAccountRole</class>
-    <class>org.zanata.model.HApplicationConfiguration</class>
-    <class>org.zanata.model.HasSimpleComment</class>
-    <class>org.zanata.model.HCopyTransOptions</class>
-    <class>org.zanata.model.HDocumentHistory</class>
-    <class>org.zanata.model.HDocument</class>
-    <class>org.zanata.model.HDocumentUpload</class>
-    <class>org.zanata.model.HDocumentUploadPart</class>
-    <class>org.zanata.model.HAccountOption</class>
-    <class>org.zanata.model.HProject</class>
-    <class>org.zanata.model.HLocale</class>
-    <class>org.zanata.model.HLocaleMember</class>
-    <class>org.zanata.model.HPerson</class>
-    <class>org.zanata.model.HPersonEmailValidationKey</class>
-    <class>org.zanata.model.HProjectIteration</class>
-    <class>org.zanata.model.HRawDocument</class>
-    <class>org.zanata.model.HRoleAssignmentRule</class>
-    <class>org.zanata.model.HSimpleComment</class>
-    <class>org.zanata.model.HTextFlowHistory</class>
-    <class>org.zanata.model.HTextFlow</class>
-    <class>org.zanata.model.HTextFlowTargetHistory</class>
-    <class>org.zanata.model.HTextFlowTarget</class>
-    <class>org.zanata.model.HGlossaryEntry</class>
-    <class>org.zanata.model.HGlossaryTerm</class>
-    <class>org.zanata.model.HTermComment</class>
-    <class>org.zanata.model.HIterationGroup</class>
-    <class>org.zanata.model.po.HPoHeader</class>
-    <class>org.zanata.model.po.HPoTargetHeader</class>
-    <class>org.zanata.model.po.HPotEntryData</class>
-    <class>org.zanata.model.security.HCredentials</class>
-    <class>org.zanata.model.security.HOpenIdCredentials</class>
-    <class>org.zanata.model.tm.TMTranslationUnit</class>
-    <class>org.zanata.model.tm.TMTransUnitVariant</class>
-    <class>org.zanata.model.tm.TransMemory</class>
-
-=======
 
       <class>org.zanata.model.HAccount</class>
       <class>org.zanata.model.HAccountActivationKey</class>
@@ -85,8 +44,10 @@
       <class>org.zanata.model.po.HPotEntryData</class>
       <class>org.zanata.model.security.HCredentials</class>
       <class>org.zanata.model.security.HOpenIdCredentials</class>
-	
->>>>>>> 2a596703
+    <class>org.zanata.model.tm.TMTranslationUnit</class>
+    <class>org.zanata.model.tm.TMTransUnitVariant</class>
+    <class>org.zanata.model.tm.TransMemory</class>
+
 	<properties>
       <!--    
           Binds the EntityManagerFactory to JNDI where Seam can look it up. This is only relevant when 
