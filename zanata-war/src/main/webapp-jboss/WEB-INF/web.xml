<?xml version="1.0" ?>
<web-app xmlns="http://java.sun.com/xml/ns/javaee"
  xmlns:xsi="http://www.w3.org/2001/XMLSchema-instance"
  xsi:schemaLocation="http://java.sun.com/xml/ns/javaee http://java.sun.com/xml/ns/javaee/web-app_3_0.xsd"
  version="3.0">

  <absolute-ordering>
    <name>com_ocpsoft_rewrite</name>
    <name>deltaspike_servlet_module</name>
    <others/>
  </absolute-ordering>

  <session-config>
    <!-- Prevent jsessionid session tracking (breaks WildFly 9) -->
    <tracking-mode>COOKIE</tracking-mode>
  </session-config>

  <!-- sso security -->

  <!-- Kerberos ticket based authentication settings -->

  <security-constraint>
    <web-resource-collection>
      <web-resource-name>sign in</web-resource-name>
      <url-pattern>/account/klogin</url-pattern>
    </web-resource-collection>
    <auth-constraint>
      <role-name>*</role-name>
    </auth-constraint>
  </security-constraint>
  <login-config>
    <auth-method>SPNEGO</auth-method>
    <form-login-config>
      <form-login-page>/account/kloginform.jsp</form-login-page>
      <!-- Error page not needed since the login form takes over -->
      <form-error-page>/</form-error-page>
    </form-login-config>
  </login-config>
  <security-role>
    <role-name>*</role-name>
  </security-role>

  <!-- RichFaces -->
  <context-param>
    <param-name>org.richfaces.skin</param-name>
    <param-value>classic</param-value>
  </context-param>

  <!-- We already implemented custom filter controls, so disable built-ins -->
  <context-param>
    <param-name>org.richfaces.builtin.filter.enabled</param-name>
    <param-value>false</param-value>
  </context-param>

  <!-- Suppress spurious stylesheets -->

  <context-param>
    <param-name>org.richfaces.enableControlSkinning</param-name>
    <param-value>false</param-value>
  </context-param>

  <context-param>
    <param-name>org.richfaces.enableControlSkinningClasses</param-name>
    <param-value>false</param-value>
  </context-param>

  <!--
    Change load strategy to DEFAULT to disable sending scripts/styles as
    packs
  -->

  <context-param>
    <param-name>org.richfaces.resourceOptimization.enabled</param-name>
    <!--
      TODO: When this is set to all, css from custom Richfaces components
      such as zanata-richfaces-ui components are not loaded.
    -->
    <param-value>true</param-value>
  </context-param>

  <!-- Enable this to stop optimizing resources
  (for example: to debug javascript) -->
  <!--<context-param>
    <param-name>javax.faces.PROJECT_STAGE</param-name>
    <param-value>Development</param-value>
  </context-param>-->

  <!--
  Make sure Liquibase is the first listener (after ClassLoaderLeakPreventor),
  so that it can update the database schema before
  anyone uses the database.
   -->

  <context-param>
    <param-name>liquibase.changelog</param-name>
    <param-value>db/db.changelog.xml</param-value>
  </context-param>

  <context-param>
    <param-name>liquibase.datasource</param-name>
    <param-value>java:jboss/datasources/zanataDatasource</param-value>
  </context-param>
  <!--
  <context-param>
      <param-name>liquibase.host.excludes</param-name>
      <param-value>production1.example.com, production2.example.com</param-value>
  </context-param>
   -->

  <context-param>
    <param-name>liquibase.onerror.fail</param-name>
    <param-value>true</param-value>
  </context-param>

  <!--
  <context-param>
      <param-name>liquibase.contexts</param-name>
      <param-value>production</param-value>
  </context-param>
   -->

  <context-param>
    <param-name>javamelody.datasources</param-name>
    <param-value>java:jboss/datasources/zanataDatasource</param-value>
  </context-param>

  <context-param>
    <param-name>javamelody.monitoring-path</param-name>
    <param-value>/admin/monitoring</param-value>
  </context-param>

  <!-- Zanata custom taglib -->
  <context-param>
    <param-name>javax.faces.FACELETS_LIBRARIES</param-name>
    <param-value>/WEB-INF/zanata.taglib.xml</param-value>
  </context-param>

  <!-- ClassLoaderLeakPreventor needs to be first, so that it can stop all leaks -->
  <listener>
    <listener-class>org.zanata.servlet.LeakListener</listener-class>
  </listener>

  <listener>
    <listener-class>liquibase.integration.servlet.LiquibaseServletListener</listener-class>
  </listener>


  <!-- This is already declared in the web-fragment.xml in javamelody's jar: -->
  <!--<listener>-->
    <!--<listener-class>net.bull.javamelody.SessionListener</listener-class>-->
  <!--</listener>-->

  <!-- Seam -->

  <!--<listener>-->
    <!--<listener-class>org.jboss.seam.servlet.SeamListener</listener-class>-->
  <!--</listener>-->

  <filter-mapping>
    <filter-name>RestLimitingFilter</filter-name>
    <url-pattern>/rest/*</url-pattern>
    <url-pattern>/seam/resource/restv1/*</url-pattern>
  </filter-mapping>

  <filter-mapping>
    <filter-name>RequestLoggingFilter</filter-name>
    <url-pattern>/*</url-pattern>
  </filter-mapping>

  <filter-mapping>
    <filter-name>MDCInsertingServletFilter</filter-name>
    <url-pattern>/*</url-pattern>
  </filter-mapping>

  <filter>
    <filter-name>gwtCacheControlFilter</filter-name>
    <filter-class>org.zanata.servlet.GWTCacheControlFilter</filter-class>
  </filter>

  <filter-mapping>
    <filter-name>gwtCacheControlFilter</filter-name>
    <url-pattern>/webtrans/*</url-pattern>
  </filter-mapping>

  <filter>
    <filter-name>noCacheFilter</filter-name>
    <filter-class>org.zanata.servlet.CacheControlFilter</filter-class>
    <init-param>
      <param-name>shouldCache</param-name>
      <param-value>false</param-value>
    </init-param>
  </filter>

  <filter-mapping>
    <filter-name>noCacheFilter</filter-name>
    <url-pattern>/account/login.xhtml</url-pattern>
    <url-pattern>/account/sign_in</url-pattern>
    <url-pattern>/account/klogin.xhtml</url-pattern>
    <url-pattern>/account/klogin</url-pattern>
    <url-pattern>/version-group/version_group.xhtml</url-pattern>
    <url-pattern>/version-group/view/*</url-pattern>
    <url-pattern>/project/project.xhtml</url-pattern>
    <url-pattern>/project/view/*</url-pattern>
    <url-pattern>/iteration/view.xhtml</url-pattern>
    <url-pattern>/iteration/view/*</url-pattern>
  </filter-mapping>

  <!--java melody for monitoring stats-->
  <filter>
    <!-- This name must match the web-fragment.xml in javamelody's jar,
         so that we can override it. -->
    <filter-name>javamelody</filter-name>
    <filter-class>org.zanata.seam.interceptor.MonitoringWrapper</filter-class>
    <!--<async-supported>true</async-supported>-->
  </filter>
  <filter-mapping>
    <filter-name>javamelody</filter-name>
    <url-pattern>/*</url-pattern>
  </filter-mapping>

  <!-- <servlet-mapping> -->
  <!--    <servlet-name>javax.ws.rs.core.Application</servlet-name> -->
  <!--    <url-pattern>/seam/resource/restv1/*</url-pattern> -->
  <!-- </servlet-mapping> -->

  <!-- Facelets development mode (disable in production)
  To use it, add the following to $JBOSS_HOME/server/$profile/deployers/jbossweb.deployer/web.xml :-->

  <context-param>
    <param-name>facelets.DEVELOPMENT</param-name>
    <param-value>true</param-value>
  </context-param>

  <!-- JSF -->

  <context-param>
    <param-name>javax.faces.DEFAULT_SUFFIX</param-name>
    <param-value>.xhtml</param-value>
  </context-param>

  <context-param>
    <param-name>javax.faces.FACELETS_VIEW_MAPPINGS</param-name>
    <param-value>*.xhtml</param-value>
  </context-param>

  <context-param>
    <param-name>org.richfaces.fileUpload.maxRequestSize</param-name>
    <!-- bytes -->
    <param-value>10000000</param-value>
  </context-param>

  <!-- This would eliminate ViewExpiredException when sessions expire, but may hurt performance:
    <context-param>
        <param-name>javax.faces.STATE_SAVING_METHOD</param-name>
        <param-value>client</param-value>
    </context-param>
  -->

  <servlet>
    <servlet-name>Faces Servlet</servlet-name>
    <servlet-class>javax.faces.webapp.FacesServlet</servlet-class>
    <!-- Seam must start after ZanataBlockingServlet/Errai -->
    <load-on-startup>2</load-on-startup>
  </servlet>

  <servlet-mapping>
    <servlet-name>Faces Servlet</servlet-name>
    <url-pattern>*.xhtml</url-pattern>
  </servlet-mapping>

  <!-- GWTEventService -->

  <servlet>
    <servlet-name>EventService</servlet-name>
    <servlet-class>de.novanic.eventservice.service.EventServiceImpl</servlet-class>
  </servlet>

  <servlet-mapping>
    <servlet-name>EventService</servlet-name>
    <url-pattern>/webtrans/gwteventservice</url-pattern>
  </servlet-mapping>

  <!-- Multi File upload service -->
  <servlet>
    <servlet-name>multiUploadServlet</servlet-name>
    <servlet-class>org.zanata.servlet.MultiFileUploadServlet</servlet-class>
  </servlet>

  <servlet-mapping>
    <servlet-name>multiUploadServlet</servlet-name>
    <url-pattern>/files/upload/*</url-pattern>
  </servlet-mapping>

  <mime-mapping>
    <extension>xrd</extension>
    <mime-type>application/xrd+xml</mime-type>
  </mime-mapping>

  <mime-mapping>
    <extension>ico</extension>
    <mime-type>image/x-icon</mime-type>
  </mime-mapping>

  <mime-mapping>
    <extension>woff</extension>
    <mime-type>application/font-woff</mime-type>
  </mime-mapping>

<<<<<<< HEAD
=======
  <!-- If included, this causes the home page (/) to generate a Log In link
  with the unwanted parameter continue=home.xhtml   -->
  <!--<welcome-file-list>-->
    <!--<welcome-file>home.xhtml</welcome-file>-->
  <!--</welcome-file-list>-->

>>>>>>> a2f9dadc
</web-app><|MERGE_RESOLUTION|>--- conflicted
+++ resolved
@@ -306,13 +306,10 @@
     <mime-type>application/font-woff</mime-type>
   </mime-mapping>
 
-<<<<<<< HEAD
-=======
   <!-- If included, this causes the home page (/) to generate a Log In link
   with the unwanted parameter continue=home.xhtml   -->
   <!--<welcome-file-list>-->
     <!--<welcome-file>home.xhtml</welcome-file>-->
   <!--</welcome-file-list>-->
 
->>>>>>> a2f9dadc
 </web-app>