--- conflicted
+++ resolved
@@ -345,26 +345,10 @@
 			<plugin>
 				<artifactId>maven-surefire-plugin</artifactId>
 				<configuration>
-<<<<<<< HEAD
-					<suiteXmlFiles>
-						<suiteXmlFile>src/test/resources/AllNonContainerTests.tng.xml</suiteXmlFile>
-					</suiteXmlFiles>
-                    <forkMode>once</forkMode>
-                    <argLine xml:space="preserve">-Xmx1024m -XX:MaxPermSize=512m -XX:+UseConcMarkSweepGC
-						-XX:+CMSClassUnloadingEnabled -XX:+HeapDumpOnOutOfMemoryError
-						-XX:HeapDumpPath=${project.build.directory} -Dsun.lang.ClassLoader.allowArraySyntax=true</argLine>
 <!-- TODO try parallel execution
                <parallel>methods</parallel>
                <threadCount>4</threadCount>
  -->
-=======
-                    <testNGArtifactName>none:none</testNGArtifactName>
-                    <argLine>-Dconcordion.output.dir=${concordion.output.dir}</argLine>
-                    <!-- TODO try parallel execution
-                                   <parallel>methods</parallel>
-                                   <threadCount>4</threadCount>
-                     -->
->>>>>>> 5e628c53
 				</configuration>
                 <!-- below trick is to let surefire run both junit and testng.
                 see http://stackoverflow.com/questions/1232853/how-to-execute-junit-and-testng-tests-in-same-project-using-maven-surefire-plugi-->
@@ -378,6 +362,10 @@
                         <configuration>
                             <junitArtifactName>none:none</junitArtifactName>
                             <testNGArtifactName>org.testng:testng</testNGArtifactName>
+                            <forkMode>once</forkMode>
+                            <argLine xml:space="preserve">-Xmx1024m -XX:MaxPermSize=512m -XX:+UseConcMarkSweepGC
+						-XX:+CMSClassUnloadingEnabled -XX:+HeapDumpOnOutOfMemoryError
+						-XX:HeapDumpPath=${project.build.directory} -Dsun.lang.ClassLoader.allowArraySyntax=true</argLine>
                             <suiteXmlFiles>
                                 <suiteXmlFile>src/test/resources/AllNonContainerTests.tng.xml</suiteXmlFile>
                             </suiteXmlFiles>
@@ -1900,7 +1888,6 @@
 			<artifactId>validation-api</artifactId>
 		</dependency>
 
-<<<<<<< HEAD
         <dependency>
           <groupId>antlr</groupId>
           <artifactId>antlr</artifactId>
@@ -1947,14 +1934,12 @@
           <artifactId>jaxb-api</artifactId>
           <scope>provided</scope>
         </dependency>
-=======
 	   <dependency>
 	       <groupId>xmlunit</groupId>
 	       <artifactId>xmlunit</artifactId>
 	       <version>1.4</version>
 	   </dependency>
 
->>>>>>> 5e628c53
 	</dependencies>
 
 </project>