<?xml version="1.0" encoding="UTF-8"?>
<project xmlns="http://maven.apache.org/POM/4.0.0" xmlns:xsi="http://www.w3.org/2001/XMLSchema-instance" xsi:schemaLocation="http://maven.apache.org/POM/4.0.0 http://maven.apache.org/xsd/maven-4.0.0.xsd">
	<modelVersion>4.0.0</modelVersion>
	<parent>
		<groupId>org.zanata</groupId>
		<artifactId>server</artifactId>
		<version>2.2.2-SNAPSHOT</version>
	</parent>
	<artifactId>zanata-war</artifactId>
	<packaging>war</packaging>
	<name>Zanata web application</name>

	<!-- Should be the same as zanata-server/pom.xml -->
	<scm>
		<connection>scm:git:git://github.com/zanata/zanata.git</connection>
		<developerConnection>scm:git:git@github.com:zanata/zanata.git</developerConnection>
		<url>https://github.com/zanata/zanata</url>
	</scm>

	<properties>
		<jboss.embedded.version>beta3.SP12</jboss.embedded.version>
		<war.config.dir>${basedir}/src/etc</war.config.dir>
		<containerId>jboss5x</containerId>
        <allow.deploy.skip>true</allow.deploy.skip>
		
		<!-- application properties -->
		<env.debug>false</env.debug>
		<war.name>zanata</war.name>
		<zanata.gwt.module>org.zanata.webtrans.Application</zanata.gwt.module>
		<extra.servlets />

		<!-- Default MySql login -->
		<mysql.user>root</mysql.user>
		<mysql.password />

        <!--this will get set by maven dependency:properties goal and be used in gwt-maven-plugin-->
        <lombok.lib>${org.projectlombok:lombok:jar}</lombok.lib>

        <!-- Groovy and Gmaven properties -->
        <gmavenProviderSelection>2.0</gmavenProviderSelection>
        <groovyVersion>2.0.5</groovyVersion>
	</properties>

	<build>
		<finalName>zanata</finalName>
		
		<resources>
			<resource>
				<directory>src/main/resources</directory>
				<filtering>true</filtering>
			</resource>
		</resources>

		<plugins>
            <plugin>
                <artifactId>maven-dependency-plugin</artifactId>
                <executions>
                    <execution>
                        <phase>initialize</phase>
                        <goals>
                            <goal>properties</goal>
                        </goals>
                    </execution>
                </executions>
            </plugin>
         <plugin>
            <groupId>org.apache.maven.plugins</groupId>
            <artifactId>maven-enforcer-plugin</artifactId>
            <executions>
              <execution>
                <id>enforce-ban-duplicate-classes</id>
                <goals>
                  <goal>enforce</goal>
                </goals>
                <configuration>
                  <!-- TODO enforce this once we've cleaned up
                  the remaining duplicates which are caused by
                  multiple jars for openid4java, drools, gwt
                  and lucene-analyzers -->
                  <fail>false</fail>
                  <rules>
                    <banDuplicateClasses>
                       <ignoreClasses combine.children="append">
                          <!-- caused by beanutils and jboss-embedded-thirdparty-all -->
                          <ignoreClass>org.apache.commons.collections.*</ignoreClass>

                          <!-- caused by jboss-embedded-thirdparty-all -->
                          <ignoreClass>antlr.*</ignoreClass>
                          <ignoreClass>com.sun.activation.*</ignoreClass>
                          <ignoreClass>com.sun.xml.*</ignoreClass>
                          <ignoreClass>com.sun.istack.*</ignoreClass>
                          <ignoreClass>hsqlServlet</ignoreClass>
                          <ignoreClass>javassist.*</ignoreClass>
                          <ignoreClass>javax.activation.*</ignoreClass>
                          <ignoreClass>javax.annotation.*</ignoreClass>
                          <ignoreClass>javax.ejb.*</ignoreClass>
                          <ignoreClass>javax.interceptor.*</ignoreClass>
                          <ignoreClass>javax.persistence.*</ignoreClass>
                          <ignoreClass>javax.transaction.*</ignoreClass>
                          <ignoreClass>javax.xml.XMLConstants</ignoreClass>
                          <ignoreClass>javax.xml.bind.*</ignoreClass>
                          <ignoreClass>javax.xml.namespace.*</ignoreClass>
                          <ignoreClass>javax.xml.stream.*</ignoreClass>
                          <ignoreClass>org.apache.commons.logging.*</ignoreClass>
                          <ignoreClass>org.apache.log4j.*</ignoreClass>
                          <ignoreClass>org.dom4j.*</ignoreClass>
                          <ignoreClass>org.hsqldb.*</ignoreClass>
                          <ignoreClass>org.jboss.crypto.*</ignoreClass>
                          <ignoreClass>org.jboss.deployment.*</ignoreClass>
                          <ignoreClass>org.jboss.logging.Logger</ignoreClass>
                          <ignoreClass>org.jboss.Main*</ignoreClass>
                          <ignoreClass>org.jboss.mx.*</ignoreClass>
                          <ignoreClass>org.jboss.security.*</ignoreClass>
                          <ignoreClass>org.jboss.system.*</ignoreClass>
                          <ignoreClass>org.jboss.Version</ignoreClass>
                          <ignoreClass>org.quartz.*</ignoreClass>

                          <!--  caused by gwt jars -->
                          <ignoreClass>com.google.common.*</ignoreClass>
                          <ignoreClass>com.google.gwt.*</ignoreClass>
                          <ignoreClass>com.google.web.bindery.*</ignoreClass>
                          <ignoreClass>com.ibm.icu.*</ignoreClass>
                          <ignoreClass>com.steadystate.css.*</ignoreClass>
                          <ignoreClass>javax.servlet.jsp.*</ignoreClass>
                          <ignoreClass>javax.validation.ConstraintViolationException_CustomFieldSerializer</ignoreClass>
                          <ignoreClass>org.apache.commons.beanutils.*</ignoreClass>
                          <ignoreClass>org.apache.commons.codec.*</ignoreClass>
                          <ignoreClass>org.apache.commons.io.*</ignoreClass>
                          <ignoreClass>org.apache.commons.lang.*</ignoreClass>
                          <ignoreClass>org.apache.http.*</ignoreClass>
                          <ignoreClass>org.apache.james.mime4j.*</ignoreClass>
                          <ignoreClass>org.apache.regexp.*</ignoreClass>
                          <ignoreClass>org.cyberneko.html.*</ignoreClass>
                          <ignoreClass>org.hibernate.validator.*</ignoreClass>
                          <ignoreClass>org.w3c.css.sac.*</ignoreClass>

                          <!-- caused by gwt jars and jboss-embedded-thirdparty-all -->
                          <ignoreClass>javax.servlet.*</ignoreClass>
                          <ignoreClass>javax.xml.*</ignoreClass>
                          <ignoreClass>org.apache.html.*</ignoreClass>
                          <ignoreClass>org.apache.wml.*</ignoreClass>
                          <ignoreClass>org.apache.xerces.*</ignoreClass>
                          <ignoreClass>org.apache.xmlcommons.Version</ignoreClass>
                          <ignoreClass>org.apache.xml.serialize.*</ignoreClass>
                          <ignoreClass>org.w3c.dom.*</ignoreClass>
                          <ignoreClass>org.xml.sax.*</ignoreClass>
                       </ignoreClasses>
                    </banDuplicateClasses>
                  </rules>
                </configuration>
              </execution>
            </executions>
         </plugin>

            <plugin>
                <artifactId>maven-antrun-plugin</artifactId>
                <executions>
                    <execution>
                        <phase>prepare-package</phase>
                        <configuration>
                            <tasks>
                                <mkdir dir="${project.build.directory}/zanata" />
                            </tasks>
                        </configuration>
                        <goals>
                            <goal>run</goal>
                        </goals>
                    </execution>
                    <execution>
                        <id>print lombok location</id>
                        <phase>process-resources</phase>
                        <configuration>
                            <target>
                                <echo>lombok VM arguments for GWT compilation:</echo>
                                <echo>-javaagent:${lombok.lib}=ECJ</echo>
                            </target>
                        </configuration>
                        <goals>
                            <goal>run</goal>
                        </goals>
                    </execution>
                </executions>
            </plugin>
			<plugin>
			    <artifactId>maven-clean-plugin</artifactId>
			    <configuration>
			      <!-- Remove extra directories created by GWT DevMode -->
			      <filesets>
                    <fileset>
			          <directory>src/main/webapp/WEB-INF/deploy</directory>
			        </fileset>
                    <fileset>
                      <directory>src/main/webapp/webtrans</directory>
                    </fileset>
                  </filesets>
		          <followSymLinks>false</followSymLinks>
			    </configuration>
			</plugin>
			<plugin>
				<artifactId>maven-war-plugin</artifactId>
				<configuration>
					<warName>${war.name}-${project.version}</warName>
					<webResources>
						<resource>
							<directory>src/main/webapp-jboss</directory>
							<filtering>true</filtering>
						</resource>
						<resource>
                            <directory>src/main/resources</directory>
                            <includes>
                                <include>images/**</include>
                            </includes>
                        </resource>
                        <!-- Include the GWT generated resources -->
                        <resource>
                        	<directory>${project.build.directory}/zanata</directory>
                        </resource>
					</webResources>
					<archive>
						<manifest>
							<addClasspath>false</addClasspath>
							<addDefaultImplementationEntries>true</addDefaultImplementationEntries>
							<addDefaultSpecificationEntries>true</addDefaultSpecificationEntries>
						</manifest>
						<manifestEntries>
							<Implementation-Build>${maven.build.timestamp}</Implementation-Build>
							<SCM-Changeset>${changeSet}</SCM-Changeset>
						</manifestEntries>
					</archive>
				</configuration>
				<executions>
					<!-- Internal auth war -->
					<execution>
						<id>default-war</id>
						<configuration>
							<webappDirectory>${project.build.directory}/${project.build.finalName}</webappDirectory>
							<filters>
								<filter>${war.config.dir}/mysql.properties</filter>
							</filters>
						</configuration>
					</execution>
					<!-- Default Seam tests exploded war -->
					<execution>
						<id>generate-seamtests-war</id>
						<goals>
							<goal>exploded</goal>
						</goals>
						<phase>pre-integration-test</phase>
						<configuration>
							<webappDirectory>${project.build.directory}/${project.build.finalName}-seamtests</webappDirectory>
							<filters>
								<filter>${war.config.dir}/h2.properties</filter>
							</filters>
						</configuration>
					</execution>
				</executions>
			</plugin>

			<plugin>
				<groupId>org.codehaus.mojo</groupId>
				<artifactId>gwt-maven-plugin</artifactId>
                <dependencies>
                    <dependency>
                        <groupId>com.google.gwt</groupId>
                        <artifactId>gwt-user</artifactId>
                        <version>${gwt.version}</version>
                    </dependency>
                    <dependency>
                        <groupId>com.google.gwt</groupId>
                        <artifactId>gwt-dev</artifactId>
                        <version>${gwt.version}</version>
                    </dependency>
                    <dependency>
                        <groupId>com.google.gwt</groupId>
                        <artifactId>gwt-codeserver</artifactId>
                        <version>${gwt.version}</version>
                    </dependency>
                </dependencies>
				<executions>
					<execution>
						<id>compile</id>
						<goals>
							<goal>compile</goal>
							<!-- compile, generateAsync, test -->
						</goals>
						<configuration>
							<module>${zanata.gwt.module}</module>
						</configuration>
					</execution>
					<execution>
						<id>clean</id>
						<phase>clean</phase>
						<goals>
							<goal>clean</goal>
						</goals>
					</execution>
                    <execution>
                        <id>debug</id>
                        <goals>
                            <goal>debug</goal>
                        </goals>
                        <configuration>
                            <module>${zanata.gwt.module}</module>
                            <gen>${project.build.directory}/gwt-gen</gen>
                            <webappDirectory>
                                ${as.deploy}/zanata.war
                            </webappDirectory>
                            <hostedWebapp>
                                ${as.deploy}/zanata.war
                            </hostedWebapp>
                            <buildOutputDirectory>${project.build.directory}/gwt-gen</buildOutputDirectory>
                            <port>8080</port>
                        </configuration>
                    </execution>
                    <execution>
                        <id>run-codeserver</id>
                        <goals>
                            <goal>run-codeserver</goal>
                        </goals>
                        <configuration>
                            <module>${zanata.gwt.module}</module>
                        </configuration>
                    </execution>
                </executions>
                <configuration>
                    <runTarget>zanata/webtrans/Application.html</runTarget>
                    <noServer>true</noServer>
                    <!--below is needed if you want to use lombok on gwt code-->
                    <!--<extraJvmArgs>-javaagent:${lombok.lib}=ECJ</extraJvmArgs>-->
                </configuration>
			</plugin>

			<plugin>
				<artifactId>maven-surefire-plugin</artifactId>
				<configuration>
					<suiteXmlFiles>
						<suiteXmlFile>src/test/resources/AllNonContainerTests.tng.xml</suiteXmlFile>
					</suiteXmlFiles>
                    <forkMode>once</forkMode>
                    <argLine xml:space="preserve">-Xmx1024m -XX:MaxPermSize=512m -XX:+UseConcMarkSweepGC
						-XX:+CMSClassUnloadingEnabled -XX:+HeapDumpOnOutOfMemoryError
						-XX:HeapDumpPath=${project.build.directory} -Dsun.lang.ClassLoader.allowArraySyntax=true</argLine>
<!-- TODO try parallel execution
               <parallel>methods</parallel>
               <threadCount>4</threadCount>
 -->
				</configuration>
			</plugin>
            <plugin>
                <groupId>org.codehaus.mojo</groupId>
                <artifactId>cobertura-maven-plugin</artifactId>
                <configuration>
                    <instrumentation>
                        <excludes>
                            <!--WebTran exclusion-->
                            <!--TODO move all gwt wrapper class under specific package. i.e boundary-->
                            <!--<exclude>**/boundary/**/*</exclude>-->
                            <exclude>**/test/**/*</exclude>
                            <!--<exclude>**/supersource/**/*</exclude>-->
                            <exclude>**/client/**/*View</exclude>
                            <exclude>**/client/Application*</exclude>
                            <exclude>**/client/auth/**</exclude>
                            <exclude>**/client/events/**</exclude>
                            <exclude>**/client/gin/**</exclude>
                            <exclude>**/client/rpc/**</exclude>
                            <exclude>**/client/ui/**</exclude>
                            <exclude>**/client/view/**</exclude>
                            <exclude>**/EventWrapperImpl*</exclude>
                            <exclude>**/*DataProvider*</exclude>
                            <exclude>**/*SelectionModel*</exclude>
                            <!--below are some trivial classes(java bean) at the moment-->
                            <exclude>**/shared/auth/**</exclude>
                            <exclude>**/shared/model/**</exclude>
                            <exclude>**/shared/rpc/**</exclude>

                            <!--Server exclusion-->
                            <exclude>**/job/**</exclude>
                            <exclude>**/liquibase/**</exclude>
                            <exclude>**/log4j/**</exclude>
                            <exclude>**/seam/**</exclude>
                            <exclude>**/rest/files/*</exclude>
                            <exclude>**/rest/*Mapper</exclude>
                            <exclude>**/openid/*</exclude>
                            <exclude>**/servlet/*</exclude>

                            <!--General exclusion-->
                            <exclude>**/*Exception*</exclude>
                        </excludes>
                    </instrumentation>
                    <check>
                        <totalBranchRate>${cobertura.total-branch-rate}</totalBranchRate>
                        <totalLineRate>${cobertura.total-line-rate}</totalLineRate>
                        <haltOnFailure>${cobertura.halt.failure}</haltOnFailure>
                    </check>
				</configuration>
			</plugin>

			<!-- Configure Failsafe to run in integration-test phase -->
			<plugin>
				<artifactId>maven-failsafe-plugin</artifactId>
				<executions>
					<execution>
						<id>integration-test</id>
						<goals>
							<goal>integration-test</goal>
						</goals>
					</execution>
					<execution>
						<id>verify</id>
						<goals>
							<goal>verify</goal>
						</goals>
					</execution>
				</executions>
				<configuration>
					<redirectTestOutputToFile>false</redirectTestOutputToFile>
					<printSummary>true</printSummary>
					<forkMode>always</forkMode>
					<suiteXmlFiles>
						<suiteXmlFile>src/test/resources/AllIntegrationTests.tng.xml</suiteXmlFile>
					</suiteXmlFiles>
					<additionalClasspathElements>
						<additionalClasspathElement>${project.basedir}/src/test/jboss-embedded-bootstrap</additionalClasspathElement>
						<additionalClasspathElement>${project.build.directory}/zanata-seamtests/WEB-INF/classes</additionalClasspathElement>
						<additionalClasspathElement>${project.build.directory}/zanata-seamtests</additionalClasspathElement>
					</additionalClasspathElements>
					<childDelegation>true</childDelegation>
					<useSystemClassLoader>true</useSystemClassLoader>
					<argLine xml:space="preserve">-Xmx1024m -XX:MaxPermSize=512m -XX:+UseConcMarkSweepGC
						-XX:+CMSClassUnloadingEnabled -XX:+HeapDumpOnOutOfMemoryError
						-XX:HeapDumpPath=${project.build.directory} -Dsun.lang.ClassLoader.allowArraySyntax=true</argLine>
					<classpathDependencyExcludes>
						<classpathDependencyExclude>
							<!-- collides with XMLLoginConfigImpl in jboss-embedded-all -->
							org.picketbox:picketbox
						</classpathDependencyExclude>
					</classpathDependencyExcludes>
				</configuration>
			</plugin>

			<plugin>
				<groupId>org.codehaus.mojo</groupId>
				<artifactId>l10n-maven-plugin</artifactId>
				<version>1.0-alpha-2</version>
				<executions>
					<execution>
						<phase>generate-resources</phase>
						<goals>
							<goal>pseudo</goal>
						</goals>
					</execution>
				</executions>
				<configuration>
					<pseudoLocale>qc</pseudoLocale>
					<includes>
						<include>**/*.properties</include>
					</includes>
					<excludes>
						<exclude>**/*_*.properties</exclude>
						<exclude>**/components.properties</exclude>
						<exclude>**/seam.properties</exclude>
						<exclude>**/seam-deployment.properties</exclude>
						<exclude>**/eventservice.properties</exclude>
						<exclude>**/pluralforms.properties</exclude>
					</excludes>
					<inputDirectory>src/main/resources</inputDirectory>
                    <outputDirectory>${project.build.outputDirectory}</outputDirectory>
				</configuration>
			</plugin>
			<plugin>
				<artifactId>maven-deploy-plugin</artifactId>
				<!-- zanata war is too big to deploy, especially with five variants -->
				<configuration>
               <!-- MEAD builds must deploy all artifacts, so we run them with -Dallow.deploy.skip=false -->
					<skip>${allow.deploy.skip}</skip>
				</configuration>
			</plugin>

      <plugin>
        <groupId>org.codehaus.mojo</groupId>
        <artifactId>hibernate3-maven-plugin</artifactId>
        <version>2.2</version>
        <configuration>
          <components>
            <component>
              <name>hbm2ddl</name>
              <implementation>jpaconfiguration</implementation>
            </component>
          </components>
          <componentProperties>
            <export>false</export>
            <update>false</update>
            <drop>false</drop>
            <create>false</create>
            <outputfilename>schema.ddl</outputfilename>
            <persistenceunit>zanataTestDatasourcePU</persistenceunit>
          </componentProperties>
        </configuration>
<!--
        <executions>
          <execution>
            <phase>process-test-classes</phase>
            <goals>
              <goal>hbm2ddl</goal>
            </goals>
          </execution>
        </executions>
-->
        <dependencies>
<!--
          <dependency>
                <groupId>mysql</groupId>
                <artifactId>mysql-connector-java</artifactId>
                <version>5.1.9</version>
          </dependency>
 -->
          <dependency>
            <groupId>com.h2database</groupId>
            <artifactId>h2</artifactId>
            <version>1.3.170</version>
          </dependency>
        </dependencies>
      </plugin>


			<!--
				This is to make the GWT plugin happy (http://code.google.com/p/google-web-toolkit/issues/detail?id=4600).
				Taken from https://issues.sonatype.org/browse/MNGECLIPSE-864?focusedCommentId=148457&page=com.atlassian.jira.plugin.system.issuetabpanels:comment-tabpanel#comment-148457
				See also https://code.google.com/p/gwt-m2e/
			-->
			<plugin>
				<groupId>com.google.code.maven-replacer-plugin</groupId>
				<artifactId>maven-replacer-plugin</artifactId>
				<version>1.4.0</version>
				<executions>
					<execution>
						<phase>clean</phase>
						<goals>
							<goal>replace</goal>
						</goals>
					</execution>
				</executions>
				<configuration>
					<ignoreMissingFile>true</ignoreMissingFile>
					<file>.classpath</file>
					<regex>false</regex>
					<replacements>
						<replacement>
							<xpath>/classpath/classpathentry[@path='src/main/resources' and @kind='src' and @excluding='**']/@excluding</xpath>
							<token>**</token>
							<value />
						</replacement>
					</replacements>
				</configuration>
			</plugin>

            <plugin>
                <groupId>org.codehaus.gmaven</groupId>
                <artifactId>gmaven-plugin</artifactId>
                <version>1.4</version>
                <configuration>
                    <providerSelection>${gmavenProviderSelection}</providerSelection>
                    <sourceEncoding>UTF-8</sourceEncoding>
                </configuration>
                <executions>
                    <execution>
                        <goals>
                            <!-- Uncomment to enable groovy in the main source -->
                            <!--<goal>generateStubs</goal>-->
                            <!--<goal>compile</goal>-->
                            <goal>generateTestStubs</goal>
                            <goal>testCompile</goal>
                        </goals>
                    </execution>
                </executions>
                <dependencies>
			      <dependency>
			          <groupId>org.codehaus.gmaven.runtime</groupId>
			          <artifactId>gmaven-runtime-2.0</artifactId>
			          <version>1.4</version>
			          <exclusions>
			            <exclusion>
			              <groupId>org.codehaus.groovy</groupId>
			              <artifactId>groovy-all</artifactId>
			            </exclusion>
			          </exclusions>
			        </dependency>
                    <dependency>
                        <groupId>org.codehaus.groovy</groupId>
                        <artifactId>groovy-all</artifactId>
                        <version>${groovyVersion}</version>
                    </dependency>
                </dependencies>
            </plugin>

            <plugin>
                <groupId>org.jboss.as.plugins</groupId>
                <artifactId>jboss-as-maven-plugin</artifactId>
                <version>7.3.Final</version>
                <configuration>
                    <force>true</force>
                    <groupId>${project.groupId}</groupId>
                    <artifactId>${project.artifactId}</artifactId>
                    <version>${project.version}</version>
                    <filename>${war.name}-${project.version}.war</filename>
                    <name>zanata.war</name>
                </configuration>
            </plugin>

		</plugins>

		<pluginManagement>
			<plugins>
				<!--This plugin's configuration is used to store Eclipse m2e settings only. It has no influence on the Maven build itself.-->
				<plugin>
					<groupId>org.eclipse.m2e</groupId>
					<artifactId>lifecycle-mapping</artifactId>
					<version>1.0.0</version>
					<configuration>
						<lifecycleMappingMetadata>
							<pluginExecutions>
								<pluginExecution>
									<pluginExecutionFilter>
										<groupId>
											org.codehaus.mojo
										</groupId>
										<artifactId>
											l10n-maven-plugin
										</artifactId>
										<versionRange>
											[1.0-alpha-2,)
										</versionRange>
										<goals>
											<goal>pseudo</goal>
										</goals>
									</pluginExecutionFilter>
									<action>
										<ignore />
									</action>
								</pluginExecution>
								<pluginExecution>
									<pluginExecutionFilter>
										<groupId>
											org.codehaus.enunciate
										</groupId>
										<artifactId>
											maven-enunciate-plugin
										</artifactId>
										<versionRange>[1.9-RC1,)</versionRange>
										<goals>
											<goal>assemble</goal>
										</goals>
									</pluginExecutionFilter>
									<action>
										<ignore />
									</action>
								</pluginExecution>
								<pluginExecution>
								    <pluginExecutionFilter>
								        <groupId>
								            org.codehaus.mojo
								        </groupId>
								        <artifactId>
								            hibernate3-maven-plugin
								        </artifactId>
								        <versionRange>
								            [2.2,)
								        </versionRange>
								        <goals>
								            <goal>hbm2ddl</goal>
								        </goals>
								    </pluginExecutionFilter>
								    <action>
								        <ignore />
								    </action>
								</pluginExecution>
								<pluginExecution>
								    <pluginExecutionFilter>
								        <groupId>
								            org.apache.maven.plugins
								        </groupId>
								        <artifactId>
								            maven-antrun-plugin
								        </artifactId>
								        <versionRange>
								            [1.7,)
								        </versionRange>
								        <goals>
								            <goal>run</goal>
								        </goals>
								    </pluginExecutionFilter>
								    <action>
								        <ignore />
								    </action>
								</pluginExecution>
								<pluginExecution>
								    <pluginExecutionFilter>
								        <groupId>
								            org.apache.maven.plugins
								        </groupId>
								        <artifactId>
								            maven-dependency-plugin
								        </artifactId>
								        <versionRange>
								            [2.4,)
								        </versionRange>
								        <goals>
								            <goal>properties</goal>
								        </goals>
								    </pluginExecutionFilter>
								    <action>
								        <ignore />
								    </action>
								</pluginExecution>
								<pluginExecution>
								    <pluginExecutionFilter>
								        <groupId>
								            org.codehaus.gmaven
								        </groupId>
								        <artifactId>
								            gmaven-plugin
								        </artifactId>
								        <versionRange>
								            [1.4,)
								        </versionRange>
								        <goals>
								            <goal>testCompile</goal>
								            <goal>
								                generateTestStubs
								            </goal>
								        </goals>
								    </pluginExecutionFilter>
								    <action>
								        <execute />
								    </action>
								</pluginExecution>
							</pluginExecutions>
						</lifecycleMappingMetadata>
					</configuration>
				</plugin>
			</plugins>
		</pluginManagement>
	</build>

   <reporting>
      <plugins>
         <plugin>
            <groupId>org.codehaus.enunciate</groupId>
            <artifactId>maven-enunciate-plugin</artifactId>
            <!-- apparently pluginManagement is ignored in reporting -->
            <version>${enunciate.version}</version>
            <configuration>
               <configFile>etc/enunciate/enunciate.xml</configFile>

               <!--
               These two enunciate options are undocumented, but
               their absence causes an error during site generation.
                -->
               <enunciateArtifactId>unused</enunciateArtifactId>
               <moduleName>unused</moduleName>

               <!-- The subdirectory of the site where the documentation will be put. -->
               <!-- Note that if this isn't set, the documentation will overwrite the site. -->
               <docsSubdir>apidocs</docsSubdir>
            </configuration>
         </plugin>
      </plugins>
   </reporting>

	<profiles>
		<profile>
			<id>explode</id>
			<activation>
				<property>
					<name>env</name>
					<value>dev</value>
				</property>
			</activation>
			<properties>
				<!-- common config for Cargo -->
				<port>8080</port>
				<installDir>${java.io.tmpdir}/cargo/installs</installDir>
			</properties>
			<build>
				<plugins>
					<plugin>
						<groupId>org.codehaus.cargo</groupId>
						<artifactId>cargo-maven2-plugin</artifactId>
						<version>1.1.0</version>
						<executions>
							<execution>
								<phase>package</phase>
								<goals>
									<goal>redeploy</goal>
								</goals>
							</execution>
						</executions>
						<configuration>
							<wait>false</wait>
							<container>
								<containerId>${containerId}</containerId>
							</container>
							<configuration>
								<type>existing</type>
								<home>${jboss.home}/server/default</home>
							</configuration>
							<deployer>
								<deployables>
									<deployable>
										<pingURL>http://localhost:${port}/${war.name}/</pingURL>
										<location>${project.build.directory}/zanata</location>
										<properties>
											<context>zanata</context>
										</properties>
									</deployable>
								</deployables>
							</deployer>
						</configuration>
					</plugin>
					<plugin>
						<groupId>org.apache.maven.plugins</groupId>
						<artifactId>maven-resources-plugin</artifactId>
						<executions>
							<execution>
								<id>copy-ds-context</id>
								<goals>
									<goal>copy-resources</goal>
								</goals>
								<phase>package</phase>
								<configuration>
									<outputDirectory>${as.deploy}</outputDirectory>
									<resources>
										<resource>
											<directory>${basedir}/src/etc</directory>
											<filtering>true</filtering>
											<includes>
												<include>zanata-ds.xml</include>
											</includes>
										</resource>
									</resources>
								</configuration>
							</execution>
						</executions>
					</plugin>
					<!-- <plugin> <groupId>org.codehaus.mojo</groupId> <artifactId>jboss-maven-plugin</artifactId> 
						<version>1.4</version> <configuration> <serverName>default</serverName> </configuration> 
						<executions> <execution> <id>deploy-ds</id> <phase>package</phase> <goals><goal>hard-deploy</goal></goals> 
						<configuration> <fileName>${project.build.directory}/classes/zanata-ds.xml</fileName> 
						</configuration> </execution> <execution> <id>deploy-war-unpacked</id> <phase>package</phase> 
						<goals><goal>hard-deploy</goal></goals> <configuration> <fileName>${project.build.directory}/zanata.war</fileName> 
						<unpack>true</unpack> </configuration> </execution> </executions> </plugin> -->
				</plugins>
			</build>
		</profile>
		
		<profile>
			<id>nogwt</id>
			<properties>
				<gwt.compiler.skip>true</gwt.compiler.skip>
			</properties>
		</profile>

		<profile>
			<!-- This profile tells GWT to use an alternative GWT module which has 
				only one permutation, and to compile in draft mode -->
			<id>chrome</id>
			<properties>
				<zanata.gwt.module>org.zanata.webtrans.ApplicationSafari</zanata.gwt.module>
			</properties>
			<build>
				<plugins>
					<plugin>
						<groupId>org.codehaus.mojo</groupId>
						<artifactId>gwt-maven-plugin</artifactId>
						<configuration>
							<draftCompile>true</draftCompile>
							<style>PRETTY</style>
						</configuration>
					</plugin>
				</plugins>
			</build>
		</profile>

		<profile>
			<!-- This profile tells GWT to use an alternative GWT module which has 
				only one permutation, and to compile in draft mode -->
			<id>firefox</id>
			<properties>
				<zanata.gwt.module>org.zanata.webtrans.ApplicationGecko18</zanata.gwt.module>
			</properties>
			<build>
				<plugins>
					<plugin>
						<groupId>org.codehaus.mojo</groupId>
						<artifactId>gwt-maven-plugin</artifactId>
						<configuration>
							<draftCompile>true</draftCompile>
							<style>PRETTY</style>
						</configuration>
					</plugin>
				</plugins>
			</build>
		</profile>

        <profile>
            <!-- This profile tells GWT to use an alternative GWT module which has
                    only one permutation, and to compile in draft mode -->
            <id>chromefirefox</id>
            <properties>
                <zanata.gwt.module>org.zanata.webtrans.ApplicationChromeFirefox</zanata.gwt.module>
            </properties>
            <build>
                <plugins>
                    <plugin>
                        <groupId>org.codehaus.mojo</groupId>
                        <artifactId>gwt-maven-plugin</artifactId>
                        <configuration>
                            <draftCompile>true</draftCompile>
                            <style>PRETTY</style>
                        </configuration>
                    </plugin>
                </plugins>
            </build>
        </profile>

		<profile>
			<id>eclipse</id>
			<build>
				<finalName>zanata-dev</finalName>
				<resources>
					<resource>
						<directory>src/main/resources-dev</directory>
						<filtering>false</filtering>
					</resource>
				</resources>

				<plugins>
					<plugin>
						<groupId>org.apache.maven.plugins</groupId>
						<artifactId>maven-eclipse-plugin</artifactId>
                  <version>2.9</version>
						<configuration>
							<wtpversion>2.0</wtpversion>

							<additionalBuildcommands>
								<buildCommand>
									<name>com.google.gdt.eclipse.core.webAppProjectValidator</name>
								</buildCommand>
								<buildCommand>
									<name>com.google.gwt.eclipse.core.gwtProjectValidator</name>
								</buildCommand>
							</additionalBuildcommands>

							<additionalProjectnatures>
								<projectnature>com.google.gwt.eclipse.core.gwtNature</projectnature>
								<projectnature>com.google.gdt.eclipse.core.webAppNature</projectnature>
							</additionalProjectnatures>

							<classpathContainers>
								<classpathContainer>org.eclipse.jdt.launching.JRE_CONTAINER</classpathContainer>
								<classpathContainer>com.google.gwt.eclipse.core.GWT_CONTAINER</classpathContainer>
							</classpathContainers>
							<excludes>
								<!-- These are provided by the GWT container -->
								<exclude>com.google.gwt:gwt-servlet</exclude>
								<exclude>com.google.gwt:gwt-user</exclude>
							</excludes>
						</configuration>
					</plugin>

				</plugins>

			</build>
		</profile>

        <profile>
            <id>it-coverage</id>
            <!-- In order to combine unit test and integration test coverage together, it requires below two commands:
            mvn clean verify -Pit-coverage,nogwt
            mvn cobertura:cobertura
            Adding -Dcobertura.report.format=html to the second command will output report as html.
            Jenkins requires xml format.
            -->
            <build>
                <plugins>
                    <plugin>
                        <groupId>org.codehaus.mojo</groupId>
                        <artifactId>cobertura-it-maven-plugin</artifactId>
                        <version>2.5</version>
                        <configuration>
                            <instrumentation>
                                <excludes>
                                    <!--WebTran exclusion-->
                                    <!--TODO move all gwt wrapper class under specific package. i.e boundary-->
                                    <!--<exclude>**/boundary/**/*</exclude>-->
                                    <exclude>**/test/**/*</exclude>
                                    <!--<exclude>**/supersource/**/*</exclude>-->
                                    <exclude>**/client/**/*View</exclude>
                                    <exclude>**/client/Application*</exclude>
                                    <exclude>**/client/auth/**</exclude>
                                    <exclude>**/client/events/**</exclude>
                                    <exclude>**/client/gin/**</exclude>
                                    <exclude>**/client/rpc/**</exclude>
                                    <exclude>**/client/ui/**</exclude>
                                    <exclude>**/client/view/**</exclude>
                                    <exclude>**/EventWrapperImpl*</exclude>
                                    <exclude>**/*DataProvider*</exclude>
                                    <exclude>**/*SelectionModel*</exclude>
                                    <!--below are some trivial classes(java bean) at the moment-->
                                    <exclude>**/shared/auth/**</exclude>
                                    <exclude>**/shared/model/**</exclude>
                                    <exclude>**/shared/rpc/**</exclude>

                                    <!--Server exclusion-->
                                    <exclude>**/job/**</exclude>
                                    <exclude>**/liquibase/**</exclude>
                                    <exclude>**/log4j/**</exclude>
                                    <exclude>**/seam/**</exclude>
                                    <exclude>**/rest/files/*</exclude>
                                    <exclude>**/rest/*Mapper</exclude>
                                    <exclude>**/openid/*</exclude>
                                    <exclude>**/servlet/*</exclude>

                                    <!--General exclusion-->
                                    <exclude>**/*Exception*</exclude>
                                </excludes>
                            </instrumentation>
                            <formats>
                                <format>xml</format>
                            </formats>
                            <check>
                                <haltOnFailure>false</haltOnFailure>
                            </check>
                        </configuration>
                        <executions>
                            <execution>
                                <id>cobertura-clean</id>
                                <phase>clean</phase>
                                <goals>
                                    <goal>clean</goal>
                                </goals>
                            </execution>
                            <execution>
                                <id>cobertura-instrument</id>
                                <phase>process-classes</phase>
                                <goals>
                                    <goal>instrument</goal>
                                </goals>
                            </execution>
                            <execution>
                                <id>cobertura-check-only</id>
                                <phase>verify</phase>
                                <goals>
                                    <goal>check-only</goal>
                                </goals>
                            </execution>
                        </executions>
                    </plugin>
                </plugins>
            </build>

            <reporting>
                <plugins>
                    <plugin>
                        <groupId>org.codehaus.mojo</groupId>
                        <artifactId>cobertura-it-maven-plugin</artifactId>
                        <configuration>
                            <formats>
                                <format>html</format>
                                <!--<format>xml</format>-->
                            </formats>
                        </configuration>
                        <reportSets>
                            <reportSet>
                                <reports>
                                    <report>report-only</report>
                                </reports>
                            </reportSet>
                        </reportSets>
                    </plugin>
                </plugins>
            </reporting>
        </profile>

	</profiles>

	<dependencies>

        <!-- Zanata-specific dependencies -->

		<dependency>
			<groupId>org.zanata</groupId>
			<artifactId>zanata-common-api</artifactId>
			<exclusions>
							<exclusion>
											<artifactId>
															servlet-api
											</artifactId>
											<groupId>
															javax.servlet
											</groupId>
							</exclusion>
			</exclusions>
		</dependency>

		<dependency>
			<groupId>org.zanata</groupId>
			<artifactId>zanata-common-util</artifactId>
		</dependency>

		<dependency>
			<groupId>org.zanata</groupId>
			<artifactId>zanata-model</artifactId>
		</dependency>
		
		<dependency>
            <groupId>org.zanata</groupId>
            <artifactId>zanata-adapter-po</artifactId>
        </dependency>
        
        <dependency>
            <groupId>org.zanata</groupId>
            <artifactId>zanata-adapter-glossary</artifactId>
        </dependency>
		
      <dependency>
         <groupId>org.zanata</groupId>
         <artifactId>zanata-rest-client</artifactId>
         <scope>test</scope>
      </dependency>
      <dependency>
         <groupId>org.zanata</groupId>
         <artifactId>zanata-rest-client</artifactId>
         <type>test-jar</type>
         <scope>test</scope>
      </dependency>

		<!-- Compatibility Dependencies -->
		
		<dependency>
			<groupId>org.zanata</groupId>
			<artifactId>zanata-api-compat</artifactId>
			<version>1.0.0</version>
			<scope>test</scope>
			<classifier>v1.4.4</classifier>
		</dependency>
		
		<dependency>
			<groupId>org.zanata</groupId>
			<artifactId>zanata-api-compat</artifactId>
			<version>1.0.0</version>
			<scope>test</scope>
			<classifier>v1.3</classifier>
		</dependency>

        <dependency>
            <groupId>org.zanata</groupId>
            <artifactId>zanata-api-compat</artifactId>
            <version>1.1</version>
            <scope>test</scope>
            <classifier>v1.5.0</classifier>
        </dependency>

      <!-- GWT Dependencies -->
      <dependency>
         <groupId>com.google.gwt</groupId>
         <artifactId>gwt-dev</artifactId>
         <scope>runtime</scope>
      </dependency>

      <dependency>
         <groupId>com.google.gwt</groupId>
         <artifactId>gwt-servlet</artifactId>
         <scope>runtime</scope>
      </dependency>

      <dependency>
         <groupId>com.google.gwt</groupId>
         <artifactId>gwt-user</artifactId>
         <scope>provided</scope>
      </dependency>

      <!-- NB: This must be before jboss-seam, because beanutils includes old commons collections classes -->
      <dependency>
         <groupId>commons-collections</groupId>
         <artifactId>commons-collections</artifactId>
      </dependency>

		<!-- Seam Dependencies -->

		<dependency>
			<groupId>org.jboss.seam</groupId>
			<artifactId>jboss-seam</artifactId>
			<type>ejb</type>
		</dependency>

		<dependency>
			<groupId>org.jboss.seam</groupId>
			<artifactId>jboss-seam-ui</artifactId>
		</dependency>

		<dependency>
			<!-- TODO this should be excluded in production -->
			<groupId>org.jboss.seam</groupId>
			<artifactId>jboss-seam-debug</artifactId>
		</dependency>

		<dependency>
			<groupId>org.jboss.seam</groupId>
			<artifactId>jboss-seam-mail</artifactId>
		</dependency>

		<dependency>
			<groupId>org.jboss.seam</groupId>
			<artifactId>jboss-seam-remoting</artifactId>
		</dependency>

		<!-- RestEasy dependencies -->

		<dependency>
			<groupId>org.jboss.seam</groupId>
			<artifactId>jboss-seam-resteasy</artifactId>
		</dependency>
		<dependency>
			<groupId>org.jboss.resteasy</groupId>
			<artifactId>resteasy-jaxrs</artifactId>
		</dependency>
		<dependency>
			<groupId>org.jboss.resteasy</groupId>
			<artifactId>resteasy-jaxb-provider</artifactId>
		</dependency>
		<dependency>
			<groupId>org.jboss.resteasy</groupId>
			<artifactId>resteasy-jackson-provider</artifactId>
		</dependency>

		<dependency>
			<groupId>org.jboss.resteasy</groupId>
			<artifactId>resteasy-multipart-provider</artifactId>
			<exclusions>
							<exclusion>
											<artifactId>
															servlet-api
											</artifactId>
											<groupId>
															javax.servlet
											</groupId>
							</exclusion>
			</exclusions>
		</dependency>
		<dependency>
			<groupId>org.codehaus.jackson</groupId>
			<artifactId>jackson-core-asl</artifactId>
		</dependency>
		<dependency>
			<groupId>org.codehaus.jackson</groupId>
			<artifactId>jackson-mapper-asl</artifactId>
		</dependency>
		<dependency>
			<groupId>org.codehaus.jackson</groupId>
			<artifactId>jackson-jaxrs</artifactId>
		</dependency>
		<dependency>
			<groupId>org.codehaus.jackson</groupId>
			<artifactId>jackson-xc</artifactId>
		</dependency>


		<!-- Drools -->

		<dependency>
			<groupId>org.drools</groupId>
			<artifactId>drools-core</artifactId>
		</dependency>

		<dependency>
			<groupId>org.drools</groupId>
			<artifactId>drools-compiler</artifactId>
			<exclusions>
			    <exclusion>
			        <artifactId>ecj</artifactId>
			        <groupId>org.eclipse.jdt.core.compiler</groupId>
			    </exclusion>
			</exclusions>
		</dependency>

		<!-- Richfaces -->

        <dependency>
            <groupId>org.richfaces.ui</groupId>
            <artifactId>richfaces-components-ui</artifactId>
        </dependency>

        <dependency>
            <groupId>org.richfaces.core</groupId>
            <artifactId>richfaces-core-impl</artifactId>
            <scope>runtime</scope>
        </dependency>

        <dependency>
            <groupId>com.sun.faces</groupId>
            <artifactId>jsf-impl</artifactId>
            <version>2.1.13</version>
        </dependency>

		<!-- Hibernate / JPA -->

		<dependency>
			<groupId>org.hibernate</groupId>
			<artifactId>hibernate-core</artifactId>
			<scope>${hibernate.scope}</scope>
		</dependency>

        <dependency>
            <groupId>org.hibernate</groupId>
            <artifactId>hibernate-ehcache</artifactId>
        </dependency>

		<dependency>
			<groupId>org.hibernate</groupId>
			<artifactId>hibernate-validator</artifactId>
			<scope>${hibernate.scope}</scope>
		</dependency>

		<dependency>
			<groupId>org.hibernate</groupId>
			<artifactId>hibernate-entitymanager</artifactId>
			<scope>${hibernate.scope}</scope>
			<exclusions>
            <!-- we use javax.persistence:persistence-api -->
            <exclusion>
               <artifactId>ejb3-persistence</artifactId>
               <groupId>org.hibernate</groupId>
            </exclusion>
			</exclusions>
		</dependency>

        <dependency>
            <groupId>org.hibernate</groupId>
            <artifactId>hibernate-testing</artifactId>
            <version>${hibernate.version}</version>
            <scope>test</scope>
        </dependency>

		<dependency>
			<groupId>javax.transaction</groupId>
			<artifactId>jta</artifactId>
			<scope>provided</scope>
		</dependency>

      <dependency>
         <groupId>net.sf.ehcache</groupId>
         <artifactId>ehcache-core</artifactId>
         <version>2.5.1</version>
      </dependency>

        <!-- Okapi Filters -->

        <dependency>
            <groupId>net.sf.okapi.filters</groupId>
            <artifactId>okapi-filter-dtd</artifactId>
        </dependency>

        <dependency>
            <groupId>net.sf.okapi.filters</groupId>
            <artifactId>okapi-filter-openoffice</artifactId>
        </dependency>

        <dependency>
            <groupId>net.sf.okapi.filters</groupId>
            <artifactId>okapi-filter-plaintext</artifactId>
        </dependency>

        <dependency>
          <groupId>net.sf.okapi</groupId>
          <artifactId>okapi-core</artifactId>
        </dependency>

		<!-- Other -->

		<dependency>
			<groupId>org.dbunit</groupId>
			<artifactId>dbunit</artifactId>
            <version>2.4.9</version>
            <scope>test</scope>
		</dependency>

		<dependency>
			<groupId>org.tuckey</groupId>
			<artifactId>urlrewritefilter</artifactId>
            <version>4.0.4</version>
		</dependency>

		<dependency>
			<groupId>com.ibm.icu</groupId>
			<artifactId>icu4j</artifactId>
		</dependency>

		<dependency>
			<groupId>commons-lang</groupId>
			<artifactId>commons-lang</artifactId>
		</dependency>

		<dependency>
			<groupId>org.slf4j</groupId>
			<artifactId>slf4j-api</artifactId>
         <scope>provided</scope>
		</dependency>

        <dependency>
            <groupId>net.sourceforge.openutils</groupId>
            <artifactId>openutils-log4j</artifactId>
            <version>2.0.5</version>
        </dependency>

		<dependency>
			<groupId>com.google.guava</groupId>
			<artifactId>guava</artifactId>
		</dependency>

 		<!--to enable guava on gwt-->
        <dependency>
            <groupId>com.google.guava</groupId>
            <artifactId>guava-gwt</artifactId>
        </dependency>
        <dependency>
            <groupId>com.google.code.findbugs</groupId>
            <artifactId>jsr305</artifactId>
        </dependency>

        <dependency>
            <groupId>net.bull.javamelody</groupId>
            <artifactId>javamelody-core</artifactId>
            <version>1.41.0</version>
        </dependency>

		<dependency>
			<groupId>org.fedorahosted.openprops</groupId>
			<artifactId>openprops</artifactId>
		</dependency>
		
		<dependency>
			<groupId>org.codehaus.enunciate</groupId>
			<artifactId>enunciate-core-annotations</artifactId>
			<version>${enunciate.version}</version>
		</dependency>
		
		<!-- Quartz -->
		
		<dependency>
            <groupId>quartz</groupId>
            <artifactId>quartz</artifactId>
        </dependency>

		<dependency>
			<groupId>org.apache.lucene</groupId>
			<artifactId>lucene-core</artifactId>
			<!-- okapi-lib-search would otherwise use lucene 3.0.0 -->
			<version>${lucene.version}</version>
		</dependency>

        <!-- Solr dependencies -->
        <dependency>
            <groupId>org.apache.solr</groupId>
            <artifactId>solr-core</artifactId>
            <exclusions>
                <exclusion>
                    <groupId>org.apache.commons</groupId>
                    <artifactId>commons-io</artifactId>
                </exclusion>
                <exclusion>
<<<<<<< HEAD
                				<artifactId>servlet-api</artifactId>
                				<groupId>javax.servlet</groupId>
=======
                    <groupId>org.apache.geronimo.specs</groupId>
                    <artifactId>geronimo-stax-api_1.0_spec</artifactId>
>>>>>>> d1b07c74
                </exclusion>
            </exclusions>
        </dependency>
		  <dependency>
			    <groupId>org.apache.solr</groupId>
			    <artifactId>solr-solrj</artifactId>
		  </dependency>
		
		<!-- JBoss 5 Provided Dependencies -->
		<dependency>
			<groupId>org.hibernate</groupId>
			<artifactId>hibernate-search</artifactId>
			<exclusions>
				<exclusion>
					<groupId>org.hibernate</groupId>
					<artifactId>hibernate-commons-annotations</artifactId>
				</exclusion>
				<!-- we use javax.persistence:persistence-api -->
				<exclusion>
					<groupId>org.hibernate</groupId>
					<artifactId>ejb3-persistence</artifactId>
				</exclusion>
			</exclusions>
		</dependency>

		<dependency>
			<groupId>org.hibernate</groupId>
			<artifactId>hibernate-search-analyzers</artifactId>
		</dependency>

		<dependency>
			<groupId>commons-logging</groupId>
			<artifactId>commons-logging</artifactId>
			<scope>provided</scope>
		</dependency>

		<dependency>
			<groupId>javax.el</groupId>
			<artifactId>el-api</artifactId>
			<scope>provided</scope>
		</dependency>

		<dependency>
			<groupId>javax.servlet</groupId>
			<artifactId>javax.servlet-api</artifactId>
			<scope>provided</scope>
		</dependency>

		<dependency>
			<groupId>javax.servlet.jsp</groupId>
			<artifactId>jsp-api</artifactId>
			<version>2.2</version>
			<scope>provided</scope>
		</dependency>

        <dependency>
            <groupId>log4j</groupId>
            <artifactId>log4j</artifactId>
            <scope>provided</scope>
        </dependency>

        <dependency>
            <groupId>javax.mail</groupId>
            <artifactId>mail</artifactId>
            <scope>provided</scope>
        </dependency>

		<dependency>
			<groupId>org.hamcrest</groupId>
			<artifactId>hamcrest-core</artifactId>
			<scope>test</scope>
        </dependency>

        <dependency>
            <groupId>org.hamcrest</groupId>
            <artifactId>hamcrest-library</artifactId>
            <scope>test</scope>
        </dependency>

<!--
		<dependency>
			<groupId>javassist</groupId>
			<artifactId>javassist</artifactId>
			<scope>provided</scope>
		</dependency>
-->

<!--
		<dependency>
			<groupId>javax.faces</groupId>
			<artifactId>jsf-api</artifactId>
			<scope>provided</scope>
		</dependency>

		<dependency>
			<groupId>com.sun.faces</groupId>
			<artifactId>jsf-impl</artifactId>
			<scope>provided</scope>
		</dependency>
-->

		<dependency>
			<groupId>javax.annotation</groupId>
			<artifactId>jsr250-api</artifactId>
			<scope>provided</scope>
		</dependency>

		<dependency>
			<groupId>javax.xml.stream</groupId>
			<artifactId>stax-api</artifactId>
			<scope>provided</scope>
		</dependency>
<!-- 
		<dependency>
			<groupId>xpp3</groupId>
			<artifactId>xpp3_min</artifactId>
			<scope>provided</scope>
		</dependency>
 -->
		<!-- Container dependencies - provided by jboss -->

		<dependency>
			<groupId>commons-codec</groupId>
			<artifactId>commons-codec</artifactId>
		</dependency>

		<dependency>
			<groupId>commons-httpclient</groupId>
			<artifactId>commons-httpclient</artifactId>
		</dependency>

		<!-- needed by H2 triggers -->
		<dependency>
			<groupId>com.h2database</groupId>
			<artifactId>h2</artifactId>
			<scope>provided</scope>
		</dependency>

		<!-- Testing dependencies -->

		<dependency>
			<groupId>org.jboss.embedded</groupId>
			<artifactId>jboss-embedded-all</artifactId>
			<version>${jboss.embedded.version}</version>
			<exclusions>
				<exclusion>
					<groupId>org.jboss.microcontainer</groupId>
					<artifactId>jboss-deployers-client-spi</artifactId>
				</exclusion>
				<exclusion>
					<groupId>org.jboss.embedded</groupId>
					<artifactId>jboss-embedded</artifactId>
				</exclusion>
			</exclusions>
			<scope>test</scope>
		</dependency>

		<dependency>
			<groupId>org.jboss.embedded</groupId>
			<artifactId>thirdparty-all</artifactId>
			<version>${jboss.embedded.version}</version>
			<scope>test</scope>
		</dependency>

		<dependency>
			<groupId>org.jboss.seam.embedded</groupId>
			<artifactId>jboss-embedded-api</artifactId>
			<version>${jboss.embedded.version}</version>
			<exclusions>
				<exclusion>
					<groupId>org.jboss.microcontainer</groupId>
					<artifactId>jboss-deployers-client-spi</artifactId>
				</exclusion>
			</exclusions>
			<scope>test</scope>
		</dependency>

        <dependency>
            <groupId>mysql</groupId>
            <artifactId>mysql-connector-java</artifactId>
            <version>5.1.9</version>
            <scope>test</scope>
        </dependency>

		<dependency>
			<groupId>junit</groupId>
			<artifactId>junit</artifactId>
			<scope>test</scope>
		</dependency>

        <dependency>
            <groupId>org.mockito</groupId>
            <artifactId>mockito-core</artifactId>
        </dependency>

		<dependency>
			<groupId>org.testng</groupId>
			<artifactId>testng</artifactId>
			<!-- We use testng in DBUnitImporter so can't use test scope here -->
		</dependency>

        <!-- GMaven and Groovy (for groovy tests) -->
        <dependency>
            <groupId>org.codehaus.groovy</groupId>
            <artifactId>groovy-all</artifactId>
            <version>${groovyVersion}</version>
            <scope>test</scope>
        </dependency>

		<!-- GWT related dependencies -->

		<dependency>
			<groupId>commons-fileupload</groupId>
			<artifactId>commons-fileupload</artifactId>
		</dependency>

		<dependency>
			<!-- needed for GWT compilation of JAXB annotated classes -->
			<groupId>javax.xml.bind</groupId>
			<artifactId>jaxb-api</artifactId>
			<classifier>sources</classifier>
			<scope>provided</scope>
		</dependency>

		<dependency>
			<groupId>com.google.gwt.inject</groupId>
			<artifactId>gin</artifactId>
		</dependency>

		<dependency>
			<groupId>com.google.inject</groupId>
			<artifactId>guice</artifactId>
		</dependency>

		<dependency>
			<groupId>net.customware.gwt.dispatch</groupId>
			<artifactId>gwt-dispatch</artifactId>
			<version>1.0.0</version>
		</dependency>

		<dependency>
			<groupId>net.customware.gwt.presenter</groupId>
			<artifactId>gwt-presenter</artifactId>
		</dependency>

		<dependency>
			<groupId>com.allen-sauer.gwt.log</groupId>
			<artifactId>gwt-log</artifactId>
			<version>3.1.8</version>
		</dependency>

		<dependency>
			<groupId>de.novanic.gwteventservice</groupId>
			<artifactId>gwteventservice</artifactId>
		</dependency>

		<!-- end of GWT related dependencies -->

		<dependency>
			<groupId>org.liquibase</groupId>
			<artifactId>liquibase-core</artifactId>
		</dependency>
		
		<dependency>
			<groupId>org.liquibase.ext</groupId>
			<artifactId>modify-column</artifactId>
		</dependency>

      <dependency>
         <groupId>com.mattbertolini</groupId>
         <artifactId>liquibase-slf4j</artifactId>
         <version>1.0.0</version>
      </dependency>

		<!-- openid4java -->
	    <dependency>
	       <groupId>org.htmlparser</groupId>
	       <artifactId>htmlparser</artifactId>
	       <version>1.6</version>
	       <exclusions>
	          <!--  htmlparser tries to bring in java.home/lib/tools.jar -->
	          <exclusion>
	             <artifactId>tools</artifactId>
	             <groupId>com.sun</groupId>
	          </exclusion>
	       </exclusions>
	    </dependency>

		<dependency>
			<groupId>org.openid4java</groupId>
			<artifactId>openid4java-nodeps</artifactId>
			<version>0.9.5</version>
		</dependency>

		<dependency>
			<groupId>org.openxri</groupId>
			<artifactId>openxri-client</artifactId>
			<version>1.2.0</version>
			<exclusions>
				<exclusion>
					<groupId>xalan</groupId>
					<artifactId>xalan</artifactId>
				</exclusion>
				<exclusion>
					<groupId>xerces</groupId>
					<artifactId>xercesImpl</artifactId>
				</exclusion>
				<exclusion>
					<groupId>org.slf4j</groupId>
					<artifactId>slf4j-jcl</artifactId>
				</exclusion>
			</exclusions>
		</dependency>

		<dependency>
			<groupId>org.openxri</groupId>
			<artifactId>openxri-syntax</artifactId>
			<version>1.2.0</version>
			<exclusions>
				<exclusion>
					<groupId>org.slf4j</groupId>
					<artifactId>slf4j-jcl</artifactId>
				</exclusion>
			</exclusions>
		</dependency>

		<dependency>
			<groupId>org.picketbox</groupId>
			<artifactId>picketbox</artifactId>
			<version>4.0.14.Final</version>
		</dependency>

		<dependency>
			<groupId>javax.validation</groupId>
			<artifactId>validation-api</artifactId>
		</dependency>

        <dependency>
          <groupId>antlr</groupId>
          <artifactId>antlr</artifactId>
          <scope>provided</scope>
        </dependency>

      <!--  missing dependencies identified by mvn dependency:analyze: -->

        <dependency>
          <groupId>org.fedorahosted.tennera</groupId>
          <artifactId>jgettext</artifactId>
          <version>0.11</version>
        </dependency>
        <dependency>
          <groupId>joda-time</groupId>
          <artifactId>joda-time</artifactId>
          <version>1.6</version>
        </dependency>
        <dependency>
          <groupId>commons-beanutils</groupId>
          <artifactId>commons-beanutils</artifactId>
        </dependency>
        <dependency>
          <groupId>com.beust</groupId>
          <artifactId>jcommander</artifactId>
          <version>1.12</version>
        </dependency>
        <dependency>
          <groupId>de.novanic.gwteventservice</groupId>
          <artifactId>eventservice-rpc</artifactId>
        </dependency>
        <dependency>
          <groupId>commons-io</groupId>
          <artifactId>commons-io</artifactId>
        </dependency>
        <dependency>
          <groupId>de.novanic.gwteventservice</groupId>
          <artifactId>eventservice</artifactId>
        </dependency>
        <dependency>
          <groupId>javax.inject</groupId>
          <artifactId>javax.inject</artifactId>
          <scope>provided</scope>
        </dependency>
        <dependency>
          <groupId>org.jboss.resteasy</groupId>
          <artifactId>jaxrs-api</artifactId>
          <scope>provided</scope>
        </dependency>
        <dependency>
          <groupId>javax.xml.bind</groupId>
          <artifactId>jaxb-api</artifactId>
          <scope>provided</scope>
        </dependency>
	</dependencies>

</project><|MERGE_RESOLUTION|>--- conflicted
+++ resolved
@@ -426,8 +426,8 @@
 					</additionalClasspathElements>
 					<childDelegation>true</childDelegation>
 					<useSystemClassLoader>true</useSystemClassLoader>
-					<argLine xml:space="preserve">-Xmx1024m -XX:MaxPermSize=512m -XX:+UseConcMarkSweepGC
-						-XX:+CMSClassUnloadingEnabled -XX:+HeapDumpOnOutOfMemoryError
+					<argLine xml:space="preserve">-Xmx1024m -XX:MaxPermSize=512m -XX:+UseConcMarkSweepGC
+						-XX:+CMSClassUnloadingEnabled -XX:+HeapDumpOnOutOfMemoryError
 						-XX:HeapDumpPath=${project.build.directory} -Dsun.lang.ClassLoader.allowArraySyntax=true</argLine>
 					<classpathDependencyExcludes>
 						<classpathDependencyExclude>
@@ -1469,13 +1469,8 @@
                     <artifactId>commons-io</artifactId>
                 </exclusion>
                 <exclusion>
-<<<<<<< HEAD
                 				<artifactId>servlet-api</artifactId>
                 				<groupId>javax.servlet</groupId>
-=======
-                    <groupId>org.apache.geronimo.specs</groupId>
-                    <artifactId>geronimo-stax-api_1.0_spec</artifactId>
->>>>>>> d1b07c74
                 </exclusion>
             </exclusions>
         </dependency>
