--- conflicted
+++ resolved
@@ -490,7 +490,7 @@
       <plugin>
         <artifactId>maven-failsafe-plugin</artifactId>
         <executions>
-          <!-- Container (Arquillian tests) -->
+ <!-- Container (Arquillian tests) -->
           <execution>
             <id>container-tests</id>
             <goals>
@@ -966,1105 +966,6 @@
                 <!--<format>xml</format>-->
               </formats>
             </configuration>
-<<<<<<< HEAD
-         </plugin>
-      </plugins>
-   </reporting>
-
-	<profiles>
-		<profile>
-         <!-- This profile will copy the exploded war to AS7 and trigger a re-deployment. -->
-			<id>explode</id>
-         <activation>
-            <property>
-               <name>env</name>
-               <value>dev</value>
-            </property>
-         </activation>
-         <properties>
-            <as7.skip.deploy.marker>${jboss.home}/standalone/deployments/zanata.war.skipdeploy</as7.skip.deploy.marker>
-            <as7.dodeploy.marker>${jboss.home}/standalone/deployments/zanata.war.dodeploy</as7.dodeploy.marker>
-         </properties>
-         <build>
-            <plugins>
-               <plugin>
-                  <artifactId>maven-antrun-plugin</artifactId>
-                  <executions>
-                     <execution>
-                        <phase>package</phase>
-                        <configuration>
-                           <tasks>
-                              <touch file="${as7.skip.deploy.marker}"/>
-                              <delete dir="${jboss.home}/standalone/deployments/zanata.war" />
-                              <copy todir="${jboss.home}/standalone/deployments/zanata.war">
-                                 <fileset dir="${project.build.directory}/zanata"/>
-                              </copy>
-                              <delete file="${as7.skip.deploy.marker}"/>
-                              <touch file="${as7.dodeploy.marker}"/>
-                           </tasks>
-                        </configuration>
-                        <goals>
-                           <goal>run</goal>
-                        </goals>
-                     </execution>
-                  </executions>
-               </plugin>
-            </plugins>
-         </build>
-		</profile>
-      <profile>
-         <id>replace-static</id>
-         <!-- This profile will replace exploded war in AS7 WITHOUT triggering a re-deployment.
-         If you change xhtml or similar which does not require a redeployment, you can use this profile. -->
-         <activation>
-            <property>
-               <name>env</name>
-               <value>dev</value>
-            </property>
-         </activation>
-         <properties>
-            <as7.skip.deploy.marker>${jboss.home}/standalone/deployments/zanata.war.skipdeploy</as7.skip.deploy.marker>
-         </properties>
-         <build>
-            <plugins>
-               <plugin>
-                  <artifactId>maven-antrun-plugin</artifactId>
-                  <executions>
-                     <execution>
-                        <phase>package</phase>
-                        <configuration>
-                           <tasks>
-                              <touch file="${as7.skip.deploy.marker}"/>
-                              <delete dir="${jboss.home}/standalone/deployments/zanata.war" />
-                              <copy todir="${jboss.home}/standalone/deployments/zanata.war">
-                                 <fileset dir="${project.build.directory}/zanata"/>
-                              </copy>
-                              <delete file="${as7.skip.deploy.marker}"/>
-                           </tasks>
-                        </configuration>
-                        <goals>
-                           <goal>run</goal>
-                        </goals>
-                     </execution>
-                  </executions>
-               </plugin>
-            </plugins>
-         </build>
-      </profile>
-		
-		<profile>
-			<id>nogwt</id>
-			<properties>
-				<gwt.compiler.skip>true</gwt.compiler.skip>
-			</properties>
-		</profile>
-
-		<profile>
-			<!-- This profile tells GWT to use an alternative GWT module which has 
-				only one permutation, and to compile in draft mode -->
-			<id>chrome</id>
-			<properties>
-				<zanata.gwt.module>org.zanata.webtrans.ApplicationSafari</zanata.gwt.module>
-			</properties>
-			<build>
-				<plugins>
-					<plugin>
-						<groupId>org.codehaus.mojo</groupId>
-						<artifactId>gwt-maven-plugin</artifactId>
-						<configuration>
-							<draftCompile>true</draftCompile>
-							<style>PRETTY</style>
-						</configuration>
-					</plugin>
-				</plugins>
-			</build>
-		</profile>
-
-		<profile>
-			<!-- This profile tells GWT to use an alternative GWT module which has 
-				only one permutation, and to compile in draft mode -->
-			<id>firefox</id>
-			<properties>
-				<zanata.gwt.module>org.zanata.webtrans.ApplicationGecko18</zanata.gwt.module>
-			</properties>
-			<build>
-				<plugins>
-					<plugin>
-						<groupId>org.codehaus.mojo</groupId>
-						<artifactId>gwt-maven-plugin</artifactId>
-						<configuration>
-							<draftCompile>true</draftCompile>
-							<style>PRETTY</style>
-						</configuration>
-					</plugin>
-				</plugins>
-			</build>
-		</profile>
-
-        <profile>
-            <!-- This profile tells GWT to use an alternative GWT module which has
-                    only two permutations, and to compile in draft mode -->
-            <id>chromefirefox</id>
-            <properties>
-                <zanata.gwt.module>org.zanata.webtrans.ApplicationChromeFirefox</zanata.gwt.module>
-            </properties>
-            <build>
-                <plugins>
-                    <plugin>
-                        <groupId>org.codehaus.mojo</groupId>
-                        <artifactId>gwt-maven-plugin</artifactId>
-                        <configuration>
-                            <draftCompile>true</draftCompile>
-                            <style>PRETTY</style>
-                        </configuration>
-                    </plugin>
-                </plugins>
-            </build>
-        </profile>
-
-        <profile>
-            <id>it-coverage</id>
-            <!-- In order to combine unit test and integration test coverage together, it requires below two commands:
-            mvn clean verify -Pit-coverage,nogwt
-            mvn cobertura:cobertura
-            Adding -Dcobertura.report.format=html to the second command will output report as html.
-            Jenkins requires xml format.
-            -->
-            <build>
-                <plugins>
-                    <plugin>
-                        <groupId>org.codehaus.mojo</groupId>
-                        <artifactId>cobertura-it-maven-plugin</artifactId>
-                        <version>2.5</version>
-                        <configuration>
-                            <instrumentation>
-                                <excludes>
-                                    <!--WebTran exclusion-->
-                                    <!--TODO move all gwt wrapper class under specific package. i.e boundary-->
-                                    <!--<exclude>**/boundary/**/*</exclude>-->
-                                    <exclude>**/test/**/*</exclude>
-                                    <!--<exclude>**/supersource/**/*</exclude>-->
-                                    <exclude>**/client/**/*View</exclude>
-                                    <exclude>**/client/Application*</exclude>
-                                    <exclude>**/client/auth/**</exclude>
-                                    <exclude>**/client/events/**</exclude>
-                                    <exclude>**/client/gin/**</exclude>
-                                    <exclude>**/client/rpc/**</exclude>
-                                    <exclude>**/client/ui/**</exclude>
-                                    <exclude>**/client/view/**</exclude>
-                                    <exclude>**/EventWrapperImpl*</exclude>
-                                    <exclude>**/*DataProvider*</exclude>
-                                    <exclude>**/*SelectionModel*</exclude>
-                                    <!--below are some trivial classes(java bean) at the moment-->
-                                    <exclude>**/shared/auth/**</exclude>
-                                    <exclude>**/shared/model/**</exclude>
-                                    <exclude>**/shared/rpc/**</exclude>
-
-                                    <!--Server exclusion-->
-                                    <exclude>**/job/**</exclude>
-                                    <exclude>**/liquibase/**</exclude>
-                                    <exclude>**/log4j/**</exclude>
-                                    <exclude>**/seam/**</exclude>
-                                    <exclude>**/rest/files/*</exclude>
-                                    <exclude>**/rest/*Mapper</exclude>
-                                    <exclude>**/openid/*</exclude>
-                                    <exclude>**/servlet/*</exclude>
-
-                                    <!--General exclusion-->
-                                    <exclude>**/*Exception*</exclude>
-                                </excludes>
-                            </instrumentation>
-                            <formats>
-                                <format>xml</format>
-                            </formats>
-                            <check>
-                                <haltOnFailure>false</haltOnFailure>
-                            </check>
-                        </configuration>
-                        <executions>
-                            <execution>
-                                <id>cobertura-clean</id>
-                                <phase>clean</phase>
-                                <goals>
-                                    <goal>clean</goal>
-                                </goals>
-                            </execution>
-                            <execution>
-                                <id>cobertura-instrument</id>
-                                <phase>process-classes</phase>
-                                <goals>
-                                    <goal>instrument</goal>
-                                </goals>
-                            </execution>
-                            <execution>
-                                <id>cobertura-check-only</id>
-                                <phase>verify</phase>
-                                <goals>
-                                    <goal>check-only</goal>
-                                </goals>
-                            </execution>
-                        </executions>
-                    </plugin>
-                </plugins>
-            </build>
-
-            <reporting>
-                <plugins>
-                    <plugin>
-                        <groupId>org.codehaus.mojo</groupId>
-                        <artifactId>cobertura-it-maven-plugin</artifactId>
-                        <configuration>
-                            <formats>
-                                <format>html</format>
-                                <!--<format>xml</format>-->
-                            </formats>
-                        </configuration>
-                        <reportSets>
-                            <reportSet>
-                                <reports>
-                                    <report>report-only</report>
-                                </reports>
-                            </reportSet>
-                        </reportSets>
-                    </plugin>
-                </plugins>
-            </reporting>
-        </profile>
-	</profiles>
-
-	<dependencies>
-
-        <!-- Zanata-specific dependencies -->
-
-		<dependency>
-			<groupId>org.zanata</groupId>
-			<artifactId>zanata-common-api</artifactId>
-            <exclusions>
-                <exclusion>
-                    <artifactId>
-                        servlet-api
-                    </artifactId>
-                    <groupId>
-                        javax.servlet
-                    </groupId>
-                </exclusion>
-            </exclusions>
-		</dependency>
-
-		<dependency>
-			<groupId>org.zanata</groupId>
-			<artifactId>zanata-common-util</artifactId>
-		</dependency>
-
-		<dependency>
-			<groupId>org.zanata</groupId>
-			<artifactId>zanata-model</artifactId>
-		</dependency>
-		
-		<dependency>
-            <groupId>org.zanata</groupId>
-            <artifactId>zanata-adapter-po</artifactId>
-        </dependency>
-        
-        <dependency>
-            <groupId>org.zanata</groupId>
-            <artifactId>zanata-adapter-glossary</artifactId>
-        </dependency>
-		
-      <dependency>
-         <groupId>org.zanata</groupId>
-         <artifactId>zanata-rest-client</artifactId>
-         <scope>test</scope>
-      </dependency>
-      <dependency>
-         <groupId>org.zanata</groupId>
-         <artifactId>zanata-rest-client</artifactId>
-         <type>test-jar</type>
-         <scope>test</scope>
-      </dependency>
-
-		<!-- Compatibility Dependencies -->
-
-        <dependency>
-            <groupId>org.zanata</groupId>
-            <artifactId>zanata-common-api</artifactId>
-            <version>${zanata.api.compat.version}</version>
-            <classifier>compat</classifier>
-        </dependency>
-
-      <!-- GWT Dependencies -->
-      <dependency>
-         <groupId>com.google.gwt</groupId>
-         <artifactId>gwt-dev</artifactId>
-         <scope>runtime</scope>
-      </dependency>
-
-      <dependency>
-         <groupId>com.google.gwt</groupId>
-         <artifactId>gwt-servlet</artifactId>
-         <scope>runtime</scope>
-      </dependency>
-
-      <dependency>
-         <groupId>com.google.gwt</groupId>
-         <artifactId>gwt-user</artifactId>
-         <scope>provided</scope>
-      </dependency>
-
-      <!-- NB: This must be before jboss-seam, because beanutils includes old commons collections classes -->
-      <dependency>
-         <groupId>commons-collections</groupId>
-         <artifactId>commons-collections</artifactId>
-      </dependency>
-
-		<!-- Seam Dependencies -->
-
-		<dependency>
-			<groupId>org.jboss.seam</groupId>
-			<artifactId>jboss-seam</artifactId>
-			<type>ejb</type>
-		</dependency>
-
-		<dependency>
-			<groupId>org.jboss.seam</groupId>
-			<artifactId>jboss-seam-ui</artifactId>
-		</dependency>
-
-		<dependency>
-			<!-- TODO this should be excluded in production -->
-			<groupId>org.jboss.seam</groupId>
-			<artifactId>jboss-seam-debug</artifactId>
-		</dependency>
-
-		<dependency>
-			<groupId>org.jboss.seam</groupId>
-			<artifactId>jboss-seam-mail</artifactId>
-		</dependency>
-
-		<dependency>
-			<groupId>org.jboss.seam</groupId>
-			<artifactId>jboss-seam-remoting</artifactId>
-		</dependency>
-
-		<!-- RestEasy dependencies -->
-
-		<dependency>
-			<groupId>org.jboss.seam</groupId>
-			<artifactId>jboss-seam-resteasy</artifactId>
-		</dependency>
-		<dependency>
-			<groupId>org.jboss.resteasy</groupId>
-			<artifactId>resteasy-jaxrs</artifactId>
-            <exclusions>
-                <exclusion>
-                    <groupId>javassist</groupId>
-                    <artifactId>javassist</artifactId>
-                </exclusion>
-            </exclusions>
-		</dependency>
-		<dependency>
-			<groupId>org.jboss.resteasy</groupId>
-			<artifactId>resteasy-jaxb-provider</artifactId>
-		</dependency>
-		<dependency>
-			<groupId>org.jboss.resteasy</groupId>
-			<artifactId>resteasy-jackson-provider</artifactId>
-		</dependency>
-
-		<dependency>
-			<groupId>org.jboss.resteasy</groupId>
-			<artifactId>resteasy-multipart-provider</artifactId>
-			<exclusions>
-							<exclusion>
-											<artifactId>
-															servlet-api
-											</artifactId>
-											<groupId>
-															javax.servlet
-											</groupId>
-							</exclusion>
-			</exclusions>
-		</dependency>
-		<dependency>
-			<groupId>org.codehaus.jackson</groupId>
-			<artifactId>jackson-core-asl</artifactId>
-		</dependency>
-		<dependency>
-			<groupId>org.codehaus.jackson</groupId>
-			<artifactId>jackson-mapper-asl</artifactId>
-		</dependency>
-		<dependency>
-			<groupId>org.codehaus.jackson</groupId>
-			<artifactId>jackson-jaxrs</artifactId>
-		</dependency>
-		<dependency>
-			<groupId>org.codehaus.jackson</groupId>
-			<artifactId>jackson-xc</artifactId>
-		</dependency>
-
-
-		<!-- Drools -->
-
-		<dependency>
-			<groupId>org.drools</groupId>
-			<artifactId>drools-core</artifactId>
-		</dependency>
-
-		<dependency>
-			<groupId>org.drools</groupId>
-			<artifactId>drools-compiler</artifactId>
-			<exclusions>
-			    <exclusion>
-			        <artifactId>ecj</artifactId>
-			        <groupId>org.eclipse.jdt.core.compiler</groupId>
-			    </exclusion>
-			</exclusions>
-		</dependency>
-
-		<!-- Richfaces -->
-
-        <dependency>
-            <groupId>org.richfaces.ui</groupId>
-            <artifactId>richfaces-components-ui</artifactId>
-        </dependency>
-
-        <dependency>
-            <groupId>org.richfaces.core</groupId>
-            <artifactId>richfaces-core-impl</artifactId>
-            <scope>runtime</scope>
-        </dependency>
-
-        <dependency>
-            <groupId>com.sun.faces</groupId>
-            <artifactId>jsf-impl</artifactId>
-            <version>2.1.13</version>
-        </dependency>
-
-		<!-- Hibernate / JPA -->
-
-		<dependency>
-			<groupId>org.hibernate</groupId>
-			<artifactId>hibernate-core</artifactId>
-			<scope>${hibernate.scope}</scope>
-		</dependency>
-
-        <dependency>
-            <groupId>org.hibernate</groupId>
-            <artifactId>hibernate-ehcache</artifactId>
-        </dependency>
-
-		<dependency>
-			<groupId>org.hibernate</groupId>
-			<artifactId>hibernate-validator</artifactId>
-			<scope>${hibernate.scope}</scope>
-		</dependency>
-
-		<dependency>
-			<groupId>org.hibernate</groupId>
-			<artifactId>hibernate-entitymanager</artifactId>
-			<scope>${hibernate.scope}</scope>
-			<exclusions>
-            <!-- we use javax.persistence:persistence-api -->
-            <exclusion>
-               <artifactId>ejb3-persistence</artifactId>
-               <groupId>org.hibernate</groupId>
-            </exclusion>
-			</exclusions>
-		</dependency>
-
-        <dependency>
-            <groupId>org.hibernate</groupId>
-            <artifactId>hibernate-testing</artifactId>
-            <scope>test</scope>
-        </dependency>
-
-		<dependency>
-			<groupId>javax.transaction</groupId>
-			<artifactId>jta</artifactId>
-			<scope>provided</scope>
-		</dependency>
-
-      <dependency>
-         <groupId>net.sf.ehcache</groupId>
-         <artifactId>ehcache-core</artifactId>
-         <version>2.5.1</version>
-      </dependency>
-
-        <!-- Okapi Filters -->
-
-        <dependency>
-            <groupId>net.sf.okapi.filters</groupId>
-            <artifactId>okapi-filter-dtd</artifactId>
-        </dependency>
-        <dependency>
-            <groupId>net.sf.okapi.filters</groupId>
-            <artifactId>okapi-filter-idml</artifactId>
-        </dependency>
-        <dependency>
-            <groupId>net.sf.okapi.filters</groupId>
-            <artifactId>okapi-filter-openoffice</artifactId>
-        </dependency>
-        <dependency>
-            <groupId>net.sf.okapi.filters</groupId>
-            <artifactId>okapi-filter-plaintext</artifactId>
-        </dependency>
-        <dependency>
-            <groupId>net.sf.okapi.filters</groupId>
-            <artifactId>okapi-filter-tmx</artifactId>
-        </dependency>
-
-        <dependency>
-          <groupId>net.sf.okapi</groupId>
-          <artifactId>okapi-core</artifactId>
-        </dependency>
-
-
-		<!-- Other -->
-
-		<dependency>
-			<groupId>org.dbunit</groupId>
-			<artifactId>dbunit</artifactId>
-            <scope>test</scope>
-		</dependency>
-
-		<dependency>
-			<groupId>org.tuckey</groupId>
-			<artifactId>urlrewritefilter</artifactId>
-            <version>4.0.4</version>
-		</dependency>
-
-		<dependency>
-			<groupId>com.ibm.icu</groupId>
-			<artifactId>icu4j</artifactId>
-		</dependency>
-
-		<dependency>
-			<groupId>commons-lang</groupId>
-			<artifactId>commons-lang</artifactId>
-		</dependency>
-
-		<dependency>
-			<groupId>org.slf4j</groupId>
-			<artifactId>slf4j-api</artifactId>
-         <scope>provided</scope>
-		</dependency>
-
-        <dependency>
-            <groupId>net.sourceforge.openutils</groupId>
-            <artifactId>openutils-log4j</artifactId>
-            <version>2.0.5</version>
-        </dependency>
-
-		<dependency>
-			<groupId>com.google.guava</groupId>
-			<artifactId>guava</artifactId>
-		</dependency>
-
- 		<!--to enable guava on gwt-->
-        <dependency>
-            <groupId>com.google.guava</groupId>
-            <artifactId>guava-gwt</artifactId>
-        </dependency>
-        <dependency>
-            <groupId>com.google.code.findbugs</groupId>
-            <artifactId>annotations</artifactId>
-        </dependency>
-        <dependency>
-            <groupId>com.google.code.findbugs</groupId>
-            <artifactId>jsr305</artifactId>
-        </dependency>
-
-        <dependency>
-            <groupId>net.bull.javamelody</groupId>
-            <artifactId>javamelody-core</artifactId>
-            <version>1.41.0</version>
-        </dependency>
-
-		<dependency>
-			<groupId>org.fedorahosted.openprops</groupId>
-			<artifactId>openprops</artifactId>
-		</dependency>
-		
-		<dependency>
-			<groupId>org.codehaus.enunciate</groupId>
-			<artifactId>enunciate-core-annotations</artifactId>
-			<version>${enunciate.version}</version>
-		</dependency>
-		
-		<!-- Quartz -->
-		
-		<dependency>
-            <groupId>quartz</groupId>
-            <artifactId>quartz</artifactId>
-        </dependency>
-
-		<dependency>
-			<groupId>org.apache.lucene</groupId>
-			<artifactId>lucene-core</artifactId>
-			<!-- okapi-lib-search would otherwise use lucene 3.0.0 -->
-			<version>${lucene.version}</version>
-		</dependency>
-
-        <!-- Solr dependencies -->
-        <dependency>
-            <groupId>org.apache.solr</groupId>
-            <artifactId>solr-core</artifactId>
-            <exclusions>
-                <exclusion>
-                    <groupId>org.apache.commons</groupId>
-                    <artifactId>commons-io</artifactId>
-                </exclusion>
-                <exclusion>
-                				<artifactId>servlet-api</artifactId>
-                				<groupId>javax.servlet</groupId>
-                </exclusion>
-            </exclusions>
-        </dependency>
-		  <dependency>
-			    <groupId>org.apache.solr</groupId>
-			    <artifactId>solr-solrj</artifactId>
-		  </dependency>
-		
-		<!-- JBoss 5 Provided Dependencies -->
-		<dependency>
-			<groupId>org.hibernate</groupId>
-			<artifactId>hibernate-search</artifactId>
-			<exclusions>
-				<exclusion>
-					<groupId>org.hibernate</groupId>
-					<artifactId>hibernate-commons-annotations</artifactId>
-				</exclusion>
-				<!-- we use javax.persistence:persistence-api -->
-				<exclusion>
-					<groupId>org.hibernate</groupId>
-					<artifactId>ejb3-persistence</artifactId>
-				</exclusion>
-			</exclusions>
-		</dependency>
-
-		<dependency>
-			<groupId>org.hibernate</groupId>
-			<artifactId>hibernate-search-analyzers</artifactId>
-		</dependency>
-
-        <dependency>
-            <groupId>org.slf4j</groupId>
-            <artifactId>jcl-over-slf4j</artifactId>
-            <scope>provided</scope>
-        </dependency>
-
-		<dependency>
-			<groupId>javax.el</groupId>
-			<artifactId>el-api</artifactId>
-			<scope>provided</scope>
-		</dependency>
-
-		<dependency>
-			<groupId>javax.servlet</groupId>
-			<artifactId>javax.servlet-api</artifactId>
-			<scope>provided</scope>
-		</dependency>
-
-		<dependency>
-			<groupId>javax.servlet.jsp</groupId>
-			<artifactId>jsp-api</artifactId>
-			<version>2.2</version>
-			<scope>provided</scope>
-		</dependency>
-
-        <dependency>
-            <groupId>log4j</groupId>
-            <artifactId>log4j</artifactId>
-            <scope>provided</scope>
-        </dependency>
-
-        <dependency>
-            <groupId>javax.mail</groupId>
-            <artifactId>mail</artifactId>
-            <scope>provided</scope>
-        </dependency>
-
-		<dependency>
-			<groupId>org.hamcrest</groupId>
-			<artifactId>hamcrest-core</artifactId>
-			<scope>test</scope>
-        </dependency>
-
-        <dependency>
-            <groupId>org.hamcrest</groupId>
-            <artifactId>hamcrest-library</artifactId>
-            <scope>test</scope>
-        </dependency>
-
-<!--
-		<dependency>
-			<groupId>javassist</groupId>
-			<artifactId>javassist</artifactId>
-			<scope>provided</scope>
-		</dependency>
--->
-
-<!--
-		<dependency>
-			<groupId>javax.faces</groupId>
-			<artifactId>jsf-api</artifactId>
-			<scope>provided</scope>
-		</dependency>
-
-		<dependency>
-			<groupId>com.sun.faces</groupId>
-			<artifactId>jsf-impl</artifactId>
-			<scope>provided</scope>
-		</dependency>
--->
-
-		<dependency>
-			<groupId>javax.annotation</groupId>
-			<artifactId>jsr250-api</artifactId>
-			<scope>provided</scope>
-		</dependency>
-
-		<dependency>
-			<groupId>javax.xml.stream</groupId>
-			<artifactId>stax-api</artifactId>
-			<scope>provided</scope>
-		</dependency>
-<!-- 
-		<dependency>
-			<groupId>xpp3</groupId>
-			<artifactId>xpp3_min</artifactId>
-			<scope>provided</scope>
-		</dependency>
- -->
-		<!-- Container dependencies - provided by jboss -->
-
-		<dependency>
-			<groupId>commons-codec</groupId>
-			<artifactId>commons-codec</artifactId>
-		</dependency>
-
-		<dependency>
-			<groupId>commons-httpclient</groupId>
-			<artifactId>commons-httpclient</artifactId>
-		</dependency>
-
-		<!-- needed by H2 triggers -->
-		<dependency>
-			<groupId>com.h2database</groupId>
-			<artifactId>h2</artifactId>
-			<scope>provided</scope>
-		</dependency>
-
-		<!-- Testing dependencies -->
-
-		<!--<dependency>
-			<groupId>org.jboss.embedded</groupId>
-			<artifactId>jboss-embedded-all</artifactId>
-			<version>${jboss.embedded.version}</version>
-			<exclusions>
-				<exclusion>
-					<groupId>org.jboss.microcontainer</groupId>
-					<artifactId>jboss-deployers-client-spi</artifactId>
-				</exclusion>
-				<exclusion>
-					<groupId>org.jboss.embedded</groupId>
-					<artifactId>jboss-embedded</artifactId>
-				</exclusion>
-			</exclusions>
-			<scope>test</scope>
-		</dependency>
-
-		<dependency>
-			<groupId>org.jboss.embedded</groupId>
-			<artifactId>thirdparty-all</artifactId>
-			<version>${jboss.embedded.version}</version>
-			<scope>test</scope>
-		</dependency>
-
-		<dependency>
-			<groupId>org.jboss.seam.embedded</groupId>
-			<artifactId>jboss-embedded-api</artifactId>
-			<version>${jboss.embedded.version}</version>
-			<exclusions>
-				<exclusion>
-					<groupId>org.jboss.microcontainer</groupId>
-					<artifactId>jboss-deployers-client-spi</artifactId>
-				</exclusion>
-			</exclusions>
-			<scope>test</scope>
-		</dependency>-->
-
-        <!-- This must appear before arquillian dependencies -->
-        <dependency>
-            <groupId>org.projectlombok</groupId>
-            <artifactId>lombok</artifactId>
-            <scope>provided</scope>
-        </dependency>
-
-        <!-- Arquillian 1.0.4 should eliminate the need for this dependency.
-         See https://bugzilla.redhat.com/show_bug.cgi?id=871413 -->
-        <!--<dependency>
-            <groupId>org.jboss.remoting3</groupId>
-            <artifactId>jboss-remoting</artifactId>
-            <version>3.2.14.GA</version>
-            <scope>provided</scope>
-        </dependency>-->
-
-        <dependency>
-            <groupId>org.jboss.arquillian.junit</groupId>
-            <artifactId>arquillian-junit-container</artifactId>
-            <scope>test</scope>
-        </dependency>
-
-        <dependency>
-            <groupId>org.jboss.as</groupId>
-            <artifactId>jboss-as-arquillian-container-managed</artifactId>
-            <version>7.1.3.Final</version>
-            <scope>test</scope>
-        </dependency>
-
-        <dependency>
-            <groupId>org.jboss.arquillian.extension</groupId>
-            <artifactId>arquillian-seam2</artifactId>
-            <version>1.0.0.Alpha2</version>
-            <exclusions>
-                <!-- This obsolete package duplicates some of the classes found in the newer descriptors-spi package -->
-                <exclusion>
-                    <groupId>org.jboss.shrinkwrap.descriptors</groupId>
-                    <artifactId>shrinkwrap-descriptors-api</artifactId>
-                </exclusion>
-            </exclusions>
-            <scope>test</scope>
-        </dependency>
-
-        <dependency>
-            <groupId>org.jboss.arquillian.protocol</groupId>
-            <artifactId>arquillian-protocol-servlet</artifactId>
-            <scope>test</scope>
-        </dependency>
-
-        <dependency>
-            <groupId>mysql</groupId>
-            <artifactId>mysql-connector-java</artifactId>
-            <version>5.1.9</version>
-            <scope>test</scope>
-        </dependency>
-
-		<dependency>
-			<groupId>junit</groupId>
-			<artifactId>junit</artifactId>
-			<scope>test</scope>
-		</dependency>
-
-        <dependency>
-            <groupId>org.concordion</groupId>
-            <artifactId>concordion</artifactId>
-            <scope>test</scope>
-        </dependency>
-
-        <dependency>
-            <groupId>org.concordion</groupId>
-            <artifactId>concordion-extensions</artifactId>
-            <scope>test</scope>
-        </dependency>
-
-        <dependency>
-            <groupId>org.mockito</groupId>
-            <artifactId>mockito-core</artifactId>
-        </dependency>
-
-		<dependency>
-			<groupId>org.testng</groupId>
-			<artifactId>testng</artifactId>
-			<!-- We use testng in DBUnitImporter so can't use test scope here -->
-		</dependency>
-
-        <!-- GMaven and Groovy (for groovy tests) -->
-        <dependency>
-            <groupId>org.codehaus.groovy</groupId>
-            <artifactId>groovy-all</artifactId>
-            <version>${groovyVersion}</version>
-            <scope>test</scope>
-        </dependency>
-
-		<!-- GWT related dependencies -->
-
-		<dependency>
-			<groupId>commons-fileupload</groupId>
-			<artifactId>commons-fileupload</artifactId>
-		</dependency>
-
-		<dependency>
-			<!-- needed for GWT compilation of JAXB annotated classes -->
-			<groupId>javax.xml.bind</groupId>
-			<artifactId>jaxb-api</artifactId>
-			<classifier>sources</classifier>
-			<scope>provided</scope>
-		</dependency>
-
-		<dependency>
-			<groupId>com.google.gwt.inject</groupId>
-			<artifactId>gin</artifactId>
-		</dependency>
-
-		<dependency>
-			<groupId>com.google.inject</groupId>
-			<artifactId>guice</artifactId>
-		</dependency>
-
-		<dependency>
-			<groupId>net.customware.gwt.dispatch</groupId>
-			<artifactId>gwt-dispatch</artifactId>
-			<version>1.0.0</version>
-		</dependency>
-
-		<dependency>
-			<groupId>net.customware.gwt.presenter</groupId>
-			<artifactId>gwt-presenter</artifactId>
-		</dependency>
-
-		<dependency>
-			<groupId>com.allen-sauer.gwt.log</groupId>
-			<artifactId>gwt-log</artifactId>
-			<version>3.1.8</version>
-		</dependency>
-
-        <dependency>
-            <groupId>de.novanic.gwteventservice</groupId>
-            <artifactId>eventservice</artifactId>
-        </dependency>
-
-        <dependency>
-			<groupId>de.novanic.gwteventservice</groupId>
-			<artifactId>gwteventservice</artifactId>
-		</dependency>
-
-        <dependency>
-            <groupId>de.novanic.gwteventservice</groupId>
-            <artifactId>eventservice-rpc</artifactId>
-        </dependency>
-
-        <!-- end of GWT related dependencies -->
-
-		<dependency>
-			<groupId>org.liquibase</groupId>
-			<artifactId>liquibase-core</artifactId>
-		</dependency>
-		
-		<dependency>
-			<groupId>org.liquibase.ext</groupId>
-			<artifactId>modify-column</artifactId>
-		</dependency>
-
-      <dependency>
-         <groupId>com.mattbertolini</groupId>
-         <artifactId>liquibase-slf4j</artifactId>
-         <version>1.0.0</version>
-      </dependency>
-
-		<dependency>
-		    <groupId>org.apache.commons</groupId>
-		    <artifactId>commons-exec</artifactId>
-		    <version>1.1</version>
-		</dependency>
-		
-		<dependency>
-		    <groupId>org.ocpsoft.prettytime</groupId>
-		    <artifactId>prettytime</artifactId>
-		    <version>3.0.2.Final</version>
-		</dependency>
-
-		<!-- openid4java -->
-	    <dependency>
-	       <groupId>org.htmlparser</groupId>
-	       <artifactId>htmlparser</artifactId>
-	       <version>1.6</version>
-	       <exclusions>
-	          <!--  htmlparser tries to bring in java.home/lib/tools.jar -->
-	          <exclusion>
-	             <artifactId>tools</artifactId>
-	             <groupId>com.sun</groupId>
-	          </exclusion>
-	       </exclusions>
-	    </dependency>
-
-		<dependency>
-			<groupId>org.openid4java</groupId>
-			<artifactId>openid4java-nodeps</artifactId>
-			<version>0.9.5</version>
-		</dependency>
-
-		<dependency>
-			<groupId>org.openxri</groupId>
-			<artifactId>openxri-client</artifactId>
-			<version>1.2.0</version>
-			<exclusions>
-				<exclusion>
-					<groupId>xalan</groupId>
-					<artifactId>xalan</artifactId>
-				</exclusion>
-				<exclusion>
-					<groupId>xerces</groupId>
-					<artifactId>xercesImpl</artifactId>
-				</exclusion>
-				<exclusion>
-					<groupId>org.slf4j</groupId>
-					<artifactId>slf4j-jcl</artifactId>
-				</exclusion>
-			</exclusions>
-		</dependency>
-
-		<dependency>
-			<groupId>org.openxri</groupId>
-			<artifactId>openxri-syntax</artifactId>
-			<version>1.2.0</version>
-			<exclusions>
-				<exclusion>
-					<groupId>org.slf4j</groupId>
-					<artifactId>slf4j-jcl</artifactId>
-				</exclusion>
-			</exclusions>
-		</dependency>
-
-		<dependency>
-			<groupId>org.picketbox</groupId>
-			<artifactId>picketbox</artifactId>
-			<version>4.0.14.Final</version>
-		</dependency>
-
-		<dependency>
-			<groupId>javax.validation</groupId>
-			<artifactId>validation-api</artifactId>
-		</dependency>
-
-        <dependency>
-          <groupId>antlr</groupId>
-          <artifactId>antlr</artifactId>
-          <scope>provided</scope>
-        </dependency>
-
-      <!--  missing dependencies identified by mvn dependency:analyze: -->
-
-        <dependency>
-          <groupId>org.fedorahosted.tennera</groupId>
-          <artifactId>jgettext</artifactId>
-        </dependency>
-        <dependency>
-          <groupId>joda-time</groupId>
-          <artifactId>joda-time</artifactId>
-        </dependency>
-        <dependency>
-          <groupId>commons-beanutils</groupId>
-          <artifactId>commons-beanutils</artifactId>
-        </dependency>
-        <dependency>
-          <groupId>com.beust</groupId>
-          <artifactId>jcommander</artifactId>
-          <version>1.12</version>
-        </dependency>
-        <dependency>
-          <groupId>commons-io</groupId>
-=======
             <reportSets>
               <reportSet>
                 <reports>
@@ -2518,7 +1419,6 @@
       <exclusions>
         <exclusion>
           <groupId>org.apache.commons</groupId>
->>>>>>> 7e421ee5
           <artifactId>commons-io</artifactId>
         </exclusion>
         <exclusion>
