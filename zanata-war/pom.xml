<?xml version="1.0" encoding="UTF-8"?>
<project xmlns="http://maven.apache.org/POM/4.0.0" xmlns:xsi="http://www.w3.org/2001/XMLSchema-instance" xsi:schemaLocation="http://maven.apache.org/POM/4.0.0 http://maven.apache.org/xsd/maven-4.0.0.xsd">
  <modelVersion>4.0.0</modelVersion>
  <parent>
    <groupId>org.zanata</groupId>
    <artifactId>server</artifactId>
    <version>3.7.0-SNAPSHOT</version>
  </parent>
  <artifactId>zanata-war</artifactId>
  <packaging>war</packaging>
  <name>Zanata web application</name>

  <!-- Should be the same as zanata-server/pom.xml -->
  <scm>
    <connection>scm:git:git://github.com/zanata/zanata.git</connection>
    <developerConnection>scm:git:git@github.com:zanata/zanata.git</developerConnection>
    <url>https://github.com/zanata/zanata</url>
    <tag>HEAD</tag>
  </scm>

  <properties>
    <war.config.dir>${basedir}/src/etc</war.config.dir>
    <allow.deploy.skip>true</allow.deploy.skip>

    <!-- application properties -->
    <env.debug>false</env.debug>
    <war.name>zanata</war.name>
    <zanata.gwt.module>org.zanata.webtrans.Application</zanata.gwt.module>
    <extra.servlets />

    <!-- Default MySql login -->
    <mysql.user>root</mysql.user>
    <mysql.password />

    <!--this will get set by maven dependency:properties goal and be used in gwt-maven-plugin-->
    <lombok.lib>${org.projectlombok:lombok:jar}</lombok.lib>

    <groovy.version>2.1.5</groovy.version>
    <zanata.web.assets.version>7</zanata.web.assets.version>

    <as7.skip.deploy.marker>${jboss.home}/standalone/deployments/zanata.war.skipdeploy</as7.skip.deploy.marker>
    <as7.dodeploy.marker>${jboss.home}/standalone/deployments/zanata.war.dodeploy</as7.dodeploy.marker>
  </properties>

  <build>
    <finalName>zanata</finalName>

    <resources>
      <resource>
        <directory>src/main/resources</directory>
        <filtering>true</filtering>
      </resource>
    </resources>

    <plugins>
      <plugin>
        <groupId>org.codehaus.gmavenplus</groupId>
        <artifactId>gmavenplus-plugin</artifactId>
        <version>1.1</version>
        <executions>
          <execution>
            <goals>
              <goal>addSources</goal>
              <goal>addTestSources</goal>
              <goal>generateStubs</goal>
              <goal>compile</goal>
              <goal>testGenerateStubs</goal>
              <goal>testCompile</goal>
              <goal>removeStubs</goal>
              <goal>removeTestStubs</goal>
            </goals>
          </execution>
        </executions>
      </plugin>
      <plugin>
        <groupId>org.apache.maven.plugins</groupId>
        <artifactId>maven-compiler-plugin</artifactId>
      </plugin>
      <plugin>
        <!-- if including source jars, use the no-fork goals
             otherwise both the Groovy sources and Java stub sources will get included in your jar -->
        <groupId>org.apache.maven.plugins</groupId>
        <artifactId>maven-source-plugin</artifactId>
        <executions>
          <execution>
            <id>attach-sources</id>
            <goals>
              <goal>jar-no-fork</goal>
              <goal>test-jar-no-fork</goal>
            </goals>
          </execution>
        </executions>
      </plugin>

      <plugin>
        <artifactId>maven-dependency-plugin</artifactId>
        <executions>
          <!-- This is used to set the property lombok.lib -->
          <execution>
            <id>dependency-properties</id>
            <phase>initialize</phase>
            <goals>
              <goal>properties</goal>
            </goals>
          </execution>
        </executions>
        <configuration>
          <usedDependencies combine.children="append">
            <usedDependency>org.jboss.spec.javax.xml.bind:jboss-jaxb-api_2.2_spec</usedDependency>
            <!-- runtime dep for liquibase logging -->
            <usedDependency>com.mattbertolini:liquibase-slf4j</usedDependency>
            <usedDependency>org.opensymphony.quartz:quartz</usedDependency>
            <!-- Used indirectly by org.zanata.arquillian.Deployments -->
            <usedDependency>org.jboss.shrinkwrap.resolver:shrinkwrap-resolver-api</usedDependency>
            <!-- Used by javamelody for email/pdf support -->
            <usedDependency>com.lowagie:itext</usedDependency>
            <!--used to log sql and parameters when debugging Hibernate -->
            <usedDependency>com.googlecode.log4jdbc:log4jdbc</usedDependency>
            <!-- used for org.hibernate:hibernate-core and  org.drools:drools-compiler -->
            <usedDependency>antlr:antlr</usedDependency>
            <!-- required for guava in gwt -->
            <usedDependency>com.google.guava:guava-gwt</usedDependency>
            <!-- Used for StringUtils lib -->
            <!-- Needed by ui rendering at runtime -->
            <usedDependency>org.jboss.spec.javax.el:jboss-el-api_2.2_spec</usedDependency>
            <usedDependency>javax.servlet.jsp:jsp-api</usedDependency>
            <!-- Used for different content analyzers based on langugage for search. -->
            <usedDependency>org.apache.solr:solr-core</usedDependency>
            <usedDependency>org.apache.solr:solr-solrj</usedDependency>
            <usedDependency>org.antlr:antlr</usedDependency>
            <!-- Used by lucene search -->
            <usedDependency>org.hibernate.common:hibernate-commons-annotations</usedDependency>
            <!-- Used by hibernate -->
            <usedDependency>org.hibernate:hibernate-search-analyzers</usedDependency>
            <!-- used for arquillian deployment (org.zanata.Deployments) -->
            <usedDependency>org.hibernate:hibernate-testing</usedDependency>
            <usedDependency>org.jboss.arquillian.junit:arquillian-junit-container</usedDependency>
            <usedDependency>org.jboss.arquillian.protocol:arquillian-protocol-servlet</usedDependency>
            <!-- Used by JSON (RestEasy) -->
            <usedDependency>org.jboss.resteasy:resteasy-jackson-provider</usedDependency>
            <usedDependency>org.codehaus.jackson:jackson-xc</usedDependency>
            <!-- Used in arquillian test - zanata-war/arquillian/components.properties -->
            <usedDependency>org.jboss.seam:jboss-seam-debug</usedDependency>
            <!-- runtime dependency for email implementations -->
            <usedDependency>org.jboss.seam:jboss-seam-mail</usedDependency>
            <!-- Used for email unit tests -->
            <usedDependency>org.jvnet.mock-javamail:mock-javamail</usedDependency>
            <!-- Needed for urlrewrite.xml impl -->
            <usedDependency>org.tuckey:urlrewritefilter</usedDependency>
            <!-- Need for test scope -->
            <usedDependency>${jdbc.groupId}:${jdbc.artifactId}</usedDependency>
            <!-- Required for jboss startup at org.jboss.seam.init.Initialization.initComponentsFromXmlDocuments(Initialization.java:205) -->
            <usedDependency>dom4j:dom4j</usedDependency>
            <!-- NB: Don't add anything without a comment explaining how the
                 dependency is used -->
          </usedDependencies>
        </configuration>
      </plugin>

      <!--<plugin>-->
        <!--<artifactId>maven-enforcer-plugin</artifactId>-->
      <!--</plugin>-->

      <plugin>
        <groupId>com.ning.maven.plugins</groupId>
        <artifactId>maven-duplicate-finder-plugin</artifactId>
        <configuration>
          <ignoredDependencies>
            <dependency>
              <groupId>com.google.gwt</groupId>
              <artifactId>gwt-user</artifactId>
            </dependency>
          </ignoredDependencies>
          <ignoredResources>
            <!-- many, many jars -->
            <ignoredResource>META-INF/.*</ignoredResource>
            <!-- iText and JavaMelody -->
            <ignoredResource>com/lowagie/text/pdf/fonts/cmap_info.txt</ignoredResource>
            <!-- drools and quartz -->
            <ignoredResource>build.properties</ignoredResource>
            <!-- Seam -->
            <ignoredResource>seam.properties</ignoredResource>
          </ignoredResources>
        </configuration>
      </plugin>

      <plugin>
        <artifactId>maven-antrun-plugin</artifactId>
        <executions>
          <execution>
            <phase>prepare-package</phase>
            <configuration>
              <tasks>
                <mkdir dir="${project.build.directory}/zanata" />
              </tasks>
            </configuration>
            <goals>
              <goal>run</goal>
            </goals>
          </execution>
          <execution>
            <id>print lombok location</id>
            <phase>process-resources</phase>
            <configuration>
              <target>
                <echo>lombok VM arguments for GWT compilation:</echo>
                <echo>-javaagent:${lombok.lib}=ECJ</echo>
              </target>
            </configuration>
            <goals>
              <goal>run</goal>
            </goals>
          </execution>
        </executions>
      </plugin>
      <plugin>
        <artifactId>maven-clean-plugin</artifactId>
        <configuration>
          <!-- Remove extra directories created by GWT DevMode -->
          <filesets>
            <fileset>
              <directory>src/main/webapp/WEB-INF/deploy</directory>
            </fileset>
            <fileset>
              <directory>src/main/webapp/webtrans</directory>
            </fileset>
          </filesets>
          <followSymLinks>false</followSymLinks>
        </configuration>
      </plugin>
      <plugin>
        <artifactId>maven-war-plugin</artifactId>
        <configuration>
          <warName>${war.name}-${project.version}</warName>
          <webResources>
            <resource>
              <directory>src/main/webapp-jboss</directory>
              <filtering>true</filtering>

            </resource>
            <resource>
              <directory>src/main/resources</directory>
              <includes>
                <include>images/**</include>
              </includes>
            </resource>
            <!-- Include the GWT generated resources -->
            <resource>
              <directory>${project.build.directory}/zanata</directory>
            </resource>
          </webResources>
          <archive>
            <manifest>
              <addClasspath>false</addClasspath>
              <addDefaultImplementationEntries>true</addDefaultImplementationEntries>
              <addDefaultSpecificationEntries>true</addDefaultSpecificationEntries>
            </manifest>
            <manifestEntries>
              <Implementation-Build>${maven.build.timestamp}</Implementation-Build>
              <SCM-Describe>${gitDescribe}</SCM-Describe>
            </manifestEntries>
          </archive>
        </configuration>
        <executions>
          <!-- Internal auth war -->
          <execution>
            <id>default-war</id>
            <configuration>
              <webappDirectory>${project.build.directory}/${project.build.finalName}</webappDirectory>
              <filters>
                <filter>${war.config.dir}/mysql.properties</filter>
              </filters>
            </configuration>
          </execution>
        </executions>
      </plugin>

      <plugin>
        <groupId>org.codehaus.mojo</groupId>
        <artifactId>gwt-maven-plugin</artifactId>
        <dependencies>
          <dependency>
            <groupId>com.google.gwt</groupId>
            <artifactId>gwt-user</artifactId>
            <version>${gwt.version}</version>
          </dependency>
          <dependency>
            <groupId>com.google.gwt</groupId>
            <artifactId>gwt-dev</artifactId>
            <version>${gwt.version}</version>
          </dependency>
          <dependency>
            <groupId>com.google.gwt</groupId>
            <artifactId>gwt-codeserver</artifactId>
            <version>${gwt.version}</version>
          </dependency>
        </dependencies>
        <executions>
          <execution>
            <id>compile</id>
            <goals>
              <goal>compile</goal>
              <!-- compile, generateAsync, test -->
            </goals>
            <configuration>
              <module>${zanata.gwt.module}</module>
            </configuration>
          </execution>
          <execution>
            <id>clean</id>
            <phase>clean</phase>
            <goals>
              <goal>clean</goal>
            </goals>
          </execution>
          <execution>
            <id>debug</id>
            <goals>
              <goal>debug</goal>
            </goals>
            <configuration>
              <module>${zanata.gwt.module}</module>
              <gen>${project.build.directory}/gwt-gen</gen>
              <webappDirectory>
                ${as.deploy}/zanata.war
              </webappDirectory>
              <hostedWebapp>
                ${as.deploy}/zanata.war
              </hostedWebapp>
              <buildOutputDirectory>${project.build.directory}/gwt-gen</buildOutputDirectory>
              <port>8080</port>
            </configuration>
          </execution>
          <execution>
            <id>run-codeserver</id>
            <goals>
              <goal>run-codeserver</goal>
            </goals>
            <configuration>
              <module>${zanata.gwt.module}</module>
            </configuration>
          </execution>
        </executions>
        <configuration>
          <runTarget>zanata/webtrans/Application.html</runTarget>
          <noServer>true</noServer>
          <!--below is needed if you want to use lombok on gwt code-->
          <!--<extraJvmArgs>-javaagent:${lombok.lib}=ECJ</extraJvmArgs>-->
        </configuration>
      </plugin>

      <plugin>
        <!-- server pom has same plugin definition with different includes -->
        <groupId>org.zanata</groupId>
        <configuration>
          <srcDir>${project.build.directory}/gwt-extra/webtrans</srcDir>
          <transDir>src/main/resources/zanata-editor</transDir>
          <includes>**/*.properties</includes>
          <excludes>**/*_default.properties</excludes>
        </configuration>
        <artifactId>zanata-maven-plugin</artifactId>
        <version>3.3.0</version>
      </plugin>

      <plugin>
        <artifactId>maven-surefire-plugin</artifactId>
        <configuration>
          <argLine>-Dconcordion.output.dir=${concordion.output.dir} -XX:MaxPermSize=256m</argLine>
          <junitArtifactName>none:none</junitArtifactName>
          <testNGArtifactName>org.testng:testng</testNGArtifactName>
          <forkCount>1.5C</forkCount>
          <reuseForks>false</reuseForks>
          <suiteXmlFiles>
            <suiteXmlFile>src/test/resources/AllNonContainerTests.tng.xml</suiteXmlFile>
          </suiteXmlFiles>
          <runOrder>alphabetical</runOrder>
        </configuration>
        <!-- below trick is to let surefire run both junit and testng.
        see http://stackoverflow.com/questions/1232853/how-to-execute-junit-and-testng-tests-in-same-project-using-maven-surefire-plugi-->
      </plugin>
      <plugin>
        <groupId>org.codehaus.mojo</groupId>
        <artifactId>cobertura-maven-plugin</artifactId>
        <configuration>
          <instrumentation>
            <excludes>
              <!--WebTran exclusion-->
              <!--TODO move all gwt wrapper class under specific package. i.e boundary-->
              <!--<exclude>**/boundary/**/*</exclude>-->
              <exclude>**/test/**/*</exclude>
              <exclude>**/Sample*</exclude>
              <exclude>**/dto/**</exclude>
              <!--<exclude>**/supersource/**/*</exclude>-->
              <exclude>**/client/**/*View</exclude>
              <exclude>**/client/Application*</exclude>
              <exclude>**/client/auth/**</exclude>
              <exclude>**/client/events/**</exclude>
              <exclude>**/client/gin/**</exclude>
              <exclude>**/client/rpc/**</exclude>
              <exclude>**/client/ui/**</exclude>
              <exclude>**/client/view/**</exclude>
              <exclude>**/client/util/**</exclude>
              <exclude>**/EventWrapperImpl*</exclude>
              <exclude>**/*DataProvider*</exclude>
              <exclude>**/*SelectionModel*</exclude>
              <!--below are some trivial classes(java bean) at the moment-->
              <exclude>**/shared/auth/**</exclude>
              <exclude>**/shared/model/**</exclude>
              <exclude>**/shared/rpc/**</exclude>
              <exclude>**/shared/util/**</exclude>
              <!--hard to test due to environment dependent-->
              <exclude>org/zanata/security/**</exclude>

              <!--Server exclusion-->
              <exclude>**/job/**</exclude>
              <exclude>**/liquibase/**</exclude>
              <exclude>**/log4j/**</exclude>
              <exclude>**/seam/**</exclude>
              <exclude>**/rest/files/*</exclude>
              <exclude>**/rest/*Mapper</exclude>
              <exclude>**/openid/*</exclude>
              <exclude>**/servlet/*</exclude>

              <!--General exclusion-->
              <exclude>**/*Exception*</exclude>
            </excludes>
          </instrumentation>
          <check>
            <totalBranchRate>${cobertura.total-branch-rate}</totalBranchRate>
            <totalLineRate>${cobertura.total-line-rate}</totalLineRate>
            <haltOnFailure>${cobertura.halt.failure}</haltOnFailure>
          </check>
        </configuration>
      </plugin>

      <plugin>
        <groupId>org.codehaus.mojo</groupId>
        <artifactId>l10n-maven-plugin</artifactId>
        <version>1.0-alpha-2</version>
        <executions>
          <execution>
            <phase>generate-resources</phase>
            <goals>
              <goal>pseudo</goal>
            </goals>
          </execution>
        </executions>
        <configuration>
          <pseudoLocale>qc</pseudoLocale>
          <includes>
            <include>**/*.properties</include>
          </includes>
          <excludes>
            <exclude>**/*_*.properties</exclude>
            <exclude>**/components.properties</exclude>
            <exclude>**/seam.properties</exclude>
            <exclude>**/seam-deployment.properties</exclude>
            <exclude>**/eventservice.properties</exclude>
            <exclude>**/pluralforms.properties</exclude>
          </excludes>
          <inputDirectory>src/main/resources</inputDirectory>
          <outputDirectory>${project.build.outputDirectory}</outputDirectory>
        </configuration>
      </plugin>
      <plugin>
        <artifactId>maven-deploy-plugin</artifactId>
        <!-- zanata war is too big to deploy, especially with five variants -->
        <configuration>
          <!-- MEAD builds must deploy all artifacts, so we run them with -Dallow.deploy.skip=false -->
          <skip>${allow.deploy.skip}</skip>
        </configuration>
      </plugin>

      <!--
        This is to make the GWT plugin happy (http://code.google.com/p/google-web-toolkit/issues/detail?id=4600).
        Taken from https://issues.sonatype.org/browse/MNGECLIPSE-864?focusedCommentId=148457&page=com.atlassian.jira.plugin.system.issuetabpanels:comment-tabpanel#comment-148457
        See also https://code.google.com/p/gwt-m2e/
      -->
      <plugin>
        <groupId>com.google.code.maven-replacer-plugin</groupId>
        <artifactId>maven-replacer-plugin</artifactId>
        <version>1.4.0</version>
        <executions>
          <execution>
            <phase>clean</phase>
            <goals>
              <goal>replace</goal>
            </goals>
          </execution>
        </executions>
        <configuration>
          <ignoreMissingFile>true</ignoreMissingFile>
          <file>.classpath</file>
          <regex>false</regex>
          <replacements>
            <replacement>
              <xpath>/classpath/classpathentry[@path='src/main/resources' and @kind='src' and @excluding='**']/@excluding</xpath>
              <token>**</token>
              <value />
            </replacement>
          </replacements>
        </configuration>
      </plugin>

    </plugins>

    <pluginManagement>
      <plugins>
        <!--This plugin's configuration is used to store Eclipse m2e settings only. It has no influence on the Maven build itself.-->
        <plugin>
          <groupId>org.eclipse.m2e</groupId>
          <artifactId>lifecycle-mapping</artifactId>
          <version>1.0.0</version>
          <configuration>
            <lifecycleMappingMetadata>
              <pluginExecutions>
                <pluginExecution>
                  <pluginExecutionFilter>
                    <groupId>
                      org.codehaus.mojo
                    </groupId>
                    <artifactId>
                      l10n-maven-plugin
                    </artifactId>
                    <versionRange>
                      [1.0-alpha-2,)
                    </versionRange>
                    <goals>
                      <goal>pseudo</goal>
                    </goals>
                  </pluginExecutionFilter>
                  <action>
                    <ignore />
                  </action>
                </pluginExecution>
                <pluginExecution>
                  <pluginExecutionFilter>
                    <groupId>
                      org.codehaus.mojo
                    </groupId>
                    <artifactId>
                      hibernate3-maven-plugin
                    </artifactId>
                    <versionRange>
                      [2.2,)
                    </versionRange>
                    <goals>
                      <goal>hbm2ddl</goal>
                    </goals>
                  </pluginExecutionFilter>
                  <action>
                    <ignore />
                  </action>
                </pluginExecution>
                <pluginExecution>
                  <pluginExecutionFilter>
                    <groupId>
                      org.apache.maven.plugins
                    </groupId>
                    <artifactId>
                      maven-antrun-plugin
                    </artifactId>
                    <versionRange>
                      [1.7,)
                    </versionRange>
                    <goals>
                      <goal>run</goal>
                    </goals>
                  </pluginExecutionFilter>
                  <action>
                    <ignore />
                  </action>
                </pluginExecution>
                <pluginExecution>
                  <pluginExecutionFilter>
                    <groupId>
                      org.apache.maven.plugins
                    </groupId>
                    <artifactId>
                      maven-dependency-plugin
                    </artifactId>
                    <versionRange>
                      [2.4,)
                    </versionRange>
                    <goals>
                      <goal>properties</goal>
                    </goals>
                  </pluginExecutionFilter>
                  <action>
                    <ignore />
                  </action>
                </pluginExecution>
                <pluginExecution>
                  <pluginExecutionFilter>
                    <groupId>
                      org.codehaus.gmaven
                    </groupId>
                    <artifactId>
                      gmaven-plugin
                    </artifactId>
                    <versionRange>
                      [1.4,)
                    </versionRange>
                    <goals>
                      <goal>testCompile</goal>
                      <goal>
                        generateTestStubs
                      </goal>
                    </goals>
                  </pluginExecutionFilter>
                  <action>
                    <execute>
                      <runOnIncremental>false</runOnIncremental>
                    </execute>
                  </action>
                </pluginExecution>
              </pluginExecutions>
            </lifecycleMappingMetadata>
          </configuration>
        </plugin>

      </plugins>
    </pluginManagement>
  </build>

  <profiles>
    <profile>
      <!-- This profile will copy the exploded war to AS7 and trigger a re-deployment. -->
      <id>explode</id>
      <activation>
        <property>
          <name>env</name>
          <value>dev</value>
        </property>
      </activation>
      <properties>
        <as7.skip.deploy.marker>${jboss.home}/standalone/deployments/zanata.war.skipdeploy</as7.skip.deploy.marker>
        <as7.dodeploy.marker>${jboss.home}/standalone/deployments/zanata.war.dodeploy</as7.dodeploy.marker>
      </properties>
      <build>
        <plugins>
          <plugin>
            <artifactId>maven-antrun-plugin</artifactId>
            <executions>
              <execution>
                <phase>package</phase>
                <configuration>
                  <tasks>
                    <touch file="${as7.skip.deploy.marker}" />
                    <delete dir="${jboss.home}/standalone/deployments/zanata.war" />
                    <copy todir="${jboss.home}/standalone/deployments/zanata.war">
                      <fileset dir="${project.build.directory}/zanata" />
                    </copy>
                    <delete file="${as7.skip.deploy.marker}" />
                    <touch file="${as7.dodeploy.marker}" />
                  </tasks>
                </configuration>
                <goals>
                  <goal>run</goal>
                </goals>
              </execution>
            </executions>
          </plugin>
        </plugins>
      </build>
    </profile>
    <profile>
      <id>replace-static</id>
      <!-- This profile will replace exploded war in AS7 WITHOUT triggering a re-deployment.
      If you change xhtml or similar which does not require a redeployment, you can use this profile. -->
      <activation>
        <property>
          <name>env</name>
          <value>dev</value>
        </property>
      </activation>
      <properties>
        <as7.skip.deploy.marker>${jboss.home}/standalone/deployments/zanata.war.skipdeploy</as7.skip.deploy.marker>
      </properties>
      <build>
        <plugins>
          <plugin>
            <artifactId>maven-antrun-plugin</artifactId>
            <executions>
              <execution>
                <phase>package</phase>
                <configuration>
                  <tasks>
                    <touch file="${as7.skip.deploy.marker}" />
                    <delete dir="${jboss.home}/standalone/deployments/zanata.war" />
                    <copy todir="${jboss.home}/standalone/deployments/zanata.war">
                      <fileset dir="${project.build.directory}/zanata" />
                    </copy>
                    <delete file="${as7.skip.deploy.marker}" />
                  </tasks>
                </configuration>
                <goals>
                  <goal>run</goal>
                </goals>
              </execution>
            </executions>
          </plugin>
        </plugins>
      </build>
    </profile>

    <profile>
      <id>nogwt</id>
      <activation>
        <property>
          <name>nogwt</name>
        </property>
      </activation>
      <properties>
        <gwt.compiler.skip>true</gwt.compiler.skip>
      </properties>
    </profile>

    <profile>
      <!-- This profile tells GWT to use an alternative GWT module which has
        only one permutation, and to compile in draft mode -->
      <id>chrome</id>
      <activation>
        <property>
          <name>chrome</name>
        </property>
      </activation>
      <properties>
        <zanata.gwt.module>org.zanata.webtrans.ApplicationSafari</zanata.gwt.module>
      </properties>
      <build>
        <plugins>
          <plugin>
            <groupId>org.codehaus.mojo</groupId>
            <artifactId>gwt-maven-plugin</artifactId>
            <configuration>
              <draftCompile>true</draftCompile>
              <style>PRETTY</style>
            </configuration>
          </plugin>
        </plugins>
      </build>
    </profile>

    <profile>
      <!-- This profile tells GWT to use an alternative GWT module which has
        only one permutation, and to compile in draft mode -->
      <id>firefox</id>
      <activation>
        <property>
          <name>firefox</name>
        </property>
      </activation>
      <properties>
        <zanata.gwt.module>org.zanata.webtrans.ApplicationGecko18</zanata.gwt.module>
      </properties>
      <build>
        <plugins>
          <plugin>
            <groupId>org.codehaus.mojo</groupId>
            <artifactId>gwt-maven-plugin</artifactId>
            <configuration>
              <draftCompile>true</draftCompile>
              <style>PRETTY</style>
            </configuration>
          </plugin>
        </plugins>
      </build>
    </profile>

    <profile>
      <!-- This profile tells GWT to use an alternative GWT module which has
              only two permutations, and to compile in draft mode -->
      <id>chromefirefox</id>
      <activation>
        <property>
          <name>chromefirefox</name>
        </property>
      </activation>
      <properties>
        <zanata.gwt.module>org.zanata.webtrans.ApplicationChromeFirefox</zanata.gwt.module>
      </properties>
      <build>
        <plugins>
          <plugin>
            <groupId>org.codehaus.mojo</groupId>
            <artifactId>gwt-maven-plugin</artifactId>
            <configuration>
              <draftCompile>true</draftCompile>
              <style>PRETTY</style>
            </configuration>
          </plugin>
        </plugins>
      </build>
    </profile>

    <profile>
      <id>it-coverage</id>
      <!-- In order to combine unit test and integration test coverage together, it requires below two commands:
      mvn clean verify -Pit-coverage,nogwt
      mvn cobertura:cobertura
      Adding -Dcobertura.report.format=html to the second command will output report as html.
      Jenkins requires xml format.
      -->
      <build>
        <plugins>
          <plugin>
            <groupId>org.codehaus.mojo</groupId>
            <artifactId>cobertura-it-maven-plugin</artifactId>
            <version>2.5</version>
            <configuration>
              <instrumentation>
                <excludes>
                  <!--WebTran exclusion-->
                  <!--TODO move all gwt wrapper class under specific package. i.e boundary-->
                  <!--<exclude>**/boundary/**/*</exclude>-->
                  <exclude>**/test/**/*</exclude>
                  <!--<exclude>**/supersource/**/*</exclude>-->
                  <exclude>**/client/**/*View</exclude>
                  <exclude>**/client/Application*</exclude>
                  <exclude>**/client/auth/**</exclude>
                  <exclude>**/client/events/**</exclude>
                  <exclude>**/client/gin/**</exclude>
                  <exclude>**/client/rpc/**</exclude>
                  <exclude>**/client/ui/**</exclude>
                  <exclude>**/client/view/**</exclude>
                  <exclude>**/EventWrapperImpl*</exclude>
                  <exclude>**/*DataProvider*</exclude>
                  <exclude>**/*SelectionModel*</exclude>
                  <!--below are some trivial classes(java bean) at the moment-->
                  <exclude>**/shared/auth/**</exclude>
                  <exclude>**/shared/model/**</exclude>
                  <exclude>**/shared/rpc/**</exclude>

                  <!--Server exclusion-->
                  <exclude>**/job/**</exclude>
                  <exclude>**/liquibase/**</exclude>
                  <exclude>**/log4j/**</exclude>
                  <exclude>**/seam/**</exclude>
                  <exclude>**/rest/files/*</exclude>
                  <exclude>**/rest/*Mapper</exclude>
                  <exclude>**/openid/*</exclude>
                  <exclude>**/servlet/*</exclude>

                  <!--General exclusion-->
                  <exclude>**/*Exception*</exclude>
                </excludes>
              </instrumentation>
              <formats>
                <format>xml</format>
              </formats>
              <check>
                <haltOnFailure>false</haltOnFailure>
              </check>
            </configuration>
            <executions>
              <execution>
                <id>cobertura-clean</id>
                <phase>clean</phase>
                <goals>
                  <goal>clean</goal>
                </goals>
              </execution>
              <execution>
                <id>cobertura-instrument</id>
                <phase>process-classes</phase>
                <goals>
                  <goal>instrument</goal>
                </goals>
              </execution>
              <execution>
                <id>cobertura-check-only</id>
                <phase>verify</phase>
                <goals>
                  <goal>check-only</goal>
                </goals>
              </execution>
            </executions>
          </plugin>
        </plugins>
      </build>

      <reporting>
        <plugins>
          <plugin>
            <groupId>org.codehaus.mojo</groupId>
            <artifactId>cobertura-it-maven-plugin</artifactId>
            <configuration>
              <formats>
                <format>html</format>
                <!--<format>xml</format>-->
              </formats>
            </configuration>
            <reportSets>
              <reportSet>
                <reports>
                  <report>report-only</report>
                </reports>
              </reportSet>
            </reportSets>
          </plugin>
        </plugins>
      </reporting>
    </profile>

    <profile>
      <id>gwt-i18n</id>
      <activation>
        <property>
          <name>gwt-i18n</name>
        </property>
      </activation>
      <build>
        <plugins>
          <plugin>
            <groupId>org.codehaus.mojo</groupId>
            <artifactId>gwt-maven-plugin</artifactId>
            <executions>
              <execution>
                <id>generate-i18n</id>
                <goals>
                  <goal>compile</goal>
                </goals>
                <!--here we bind it to generate-test-resource because we want it to happen before the real compile(prepare-package) and able to do its job -->
                <phase>generate-test-resources</phase>
                <configuration>
                  <module>org.zanata.webtrans.ApplicationI18n</module>
                  <extra>${project.build.directory}/gwt-extra</extra>
                  <extraParam>true</extraParam>
                </configuration>
              </execution>
            </executions>
          </plugin>
          <plugin>
            <groupId>org.codehaus.gmaven</groupId>
            <artifactId>gmaven-plugin</artifactId>
            <configuration>
              <!-- the groovy.script will be given by command line arg -->
              <!-- at the moment it's used in zanata.xml as command hook -->
              <source>${pom.basedir}/src/etc/${groovy.script}</source>
            </configuration>
            <executions>
              <execution>
                <phase>generate-test-resources</phase>
                <goals>
                  <goal>execute</goal>
                </goals>
                <configuration>
                  <classpath>
                    <element>
                      <groupId>com.google.guava</groupId>
                      <artifactId>guava</artifactId>
                    </element>
                  </classpath>
                  <source>${pom.basedir}/src/etc/PrepareGWTI18NProperties.groovy</source>
                </configuration>
              </execution>
            </executions>
          </plugin>
        </plugins>
      </build>
    </profile>

    <profile>
      <id>skipArqTests</id>
      <activation>
        <property>
          <name>skipArqTests</name>
        </property>
      </activation>
      <properties>
        <skipITs>true</skipITs>
      </properties>
    </profile>

    <profile>
      <id>run-arq-tests</id>
      <activation>
        <property>
          <name>!skipArqTests</name>
        </property>
      </activation>
      <build>
        <plugins>
          <plugin>
            <artifactId>maven-antrun-plugin</artifactId>
            <executions>
              <execution>
                <id>init-no-appserver</id>
                <phase>initialize</phase>
              </execution>
              <execution>
                <id>preIT-no-appserver</id>
                <phase>prepare-package</phase>
                <goals><goal>run</goal></goals>
                <configuration>
                  <target unless="skipArqTests">
                    <fail message="'appserver' property must be set to run integration tests (or else use -DskipArqTests)" unless="appserver" />
                    <fail message="'cargo.installation' property must be set to run integration tests (or else use -DskipArqTests)" unless="cargo.installation" />
                  </target>
                </configuration>
              </execution>
            </executions>
          </plugin>
          <plugin>
            <groupId>org.codehaus.cargo</groupId>
            <artifactId>cargo-maven2-plugin</artifactId>
            <executions>
              <execution>
                <id>cargo-install</id>
                <phase>prepare-package</phase>
              </execution>
            </executions>
          </plugin>

          <plugin>
            <artifactId>maven-failsafe-plugin</artifactId>
            <configuration>
              <includes>
                <include>**/*ITCase.java</include>
              </includes>
              <forkCount>1</forkCount>
              <reuseForks>true</reuseForks>
              <redirectTestOutputToFile>false</redirectTestOutputToFile>
              <runOrder>alphabetical</runOrder>
              <systemPropertyVariables>
                <java.util.logging.manager>org.jboss.logmanager.LogManager</java.util.logging.manager>
                <jboss.home>${appserver.home}</jboss.home>
              </systemPropertyVariables>
              <testNGArtifactName>none:none</testNGArtifactName>
            </configuration>
          </plugin>
        </plugins>
      </build>
    </profile>

    <profile>
      <id>jbosseap6</id>
      <activation>
        <property>
          <name>appserver</name>
          <value>jbosseap6</value>
        </property>
      </activation>
      <build>
        <plugins>
          <plugin>
            <artifactId>maven-antrun-plugin</artifactId>
            <executions>
              <!-- Install arquillian-customised version of standalone.xml -->
              <execution>
                <id>prepare-arquillian-container</id>
                <phase>package</phase>
                <goals>
                  <goal>run</goal>
                </goals>
                <configuration>
                  <target unless="skipArqTests">
                    <copy overwrite="true" file="${project.basedir}/src/test/resources/arquillian/standalone-arquillian.xml" tofile="${appserver.home}/standalone/configuration/standalone-arquillian.xml" />
                  </target>
                </configuration>
              </execution>
            </executions>
          </plugin>

          <plugin>
            <artifactId>maven-dependency-plugin</artifactId>
            <configuration>
              <usedDependencies combine.children="append">
                <!-- used for arquillian tests -->
                <usedDependency>org.jboss.as:jboss-as-controller</usedDependency>
                <usedDependency>org.jboss.as:jboss-as-arquillian-container-managed</usedDependency>
                <!-- NB: Don't add anything without a comment explaining how the
                     dependency is used -->
              </usedDependencies>
            </configuration>
          </plugin>

          <plugin>
            <artifactId>maven-failsafe-plugin</artifactId>
            <configuration>
              <systemPropertyVariables>
                <!-- NB this is a container qualifier in arquillian.xml -->
                <arquillian.launch>jbossas-managed</arquillian.launch>
              </systemPropertyVariables>
            </configuration>
          </plugin>

        </plugins>
      </build>

      <dependencies>
        <dependency>
          <groupId>org.jboss.as</groupId>
          <artifactId>jboss-as-arquillian-common</artifactId>
          <version>${jboss.as.version}</version>
          <scope>test</scope>
          <exclusions>
            <exclusion>
              <groupId>org.jboss.logmanager</groupId>
              <artifactId>log4j-jboss-logmanager</artifactId>
            </exclusion>
          </exclusions>
        </dependency>

        <dependency>
          <groupId>org.jboss.as</groupId>
          <artifactId>jboss-as-arquillian-container-managed</artifactId>
          <version>${jboss.as.version}</version>
          <scope>test</scope>
          <exclusions>
            <exclusion>
              <groupId>org.jboss.logmanager</groupId>
              <artifactId>jboss-logmanager</artifactId>
            </exclusion>
            <exclusion>
              <groupId>org.jboss.logmanager</groupId>
              <artifactId>log4j-jboss-logmanager</artifactId>
            </exclusion>
          </exclusions>
        </dependency>

        <dependency>
          <groupId>org.jboss.osgi.metadata</groupId>
          <artifactId>jbosgi-metadata</artifactId>
          <version>2.2.0.Final</version>
        </dependency>

        <dependency>
          <groupId>org.jboss.osgi.vfs</groupId>
          <artifactId>jbosgi-vfs30</artifactId>
          <version>1.2.1.Final</version>
        </dependency>

        <dependency>
          <groupId>org.jboss.as</groupId>
          <artifactId>jboss-as-controller-client</artifactId>
          <version>${jboss.as.version}</version>
          <scope>test</scope>
        </dependency>
        <dependency>
          <groupId>org.jboss.as</groupId>
          <artifactId>jboss-as-controller</artifactId>
          <version>${jboss.as.version}</version>
          <scope>test</scope>
        </dependency>
      </dependencies>
    </profile>

    <profile>
      <id>wildfly8</id>
      <activation>
        <property>
          <name>appserver</name>
          <value>wildfly8</value>
        </property>
      </activation>
      <build>
        <plugins>
          <plugin>
            <artifactId>maven-dependency-plugin</artifactId>
            <configuration>
              <usedDependencies combine.children="append">
                <!-- used for arquillian tests -->
                <usedDependency>org.wildfly:wildfly-arquillian-container-managed</usedDependency>
                <!-- NB: Don't add anything without a comment explaining how the
                     dependency is used -->
              </usedDependencies>
            </configuration>
          </plugin>

          <plugin>
            <artifactId>maven-antrun-plugin</artifactId>
            <executions>
              <execution>
                <id>install-wildfly-modules</id>
                <phase>package</phase>
              </execution>

              <!-- Install arquillian-customised version of standalone.xml -->
              <execution>
                <id>prepare-arquillian-container</id>
                <phase>package</phase>
                <goals>
                  <goal>run</goal>
                </goals>
                <configuration>
                  <target unless="skipArqTests">
                    <copy overwrite="true" file="${project.basedir}/src/test/resources/arquillian/standalone-arquillian-wildfly.xml" tofile="${appserver.home}/standalone/configuration/standalone.xml" />
                  </target>
                </configuration>
              </execution>
            </executions>
          </plugin>

          <plugin>
            <artifactId>maven-failsafe-plugin</artifactId>
            <configuration>
              <systemPropertyVariables>
                <!-- NB this is a container qualifier in arquillian.xml -->
                <arquillian.launch>wildfly81</arquillian.launch>
              </systemPropertyVariables>
            </configuration>
          </plugin>
        </plugins>
      </build>
      <dependencies>
        <dependency>
          <groupId>org.wildfly</groupId>
          <artifactId>wildfly-arquillian-container-managed</artifactId>
          <version>${wildfly.client.version}</version>
          <scope>test</scope>
          <exclusions>
            <exclusion>
              <groupId>org.jboss.remoting3</groupId>
              <artifactId>jboss-remoting</artifactId>
            </exclusion>
          </exclusions>
        </dependency>
      </dependencies>
    </profile>

  </profiles>

  <dependencies>

    <dependency>
      <groupId>commons-beanutils</groupId>
      <artifactId>commons-beanutils</artifactId>
      <version>1.9.1</version>
      <exclusions>
        <exclusion>
          <groupId>commons-logging</groupId>
          <artifactId>commons-logging</artifactId>
        </exclusion>
      </exclusions>
    </dependency>

    <dependency>
      <groupId>com.jayway.awaitility</groupId>
      <artifactId>awaitility</artifactId>
      <scope>test</scope>
    </dependency>

    <dependency>
      <groupId>org.apache.velocity</groupId>
      <artifactId>velocity</artifactId>
      <version>1.7</version>
    </dependency>

    <dependency>
      <groupId>org.assertj</groupId>
      <artifactId>assertj-core</artifactId>
      <scope>test</scope>
    </dependency>

    <dependency>
      <groupId>com.googlecode.totallylazy</groupId>
      <artifactId>totallylazy</artifactId>
      <version>1.10</version>
    </dependency>

    <!-- Zanata-specific dependencies -->

    <dependency>
      <groupId>org.zanata</groupId>
      <artifactId>zanata-common-api</artifactId>
      <exclusions>
        <exclusion>
          <artifactId>
            servlet-api
          </artifactId>
          <groupId>
            javax.servlet
          </groupId>
        </exclusion>
      </exclusions>
    </dependency>

    <dependency>
      <groupId>org.zanata</groupId>
<<<<<<< HEAD
      <artifactId>zanata-assets</artifactId>
=======
      <artifactId>zanata-liquibase</artifactId>
    </dependency>

    <dependency>
      <groupId>org.zanata</groupId>
      <artifactId>zanata-common-util</artifactId>
>>>>>>> e6912417
    </dependency>

    <dependency>
      <groupId>org.zanata</groupId>
      <artifactId>zanata-common-util</artifactId>
    </dependency>

    <dependency>
      <groupId>org.zanata</groupId>
      <artifactId>zanata-model</artifactId>
    </dependency>

    <dependency>
      <groupId>org.zanata</groupId>
      <artifactId>zanata-adapter-po</artifactId>
      <exclusions>
        <exclusion>
          <groupId>javax.xml.bind</groupId>
          <artifactId>jaxb-api</artifactId>
        </exclusion>
      </exclusions>
    </dependency>

    <dependency>
      <groupId>org.zanata</groupId>
      <artifactId>zanata-adapter-glossary</artifactId>
    </dependency>

    <!-- Compatibility Dependencies -->

    <dependency>
      <groupId>org.zanata</groupId>
      <artifactId>zanata-common-api</artifactId>
      <classifier>compat</classifier>
      <scope>test</scope>
    </dependency>

    <dependency>
      <groupId>org.json</groupId>
      <artifactId>json</artifactId>
      <version>20090211</version>
    </dependency>

    <!-- NB: This must be before jboss-seam, because beanutils includes old commons collections classes -->
    <dependency>
      <groupId>commons-collections</groupId>
      <artifactId>commons-collections</artifactId>
    </dependency>

    <!-- Seam Dependencies -->

    <dependency>
      <groupId>org.jboss.seam</groupId>
      <artifactId>jboss-seam</artifactId>
      <type>ejb</type>
    </dependency>

    <dependency>
      <groupId>org.jboss.seam</groupId>
      <artifactId>jboss-seam-ui</artifactId>
    </dependency>

    <dependency>
      <groupId>org.jboss.seam</groupId>
      <artifactId>jboss-seam-debug</artifactId>
      <scope>test</scope>
    </dependency>

    <dependency>
      <groupId>org.jboss.seam</groupId>
      <artifactId>jboss-seam-mail</artifactId>
    </dependency>

    <!-- RestEasy dependencies -->

    <dependency>
      <groupId>org.jboss.seam</groupId>
      <artifactId>jboss-seam-resteasy</artifactId>
    </dependency>
    <dependency>
      <groupId>org.jboss.resteasy</groupId>
      <artifactId>resteasy-jaxrs</artifactId>
      <version>${resteasy.version}</version>
      <scope>${resteasy.scope}</scope>
      <exclusions>
        <exclusion>
          <groupId>javassist</groupId>
          <artifactId>javassist</artifactId>
        </exclusion>
        <exclusion>
          <groupId>javax.annotation</groupId>
          <artifactId>jsr250-api</artifactId>
        </exclusion>
        <exclusion>
          <artifactId>jcip-annotations</artifactId>
          <groupId>net.jcip</groupId>
        </exclusion>
      </exclusions>
    </dependency>
    <dependency>
      <groupId>org.jboss.resteasy</groupId>
      <artifactId>resteasy-jaxb-provider</artifactId>
      <scope>${resteasy.scope}</scope>
      <exclusions>
        <exclusion>
          <groupId>javax.xml.bind</groupId>
          <artifactId>jaxb-api</artifactId>
        </exclusion>
      </exclusions>
    </dependency>
    <dependency>
      <groupId>org.jboss.resteasy</groupId>
      <artifactId>resteasy-jackson-provider</artifactId>
      <scope>${resteasy.scope}</scope>
    </dependency>

    <dependency>
      <groupId>org.jboss.resteasy</groupId>
      <artifactId>resteasy-multipart-provider</artifactId>
      <scope>${resteasy.scope}</scope>
      <exclusions>
        <exclusion>
          <groupId>javax.servlet</groupId>
          <artifactId>servlet-api</artifactId>
        </exclusion>
        <exclusion>
          <groupId>org.jboss.logging</groupId>
          <artifactId>jboss-logging</artifactId>
        </exclusion>
        <exclusion>
          <groupId>org.jboss.resteasy</groupId>
          <artifactId>resteasy-jaxrs</artifactId>
        </exclusion>
      </exclusions>
    </dependency>
    <dependency>
      <groupId>org.codehaus.jackson</groupId>
      <artifactId>jackson-core-asl</artifactId>
    </dependency>
    <dependency>
      <groupId>org.codehaus.jackson</groupId>
      <artifactId>jackson-mapper-asl</artifactId>
    </dependency>
    <dependency>
      <groupId>org.codehaus.jackson</groupId>
      <artifactId>jackson-xc</artifactId>
    </dependency>

    <dependency>
      <groupId>org.jboss.spec.javax.faces</groupId>
      <artifactId>jboss-jsf-api_2.1_spec</artifactId>
      <scope>provided</scope>
    </dependency>
    <dependency>
      <groupId>org.jboss.spec.javax.transaction</groupId>
      <artifactId>jboss-transaction-api_1.1_spec</artifactId>
      <scope>provided</scope>
    </dependency>
    <dependency>
      <groupId>org.jboss</groupId>
      <artifactId>jboss-dmr</artifactId>
      <version>1.2.1.Final</version>
      <scope>test</scope>
    </dependency>

    <!-- TODO remove this? -->
    <dependency>
      <groupId>org.antlr</groupId>
      <artifactId>antlr</artifactId>
      <version>3.3</version>
      <scope>provided</scope>
    </dependency>

    <dependency>
      <groupId>antlr</groupId>
      <artifactId>antlr</artifactId>
    </dependency>

    <dependency>
      <groupId>dom4j</groupId>
      <artifactId>dom4j</artifactId>
    </dependency>

    <dependency>
      <groupId>com.googlecode.owasp-java-html-sanitizer</groupId>
      <artifactId>owasp-java-html-sanitizer</artifactId>
      <version>r239</version>
      <exclusions>
        <exclusion>
          <groupId>com.google.code.findbugs</groupId>
          <artifactId>jsr305</artifactId>
        </exclusion>
      </exclusions>
    </dependency>

    <dependency>
      <groupId>org.jvnet.mock-javamail</groupId>
      <artifactId>mock-javamail</artifactId>
      <version>1.9</version>
      <scope>test</scope>
    </dependency>

    <!-- Richfaces -->
    <dependency>
      <groupId>org.richfaces</groupId>
      <artifactId>richfaces</artifactId>
    </dependency>

    <dependency>
      <groupId>com.sun.faces</groupId>
      <artifactId>jsf-impl</artifactId>
    </dependency>

    <!-- Hibernate / JPA -->

    <dependency>
      <groupId>org.hibernate</groupId>
      <artifactId>hibernate-core</artifactId>
      <scope>${hibernate.scope}</scope>
    </dependency>

    <dependency>
      <groupId>org.hibernate</groupId>
      <artifactId>hibernate-validator</artifactId>
      <scope>${hibernate.scope}</scope>
    </dependency>

    <dependency>
      <groupId>org.hibernate</groupId>
      <artifactId>hibernate-entitymanager</artifactId>
      <scope>${hibernate.scope}</scope>
      <exclusions>
        <!-- we use javax.persistence:persistence-api -->
        <exclusion>
          <artifactId>ejb3-persistence</artifactId>
          <groupId>org.hibernate</groupId>
        </exclusion>
        <exclusion>
          <groupId>org.jboss.logging</groupId>
          <artifactId>jboss-logging</artifactId>
        </exclusion>
      </exclusions>
    </dependency>

    <dependency>
      <groupId>org.hibernate</groupId>
      <artifactId>hibernate-ehcache</artifactId>
    </dependency>

    <dependency>
      <groupId>org.hibernate</groupId>
      <artifactId>hibernate-testing</artifactId>
      <scope>test</scope>
      <exclusions>
        <exclusion>
          <artifactId>tools</artifactId>
          <groupId>com.sun</groupId>
        </exclusion>
      </exclusions>
    </dependency>

    <dependency>
      <groupId>net.sf.ehcache</groupId>
      <artifactId>ehcache-core</artifactId>
      <version>2.5.1</version>
    </dependency>

    <dependency>
      <groupId>io.undertow</groupId>
      <artifactId>undertow-core</artifactId>
      <version>1.0.15.Final</version>
      <scope>provided</scope>
    </dependency>

    <dependency>
      <groupId>io.undertow</groupId>
      <artifactId>undertow-servlet</artifactId>
      <version>1.0.15.Final</version>
      <scope>provided</scope>
      <exclusions>
        <exclusion>
          <groupId>org.jboss.spec.javax.servlet</groupId>
          <artifactId>jboss-servlet-api_3.1_spec</artifactId>
        </exclusion>
        <exclusion>
          <groupId>org.jboss.spec.javax.annotation</groupId>
          <artifactId>jboss-annotations-api_1.2_spec</artifactId>
        </exclusion>
      </exclusions>
    </dependency>

    <dependency>
      <groupId>com.github.huangp</groupId>
      <artifactId>entityunit</artifactId>
      <version>0.3</version>
      <scope>test</scope>
    </dependency>
    <dependency>
      <groupId>com.googlecode.log4jdbc</groupId>
      <artifactId>log4jdbc</artifactId>
      <version>1.2</version>
      <scope>test</scope>
    </dependency>

    <dependency>
      <groupId>net.htmlparser.jericho</groupId>
      <artifactId>jericho-html</artifactId>
      <version>3.3</version>
    </dependency>

    <!-- Okapi Filters -->

    <dependency>
      <groupId>net.sf.okapi.filters</groupId>
      <artifactId>okapi-filter-dtd</artifactId>
    </dependency>
    <dependency>
      <groupId>net.sf.okapi.filters</groupId>
      <artifactId>okapi-filter-html</artifactId>
    </dependency>
    <dependency>
      <groupId>net.sf.okapi.filters</groupId>
      <artifactId>okapi-filter-idml</artifactId>
    </dependency>
    <dependency>
      <groupId>net.sf.okapi.filters</groupId>
      <artifactId>okapi-filter-openoffice</artifactId>
    </dependency>
    <dependency>
      <groupId>net.sf.okapi.filters</groupId>
      <artifactId>okapi-filter-plaintext</artifactId>
    </dependency>
    <dependency>
      <groupId>net.sf.okapi.filters</groupId>
      <artifactId>okapi-filter-regex</artifactId>
    </dependency>

    <dependency>
      <groupId>net.sf.okapi</groupId>
      <artifactId>okapi-core</artifactId>
    </dependency>


    <!-- Other -->

    <dependency>
      <groupId>org.dbunit</groupId>
      <artifactId>dbunit</artifactId>
      <scope>test</scope>
    </dependency>

    <dependency>
      <groupId>org.tuckey</groupId>
      <artifactId>urlrewritefilter</artifactId>
      <version>4.0.4</version>
    </dependency>

    <dependency>
      <groupId>com.ibm.icu</groupId>
      <artifactId>icu4j</artifactId>
    </dependency>

    <dependency>
      <groupId>commons-lang</groupId>
      <artifactId>commons-lang</artifactId>
    </dependency>

    <dependency>
      <groupId>org.slf4j</groupId>
      <artifactId>slf4j-api</artifactId>
      <scope>provided</scope>
    </dependency>

    <dependency>
      <groupId>net.sourceforge.openutils</groupId>
      <artifactId>openutils-log4j</artifactId>
      <version>2.0.5</version>
    </dependency>

    <dependency>
      <groupId>com.google.guava</groupId>
      <artifactId>guava</artifactId>
    </dependency>

    <dependency>
      <groupId>net.bull.javamelody</groupId>
      <artifactId>javamelody-core</artifactId>
      <version>1.52.0</version>
    </dependency>

    <dependency>
      <groupId>com.lowagie</groupId>
      <artifactId>itext</artifactId>
      <version>2.1.7</version>
      <scope>runtime</scope>
      <exclusions>
        <exclusion>
          <groupId>org.bouncycastle</groupId>
          <artifactId>bctsp-jdk14</artifactId>
        </exclusion>
      </exclusions>
    </dependency>

    <dependency>
      <groupId>org.fedorahosted.openprops</groupId>
      <artifactId>openprops</artifactId>
    </dependency>

    <!-- Quartz -->

    <dependency>
      <groupId>org.opensymphony.quartz</groupId>
      <artifactId>quartz</artifactId>
    </dependency>

    <dependency>
      <groupId>org.apache.lucene</groupId>
      <artifactId>lucene-core</artifactId>
      <!-- okapi-lib-search would otherwise use lucene 3.0.0 -->
      <version>${lucene.version}</version>
    </dependency>

    <dependency>
      <groupId>org.apache.maven</groupId>
      <artifactId>maven-artifact</artifactId>
      <version>3.2.1</version>
      <!-- We only need the class DefaultArtifactVersion -->
      <exclusions>
        <exclusion>
          <groupId>org.codehaus.plexus</groupId>
          <artifactId>plexus-utils</artifactId>
        </exclusion>
      </exclusions>
    </dependency>

    <!-- Solr dependencies -->
    <dependency>
      <groupId>org.apache.solr</groupId>
      <artifactId>solr-core</artifactId>
      <exclusions>
        <exclusion>
          <groupId>org.apache.commons</groupId>
          <artifactId>commons-io</artifactId>
        </exclusion>
        <exclusion>
          <artifactId>servlet-api</artifactId>
          <groupId>javax.servlet</groupId>
        </exclusion>
      </exclusions>
    </dependency>
    <dependency>
      <groupId>org.apache.solr</groupId>
      <artifactId>solr-solrj</artifactId>
    </dependency>

    <dependency>
      <groupId>org.hibernate</groupId>
      <artifactId>hibernate-search-orm</artifactId>
      <exclusions>
        <exclusion>
          <groupId>org.hibernate</groupId>
          <artifactId>hibernate-commons-annotations</artifactId>
        </exclusion>
        <!-- we use javax.persistence:persistence-api -->
        <exclusion>
          <groupId>org.hibernate</groupId>
          <artifactId>ejb3-persistence</artifactId>
        </exclusion>
      </exclusions>
    </dependency>
    <dependency>
      <groupId>org.hibernate.common</groupId>
      <artifactId>hibernate-commons-annotations</artifactId>
      <scope>provided</scope>
    </dependency>
    <dependency>
      <groupId>org.hibernate</groupId>
      <artifactId>hibernate-search-analyzers</artifactId>
    </dependency>

    <dependency>
      <groupId>org.hibernate.javax.persistence</groupId>
      <artifactId>hibernate-jpa-2.0-api</artifactId>
      <scope>provided</scope>
    </dependency>
    <dependency>
      <groupId>org.hibernate</groupId>
      <artifactId>hibernate-search-engine</artifactId>
    </dependency>
    <dependency>
      <groupId>org.hibernate</groupId>
      <artifactId>hibernate-search-infinispan</artifactId>
    </dependency>

    <dependency>
      <groupId>org.infinispan</groupId>
      <artifactId>infinispan-core</artifactId>
      <!-- TODO Use a bom for EAP or wildfly (This is the EAP 6.3 version) -->
      <version>5.2.4.Final</version>
      <scope>provided</scope>
    </dependency>

    <!-- These two are being explicitly added as jboss-as-parent
      excludes them -->
    <dependency>
      <groupId>org.jboss.marshalling</groupId>
      <artifactId>jboss-marshalling</artifactId>
      <scope>provided</scope>
    </dependency>
    <dependency>
      <groupId>org.jboss.marshalling</groupId>
      <artifactId>jboss-marshalling-river</artifactId>
      <scope>provided</scope>
    </dependency>

    <dependency>
      <groupId>org.jboss.spec.javax.el</groupId>
      <artifactId>jboss-el-api_2.2_spec</artifactId>
      <scope>provided</scope>
    </dependency>

    <dependency>
      <groupId>org.jboss.spec.javax.servlet</groupId>
      <artifactId>jboss-servlet-api_3.0_spec</artifactId>
      <scope>provided</scope>
    </dependency>

    <dependency>
      <groupId>javax.servlet.jsp</groupId>
      <artifactId>jsp-api</artifactId>
      <version>2.2</version>
      <scope>provided</scope>
    </dependency>

    <dependency>
      <groupId>log4j</groupId>
      <artifactId>log4j</artifactId>
      <scope>provided</scope>
    </dependency>

    <dependency>
      <groupId>javax.mail</groupId>
      <artifactId>mail</artifactId>
      <scope>provided</scope>
    </dependency>

    <dependency>
      <groupId>org.hamcrest</groupId>
      <artifactId>hamcrest-core</artifactId>
      <scope>test</scope>
    </dependency>

    <dependency>
      <groupId>org.hamcrest</groupId>
      <artifactId>hamcrest-library</artifactId>
      <scope>test</scope>
    </dependency>

    <dependency>
      <groupId>javax.activation</groupId>
      <artifactId>activation</artifactId>
      <scope>provided</scope>
    </dependency>

    <dependency>
      <groupId>javax.enterprise</groupId>
      <artifactId>cdi-api</artifactId>
    </dependency>

    <dependency>
      <groupId>org.reflections</groupId>
      <artifactId>reflections</artifactId>
      <version>0.9.9</version>
      <scope>test</scope>
    </dependency>

    <dependency>
      <groupId>org.jboss.spec.javax.annotation</groupId>
      <artifactId>jboss-annotations-api_1.1_spec</artifactId>
      <scope>provided</scope>
    </dependency>

    <dependency>
      <groupId>javax.xml.stream</groupId>
      <artifactId>stax-api</artifactId>
      <scope>provided</scope>
    </dependency>

    <!-- Container dependencies - provided by jboss -->

    <dependency>
      <groupId>commons-codec</groupId>
      <artifactId>commons-codec</artifactId>
    </dependency>

    <dependency>
      <groupId>org.jboss.web</groupId>
      <artifactId>jbossweb</artifactId>
    </dependency>

    <dependency>
      <groupId>org.jboss.security</groupId>
      <artifactId>jboss-negotiation-common</artifactId>
    </dependency>

    <dependency>
      <groupId>org.jboss.spec.javax.jms</groupId>
      <artifactId>jboss-jms-api_1.1_spec</artifactId>
      <scope>provided</scope>
    </dependency>
    <dependency>
      <groupId>org.jboss.spec.javax.ejb</groupId>
      <artifactId>jboss-ejb-api_3.1_spec</artifactId>
      <scope>provided</scope>
    </dependency>

    <!-- needed by H2 triggers -->
    <dependency>
      <groupId>com.h2database</groupId>
      <artifactId>h2</artifactId>
      <version>1.3.176</version>
      <scope>provided</scope>
    </dependency>

    <dependency>
      <groupId>org.javassist</groupId>
      <artifactId>javassist</artifactId>
      <scope>${hibernate.scope}</scope>
    </dependency>

    <!-- This must appear before arquillian dependencies -->
    <dependency>
      <groupId>org.projectlombok</groupId>
      <artifactId>lombok</artifactId>
      <scope>provided</scope>
    </dependency>

    <dependency>
      <groupId>org.jboss.shrinkwrap</groupId>
      <artifactId>shrinkwrap-api</artifactId>
      <scope>test</scope>
    </dependency>

    <dependency>
      <groupId>org.jboss.shrinkwrap.resolver</groupId>
      <artifactId>shrinkwrap-resolver-api-maven</artifactId>
      <version>${shrinkwrap.resolver.version}</version>
      <scope>test</scope>
    </dependency>
    <dependency>
      <groupId>org.jboss.shrinkwrap.resolver</groupId>
      <artifactId>shrinkwrap-resolver-api</artifactId>
      <version>${shrinkwrap.resolver.version}</version>
      <scope>test</scope>
    </dependency>

    <dependency>
      <groupId>org.jboss.arquillian.config</groupId>
      <artifactId>arquillian-config-api</artifactId>
      <version>${arquillian.version}</version>
      <scope>test</scope>
    </dependency>
    <dependency>
      <groupId>org.jboss.arquillian.container</groupId>
      <artifactId>arquillian-container-test-api</artifactId>
      <version>${arquillian.version}</version>
      <scope>test</scope>
    </dependency>
    <dependency>
      <groupId>org.jboss.arquillian.container</groupId>
      <artifactId>arquillian-container-test-impl-base</artifactId>
      <version>${arquillian.version}</version>
      <scope>test</scope>
    </dependency>
    <dependency>
      <groupId>org.jboss.arquillian.container</groupId>
      <artifactId>arquillian-container-spi</artifactId>
      <version>${arquillian.version}</version>
      <scope>test</scope>
    </dependency>
    <dependency>
      <groupId>org.jboss.arquillian.core</groupId>
      <artifactId>arquillian-core-spi</artifactId>
      <version>${arquillian.version}</version>
      <scope>test</scope>
    </dependency>
    <dependency>
      <groupId>org.jboss.arquillian.core</groupId>
      <artifactId>arquillian-core-api</artifactId>
      <version>${arquillian.version}</version>
      <scope>test</scope>
    </dependency>
    <dependency>
      <groupId>org.jboss.arquillian.junit</groupId>
      <artifactId>arquillian-junit-container</artifactId>
      <version>${arquillian.version}</version>
      <scope>test</scope>
    </dependency>
    <dependency>
      <groupId>org.jboss.arquillian.junit</groupId>
      <artifactId>arquillian-junit-core</artifactId>
      <version>${arquillian.version}</version>
      <scope>test</scope>
    </dependency>
    <dependency>
      <groupId>org.jboss.arquillian.test</groupId>
      <artifactId>arquillian-test-api</artifactId>
      <version>${arquillian.version}</version>
      <scope>test</scope>
    </dependency>
    <dependency>
      <groupId>org.jboss.arquillian.test</groupId>
      <artifactId>arquillian-test-spi</artifactId>
      <version>${arquillian.version}</version>
      <scope>test</scope>
    </dependency>

    <!-- Currently only needed for our override of Arquillian's
    ManagementClient -->
    <dependency>
      <groupId>org.jboss.logging</groupId>
      <artifactId>jboss-logging</artifactId>
      <version>3.1.3.GA</version>
      <scope>provided</scope>
    </dependency>

    <dependency>
      <groupId>org.jboss.arquillian.extension</groupId>
      <artifactId>arquillian-seam2</artifactId>
      <version>1.0.0.Beta1</version>
      <exclusions>
        <!-- This obsolete package duplicates some of the classes found in the newer descriptors-spi package -->
        <exclusion>
          <groupId>org.jboss.shrinkwrap.descriptors</groupId>
          <artifactId>shrinkwrap-descriptors-api</artifactId>
        </exclusion>
      </exclusions>
      <scope>test</scope>
    </dependency>

    <dependency>
      <groupId>org.jboss.arquillian.protocol</groupId>
      <artifactId>arquillian-protocol-servlet</artifactId>
      <version>${arquillian.version}</version>
      <scope>test</scope>
    </dependency>

    <dependency>
      <groupId>${jdbc.groupId}</groupId>
      <artifactId>${jdbc.artifactId}</artifactId>
      <scope>test</scope>
    </dependency>

    <dependency>
      <groupId>junit</groupId>
      <artifactId>junit</artifactId>
      <scope>test</scope>
    </dependency>

    <dependency>
      <groupId>org.concordion</groupId>
      <artifactId>concordion</artifactId>
      <scope>test</scope>
    </dependency>

    <dependency>
      <groupId>org.mockito</groupId>
      <artifactId>mockito-core</artifactId>
    </dependency>

    <dependency>
      <groupId>org.testng</groupId>
      <artifactId>testng</artifactId>
      <!-- We use testng in DBUnitImporter so can't use test scope here -->
    </dependency>

    <dependency>
      <groupId>org.codehaus.groovy</groupId>
      <artifactId>groovy-all</artifactId>
      <version>${groovy.version}</version>
    </dependency>

    <dependency>
      <groupId>commons-fileupload</groupId>
      <artifactId>commons-fileupload</artifactId>
      <version>1.3.1</version>
    </dependency>

    <dependency>
      <groupId>com.google.inject</groupId>
      <artifactId>guice</artifactId>
    </dependency>

    <dependency>
      <groupId>org.liquibase</groupId>
      <artifactId>liquibase-core</artifactId>
    </dependency>

    <dependency>
      <groupId>com.mattbertolini</groupId>
      <artifactId>liquibase-slf4j</artifactId>
      <version>1.2.1</version>
    </dependency>

    <dependency>
      <groupId>org.apache.commons</groupId>
      <artifactId>commons-exec</artifactId>
      <version>1.1</version>
    </dependency>

    <dependency>
      <groupId>org.ocpsoft.prettytime</groupId>
      <artifactId>prettytime</artifactId>
      <version>3.0.2.Final</version>
    </dependency>

    <dependency>
      <groupId>org.apache.httpcomponents</groupId>
      <artifactId>httpcore</artifactId>
      <version>4.2.4</version>
    </dependency>
    <dependency>
      <groupId>org.apache.httpcomponents</groupId>
      <artifactId>httpclient</artifactId>
      <version>4.2.5</version>
      <exclusions>
        <exclusion>
          <groupId>commons-logging</groupId>
          <artifactId>commons-logging</artifactId>
        </exclusion>
      </exclusions>
    </dependency>

    <!-- openid4java -->
    <dependency>
      <groupId>org.openid4java</groupId>
      <artifactId>openid4java</artifactId>
      <version>0.9.8</version>
      <exclusions>
        <exclusion>
          <groupId>xml-apis</groupId>
          <artifactId>xml-apis</artifactId>
        </exclusion>
        <exclusion>
          <artifactId>commons-logging</artifactId>
          <groupId>commons-logging</groupId>
        </exclusion>
      </exclusions>
    </dependency>

    <dependency>
      <groupId>org.picketbox</groupId>
      <artifactId>picketbox</artifactId>
      <version>4.0.15.Final</version>
      <scope>provided</scope>
    </dependency>

    <dependency>
      <groupId>javax.validation</groupId>
      <artifactId>validation-api</artifactId>
      <scope>provided</scope>
    </dependency>

    <dependency>
      <groupId>se.jiderhamn</groupId>
      <artifactId>classloader-leak-prevention</artifactId>
      <version>1.12.0</version>
      <exclusions>
        <exclusion>
          <groupId>javax.servlet</groupId>
          <artifactId>servlet-api</artifactId>
        </exclusion>
        <exclusion>
          <groupId>org.apache.cxf</groupId>
          <artifactId>cxf-rt-transports-http</artifactId>
        </exclusion>
      </exclusions>
    </dependency>

    <dependency>
      <groupId>com.jamonapi</groupId>
      <artifactId>jamon</artifactId>
      <version>2.75</version>
      <scope>test</scope>
    </dependency>

    <!--  missing dependencies identified by mvn dependency:analyze: -->

    <dependency>
      <groupId>org.fedorahosted.tennera</groupId>
      <artifactId>jgettext</artifactId>
    </dependency>
    <dependency>
      <groupId>joda-time</groupId>
      <artifactId>joda-time</artifactId>
    </dependency>
    <dependency>
      <groupId>com.beust</groupId>
      <artifactId>jcommander</artifactId>
      <version>1.27</version>
      <scope>provided</scope>
    </dependency>
    <dependency>
      <groupId>commons-io</groupId>
      <artifactId>commons-io</artifactId>
    </dependency>
    <dependency>
      <groupId>javax.inject</groupId>
      <artifactId>javax.inject</artifactId>
      <scope>provided</scope>
    </dependency>
    <dependency>
      <groupId>org.jboss.resteasy</groupId>
      <artifactId>jaxrs-api</artifactId>
      <version>${resteasy.version}</version>
      <scope>${resteasy.scope}</scope>
    </dependency>
    <dependency>
      <groupId>org.jboss.spec.javax.xml.bind</groupId>
      <artifactId>jboss-jaxb-api_2.2_spec</artifactId>
      <scope>provided</scope>
    </dependency>
    <dependency>
      <groupId>xmlunit</groupId>
      <artifactId>xmlunit</artifactId>
      <version>1.4</version>
    </dependency>
    <dependency>
      <groupId>xom</groupId>
      <artifactId>xom</artifactId>
      <exclusions>
        <exclusion>
          <artifactId>xalan</artifactId>
          <groupId>xalan</groupId>
        </exclusion>
      </exclusions>
    </dependency>

    <!-- GWT Dependencies -->
    <!-- NB: GWT and anything which depends on it should go last, to
         avoid overriding Java APIs (especially javax.servlet) -->
    <dependency>
      <groupId>com.google.gwt</groupId>
      <artifactId>gwt-servlet</artifactId>
      <scope>runtime</scope>
    </dependency>

    <dependency>
      <groupId>com.google.gwt</groupId>
      <artifactId>gwt-user</artifactId>
      <scope>provided</scope>
    </dependency>

    <dependency>
      <groupId>com.google.gwt.gwtmockito</groupId>
      <artifactId>gwtmockito</artifactId>
      <version>1.1.2</version>
      <scope>test</scope>
      <exclusions>
        <exclusion>
          <groupId>com.google.gwt</groupId>
          <artifactId>gwt-dev</artifactId>
        </exclusion>
        <exclusion>
          <groupId>org.mockito</groupId>
          <artifactId>mockito-all</artifactId>
        </exclusion>
      </exclusions>
    </dependency>

    <!--to enable guava on gwt-->
    <dependency>
      <groupId>com.google.guava</groupId>
      <artifactId>guava-gwt</artifactId>
      <exclusions>
        <exclusion>
          <groupId>com.google.code.findbugs</groupId>
          <artifactId>jsr305</artifactId>
        </exclusion>
      </exclusions>
    </dependency>
    <dependency>
      <groupId>com.google.code.findbugs</groupId>
      <artifactId>annotations</artifactId>
    </dependency>

    <dependency>
      <!-- needed for GWT compilation of JAXB annotated classes -->
      <groupId>org.jboss.spec.javax.xml.bind</groupId>
      <artifactId>jboss-jaxb-api_2.2_spec</artifactId>
      <classifier>sources</classifier>
      <version>1.0.4.Final</version>
      <scope>provided</scope>
    </dependency>

    <dependency>
      <groupId>com.google.gwt.inject</groupId>
      <artifactId>gin</artifactId>
    </dependency>

    <dependency>
      <groupId>net.customware.gwt.dispatch</groupId>
      <artifactId>gwt-dispatch</artifactId>
      <version>1.0.0</version>
    </dependency>

    <dependency>
      <groupId>net.customware.gwt.presenter</groupId>
      <artifactId>gwt-presenter</artifactId>
    </dependency>

    <dependency>
      <groupId>com.allen-sauer.gwt.log</groupId>
      <artifactId>gwt-log</artifactId>
      <version>3.2.1</version>
    </dependency>

    <dependency>
      <groupId>de.novanic.gwteventservice</groupId>
      <artifactId>eventservice</artifactId>
    </dependency>

    <dependency>
      <groupId>de.novanic.gwteventservice</groupId>
      <artifactId>gwteventservice</artifactId>
    </dependency>

    <dependency>
      <groupId>de.novanic.gwteventservice</groupId>
      <artifactId>eventservice-rpc</artifactId>
    </dependency>

    <!-- end of GWT related dependencies -->

  </dependencies>


</project>

<|MERGE_RESOLUTION|>--- conflicted
+++ resolved
@@ -1279,21 +1279,17 @@
 
     <dependency>
       <groupId>org.zanata</groupId>
-<<<<<<< HEAD
       <artifactId>zanata-assets</artifactId>
-=======
-      <artifactId>zanata-liquibase</artifactId>
     </dependency>
 
     <dependency>
       <groupId>org.zanata</groupId>
       <artifactId>zanata-common-util</artifactId>
->>>>>>> e6912417
     </dependency>
 
     <dependency>
       <groupId>org.zanata</groupId>
-      <artifactId>zanata-common-util</artifactId>
+      <artifactId>zanata-liquibase</artifactId>
     </dependency>
 
     <dependency>
