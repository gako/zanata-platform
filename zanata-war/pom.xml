<?xml version="1.0" encoding="UTF-8"?>
<project xmlns="http://maven.apache.org/POM/4.0.0" xmlns:xsi="http://www.w3.org/2001/XMLSchema-instance" xsi:schemaLocation="http://maven.apache.org/POM/4.0.0 http://maven.apache.org/xsd/maven-4.0.0.xsd">
	<modelVersion>4.0.0</modelVersion>
	<parent>
		<groupId>org.zanata</groupId>
		<artifactId>server</artifactId>
		<version>2.2-SNAPSHOT</version>
	</parent>
	<artifactId>zanata-war</artifactId>
	<packaging>war</packaging>
	<name>Zanata web application</name>

	<!-- Should be the same as zanata-server/pom.xml -->
	<scm>
		<connection>scm:git:git://github.com/zanata/zanata.git</connection>
		<developerConnection>scm:git:git@github.com:zanata/zanata.git</developerConnection>
		<url>https://github.com/zanata/zanata</url>
	</scm>

	<properties>
		<jboss.embedded.version>beta3.SP12</jboss.embedded.version>
		<war.config.dir>${basedir}/src/etc</war.config.dir>
		<containerId>jboss5x</containerId>
        <allow.deploy.skip>true</allow.deploy.skip>
		
		<!-- application properties -->
		<env.debug>false</env.debug>
		<war.name>zanata</war.name>
		<zanata.gwt.module>org.zanata.webtrans.Application</zanata.gwt.module>
		<extra.servlets />

		<!-- Default MySql login -->
		<mysql.user>root</mysql.user>
		<mysql.password />

        <!--this will get set by maven dependency:properties goal and be used in gwt-maven-plugin-->
        <lombok.lib>${org.projectlombok:lombok:jar}</lombok.lib>

        <!-- Groovy and Gmaven properties -->
        <gmavenProviderSelection>2.0</gmavenProviderSelection>
        <groovyVersion>2.0.5</groovyVersion>
	</properties>

	<build>
		<finalName>zanata</finalName>
		
		<resources>
			<resource>
				<directory>src/main/resources</directory>
				<filtering>true</filtering>
			</resource>
		</resources>

		<plugins>
            <plugin>
                <artifactId>maven-dependency-plugin</artifactId>
                <executions>
                    <execution>
                        <phase>initialize</phase>
                        <goals>
                            <goal>properties</goal>
                        </goals>
                    </execution>
                </executions>
            </plugin>
         <plugin>
            <groupId>org.apache.maven.plugins</groupId>
            <artifactId>maven-enforcer-plugin</artifactId>
            <executions>
              <execution>
                <id>enforce-ban-duplicate-classes</id>
                <goals>
                  <goal>enforce</goal>
                </goals>
                <configuration>
                  <!-- TODO enforce this once we've cleaned up
                  the remaining duplicates which are caused by
                  multiple jars for openid4java, drools, gwt
                  and lucene-analyzers -->
                  <fail>false</fail>
                  <rules>
                    <banDuplicateClasses>
                       <ignoreClasses combine.children="append">
                          <!-- caused by beanutils and jboss-embedded-thirdparty-all -->
                          <ignoreClass>org.apache.commons.collections.*</ignoreClass>

                          <!-- caused by jboss-embedded-thirdparty-all -->
                          <ignoreClass>antlr.*</ignoreClass>
                          <ignoreClass>com.sun.activation.*</ignoreClass>
                          <ignoreClass>com.sun.xml.*</ignoreClass>
                          <ignoreClass>com.sun.istack.*</ignoreClass>
                          <ignoreClass>hsqlServlet</ignoreClass>
                          <ignoreClass>javassist.*</ignoreClass>
                          <ignoreClass>javax.activation.*</ignoreClass>
                          <ignoreClass>javax.annotation.*</ignoreClass>
                          <ignoreClass>javax.ejb.*</ignoreClass>
                          <ignoreClass>javax.interceptor.*</ignoreClass>
                          <ignoreClass>javax.persistence.*</ignoreClass>
                          <ignoreClass>javax.transaction.*</ignoreClass>
                          <ignoreClass>javax.xml.XMLConstants</ignoreClass>
                          <ignoreClass>javax.xml.bind.*</ignoreClass>
                          <ignoreClass>javax.xml.namespace.*</ignoreClass>
                          <ignoreClass>javax.xml.stream.FactoryLocator</ignoreClass>
                          <ignoreClass>org.apache.commons.logging.*</ignoreClass>
                          <ignoreClass>org.apache.log4j.*</ignoreClass>
                          <ignoreClass>org.dom4j.*</ignoreClass>
                          <ignoreClass>org.hsqldb.*</ignoreClass>
                          <ignoreClass>org.jboss.crypto.*</ignoreClass>
                          <ignoreClass>org.jboss.deployment.*</ignoreClass>
                          <ignoreClass>org.jboss.Main*</ignoreClass>
                          <ignoreClass>org.jboss.mx.*</ignoreClass>
                          <ignoreClass>org.jboss.security.*</ignoreClass>
                          <ignoreClass>org.jboss.system.*</ignoreClass>
                          <ignoreClass>org.jboss.Version</ignoreClass>
                          <ignoreClass>org.quartz.*</ignoreClass>

                          <!--  caused by gwt jars -->
                          <ignoreClass>com.google.gwt.*</ignoreClass>
                          <ignoreClass>com.google.web.bindery.*</ignoreClass>
                       </ignoreClasses>
                    </banDuplicateClasses>
                  </rules>
                </configuration>
              </execution>
            </executions>
         </plugin>

            <plugin>
                <artifactId>maven-antrun-plugin</artifactId>
                <executions>
                    <execution>
                        <phase>prepare-package</phase>
                        <configuration>
                            <tasks>
                                <mkdir dir="${project.build.directory}/zanata" />
                            </tasks>
                        </configuration>
                        <goals>
                            <goal>run</goal>
                        </goals>
                    </execution>
                    <execution>
                        <id>print lombok location</id>
                        <phase>process-resources</phase>
                        <configuration>
                            <target>
                                <echo>lombok VM arguments for GWT compilation:</echo>
                                <echo>-javaagent:${lombok.lib}=ECJ</echo>
                            </target>
                        </configuration>
                        <goals>
                            <goal>run</goal>
                        </goals>
                    </execution>
                </executions>
            </plugin>
			<plugin>
			    <artifactId>maven-clean-plugin</artifactId>
			    <configuration>
			      <!-- Remove extra directories created by GWT DevMode -->
			      <filesets>
                    <fileset>
			          <directory>src/main/webapp/WEB-INF/deploy</directory>
			        </fileset>
                    <fileset>
                      <directory>src/main/webapp/webtrans</directory>
                    </fileset>
                  </filesets>
		          <followSymLinks>false</followSymLinks>
			    </configuration>
			</plugin>
			<plugin>
				<artifactId>maven-war-plugin</artifactId>
				<configuration>
					<warName>${war.name}-${project.version}</warName>
					<webResources>
						<resource>
							<directory>src/main/webapp-jboss</directory>
							<filtering>true</filtering>
						</resource>
						<resource>
                            <directory>src/main/resources</directory>
                            <includes>
                                <include>images/**</include>
                            </includes>
                        </resource>
                        <!-- Include the GWT generated resources -->
                        <resource>
                        	<directory>${project.build.directory}/zanata</directory>
                        </resource>
					</webResources>
					<archive>
						<manifest>
							<addClasspath>false</addClasspath>
							<addDefaultImplementationEntries>true</addDefaultImplementationEntries>
							<addDefaultSpecificationEntries>true</addDefaultSpecificationEntries>
						</manifest>
						<manifestEntries>
							<Implementation-Build>${maven.build.timestamp}</Implementation-Build>
							<SCM-Changeset>${changeSet}</SCM-Changeset>
						</manifestEntries>
					</archive>
				</configuration>
				<executions>
					<!-- Internal auth war -->
					<execution>
						<id>default-war</id>
						<configuration>
							<webappDirectory>${project.build.directory}/${project.build.finalName}</webappDirectory>
							<filters>
								<filter>${war.config.dir}/mysql.properties</filter>
							</filters>
						</configuration>
					</execution>
					<!-- Default Seam tests exploded war -->
					<execution>
						<id>generate-seamtests-war</id>
						<goals>
							<goal>exploded</goal>
						</goals>
						<phase>pre-integration-test</phase>
						<configuration>
							<webappDirectory>${project.build.directory}/${project.build.finalName}-seamtests</webappDirectory>
							<filters>
								<filter>${war.config.dir}/h2.properties</filter>
							</filters>
						</configuration>
					</execution>
				</executions>
			</plugin>

			<plugin>
				<groupId>org.codehaus.mojo</groupId>
				<artifactId>gwt-maven-plugin</artifactId>
                <dependencies>
                    <dependency>
                        <groupId>com.google.gwt</groupId>
                        <artifactId>gwt-user</artifactId>
                        <version>${gwt.version}</version>
                    </dependency>
                    <dependency>
                        <groupId>com.google.gwt</groupId>
                        <artifactId>gwt-dev</artifactId>
                        <version>${gwt.version}</version>
                    </dependency>
                    <dependency>
                        <groupId>com.google.gwt</groupId>
                        <artifactId>gwt-codeserver</artifactId>
                        <version>${gwt.version}</version>
                    </dependency>
                </dependencies>
				<executions>
					<execution>
						<id>compile</id>
						<goals>
							<goal>compile</goal>
							<!-- compile, generateAsync, test -->
						</goals>
						<configuration>
							<module>${zanata.gwt.module}</module>
						</configuration>
					</execution>
					<execution>
						<id>clean</id>
						<phase>clean</phase>
						<goals>
							<goal>clean</goal>
						</goals>
					</execution>
                    <execution>
                        <id>debug</id>
                        <goals>
                            <goal>debug</goal>
                        </goals>
                        <configuration>
                            <module>${zanata.gwt.module}</module>
                            <gen>${project.build.directory}/gwt-gen</gen>
                            <webappDirectory>
                                ${as.deploy}/zanata.war
                            </webappDirectory>
                            <hostedWebapp>
                                ${as.deploy}/zanata.war
                            </hostedWebapp>
                            <buildOutputDirectory>${project.build.directory}/gwt-gen</buildOutputDirectory>
                            <port>8080</port>
                        </configuration>
                    </execution>
                    <execution>
                        <id>run-codeserver</id>
                        <goals>
                            <goal>run-codeserver</goal>
                        </goals>
                        <configuration>
                            <module>${zanata.gwt.module}</module>
                        </configuration>
                    </execution>
                </executions>
                <configuration>
                    <runTarget>zanata/webtrans/Application.html</runTarget>
                    <noServer>true</noServer>
                    <!--below is needed if you want to use lombok on gwt code-->
                    <!--<extraJvmArgs>-javaagent:${lombok.lib}=ECJ</extraJvmArgs>-->
                </configuration>
			</plugin>

			<plugin>
				<artifactId>maven-surefire-plugin</artifactId>
				<configuration>
					<suiteXmlFiles>
						<suiteXmlFile>src/test/resources/AllNonContainerTests.tng.xml</suiteXmlFile>
					</suiteXmlFiles>
<!-- TODO try parallel execution
               <parallel>methods</parallel>
               <threadCount>4</threadCount>
 -->
				</configuration>
			</plugin>
            <plugin>
                <groupId>org.codehaus.mojo</groupId>
                <artifactId>cobertura-maven-plugin</artifactId>
                <configuration>
                    <instrumentation>
                        <excludes>
                            <!--WebTran exclusion-->
                            <!--TODO move all gwt wrapper class under specific package. i.e boundary-->
                            <!--<exclude>**/boundary/**/*</exclude>-->
                            <exclude>**/test/**/*</exclude>
                            <!--<exclude>**/supersource/**/*</exclude>-->
                            <exclude>**/client/**/*View</exclude>
                            <exclude>**/client/Application*</exclude>
                            <exclude>**/client/auth/**</exclude>
                            <exclude>**/client/events/**</exclude>
                            <exclude>**/client/gin/**</exclude>
                            <exclude>**/client/rpc/**</exclude>
                            <exclude>**/client/ui/**</exclude>
                            <exclude>**/client/view/**</exclude>
                            <exclude>**/EventWrapperImpl*</exclude>
                            <exclude>**/*DataProvider*</exclude>
                            <exclude>**/*SelectionModel*</exclude>
                            <!--below are some trivial classes(java bean) at the moment-->
                            <exclude>**/shared/auth/**</exclude>
                            <exclude>**/shared/model/**</exclude>
                            <exclude>**/shared/rpc/**</exclude>

                            <!--Server exclusion-->
                            <exclude>**/job/**</exclude>
                            <exclude>**/liquibase/**</exclude>
                            <exclude>**/log4j/**</exclude>
                            <exclude>**/seam/**</exclude>
                            <exclude>**/rest/files/*</exclude>
                            <exclude>**/rest/*Mapper</exclude>
                            <exclude>**/openid/*</exclude>
                            <exclude>**/servlet/*</exclude>

                            <!--General exclusion-->
                            <exclude>**/*Exception*</exclude>
                        </excludes>
                    </instrumentation>
                    <check>
                        <totalBranchRate>${cobertura.total-branch-rate}</totalBranchRate>
                        <totalLineRate>${cobertura.total-line-rate}</totalLineRate>
                        <haltOnFailure>${cobertura.halt.failure}</haltOnFailure>
                    </check>
				</configuration>
			</plugin>

			<!-- Configure Failsafe to run in integration-test phase -->
			<plugin>
				<artifactId>maven-failsafe-plugin</artifactId>
				<executions>
					<execution>
						<id>integration-test</id>
						<goals>
							<goal>integration-test</goal>
						</goals>
					</execution>
					<execution>
						<id>verify</id>
						<goals>
							<goal>verify</goal>
						</goals>
					</execution>
				</executions>
				<configuration>
					<redirectTestOutputToFile>false</redirectTestOutputToFile>
					<printSummary>true</printSummary>
					<forkMode>always</forkMode>
					<suiteXmlFiles>
						<suiteXmlFile>src/test/resources/AllIntegrationTests.tng.xml</suiteXmlFile>
					</suiteXmlFiles>
					<additionalClasspathElements>
						<additionalClasspathElement>${project.basedir}/src/test/jboss-embedded-bootstrap</additionalClasspathElement>
						<additionalClasspathElement>${project.build.directory}/zanata-seamtests/WEB-INF/classes</additionalClasspathElement>
						<additionalClasspathElement>${project.build.directory}/zanata-seamtests</additionalClasspathElement>
					</additionalClasspathElements>
					<childDelegation>true</childDelegation>
					<useSystemClassLoader>true</useSystemClassLoader>
					<argLine xml:space="preserve">-Xmx1024m -XX:MaxPermSize=512m -XX:+UseConcMarkSweepGC
						-XX:+CMSClassUnloadingEnabled -XX:+HeapDumpOnOutOfMemoryError
						-XX:HeapDumpPath=${project.build.directory} -Dsun.lang.ClassLoader.allowArraySyntax=true</argLine>
					<classpathDependencyExcludes>
						<classpathDependencyExclude>
							<!-- collides with XMLLoginConfigImpl in jboss-embedded-all -->
							org.picketbox:picketbox
						</classpathDependencyExclude>
					</classpathDependencyExcludes>
				</configuration>
			</plugin>

			<plugin>
				<groupId>org.codehaus.mojo</groupId>
				<artifactId>l10n-maven-plugin</artifactId>
				<version>1.0-alpha-2</version>
				<executions>
					<execution>
						<phase>generate-resources</phase>
						<goals>
							<goal>pseudo</goal>
						</goals>
					</execution>
				</executions>
				<configuration>
					<pseudoLocale>qc</pseudoLocale>
					<includes>
						<include>**/*.properties</include>
					</includes>
					<excludes>
						<exclude>**/*_*.properties</exclude>
						<exclude>**/components.properties</exclude>
						<exclude>**/seam.properties</exclude>
						<exclude>**/seam-deployment.properties</exclude>
						<exclude>**/eventservice.properties</exclude>
						<exclude>**/pluralforms.properties</exclude>
					</excludes>
					<inputDirectory>src/main/resources</inputDirectory>
                    <outputDirectory>${project.build.outputDirectory}</outputDirectory>
				</configuration>
			</plugin>
			<plugin>
				<artifactId>maven-deploy-plugin</artifactId>
				<!-- zanata war is too big to deploy, especially with five variants -->
				<configuration>
               <!-- MEAD builds must deploy all artifacts, so we run them with -Dallow.deploy.skip=false -->
					<skip>${allow.deploy.skip}</skip>
				</configuration>
			</plugin>

      <plugin>
        <groupId>org.codehaus.mojo</groupId>
        <artifactId>hibernate3-maven-plugin</artifactId>
        <version>2.2</version>
        <configuration>
          <components>
            <component>
              <name>hbm2ddl</name>
              <implementation>jpaconfiguration</implementation>
            </component>
          </components>
          <componentProperties>
            <export>false</export>
            <update>false</update>
            <drop>false</drop>
            <create>false</create>
            <outputfilename>schema.ddl</outputfilename>
            <persistenceunit>zanataTestDatasourcePU</persistenceunit>
          </componentProperties>
        </configuration>
<!--
        <executions>
          <execution>
            <phase>process-test-classes</phase>
            <goals>
              <goal>hbm2ddl</goal>
            </goals>
          </execution>
        </executions>
-->
        <dependencies>
<!--
          <dependency>
                <groupId>mysql</groupId>
                <artifactId>mysql-connector-java</artifactId>
                <version>5.1.9</version>
          </dependency>
 -->
          <dependency>
            <groupId>com.h2database</groupId>
            <artifactId>h2</artifactId>
            <version>1.2.144</version>
          </dependency>
        </dependencies>
      </plugin>


			<!--
				This is to make the GWT plugin happy (http://code.google.com/p/google-web-toolkit/issues/detail?id=4600).
				Taken from https://issues.sonatype.org/browse/MNGECLIPSE-864?focusedCommentId=148457&page=com.atlassian.jira.plugin.system.issuetabpanels:comment-tabpanel#comment-148457
				See also https://code.google.com/p/gwt-m2e/
			-->
			<plugin>
				<groupId>com.google.code.maven-replacer-plugin</groupId>
				<artifactId>maven-replacer-plugin</artifactId>
				<version>1.4.0</version>
				<executions>
					<execution>
						<phase>clean</phase>
						<goals>
							<goal>replace</goal>
						</goals>
					</execution>
				</executions>
				<configuration>
					<ignoreMissingFile>true</ignoreMissingFile>
					<file>.classpath</file>
					<regex>false</regex>
					<replacements>
						<replacement>
							<xpath>/classpath/classpathentry[@path='src/main/resources' and @kind='src' and @excluding='**']/@excluding</xpath>
							<token>**</token>
							<value />
						</replacement>
					</replacements>
				</configuration>
			</plugin>

            <plugin>
                <groupId>org.codehaus.gmaven</groupId>
                <artifactId>gmaven-plugin</artifactId>
                <version>1.4</version>
                <configuration>
                    <providerSelection>${gmavenProviderSelection}</providerSelection>
                    <sourceEncoding>UTF-8</sourceEncoding>
                </configuration>
                <executions>
                    <execution>
                        <goals>
                            <!-- Uncomment to enable groovy in the main source -->
                            <!--<goal>generateStubs</goal>-->
                            <!--<goal>compile</goal>-->
                            <goal>generateTestStubs</goal>
                            <goal>testCompile</goal>
                        </goals>
                    </execution>
                </executions>
                <dependencies>
			      <dependency>
			          <groupId>org.codehaus.gmaven.runtime</groupId>
			          <artifactId>gmaven-runtime-2.0</artifactId>
			          <version>1.4</version>
			          <exclusions>
			            <exclusion>
			              <groupId>org.codehaus.groovy</groupId>
			              <artifactId>groovy-all</artifactId>
			            </exclusion>
			          </exclusions>
			        </dependency>
                    <dependency>
                        <groupId>org.codehaus.groovy</groupId>
                        <artifactId>groovy-all</artifactId>
                        <version>${groovyVersion}</version>
                    </dependency>
                </dependencies>
            </plugin>

            <plugin>
                <groupId>org.jboss.as.plugins</groupId>
                <artifactId>jboss-as-maven-plugin</artifactId>
                <version>7.3.Final</version>
                <configuration>
                    <force>true</force>
                    <groupId>${project.groupId}</groupId>
                    <artifactId>${project.artifactId}</artifactId>
                    <version>${project.version}</version>
                    <filename>${war.name}-${project.version}.war</filename>
                    <name>zanata.war</name>
                </configuration>
            </plugin>

		</plugins>

		<pluginManagement>
			<plugins>
				<!--This plugin's configuration is used to store Eclipse m2e settings only. It has no influence on the Maven build itself.-->
				<plugin>
					<groupId>org.eclipse.m2e</groupId>
					<artifactId>lifecycle-mapping</artifactId>
					<version>1.0.0</version>
					<configuration>
						<lifecycleMappingMetadata>
							<pluginExecutions>
								<pluginExecution>
									<pluginExecutionFilter>
										<groupId>
											org.codehaus.mojo
										</groupId>
										<artifactId>
											l10n-maven-plugin
										</artifactId>
										<versionRange>
											[1.0-alpha-2,)
										</versionRange>
										<goals>
											<goal>pseudo</goal>
										</goals>
									</pluginExecutionFilter>
									<action>
										<ignore />
									</action>
								</pluginExecution>
								<pluginExecution>
									<pluginExecutionFilter>
										<groupId>
											org.codehaus.enunciate
										</groupId>
										<artifactId>
											maven-enunciate-plugin
										</artifactId>
										<versionRange>[1.9-RC1,)</versionRange>
										<goals>
											<goal>assemble</goal>
										</goals>
									</pluginExecutionFilter>
									<action>
										<ignore />
									</action>
								</pluginExecution>
								<pluginExecution>
								    <pluginExecutionFilter>
								        <groupId>
								            org.codehaus.mojo
								        </groupId>
								        <artifactId>
								            hibernate3-maven-plugin
								        </artifactId>
								        <versionRange>
								            [2.2,)
								        </versionRange>
								        <goals>
								            <goal>hbm2ddl</goal>
								        </goals>
								    </pluginExecutionFilter>
								    <action>
								        <ignore />
								    </action>
								</pluginExecution>
								<pluginExecution>
								    <pluginExecutionFilter>
								        <groupId>
								            org.apache.maven.plugins
								        </groupId>
								        <artifactId>
								            maven-antrun-plugin
								        </artifactId>
								        <versionRange>
								            [1.7,)
								        </versionRange>
								        <goals>
								            <goal>run</goal>
								        </goals>
								    </pluginExecutionFilter>
								    <action>
								        <ignore />
								    </action>
								</pluginExecution>
								<pluginExecution>
								    <pluginExecutionFilter>
								        <groupId>
								            org.apache.maven.plugins
								        </groupId>
								        <artifactId>
								            maven-dependency-plugin
								        </artifactId>
								        <versionRange>
								            [2.4,)
								        </versionRange>
								        <goals>
								            <goal>properties</goal>
								        </goals>
								    </pluginExecutionFilter>
								    <action>
								        <ignore />
								    </action>
								</pluginExecution>
								<pluginExecution>
								    <pluginExecutionFilter>
								        <groupId>
								            org.codehaus.gmaven
								        </groupId>
								        <artifactId>
								            gmaven-plugin
								        </artifactId>
								        <versionRange>
								            [1.4,)
								        </versionRange>
								        <goals>
								            <goal>testCompile</goal>
								            <goal>
								                generateTestStubs
								            </goal>
								        </goals>
								    </pluginExecutionFilter>
								    <action>
								        <execute />
								    </action>
								</pluginExecution>
							</pluginExecutions>
						</lifecycleMappingMetadata>
					</configuration>
				</plugin>
			</plugins>
		</pluginManagement>
	</build>

   <reporting>
      <plugins>
         <plugin>
            <groupId>org.codehaus.enunciate</groupId>
            <artifactId>maven-enunciate-plugin</artifactId>
            <!-- apparently pluginManagement is ignored in reporting -->
            <version>${enunciate.version}</version>
            <configuration>
               <configFile>etc/enunciate/enunciate.xml</configFile>

               <!--
               These two enunciate options are undocumented, but
               their absence causes an error during site generation.
                -->
               <enunciateArtifactId>unused</enunciateArtifactId>
               <moduleName>unused</moduleName>

               <!-- The subdirectory of the site where the documentation will be put. -->
               <!-- Note that if this isn't set, the documentation will overwrite the site. -->
               <docsSubdir>apidocs</docsSubdir>
            </configuration>
         </plugin>
      </plugins>
   </reporting>

	<profiles>
		<profile>
			<id>explode</id>
			<activation>
				<property>
					<name>env</name>
					<value>dev</value>
				</property>
			</activation>
			<properties>
				<!-- common config for Cargo -->
				<port>8080</port>
				<installDir>${java.io.tmpdir}/cargo/installs</installDir>
			</properties>
			<build>
				<plugins>
					<plugin>
						<groupId>org.codehaus.cargo</groupId>
						<artifactId>cargo-maven2-plugin</artifactId>
						<version>1.1.0</version>
						<executions>
							<execution>
								<phase>package</phase>
								<goals>
									<goal>redeploy</goal>
								</goals>
							</execution>
						</executions>
						<configuration>
							<wait>false</wait>
							<container>
								<containerId>${containerId}</containerId>
							</container>
							<configuration>
								<type>existing</type>
								<home>${jboss.home}/server/default</home>
							</configuration>
							<deployer>
								<deployables>
									<deployable>
										<pingURL>http://localhost:${port}/${war.name}/</pingURL>
										<location>${project.build.directory}/zanata</location>
										<properties>
											<context>zanata</context>
										</properties>
									</deployable>
								</deployables>
							</deployer>
						</configuration>
					</plugin>
					<plugin>
						<groupId>org.apache.maven.plugins</groupId>
						<artifactId>maven-resources-plugin</artifactId>
						<executions>
							<execution>
								<id>copy-ds-context</id>
								<goals>
									<goal>copy-resources</goal>
								</goals>
								<phase>package</phase>
								<configuration>
									<outputDirectory>${as.deploy}</outputDirectory>
									<resources>
										<resource>
											<directory>${basedir}/src/etc</directory>
											<filtering>true</filtering>
											<includes>
												<include>zanata-ds.xml</include>
											</includes>
										</resource>
									</resources>
								</configuration>
							</execution>
						</executions>
					</plugin>
					<!-- <plugin> <groupId>org.codehaus.mojo</groupId> <artifactId>jboss-maven-plugin</artifactId> 
						<version>1.4</version> <configuration> <serverName>default</serverName> </configuration> 
						<executions> <execution> <id>deploy-ds</id> <phase>package</phase> <goals><goal>hard-deploy</goal></goals> 
						<configuration> <fileName>${project.build.directory}/classes/zanata-ds.xml</fileName> 
						</configuration> </execution> <execution> <id>deploy-war-unpacked</id> <phase>package</phase> 
						<goals><goal>hard-deploy</goal></goals> <configuration> <fileName>${project.build.directory}/zanata.war</fileName> 
						<unpack>true</unpack> </configuration> </execution> </executions> </plugin> -->
				</plugins>
			</build>
		</profile>
		
		<profile>
			<id>nogwt</id>
			<properties>
				<gwt.compiler.skip>true</gwt.compiler.skip>
			</properties>
		</profile>

		<profile>
			<!-- This profile tells GWT to use an alternative GWT module which has 
				only one permutation, and to compile in draft mode -->
			<id>chrome</id>
			<properties>
				<zanata.gwt.module>org.zanata.webtrans.ApplicationSafari</zanata.gwt.module>
			</properties>
			<build>
				<plugins>
					<plugin>
						<groupId>org.codehaus.mojo</groupId>
						<artifactId>gwt-maven-plugin</artifactId>
						<configuration>
							<draftCompile>true</draftCompile>
							<style>PRETTY</style>
						</configuration>
					</plugin>
				</plugins>
			</build>
		</profile>

		<profile>
			<!-- This profile tells GWT to use an alternative GWT module which has 
				only one permutation, and to compile in draft mode -->
			<id>firefox</id>
			<properties>
				<zanata.gwt.module>org.zanata.webtrans.ApplicationGecko18</zanata.gwt.module>
			</properties>
			<build>
				<plugins>
					<plugin>
						<groupId>org.codehaus.mojo</groupId>
						<artifactId>gwt-maven-plugin</artifactId>
						<configuration>
							<draftCompile>true</draftCompile>
							<style>PRETTY</style>
						</configuration>
					</plugin>
				</plugins>
			</build>
		</profile>

        <profile>
            <!-- This profile tells GWT to use an alternative GWT module which has
                    only one permutation, and to compile in draft mode -->
            <id>chromefirefox</id>
            <properties>
                <zanata.gwt.module>org.zanata.webtrans.ApplicationChromeFirefox</zanata.gwt.module>
            </properties>
            <build>
                <plugins>
                    <plugin>
                        <groupId>org.codehaus.mojo</groupId>
                        <artifactId>gwt-maven-plugin</artifactId>
                        <configuration>
                            <draftCompile>true</draftCompile>
                            <style>PRETTY</style>
                        </configuration>
                    </plugin>
                </plugins>
            </build>
        </profile>

		<profile>
			<id>eclipse</id>
			<build>
				<finalName>zanata-dev</finalName>
				<resources>
					<resource>
						<directory>src/main/resources-dev</directory>
						<filtering>false</filtering>
					</resource>
				</resources>

				<plugins>
					<plugin>
						<groupId>org.apache.maven.plugins</groupId>
						<artifactId>maven-eclipse-plugin</artifactId>
                  <version>2.9</version>
						<configuration>
							<wtpversion>2.0</wtpversion>

							<additionalBuildcommands>
								<buildCommand>
									<name>com.google.gdt.eclipse.core.webAppProjectValidator</name>
								</buildCommand>
								<buildCommand>
									<name>com.google.gwt.eclipse.core.gwtProjectValidator</name>
								</buildCommand>
							</additionalBuildcommands>

							<additionalProjectnatures>
								<projectnature>com.google.gwt.eclipse.core.gwtNature</projectnature>
								<projectnature>com.google.gdt.eclipse.core.webAppNature</projectnature>
							</additionalProjectnatures>

							<classpathContainers>
								<classpathContainer>org.eclipse.jdt.launching.JRE_CONTAINER</classpathContainer>
								<classpathContainer>com.google.gwt.eclipse.core.GWT_CONTAINER</classpathContainer>
							</classpathContainers>
							<excludes>
								<!-- These are provided by the GWT container -->
								<exclude>com.google.gwt:gwt-servlet</exclude>
								<exclude>com.google.gwt:gwt-user</exclude>
							</excludes>
						</configuration>
					</plugin>

				</plugins>

			</build>
		</profile>

        <profile>
            <id>it-coverage</id>
            <!-- In order to combine unit test and integration test coverage together, it requires below two commands:
            mvn clean verify -Pit-coverage,nogwt
            mvn cobertura:cobertura
            Adding -Dcobertura.report.format=html to the second command will output report as html.
            Jenkins requires xml format.
            -->
            <build>
                <plugins>
                    <plugin>
                        <groupId>org.codehaus.mojo</groupId>
                        <artifactId>cobertura-it-maven-plugin</artifactId>
                        <version>2.5</version>
                        <configuration>
                            <instrumentation>
                                <excludes>
                                    <!--WebTran exclusion-->
                                    <!--TODO move all gwt wrapper class under specific package. i.e boundary-->
                                    <!--<exclude>**/boundary/**/*</exclude>-->
                                    <exclude>**/test/**/*</exclude>
                                    <!--<exclude>**/supersource/**/*</exclude>-->
                                    <exclude>**/client/**/*View</exclude>
                                    <exclude>**/client/Application*</exclude>
                                    <exclude>**/client/auth/**</exclude>
                                    <exclude>**/client/events/**</exclude>
                                    <exclude>**/client/gin/**</exclude>
                                    <exclude>**/client/rpc/**</exclude>
                                    <exclude>**/client/ui/**</exclude>
                                    <exclude>**/client/view/**</exclude>
                                    <exclude>**/EventWrapperImpl*</exclude>
                                    <exclude>**/*DataProvider*</exclude>
                                    <exclude>**/*SelectionModel*</exclude>
                                    <!--below are some trivial classes(java bean) at the moment-->
                                    <exclude>**/shared/auth/**</exclude>
                                    <exclude>**/shared/model/**</exclude>
                                    <exclude>**/shared/rpc/**</exclude>

                                    <!--Server exclusion-->
                                    <exclude>**/job/**</exclude>
                                    <exclude>**/liquibase/**</exclude>
                                    <exclude>**/log4j/**</exclude>
                                    <exclude>**/seam/**</exclude>
                                    <exclude>**/rest/files/*</exclude>
                                    <exclude>**/rest/*Mapper</exclude>
                                    <exclude>**/openid/*</exclude>
                                    <exclude>**/servlet/*</exclude>

                                    <!--General exclusion-->
                                    <exclude>**/*Exception*</exclude>
                                </excludes>
                            </instrumentation>
                            <formats>
                                <format>xml</format>
                            </formats>
                            <check>
                                <haltOnFailure>false</haltOnFailure>
                            </check>
                        </configuration>
                        <executions>
                            <execution>
                                <id>cobertura-clean</id>
                                <phase>clean</phase>
                                <goals>
                                    <goal>clean</goal>
                                </goals>
                            </execution>
                            <execution>
                                <id>cobertura-instrument</id>
                                <phase>process-classes</phase>
                                <goals>
                                    <goal>instrument</goal>
                                </goals>
                            </execution>
                            <execution>
                                <id>cobertura-check-only</id>
                                <phase>verify</phase>
                                <goals>
                                    <goal>check-only</goal>
                                </goals>
                            </execution>
                        </executions>
                    </plugin>
                </plugins>
            </build>

            <reporting>
                <plugins>
                    <plugin>
                        <groupId>org.codehaus.mojo</groupId>
                        <artifactId>cobertura-it-maven-plugin</artifactId>
                        <configuration>
                            <formats>
                                <format>html</format>
                                <!--<format>xml</format>-->
                            </formats>
                        </configuration>
                        <reportSets>
                            <reportSet>
                                <reports>
                                    <report>report-only</report>
                                </reports>
                            </reportSet>
                        </reportSets>
                    </plugin>
                </plugins>
            </reporting>
        </profile>

	</profiles>

	<dependencies>

        <!-- Zanata-specific dependencies -->

		<dependency>
			<groupId>org.zanata</groupId>
			<artifactId>zanata-common-api</artifactId>
		</dependency>

		<dependency>
			<groupId>org.zanata</groupId>
			<artifactId>zanata-common-util</artifactId>
		</dependency>

		<dependency>
			<groupId>org.zanata</groupId>
			<artifactId>zanata-model</artifactId>
		</dependency>
		
		<dependency>
            <groupId>org.zanata</groupId>
            <artifactId>zanata-adapter-po</artifactId>
        </dependency>
        
        <dependency>
            <groupId>org.zanata</groupId>
            <artifactId>zanata-adapter-glossary</artifactId>
        </dependency>
		
      <dependency>
         <groupId>org.zanata</groupId>
         <artifactId>zanata-rest-client</artifactId>
         <scope>test</scope>
      </dependency>
      <dependency>
         <groupId>org.zanata</groupId>
         <artifactId>zanata-rest-client</artifactId>
         <type>test-jar</type>
         <scope>test</scope>
      </dependency>

		<!-- Compatibility Dependencies -->
		
		<dependency>
			<groupId>org.zanata</groupId>
			<artifactId>zanata-api-compat</artifactId>
			<version>1.0.0</version>
			<scope>test</scope>
			<classifier>v1.4.4</classifier>
		</dependency>
		
		<dependency>
			<groupId>org.zanata</groupId>
			<artifactId>zanata-api-compat</artifactId>
			<version>1.0.0</version>
			<scope>test</scope>
			<classifier>v1.3</classifier>
		</dependency>

        <dependency>
            <groupId>org.zanata</groupId>
            <artifactId>zanata-api-compat</artifactId>
            <version>1.1</version>
            <scope>test</scope>
            <classifier>v1.5.0</classifier>
        </dependency>
<<<<<<< HEAD
        

      <!-- GWT Dependencies -->
      <dependency>
         <groupId>com.google.gwt</groupId>
         <artifactId>gwt-dev</artifactId>
         <scope>runtime</scope>
      </dependency>

      <dependency>
         <groupId>com.google.gwt</groupId>
         <artifactId>gwt-servlet</artifactId>
         <scope>runtime</scope>
      </dependency>

      <dependency>
         <groupId>com.google.gwt</groupId>
         <artifactId>gwt-user</artifactId>
         <scope>provided</scope>
=======

      <!-- NB: This must be before jboss-seam, because beanutils includes old commons collections classes -->
      <dependency>
         <groupId>commons-collections</groupId>
         <artifactId>commons-collections</artifactId>
>>>>>>> ed4c0ae5
      </dependency>

		<!-- Seam Dependencies -->

		<dependency>
			<groupId>org.jboss.seam</groupId>
			<artifactId>jboss-seam</artifactId>
			<type>ejb</type>
		</dependency>

		<dependency>
			<groupId>org.jboss.seam</groupId>
			<artifactId>jboss-seam-ui</artifactId>
		</dependency>

		<dependency>
			<!-- TODO this should be excluded in production -->
			<groupId>org.jboss.seam</groupId>
			<artifactId>jboss-seam-debug</artifactId>
		</dependency>

		<dependency>
			<groupId>org.jboss.seam</groupId>
			<artifactId>jboss-seam-mail</artifactId>
		</dependency>

		<dependency>
			<groupId>org.jboss.seam</groupId>
			<artifactId>jboss-seam-remoting</artifactId>
		</dependency>

		<!-- RestEasy dependencies -->

		<dependency>
			<groupId>org.jboss.seam</groupId>
			<artifactId>jboss-seam-resteasy</artifactId>
		</dependency>
		<dependency>
			<groupId>org.jboss.resteasy</groupId>
			<artifactId>resteasy-jaxrs</artifactId>
		</dependency>
		<dependency>
			<groupId>org.jboss.resteasy</groupId>
			<artifactId>resteasy-jaxb-provider</artifactId>
		</dependency>
		<dependency>
			<groupId>org.jboss.resteasy</groupId>
			<artifactId>resteasy-jackson-provider</artifactId>
		</dependency>

		<dependency>
			<groupId>org.jboss.resteasy</groupId>
			<artifactId>resteasy-multipart-provider</artifactId>
		</dependency>
		<dependency>
			<groupId>org.codehaus.jackson</groupId>
			<artifactId>jackson-core-asl</artifactId>
		</dependency>
		<dependency>
			<groupId>org.codehaus.jackson</groupId>
			<artifactId>jackson-mapper-asl</artifactId>
		</dependency>
		<dependency>
			<groupId>org.codehaus.jackson</groupId>
			<artifactId>jackson-jaxrs</artifactId>
		</dependency>
		<dependency>
			<groupId>org.codehaus.jackson</groupId>
			<artifactId>jackson-xc</artifactId>
		</dependency>


		<!-- Drools -->

		<dependency>
			<groupId>org.drools</groupId>
			<artifactId>drools-core</artifactId>
		</dependency>

		<dependency>
			<groupId>org.drools</groupId>
			<artifactId>drools-compiler</artifactId>
			<exclusions>
			    <exclusion>
			        <artifactId>ecj</artifactId>
			        <groupId>org.eclipse.jdt.core.compiler</groupId>
			    </exclusion>
			</exclusions>
		</dependency>

		<!-- Richfaces -->

        <dependency>
            <groupId>org.richfaces.ui</groupId>
            <artifactId>richfaces-components-ui</artifactId>
            <scope>runtime</scope>
        </dependency>

        <dependency>
            <groupId>org.richfaces.core</groupId>
            <artifactId>richfaces-core-impl</artifactId>
            <scope>runtime</scope>
        </dependency>

        <dependency>
            <groupId>com.sun.faces</groupId>
            <artifactId>jsf-impl</artifactId>
            <version>2.1.13</version>
        </dependency>

		<!-- Hibernate / JPA -->

		<dependency>
			<groupId>org.hibernate</groupId>
			<artifactId>hibernate-core</artifactId>
			<scope>${hibernate.scope}</scope>
		</dependency>

    <dependency>
      <groupId>org.hibernate</groupId>
      <artifactId>hibernate-ehcache</artifactId>
    </dependency>

		<dependency>
			<groupId>org.hibernate</groupId>
			<artifactId>hibernate-validator</artifactId>
			<scope>${hibernate.scope}</scope>
		</dependency>

<<<<<<< HEAD
=======
		<!-- TODO remove annotations and jmx after we move to v3.6 (AS7) -->
		<dependency>
			<groupId>org.hibernate</groupId>
			<artifactId>hibernate-annotations</artifactId>
			<exclusions>
				<!-- we use javax.persistence:persistence-api -->
				<exclusion>
					<artifactId>ejb3-persistence</artifactId>
					<groupId>org.hibernate</groupId>
				</exclusion>
			</exclusions>
		</dependency>

>>>>>>> ed4c0ae5
		<dependency>
			<groupId>org.hibernate</groupId>
			<artifactId>hibernate-entitymanager</artifactId>
			<scope>${hibernate.scope}</scope>
			<exclusions>
            <!-- we use javax.persistence:persistence-api -->
            <exclusion>
               <artifactId>ejb3-persistence</artifactId>
               <groupId>org.hibernate</groupId>
            </exclusion>
			</exclusions>
		</dependency>

		<dependency>
			<groupId>javax.transaction</groupId>
			<artifactId>jta</artifactId>
			<scope>provided</scope>
		</dependency>

      <dependency>
         <groupId>net.sf.ehcache</groupId>
         <artifactId>ehcache-core</artifactId>
         <version>2.5.1</version>
      </dependency>

        <!-- Okapi Filters -->

        <dependency>
            <groupId>net.sf.okapi.filters</groupId>
            <artifactId>okapi-filter-dtd</artifactId>
        </dependency>

        <dependency>
            <groupId>net.sf.okapi.filters</groupId>
            <artifactId>okapi-filter-openoffice</artifactId>
        </dependency>

        <dependency>
            <groupId>net.sf.okapi.filters</groupId>
            <artifactId>okapi-filter-plaintext</artifactId>
        </dependency>

        <dependency>
          <groupId>net.sf.okapi</groupId>
          <artifactId>okapi-core</artifactId>
        </dependency>

		<!-- Other -->

		<dependency>
			<groupId>org.dbunit</groupId>
			<artifactId>dbunit</artifactId>
		</dependency>

		<dependency>
			<groupId>org.tuckey</groupId>
			<artifactId>urlrewritefilter</artifactId>
            <version>4.0.4</version>
		</dependency>

		<dependency>
			<groupId>com.ibm.icu</groupId>
			<artifactId>icu4j</artifactId>
		</dependency>

		<dependency>
			<groupId>commons-lang</groupId>
			<artifactId>commons-lang</artifactId>
		</dependency>

		<dependency>
			<groupId>org.slf4j</groupId>
			<artifactId>slf4j-api</artifactId>
         <scope>provided</scope>
		</dependency>

        <dependency>
            <groupId>net.sourceforge.openutils</groupId>
            <artifactId>openutils-log4j</artifactId>
            <version>2.0.5</version>
        </dependency>

		<dependency>
			<groupId>com.google.guava</groupId>
			<artifactId>guava</artifactId>
		</dependency>

 		<!--to enable guava on gwt-->
        <dependency>
            <groupId>com.google.guava</groupId>
            <artifactId>guava-gwt</artifactId>
        </dependency>
        <dependency>
            <groupId>com.google.code.findbugs</groupId>
            <artifactId>jsr305</artifactId>
        </dependency>

        <dependency>
            <groupId>net.bull.javamelody</groupId>
            <artifactId>javamelody-core</artifactId>
            <version>1.41.0</version>
        </dependency>

		<dependency>
			<groupId>org.fedorahosted.openprops</groupId>
			<artifactId>openprops</artifactId>
		</dependency>
		
		<dependency>
			<groupId>org.codehaus.enunciate</groupId>
			<artifactId>enunciate-core-annotations</artifactId>
			<version>${enunciate.version}</version>
		</dependency>
		
		<!-- Quartz -->
		
		<dependency>
            <groupId>quartz</groupId>
            <artifactId>quartz</artifactId>
        </dependency>

		<dependency>
			<groupId>org.apache.lucene</groupId>
			<artifactId>lucene-core</artifactId>
			<!-- okapi-lib-search would otherwise use lucene 3.0.0 -->
			<version>${lucene.version}</version>
		</dependency>

        <!-- Solr dependencies -->
        <dependency>
            <groupId>org.apache.solr</groupId>
            <artifactId>solr-core</artifactId>
            <exclusions>
                <exclusion>
                    <groupId>org.apache.commons</groupId>
                    <artifactId>commons-io</artifactId>
                </exclusion>
            </exclusions>
        </dependency>
		  <dependency>
			    <groupId>org.apache.solr</groupId>
			    <artifactId>solr-solrj</artifactId>
		  </dependency>
		
		<!-- JBoss 5 Provided Dependencies -->
		<dependency>
			<groupId>org.hibernate</groupId>
			<artifactId>hibernate-search</artifactId>
			<exclusions>
				<exclusion>
					<groupId>org.hibernate</groupId>
					<artifactId>hibernate-commons-annotations</artifactId>
				</exclusion>
				<!-- we use javax.persistence:persistence-api -->
				<exclusion>
					<groupId>org.hibernate</groupId>
					<artifactId>ejb3-persistence</artifactId>
				</exclusion>
			</exclusions>
		</dependency>

		<dependency>
<<<<<<< HEAD
			<groupId>org.hibernate</groupId>
			<artifactId>hibernate-search-analyzers</artifactId>
		</dependency>

		<dependency>
			<groupId>org.hibernate</groupId>
			<artifactId>ejb3-persistence</artifactId>
			<version>1.0.2.GA</version>
			<scope>provided</scope>
		</dependency>

		<dependency>
			<groupId>commons-collections</groupId>
			<artifactId>commons-collections</artifactId>
		</dependency>

		<dependency>
=======
>>>>>>> ed4c0ae5
			<groupId>commons-logging</groupId>
			<artifactId>commons-logging</artifactId>
			<scope>provided</scope>
		</dependency>

		<dependency>
			<groupId>javax.el</groupId>
			<artifactId>el-api</artifactId>
			<scope>provided</scope>
		</dependency>

		<dependency>
			<groupId>javax.servlet</groupId>
			<artifactId>javax.servlet-api</artifactId>
			<scope>provided</scope>
		</dependency>

<!--
		<dependency>
			<groupId>javax.persistence</groupId>
			<artifactId>persistence-api</artifactId>
<<<<<<< HEAD
			TODO does this need to use ${hibernate.scope} for jboss7 profile?
=======
			<version>1.0.2</version>
>>>>>>> ed4c0ae5
			<scope>provided</scope>
		</dependency>

		<dependency>
			<groupId>javax.ejb</groupId>
			<artifactId>ejb-api</artifactId>
			<scope>provided</scope>
		</dependency>
-->

		<dependency>
			<groupId>javax.servlet.jsp</groupId>
			<artifactId>jsp-api</artifactId>
			<scope>provided</scope>
		</dependency>

        <dependency>
            <groupId>log4j</groupId>
            <artifactId>log4j</artifactId>
            <scope>provided</scope>
        </dependency>

        <dependency>
            <groupId>javax.mail</groupId>
            <artifactId>mail</artifactId>
            <scope>provided</scope>
        </dependency>

		<dependency>
			<groupId>org.hamcrest</groupId>
			<artifactId>hamcrest-core</artifactId>
			<scope>test</scope>
        </dependency>

        <dependency>
            <groupId>org.hamcrest</groupId>
            <artifactId>hamcrest-library</artifactId>
            <scope>test</scope>
        </dependency>

<!--
		<dependency>
			<groupId>javassist</groupId>
			<artifactId>javassist</artifactId>
			<scope>provided</scope>
		</dependency>
-->

<!--
		<dependency>
			<groupId>javax.faces</groupId>
			<artifactId>jsf-api</artifactId>
			<scope>provided</scope>
		</dependency>

		<dependency>
			<groupId>com.sun.faces</groupId>
			<artifactId>jsf-impl</artifactId>
			<scope>provided</scope>
		</dependency>
-->

		<dependency>
			<groupId>javax.annotation</groupId>
			<artifactId>jsr250-api</artifactId>
			<scope>provided</scope>
		</dependency>

		<dependency>
			<groupId>javax.xml.stream</groupId>
			<artifactId>stax-api</artifactId>
			<scope>provided</scope>
		</dependency>
<!-- 
		<dependency>
			<groupId>xpp3</groupId>
			<artifactId>xpp3_min</artifactId>
			<scope>provided</scope>
		</dependency>
 -->
		<!-- Container dependencies - provided by jboss -->

		<dependency>
			<groupId>commons-codec</groupId>
			<artifactId>commons-codec</artifactId>
		</dependency>

		<dependency>
			<groupId>commons-httpclient</groupId>
			<artifactId>commons-httpclient</artifactId>
		</dependency>

		<!-- <dependency>
			<groupId>javax.persistence</groupId>
			<artifactId>persistence-api</artifactId>
		</dependency>

		<dependency>
			<groupId>javax.ejb</groupId>
			<artifactId>ejb-api</artifactId>
		</dependency>

		<dependency>
			<groupId>javassist</groupId>
			<artifactId>javassist</artifactId>
		</dependency> -->

		<!-- needed by H2 triggers -->
		<dependency>
			<groupId>com.h2database</groupId>
			<artifactId>h2</artifactId>
			<scope>provided</scope>
		</dependency>

		<!-- <dependency>
			<groupId>javax.faces</groupId>
			<artifactId>jsf-api</artifactId>
		</dependency>

		<dependency>
			<groupId>javax.faces</groupId>
			<artifactId>jsf-impl</artifactId>
		</dependency>

		<dependency>
			<groupId>javax.annotation</groupId>
			<artifactId>jsr250-api</artifactId>
		</dependency>

		<dependency>
			<groupId>javax.xml.stream</groupId>
			<artifactId>stax-api</artifactId>
		</dependency>

		<dependency>
			<groupId>xpp3</groupId>
			<artifactId>xpp3_min</artifactId>
		</dependency> -->

		<!-- Testing dependencies -->

		<dependency>
			<groupId>org.jboss.embedded</groupId>
			<artifactId>jboss-embedded-all</artifactId>
			<version>${jboss.embedded.version}</version>
			<exclusions>
				<exclusion>
					<groupId>org.jboss.microcontainer</groupId>
					<artifactId>jboss-deployers-client-spi</artifactId>
				</exclusion>
				<exclusion>
					<groupId>org.jboss.embedded</groupId>
					<artifactId>jboss-embedded</artifactId>
				</exclusion>
			</exclusions>
			<scope>test</scope>
		</dependency>

		<dependency>
			<groupId>org.jboss.embedded</groupId>
			<artifactId>thirdparty-all</artifactId>
			<version>${jboss.embedded.version}</version>
			<scope>test</scope>
		</dependency>

		<dependency>
			<groupId>org.jboss.seam.embedded</groupId>
			<artifactId>jboss-embedded-api</artifactId>
			<version>${jboss.embedded.version}</version>
			<exclusions>
				<exclusion>
					<groupId>org.jboss.microcontainer</groupId>
					<artifactId>jboss-deployers-client-spi</artifactId>
				</exclusion>
			</exclusions>
			<scope>test</scope>
		</dependency>

        <dependency>
            <groupId>mysql</groupId>
            <artifactId>mysql-connector-java</artifactId>
            <version>5.1.9</version>
            <scope>test</scope>
        </dependency>

		<dependency>
			<groupId>junit</groupId>
			<artifactId>junit</artifactId>
			<scope>test</scope>
		</dependency>

        <dependency>
            <groupId>org.mockito</groupId>
            <artifactId>mockito-core</artifactId>
        </dependency>

		<dependency>
			<groupId>org.testng</groupId>
			<artifactId>testng</artifactId>
			<!-- We use testng in DBUnitImporter so can't use test scope here -->
		</dependency>

        <!-- GMaven and Groovy (for groovy tests) -->
        <dependency>
            <groupId>org.codehaus.groovy</groupId>
            <artifactId>groovy-all</artifactId>
            <version>${groovyVersion}</version>
            <scope>test</scope>
        </dependency>

		<!-- GWT related dependencies -->

		<dependency>
			<groupId>commons-fileupload</groupId>
			<artifactId>commons-fileupload</artifactId>
		</dependency>

		<dependency>
			<!-- needed for GWT compilation of JAXB annotated classes -->
			<groupId>javax.xml.bind</groupId>
			<artifactId>jaxb-api</artifactId>
			<classifier>sources</classifier>
			<scope>provided</scope>
		</dependency>

		<dependency>
			<groupId>com.google.gwt.inject</groupId>
			<artifactId>gin</artifactId>
		</dependency>

		<dependency>
			<groupId>com.google.inject</groupId>
			<artifactId>guice</artifactId>
		</dependency>

		<dependency>
			<groupId>net.customware.gwt.dispatch</groupId>
			<artifactId>gwt-dispatch</artifactId>
			<version>1.0.0</version>
		</dependency>

		<dependency>
			<groupId>net.customware.gwt.presenter</groupId>
			<artifactId>gwt-presenter</artifactId>
		</dependency>

		<dependency>
			<groupId>com.allen-sauer.gwt.log</groupId>
			<artifactId>gwt-log</artifactId>
			<version>3.1.8</version>
		</dependency>

		<dependency>
			<groupId>de.novanic.gwteventservice</groupId>
			<artifactId>gwteventservice</artifactId>
		</dependency>

		<!-- end of GWT related dependencies -->

		<dependency>
			<groupId>org.liquibase</groupId>
			<artifactId>liquibase-core</artifactId>
		</dependency>
		
		<dependency>
			<groupId>org.liquibase.ext</groupId>
			<artifactId>modify-column</artifactId>
		</dependency>

      <dependency>
         <groupId>com.mattbertolini</groupId>
         <artifactId>liquibase-slf4j</artifactId>
         <version>1.0.0</version>
      </dependency>

		<!-- openid4java -->
	    <dependency>
	       <groupId>org.htmlparser</groupId>
	       <artifactId>htmlparser</artifactId>
	       <version>1.6</version>
	       <exclusions>
	          <!--  htmlparser tries to bring in java.home/lib/tools.jar -->
	          <exclusion>
	             <artifactId>tools</artifactId>
	             <groupId>com.sun</groupId>
	          </exclusion>
	       </exclusions>
	    </dependency>

		<dependency>
			<groupId>org.openid4java</groupId>
			<artifactId>openid4java</artifactId>
			<version>0.9.5</version>
			<exclusions>
							<exclusion>
											<artifactId>
															spring-jdbc
											</artifactId>
											<groupId>
															org.springframework
											</groupId>
							</exclusion>
			</exclusions>
		</dependency>
		<dependency>
			<groupId>org.openid4java</groupId>
			<artifactId>openid4java-nodeps</artifactId>
			<version>0.9.5</version>
		</dependency>

		<dependency>
			<groupId>org.openxri</groupId>
			<artifactId>openxri-client</artifactId>
			<version>1.2.0</version>
			<exclusions>
				<exclusion>
					<groupId>xalan</groupId>
					<artifactId>xalan</artifactId>
				</exclusion>
				<exclusion>
					<groupId>xerces</groupId>
					<artifactId>xercesImpl</artifactId>
				</exclusion>
				<exclusion>
					<groupId>org.slf4j</groupId>
					<artifactId>slf4j-jcl</artifactId>
				</exclusion>
			</exclusions>
		</dependency>

		<dependency>
			<groupId>org.openxri</groupId>
			<artifactId>openxri-syntax</artifactId>
			<version>1.2.0</version>
			<exclusions>
				<exclusion>
					<groupId>org.slf4j</groupId>
					<artifactId>slf4j-jcl</artifactId>
				</exclusion>
			</exclusions>
		</dependency>

		<dependency>
			<groupId>org.picketbox</groupId>
			<artifactId>picketbox</artifactId>
			<version>4.0.14.Final</version>
		</dependency>

		<dependency>
			<groupId>javax.validation</groupId>
			<artifactId>validation-api</artifactId>
		</dependency>

        <dependency>
          <groupId>antlr</groupId>
          <artifactId>antlr</artifactId>
          <scope>provided</scope>
        </dependency>

      <!--  missing dependencies identified by mvn dependency:analyze: -->

        <dependency>
          <groupId>org.fedorahosted.tennera</groupId>
          <artifactId>jgettext</artifactId>
          <version>0.11</version>
        </dependency>
        <dependency>
          <groupId>joda-time</groupId>
          <artifactId>joda-time</artifactId>
          <version>1.6</version>
        </dependency>
        <dependency>
          <groupId>commons-beanutils</groupId>
          <artifactId>commons-beanutils</artifactId>
        </dependency>
        <dependency>
          <groupId>com.beust</groupId>
          <artifactId>jcommander</artifactId>
          <version>1.12</version>
        </dependency>
        <dependency>
          <groupId>de.novanic.gwteventservice</groupId>
          <artifactId>eventservice-rpc</artifactId>
        </dependency>
        <dependency>
          <groupId>commons-io</groupId>
          <artifactId>commons-io</artifactId>
        </dependency>
        <dependency>
          <groupId>de.novanic.gwteventservice</groupId>
          <artifactId>eventservice</artifactId>
        </dependency>
        <dependency>
          <groupId>javax.inject</groupId>
          <artifactId>javax.inject</artifactId>
          <scope>provided</scope>
        </dependency>
        <dependency>
          <groupId>org.jboss.resteasy</groupId>
          <artifactId>jaxrs-api</artifactId>
          <scope>provided</scope>
        </dependency>
        <dependency>
          <groupId>javax.xml.bind</groupId>
          <artifactId>jaxb-api</artifactId>
          <scope>provided</scope>
        </dependency>
	</dependencies>

</project><|MERGE_RESOLUTION|>--- conflicted
+++ resolved
@@ -100,13 +100,14 @@
                           <ignoreClass>javax.xml.XMLConstants</ignoreClass>
                           <ignoreClass>javax.xml.bind.*</ignoreClass>
                           <ignoreClass>javax.xml.namespace.*</ignoreClass>
-                          <ignoreClass>javax.xml.stream.FactoryLocator</ignoreClass>
+                          <ignoreClass>javax.xml.stream.*</ignoreClass>
                           <ignoreClass>org.apache.commons.logging.*</ignoreClass>
                           <ignoreClass>org.apache.log4j.*</ignoreClass>
                           <ignoreClass>org.dom4j.*</ignoreClass>
                           <ignoreClass>org.hsqldb.*</ignoreClass>
                           <ignoreClass>org.jboss.crypto.*</ignoreClass>
                           <ignoreClass>org.jboss.deployment.*</ignoreClass>
+                          <ignoreClass>org.jboss.logging.Logger</ignoreClass>
                           <ignoreClass>org.jboss.Main*</ignoreClass>
                           <ignoreClass>org.jboss.mx.*</ignoreClass>
                           <ignoreClass>org.jboss.security.*</ignoreClass>
@@ -115,8 +116,34 @@
                           <ignoreClass>org.quartz.*</ignoreClass>
 
                           <!--  caused by gwt jars -->
+                          <ignoreClass>com.google.common.*</ignoreClass>
                           <ignoreClass>com.google.gwt.*</ignoreClass>
                           <ignoreClass>com.google.web.bindery.*</ignoreClass>
+                          <ignoreClass>com.ibm.icu.*</ignoreClass>
+                          <ignoreClass>com.steadystate.css.*</ignoreClass>
+                          <ignoreClass>javax.servlet.jsp.*</ignoreClass>
+                          <ignoreClass>javax.validation.ConstraintViolationException_CustomFieldSerializer</ignoreClass>
+                          <ignoreClass>org.apache.commons.beanutils.*</ignoreClass>
+                          <ignoreClass>org.apache.commons.codec.*</ignoreClass>
+                          <ignoreClass>org.apache.commons.io.*</ignoreClass>
+                          <ignoreClass>org.apache.commons.lang.*</ignoreClass>
+                          <ignoreClass>org.apache.http.*</ignoreClass>
+                          <ignoreClass>org.apache.james.mime4j.*</ignoreClass>
+                          <ignoreClass>org.apache.regexp.*</ignoreClass>
+                          <ignoreClass>org.cyberneko.html.*</ignoreClass>
+                          <ignoreClass>org.hibernate.validator.*</ignoreClass>
+                          <ignoreClass>org.w3c.css.sac.*</ignoreClass>
+
+                          <!-- caused by gwt jars and jboss-embedded-thirdparty-all -->
+                          <ignoreClass>javax.servlet.*</ignoreClass>
+                          <ignoreClass>javax.xml.*</ignoreClass>
+                          <ignoreClass>org.apache.html.*</ignoreClass>
+                          <ignoreClass>org.apache.wml.*</ignoreClass>
+                          <ignoreClass>org.apache.xerces.*</ignoreClass>
+                          <ignoreClass>org.apache.xmlcommons.Version</ignoreClass>
+                          <ignoreClass>org.apache.xml.serialize.*</ignoreClass>
+                          <ignoreClass>org.w3c.dom.*</ignoreClass>
+                          <ignoreClass>org.xml.sax.*</ignoreClass>
                        </ignoreClasses>
                     </banDuplicateClasses>
                   </rules>
@@ -1060,6 +1087,16 @@
 		<dependency>
 			<groupId>org.zanata</groupId>
 			<artifactId>zanata-common-api</artifactId>
+			<exclusions>
+							<exclusion>
+											<artifactId>
+															servlet-api
+											</artifactId>
+											<groupId>
+															javax.servlet
+											</groupId>
+							</exclusion>
+			</exclusions>
 		</dependency>
 
 		<dependency>
@@ -1119,8 +1156,6 @@
             <scope>test</scope>
             <classifier>v1.5.0</classifier>
         </dependency>
-<<<<<<< HEAD
-        
 
       <!-- GWT Dependencies -->
       <dependency>
@@ -1139,13 +1174,12 @@
          <groupId>com.google.gwt</groupId>
          <artifactId>gwt-user</artifactId>
          <scope>provided</scope>
-=======
+      </dependency>
 
       <!-- NB: This must be before jboss-seam, because beanutils includes old commons collections classes -->
       <dependency>
          <groupId>commons-collections</groupId>
          <artifactId>commons-collections</artifactId>
->>>>>>> ed4c0ae5
       </dependency>
 
 		<!-- Seam Dependencies -->
@@ -1199,6 +1233,16 @@
 		<dependency>
 			<groupId>org.jboss.resteasy</groupId>
 			<artifactId>resteasy-multipart-provider</artifactId>
+			<exclusions>
+							<exclusion>
+											<artifactId>
+															servlet-api
+											</artifactId>
+											<groupId>
+															javax.servlet
+											</groupId>
+							</exclusion>
+			</exclusions>
 		</dependency>
 		<dependency>
 			<groupId>org.codehaus.jackson</groupId>
@@ -1275,22 +1319,6 @@
 			<scope>${hibernate.scope}</scope>
 		</dependency>
 
-<<<<<<< HEAD
-=======
-		<!-- TODO remove annotations and jmx after we move to v3.6 (AS7) -->
-		<dependency>
-			<groupId>org.hibernate</groupId>
-			<artifactId>hibernate-annotations</artifactId>
-			<exclusions>
-				<!-- we use javax.persistence:persistence-api -->
-				<exclusion>
-					<artifactId>ejb3-persistence</artifactId>
-					<groupId>org.hibernate</groupId>
-				</exclusion>
-			</exclusions>
-		</dependency>
-
->>>>>>> ed4c0ae5
 		<dependency>
 			<groupId>org.hibernate</groupId>
 			<artifactId>hibernate-entitymanager</artifactId>
@@ -1427,6 +1455,10 @@
                 <exclusion>
                     <groupId>org.apache.commons</groupId>
                     <artifactId>commons-io</artifactId>
+                </exclusion>
+                <exclusion>
+                				<artifactId>servlet-api</artifactId>
+                				<groupId>javax.servlet</groupId>
                 </exclusion>
             </exclusions>
         </dependency>
@@ -1453,26 +1485,11 @@
 		</dependency>
 
 		<dependency>
-<<<<<<< HEAD
 			<groupId>org.hibernate</groupId>
 			<artifactId>hibernate-search-analyzers</artifactId>
 		</dependency>
 
 		<dependency>
-			<groupId>org.hibernate</groupId>
-			<artifactId>ejb3-persistence</artifactId>
-			<version>1.0.2.GA</version>
-			<scope>provided</scope>
-		</dependency>
-
-		<dependency>
-			<groupId>commons-collections</groupId>
-			<artifactId>commons-collections</artifactId>
-		</dependency>
-
-		<dependency>
-=======
->>>>>>> ed4c0ae5
 			<groupId>commons-logging</groupId>
 			<artifactId>commons-logging</artifactId>
 			<scope>provided</scope>
@@ -1490,28 +1507,10 @@
 			<scope>provided</scope>
 		</dependency>
 
-<!--
-		<dependency>
-			<groupId>javax.persistence</groupId>
-			<artifactId>persistence-api</artifactId>
-<<<<<<< HEAD
-			TODO does this need to use ${hibernate.scope} for jboss7 profile?
-=======
-			<version>1.0.2</version>
->>>>>>> ed4c0ae5
-			<scope>provided</scope>
-		</dependency>
-
-		<dependency>
-			<groupId>javax.ejb</groupId>
-			<artifactId>ejb-api</artifactId>
-			<scope>provided</scope>
-		</dependency>
--->
-
 		<dependency>
 			<groupId>javax.servlet.jsp</groupId>
 			<artifactId>jsp-api</artifactId>
+			<version>2.2</version>
 			<scope>provided</scope>
 		</dependency>
 
@@ -1591,52 +1590,12 @@
 			<artifactId>commons-httpclient</artifactId>
 		</dependency>
 
-		<!-- <dependency>
-			<groupId>javax.persistence</groupId>
-			<artifactId>persistence-api</artifactId>
-		</dependency>
-
-		<dependency>
-			<groupId>javax.ejb</groupId>
-			<artifactId>ejb-api</artifactId>
-		</dependency>
-
-		<dependency>
-			<groupId>javassist</groupId>
-			<artifactId>javassist</artifactId>
-		</dependency> -->
-
 		<!-- needed by H2 triggers -->
 		<dependency>
 			<groupId>com.h2database</groupId>
 			<artifactId>h2</artifactId>
 			<scope>provided</scope>
 		</dependency>
-
-		<!-- <dependency>
-			<groupId>javax.faces</groupId>
-			<artifactId>jsf-api</artifactId>
-		</dependency>
-
-		<dependency>
-			<groupId>javax.faces</groupId>
-			<artifactId>jsf-impl</artifactId>
-		</dependency>
-
-		<dependency>
-			<groupId>javax.annotation</groupId>
-			<artifactId>jsr250-api</artifactId>
-		</dependency>
-
-		<dependency>
-			<groupId>javax.xml.stream</groupId>
-			<artifactId>stax-api</artifactId>
-		</dependency>
-
-		<dependency>
-			<groupId>xpp3</groupId>
-			<artifactId>xpp3_min</artifactId>
-		</dependency> -->
 
 		<!-- Testing dependencies -->
 
@@ -1788,21 +1747,6 @@
 	       </exclusions>
 	    </dependency>
 
-		<dependency>
-			<groupId>org.openid4java</groupId>
-			<artifactId>openid4java</artifactId>
-			<version>0.9.5</version>
-			<exclusions>
-							<exclusion>
-											<artifactId>
-															spring-jdbc
-											</artifactId>
-											<groupId>
-															org.springframework
-											</groupId>
-							</exclusion>
-			</exclusions>
-		</dependency>
 		<dependency>
 			<groupId>org.openid4java</groupId>
 			<artifactId>openid4java-nodeps</artifactId>
