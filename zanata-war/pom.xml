--- conflicted
+++ resolved
@@ -4,11 +4,7 @@
   <parent>
     <groupId>org.zanata</groupId>
     <artifactId>server</artifactId>
-<<<<<<< HEAD
     <version>3.5.0-SNAPSHOT</version>
-=======
-    <version>3.4.2-SNAPSHOT</version>
->>>>>>> 199f5c13
   </parent>
   <artifactId>zanata-war</artifactId>
   <packaging>war</packaging>
@@ -1820,6 +1816,7 @@
     <dependency>
       <groupId>commons-fileupload</groupId>
       <artifactId>commons-fileupload</artifactId>
+      <version>1.3.1</version>
     </dependency>
 
     <dependency>
