--- conflicted
+++ resolved
@@ -35,14 +35,10 @@
     <lombok.lib>${org.projectlombok:lombok:jar}</lombok.lib>
 
     <groovy.version>2.1.5</groovy.version>
-<<<<<<< HEAD
-    <zanata.web.assets.version>6</zanata.web.assets.version>
+    <zanata.web.assets.version>7</zanata.web.assets.version>
 
     <as7.skip.deploy.marker>${jboss.home}/standalone/deployments/zanata.war.skipdeploy</as7.skip.deploy.marker>
     <as7.dodeploy.marker>${jboss.home}/standalone/deployments/zanata.war.dodeploy</as7.dodeploy.marker>
-=======
-    <zanata.web.assets.version>7</zanata.web.assets.version>
->>>>>>> bcbbf150
   </properties>
 
   <build>
@@ -216,9 +212,9 @@
           <execution>
             <phase>prepare-package</phase>
             <configuration>
-              <target>
+              <tasks>
                 <mkdir dir="${project.build.directory}/zanata" />
-              </target>
+              </tasks>
             </configuration>
             <goals>
               <goal>run</goal>
@@ -649,7 +645,8 @@
       <id>explode</id>
       <activation>
         <property>
-          <name>explode</name>
+          <name>env</name>
+          <value>dev</value>
         </property>
       </activation>
       <properties>
@@ -664,8 +661,7 @@
               <execution>
                 <phase>package</phase>
                 <configuration>
-                  <target if="explode">
-                    <delete file="${as7.dodeploy.marker}" />
+                  <tasks>
                     <touch file="${as7.skip.deploy.marker}" />
                     <delete dir="${jboss.home}/standalone/deployments/zanata.war" />
                     <copy todir="${jboss.home}/standalone/deployments/zanata.war">
@@ -673,7 +669,7 @@
                     </copy>
                     <delete file="${as7.skip.deploy.marker}" />
                     <touch file="${as7.dodeploy.marker}" />
-                  </target>
+                  </tasks>
                 </configuration>
                 <goals>
                   <goal>run</goal>
@@ -690,7 +686,8 @@
       If you change xhtml or similar which does not require a redeployment, you can use this profile. -->
       <activation>
         <property>
-          <name>replacestatic</name>
+          <name>env</name>
+          <value>dev</value>
         </property>
       </activation>
       <properties>
@@ -704,14 +701,14 @@
               <execution>
                 <phase>package</phase>
                 <configuration>
-                  <target>
+                  <tasks>
                     <touch file="${as7.skip.deploy.marker}" />
                     <delete dir="${jboss.home}/standalone/deployments/zanata.war" />
                     <copy todir="${jboss.home}/standalone/deployments/zanata.war">
                       <fileset dir="${project.build.directory}/zanata" />
                     </copy>
                     <delete file="${as7.skip.deploy.marker}" />
-                  </target>
+                  </tasks>
                 </configuration>
                 <goals>
                   <goal>run</goal>
