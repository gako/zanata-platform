<?xml version="1.0" encoding="UTF-8"?>
<project xmlns="http://maven.apache.org/POM/4.0.0" xmlns:xsi="http://www.w3.org/2001/XMLSchema-instance" xsi:schemaLocation="http://maven.apache.org/POM/4.0.0 http://maven.apache.org/xsd/maven-4.0.0.xsd">
  <modelVersion>4.0.0</modelVersion>
  <parent>
    <groupId>org.zanata</groupId>
    <artifactId>server</artifactId>
    <version>3.4.0-SNAPSHOT</version>
  </parent>
  <artifactId>zanata-war</artifactId>
  <packaging>war</packaging>
  <name>Zanata web application</name>

  <!-- Should be the same as zanata-server/pom.xml -->
  <scm>
    <connection>scm:git:git://github.com/zanata/zanata.git</connection>
    <developerConnection>scm:git:git@github.com:zanata/zanata.git</developerConnection>
    <url>https://github.com/zanata/zanata</url>
  </scm>

  <properties>
    <war.config.dir>${basedir}/src/etc</war.config.dir>
    <containerId>jboss71x</containerId>
    <allow.deploy.skip>true</allow.deploy.skip>

    <!-- application properties -->
    <env.debug>false</env.debug>
    <war.name>zanata</war.name>
    <zanata.gwt.module>org.zanata.webtrans.Application</zanata.gwt.module>
    <extra.servlets />

    <!-- Default MySql login -->
    <mysql.user>root</mysql.user>
    <mysql.password />

    <!--this will get set by maven dependency:properties goal and be used in gwt-maven-plugin-->
    <lombok.lib>${org.projectlombok:lombok:jar}</lombok.lib>

    <!-- Groovy properties -->
    <groovy.version>2.1.5</groovy.version>
    <groovy.eclipse.batch.version>2.1.8-01</groovy.eclipse.batch.version>
    <!-- NB: groovy-eclipse-compiler 2.8.0-01 breaks with Lombok.
         Waiting for 2.9.0-01. -->
    <groovy.eclipse.compiler.version>2.7.0-01</groovy.eclipse.compiler.version>

    <zanata.web.assets.version>4</zanata.web.assets.version>
  </properties>

  <build>
    <finalName>zanata</finalName>

    <resources>
      <resource>
        <directory>src/main/resources</directory>
        <filtering>true</filtering>
      </resource>
    </resources>

    <plugins>

      <plugin>
        <artifactId>maven-compiler-plugin</artifactId>
        <!-- groovy-eclipse-compiler 2.8.0-01 and later require maven-compiler-plugin 3.0 or higher -->
        <configuration>
          <compilerId>groovy-eclipse-compiler</compilerId>
          <!-- set verbose to be true if you want lots of uninteresting messages -->
          <!-- <verbose>true</verbose> -->
          <!-- enable Lombok-Groovy support -->
          <compilerArguments>
            <javaAgentClass>lombok.core.Agent</javaAgentClass>
          </compilerArguments>
          <fork>true</fork>
        </configuration>
        <dependencies>
          <dependency>
            <groupId>org.codehaus.groovy</groupId>
            <artifactId>groovy-eclipse-compiler</artifactId>
            <version>${groovy.eclipse.compiler.version}</version>
          </dependency>
          <!-- groovy-eclipse-compiler 2.8.0-01 and later need an explicit dependency on groovy-eclipse-batch -->
          <dependency>
            <groupId>org.codehaus.groovy</groupId>
            <artifactId>groovy-eclipse-batch</artifactId>
            <version>${groovy.eclipse.batch.version}</version>
          </dependency>
          <dependency>
            <groupId>org.projectlombok</groupId>
            <artifactId>lombok</artifactId>
            <version>${lombok.version}</version>
          </dependency>
        </dependencies>
      </plugin>

      <plugin>
        <artifactId>maven-dependency-plugin</artifactId>
        <executions>
          <!-- This is used to set the property lombok.lib -->
          <execution>
            <id>dependency-properties</id>
            <phase>initialize</phase>
            <goals>
              <goal>properties</goal>
            </goals>
          </execution>
          <execution>
            <!-- install to a temporary location so that functional test can use it -->
            <id>copy</id>
            <phase>package</phase>
            <goals>
              <goal>copy</goal>
            </goals>
            <configuration>
              <artifactItems>
                <artifactItem>
                  <groupId>${project.groupId}</groupId>
                  <artifactId>${project.artifactId}</artifactId>
                  <version>${project.version}</version>
                  <type>war</type>
                  <overWrite>true</overWrite>
                  <outputDirectory>${java.io.tmpdir}/zanata-war</outputDirectory>
                  <destFileName>zanata-test.war</destFileName>
                </artifactItem>
              </artifactItems>
            </configuration>
          </execution>
        </executions>
        <configuration>
          <failOnWarning>true</failOnWarning>
          <usedDependencies combine.children="append">
            <usedDependency>javax.xml.bind:jaxb-api</usedDependency>
            <!-- runtime dep for liquibase logging -->
            <usedDependency>com.mattbertolini:liquibase-slf4j</usedDependency>
            <usedDependency>org.opensymphony.quartz:quartz</usedDependency>
            <!-- Used indirectly by org.zanata.arquillian.Deployments -->
            <usedDependency>org.jboss.shrinkwrap.resolver:shrinkwrap-resolver-api</usedDependency>
            <!-- used by REST API interfaces -->
            <usedDependency>org.jboss.resteasy:resteasy-multipart-provider</usedDependency>
            <!-- used indirectly by drools -->
            <usedDependency>com.google.protobuf:protobuf-java</usedDependency>
            <!-- used for annotations -->
            <usedDependency>com.google.code.findbugs:jsr305</usedDependency>
            <!-- used for arquillian tests -->
            <usedDependency>org.jboss.as:jboss-as-controller</usedDependency>
            <!-- used for gwt super devmode -->
            <usedDependency>org.json:json</usedDependency>

            <!-- Grandfathered entries: -->
            <!-- TODO validate or remove each of these -->
            <usedDependency>antlr:antlr</usedDependency>
            <usedDependency>com.google.guava:guava-gwt</usedDependency>
            <usedDependency>com.ibm.icu:icu4j</usedDependency>
            <usedDependency>com.sun.faces:jsf-impl</usedDependency>
            <usedDependency>commons-codec:commons-codec</usedDependency>
            <usedDependency>commons-collections:commons-collections</usedDependency>
            <usedDependency>commons-lang:commons-lang</usedDependency>
            <usedDependency>javax.el:el-api</usedDependency>
            <usedDependency>javax.servlet.jsp:jsp-api</usedDependency>
            <usedDependency>mysql:mysql-connector-java</usedDependency>
            <usedDependency>org.apache.solr:solr-core</usedDependency>
            <usedDependency>org.apache.solr:solr-solrj</usedDependency>
            <usedDependency>org.codehaus.jackson:jackson-xc</usedDependency>
            <usedDependency>org.drools:drools-compiler</usedDependency>
            <usedDependency>org.hibernate:hibernate-ehcache</usedDependency>
            <usedDependency>org.hibernate:hibernate-search-analyzers</usedDependency>
            <usedDependency>org.hibernate:hibernate-search</usedDependency>
            <usedDependency>org.hibernate:hibernate-testing</usedDependency>
            <usedDependency>org.htmlparser:htmlparser</usedDependency>
            <usedDependency>org.jboss.arquillian.junit:arquillian-junit-container</usedDependency>
            <usedDependency>org.jboss.arquillian.protocol:arquillian-protocol-servlet</usedDependency>
            <usedDependency>org.jboss.as:jboss-as-arquillian-container-managed</usedDependency>
            <usedDependency>org.jboss.resteasy:resteasy-jackson-provider</usedDependency>
            <usedDependency>org.jboss.seam:jboss-seam-debug</usedDependency>
            <usedDependency>org.jboss.seam:jboss-seam-mail</usedDependency>
            <usedDependency>org.openxri:openxri-client</usedDependency>
            <usedDependency>org.openxri:openxri-syntax</usedDependency>
            <usedDependency>org.richfaces.core:richfaces-core-impl</usedDependency>
            <usedDependency>org.tuckey:urlrewritefilter</usedDependency>
            <usedDependency>org.zanata:zanata-rest-client</usedDependency>
            <!-- NB: Don't add anything without a comment explaining how the
                 dependency is used -->
          </usedDependencies>
        </configuration>
      </plugin>
      <plugin>
        <artifactId>maven-enforcer-plugin</artifactId>
        <executions>
          <execution>
            <id>enforce-arquillian-jboss-home</id>
            <goals>
              <goal>enforce</goal>
            </goals>
            <phase>pre-integration-test</phase>
            <configuration>
              <rules combine.self="override">
                <requireProperty>
                  <property>arquillian.jboss.home</property>
                  <message xml:space="preserve">You must set the arquillian.jboss.home property to run integration tests</message>
                </requireProperty>
              </rules>
            </configuration>
          </execution>
        </executions>
        <configuration>
          <rules>
            <banDuplicateClasses>
              <ignoreClasses combine.children="append">
                <!-- TODO remove exclusions as offending jars are fixed or removed -->

                <!--  caused by gwt jars -->
                <!-- https://code.google.com/p/google-web-toolkit/issues/detail?id=4484 -->
                <ignoreClass>com.google.common.*</ignoreClass>
                <ignoreClass>com.google.gwt.*</ignoreClass>
                <ignoreClass>com.google.web.bindery.*</ignoreClass>
                <ignoreClass>com.ibm.icu.*</ignoreClass>
                <ignoreClass>com.steadystate.css.*</ignoreClass>
                <ignoreClass>javax.annotation.*</ignoreClass>
                <ignoreClass>javax.servlet.*</ignoreClass>
                <ignoreClass>javax.servlet.jsp.*</ignoreClass>
                <ignoreClass>javax.validation.ConstraintViolationException_CustomFieldSerializer</ignoreClass>
                <ignoreClass>javax.xml.*</ignoreClass>
                <ignoreClass>org.apache.commons.beanutils.*</ignoreClass>
                <ignoreClass>org.apache.commons.codec.*</ignoreClass>
                <ignoreClass>org.apache.commons.collections.*</ignoreClass>
                <ignoreClass>org.apache.commons.io.*</ignoreClass>
                <ignoreClass>org.apache.commons.lang.*</ignoreClass>
                <ignoreClass>org.apache.commons.logging.*</ignoreClass>
                <ignoreClass>org.apache.html.*</ignoreClass>
                <ignoreClass>org.apache.http.*</ignoreClass>
                <ignoreClass>org.apache.james.mime4j.*</ignoreClass>
                <ignoreClass>org.apache.regexp.*</ignoreClass>
                <ignoreClass>org.apache.wml.*</ignoreClass>
                <ignoreClass>org.apache.xerces.*</ignoreClass>
                <ignoreClass>org.apache.xml.*</ignoreClass>
                <ignoreClass>org.apache.xmlcommons.Version</ignoreClass>
                <ignoreClass>org.cyberneko.html.*</ignoreClass>
                <ignoreClass>org.hibernate.validator.*</ignoreClass>
                <ignoreClass>org.w3c.css.sac.*</ignoreClass>
                <ignoreClass>org.w3c.dom.*</ignoreClass>
                <ignoreClass>org.xml.sax.*</ignoreClass>

                <!-- Caused by arquillian -->
                <ignoreClass>org.osgi.util.*</ignoreClass>
                <!-- Caused by differing IDs for JDK_HOME/tools.jar -->
                <ignoreClass>com.sun.tools.*</ignoreClass>
                <ignoreClass>sun.*</ignoreClass>
              </ignoreClasses>
            </banDuplicateClasses>
          </rules>
        </configuration>
      </plugin>

      <plugin>
        <artifactId>maven-antrun-plugin</artifactId>
        <executions>
          <execution>
            <phase>prepare-package</phase>
            <configuration>
              <tasks>
                <mkdir dir="${project.build.directory}/zanata" />
              </tasks>
            </configuration>
            <goals>
              <goal>run</goal>
            </goals>
          </execution>
          <execution>
            <id>print lombok location</id>
            <phase>process-resources</phase>
            <configuration>
              <target>
                <echo>lombok VM arguments for GWT compilation:</echo>
                <echo>-javaagent:${lombok.lib}=ECJ</echo>
              </target>
            </configuration>
            <goals>
              <goal>run</goal>
            </goals>
          </execution>
          <execution>
            <id>prepare-arquillian-container</id>
            <phase>pre-integration-test</phase>
            <goals>
              <goal>run</goal>
            </goals>
            <configuration>
              <target>
                <copy file="${project.basedir}/src/test/resources/arquillian/standalone.xml" tofile="${arquillian.jboss.home}/standalone/configuration/zanata-standalone.xml" />
              </target>
            </configuration>
          </execution>
        </executions>
      </plugin>
      <plugin>
        <artifactId>maven-clean-plugin</artifactId>
        <configuration>
          <!-- Remove extra directories created by GWT DevMode -->
          <filesets>
            <fileset>
              <directory>src/main/webapp/WEB-INF/deploy</directory>
            </fileset>
            <fileset>
              <directory>src/main/webapp/webtrans</directory>
            </fileset>
          </filesets>
          <followSymLinks>false</followSymLinks>
        </configuration>
      </plugin>
      <plugin>
        <artifactId>maven-war-plugin</artifactId>
        <configuration>
          <warName>${war.name}-${project.version}</warName>
          <webResources>
            <resource>
              <directory>src/main/webapp-jboss</directory>
              <filtering>true</filtering>

            </resource>
            <resource>
              <directory>src/main/resources</directory>
              <includes>
                <include>images/**</include>
              </includes>
            </resource>
            <!-- Include the GWT generated resources -->
            <resource>
              <directory>${project.build.directory}/zanata</directory>
            </resource>
          </webResources>
          <archive>
            <manifest>
              <addClasspath>false</addClasspath>
              <addDefaultImplementationEntries>true</addDefaultImplementationEntries>
              <addDefaultSpecificationEntries>true</addDefaultSpecificationEntries>
            </manifest>
            <manifestEntries>
              <Implementation-Build>${maven.build.timestamp}</Implementation-Build>
              <SCM-Describe>${gitDescribe}</SCM-Describe>
            </manifestEntries>
          </archive>
        </configuration>
        <executions>
          <!-- Internal auth war -->
          <execution>
            <id>default-war</id>
            <configuration>
              <webappDirectory>${project.build.directory}/${project.build.finalName}</webappDirectory>
              <filters>
                <filter>${war.config.dir}/mysql.properties</filter>
              </filters>
            </configuration>
          </execution>
        </executions>
      </plugin>

      <plugin>
        <groupId>org.codehaus.mojo</groupId>
        <artifactId>gwt-maven-plugin</artifactId>
        <dependencies>
          <dependency>
            <groupId>com.google.gwt</groupId>
            <artifactId>gwt-user</artifactId>
            <version>${gwt.version}</version>
          </dependency>
          <dependency>
            <groupId>com.google.gwt</groupId>
            <artifactId>gwt-dev</artifactId>
            <version>${gwt.version}</version>
          </dependency>
          <dependency>
            <groupId>com.google.gwt</groupId>
            <artifactId>gwt-codeserver</artifactId>
            <version>${gwt.version}</version>
          </dependency>
        </dependencies>
        <executions>
          <execution>
            <id>compile</id>
            <goals>
              <goal>compile</goal>
              <!-- compile, generateAsync, test -->
            </goals>
            <configuration>
              <module>${zanata.gwt.module}</module>
            </configuration>
          </execution>
          <execution>
            <id>clean</id>
            <phase>clean</phase>
            <goals>
              <goal>clean</goal>
            </goals>
          </execution>
          <execution>
            <id>debug</id>
            <goals>
              <goal>debug</goal>
            </goals>
            <configuration>
              <module>${zanata.gwt.module}</module>
              <gen>${project.build.directory}/gwt-gen</gen>
              <webappDirectory>
                ${as.deploy}/zanata.war
              </webappDirectory>
              <hostedWebapp>
                ${as.deploy}/zanata.war
              </hostedWebapp>
              <buildOutputDirectory>${project.build.directory}/gwt-gen</buildOutputDirectory>
              <port>8080</port>
            </configuration>
          </execution>
          <execution>
            <id>run-codeserver</id>
            <goals>
              <goal>run-codeserver</goal>
            </goals>
            <configuration>
              <module>${zanata.gwt.module}</module>
            </configuration>
          </execution>
        </executions>
        <configuration>
          <runTarget>zanata/webtrans/Application.html</runTarget>
          <noServer>true</noServer>
          <!--below is needed if you want to use lombok on gwt code-->
          <!--<extraJvmArgs>-javaagent:${lombok.lib}=ECJ</extraJvmArgs>-->
        </configuration>
      </plugin>

      <plugin>
        <!-- server pom has same plugin definition with different includes -->
        <groupId>org.zanata</groupId>
        <configuration>
          <srcDir>${project.build.directory}/gwt-extra/webtrans</srcDir>
          <transDir>src/main/resources/zanata-editor</transDir>
          <includes>**/*.properties</includes>
          <excludes>**/*_default.properties</excludes>
        </configuration>
        <artifactId>zanata-maven-plugin</artifactId>
        <version>3.3.0</version>
      </plugin>

      <plugin>
        <artifactId>maven-surefire-plugin</artifactId>
        <version>2.16</version>
        <configuration>
          <argLine>-Dconcordion.output.dir=${concordion.output.dir}</argLine>
          <junitArtifactName>none:none</junitArtifactName>
          <testNGArtifactName>org.testng:testng</testNGArtifactName>
          <forkCount>1.5C</forkCount>
          <reuseForks>false</reuseForks>
          <suiteXmlFiles>
            <suiteXmlFile>src/test/resources/AllNonContainerTests.tng.xml</suiteXmlFile>
          </suiteXmlFiles>
          <runOrder>alphabetical</runOrder>
        </configuration>
        <!-- below trick is to let surefire run both junit and testng.
        see http://stackoverflow.com/questions/1232853/how-to-execute-junit-and-testng-tests-in-same-project-using-maven-surefire-plugi-->
      </plugin>
      <plugin>
        <groupId>org.codehaus.mojo</groupId>
        <artifactId>cobertura-maven-plugin</artifactId>
        <configuration>
          <instrumentation>
            <excludes>
              <!--WebTran exclusion-->
              <!--TODO move all gwt wrapper class under specific package. i.e boundary-->
              <!--<exclude>**/boundary/**/*</exclude>-->
              <exclude>**/test/**/*</exclude>
              <!--<exclude>**/supersource/**/*</exclude>-->
              <exclude>**/client/**/*View</exclude>
              <exclude>**/client/Application*</exclude>
              <exclude>**/client/auth/**</exclude>
              <exclude>**/client/events/**</exclude>
              <exclude>**/client/gin/**</exclude>
              <exclude>**/client/rpc/**</exclude>
              <exclude>**/client/ui/**</exclude>
              <exclude>**/client/view/**</exclude>
              <exclude>**/EventWrapperImpl*</exclude>
              <exclude>**/*DataProvider*</exclude>
              <exclude>**/*SelectionModel*</exclude>
              <!--below are some trivial classes(java bean) at the moment-->
              <exclude>**/shared/auth/**</exclude>
              <exclude>**/shared/model/**</exclude>
              <exclude>**/shared/rpc/**</exclude>

              <!--Server exclusion-->
              <exclude>**/job/**</exclude>
              <exclude>**/liquibase/**</exclude>
              <exclude>**/log4j/**</exclude>
              <exclude>**/seam/**</exclude>
              <exclude>**/rest/files/*</exclude>
              <exclude>**/rest/*Mapper</exclude>
              <exclude>**/openid/*</exclude>
              <exclude>**/servlet/*</exclude>

              <!--General exclusion-->
              <exclude>**/*Exception*</exclude>
            </excludes>
          </instrumentation>
          <check>
            <totalBranchRate>${cobertura.total-branch-rate}</totalBranchRate>
            <totalLineRate>${cobertura.total-line-rate}</totalLineRate>
            <haltOnFailure>${cobertura.halt.failure}</haltOnFailure>
          </check>
        </configuration>
      </plugin>

      <!-- Configure Failsafe to run in integration-test/verify phase -->
      <plugin>
        <artifactId>maven-failsafe-plugin</artifactId>
        <executions>
          <!-- Container (Arquillian tests) -->
          <execution>
            <id>container-tests</id>
            <goals>
              <goal>integration-test</goal>
              <goal>verify</goal>
            </goals>
            <configuration>
              <includes>
                <include>**/*ITCase.java</include>
              </includes>
              <testNGArtifactName>none:none</testNGArtifactName>
              <runOrder>alphabetical</runOrder>
            </configuration>
          </execution>
        </executions>
      </plugin>

      <plugin>
        <groupId>org.codehaus.mojo</groupId>
        <artifactId>l10n-maven-plugin</artifactId>
        <version>1.0-alpha-2</version>
        <executions>
          <execution>
            <phase>generate-resources</phase>
            <goals>
              <goal>pseudo</goal>
            </goals>
          </execution>
        </executions>
        <configuration>
          <pseudoLocale>qc</pseudoLocale>
          <includes>
            <include>**/*.properties</include>
          </includes>
          <excludes>
            <exclude>**/*_*.properties</exclude>
            <exclude>**/components.properties</exclude>
            <exclude>**/seam.properties</exclude>
            <exclude>**/seam-deployment.properties</exclude>
            <exclude>**/eventservice.properties</exclude>
            <exclude>**/pluralforms.properties</exclude>
          </excludes>
          <inputDirectory>src/main/resources</inputDirectory>
          <outputDirectory>${project.build.outputDirectory}</outputDirectory>
        </configuration>
      </plugin>
      <plugin>
        <artifactId>maven-deploy-plugin</artifactId>
        <!-- zanata war is too big to deploy, especially with five variants -->
        <configuration>
          <!-- MEAD builds must deploy all artifacts, so we run them with -Dallow.deploy.skip=false -->
          <skip>${allow.deploy.skip}</skip>
        </configuration>
      </plugin>

      <!--
        This is to make the GWT plugin happy (http://code.google.com/p/google-web-toolkit/issues/detail?id=4600).
        Taken from https://issues.sonatype.org/browse/MNGECLIPSE-864?focusedCommentId=148457&page=com.atlassian.jira.plugin.system.issuetabpanels:comment-tabpanel#comment-148457
        See also https://code.google.com/p/gwt-m2e/
      -->
      <plugin>
        <groupId>com.google.code.maven-replacer-plugin</groupId>
        <artifactId>maven-replacer-plugin</artifactId>
        <version>1.4.0</version>
        <executions>
          <execution>
            <phase>clean</phase>
            <goals>
              <goal>replace</goal>
            </goals>
          </execution>
        </executions>
        <configuration>
          <ignoreMissingFile>true</ignoreMissingFile>
          <file>.classpath</file>
          <regex>false</regex>
          <replacements>
            <replacement>
              <xpath>/classpath/classpathentry[@path='src/main/resources' and @kind='src' and @excluding='**']/@excluding</xpath>
              <token>**</token>
              <value />
            </replacement>
          </replacements>
        </configuration>
      </plugin>

    </plugins>

    <pluginManagement>
      <plugins>
        <!--This plugin's configuration is used to store Eclipse m2e settings only. It has no influence on the Maven build itself.-->
        <plugin>
          <groupId>org.eclipse.m2e</groupId>
          <artifactId>lifecycle-mapping</artifactId>
          <version>1.0.0</version>
          <configuration>
            <lifecycleMappingMetadata>
              <pluginExecutions>
                <pluginExecution>
                  <pluginExecutionFilter>
                    <groupId>
                      org.codehaus.mojo
                    </groupId>
                    <artifactId>
                      l10n-maven-plugin
                    </artifactId>
                    <versionRange>
                      [1.0-alpha-2,)
                    </versionRange>
                    <goals>
                      <goal>pseudo</goal>
                    </goals>
                  </pluginExecutionFilter>
                  <action>
                    <ignore />
                  </action>
                </pluginExecution>
                <pluginExecution>
                  <pluginExecutionFilter>
                    <groupId>
                      org.codehaus.mojo
                    </groupId>
                    <artifactId>
                      hibernate3-maven-plugin
                    </artifactId>
                    <versionRange>
                      [2.2,)
                    </versionRange>
                    <goals>
                      <goal>hbm2ddl</goal>
                    </goals>
                  </pluginExecutionFilter>
                  <action>
                    <ignore />
                  </action>
                </pluginExecution>
                <pluginExecution>
                  <pluginExecutionFilter>
                    <groupId>
                      org.apache.maven.plugins
                    </groupId>
                    <artifactId>
                      maven-antrun-plugin
                    </artifactId>
                    <versionRange>
                      [1.7,)
                    </versionRange>
                    <goals>
                      <goal>run</goal>
                    </goals>
                  </pluginExecutionFilter>
                  <action>
                    <ignore />
                  </action>
                </pluginExecution>
                <pluginExecution>
                  <pluginExecutionFilter>
                    <groupId>
                      org.apache.maven.plugins
                    </groupId>
                    <artifactId>
                      maven-dependency-plugin
                    </artifactId>
                    <versionRange>
                      [2.4,)
                    </versionRange>
                    <goals>
                      <goal>properties</goal>
                    </goals>
                  </pluginExecutionFilter>
                  <action>
                    <ignore />
                  </action>
                </pluginExecution>
                <pluginExecution>
                  <pluginExecutionFilter>
                    <groupId>
                      org.codehaus.gmaven
                    </groupId>
                    <artifactId>
                      gmaven-plugin
                    </artifactId>
                    <versionRange>
                      [1.4,)
                    </versionRange>
                    <goals>
                      <goal>testCompile</goal>
                      <goal>
                        generateTestStubs
                      </goal>
                    </goals>
                  </pluginExecutionFilter>
                  <action>
                    <execute>
                      <runOnIncremental>false</runOnIncremental>
                    </execute>
                  </action>
                </pluginExecution>
              </pluginExecutions>
            </lifecycleMappingMetadata>
          </configuration>
        </plugin>

      </plugins>
    </pluginManagement>
  </build>

  <profiles>
    <profile>
      <!-- This profile will copy the exploded war to AS7 and trigger a re-deployment. -->
      <id>explode</id>
      <activation>
        <property>
          <name>env</name>
          <value>dev</value>
        </property>
      </activation>
      <properties>
        <as7.skip.deploy.marker>${jboss.home}/standalone/deployments/zanata.war.skipdeploy</as7.skip.deploy.marker>
        <as7.dodeploy.marker>${jboss.home}/standalone/deployments/zanata.war.dodeploy</as7.dodeploy.marker>
      </properties>
      <build>
        <plugins>
          <plugin>
            <artifactId>maven-antrun-plugin</artifactId>
            <executions>
              <execution>
                <phase>package</phase>
                <configuration>
                  <tasks>
                    <touch file="${as7.skip.deploy.marker}" />
                    <delete dir="${jboss.home}/standalone/deployments/zanata.war" />
                    <copy todir="${jboss.home}/standalone/deployments/zanata.war">
                      <fileset dir="${project.build.directory}/zanata" />
                    </copy>
                    <delete file="${as7.skip.deploy.marker}" />
                    <touch file="${as7.dodeploy.marker}" />
                  </tasks>
                </configuration>
                <goals>
                  <goal>run</goal>
                </goals>
              </execution>
            </executions>
          </plugin>
        </plugins>
      </build>
    </profile>
    <profile>
      <id>replace-static</id>
      <!-- This profile will replace exploded war in AS7 WITHOUT triggering a re-deployment.
      If you change xhtml or similar which does not require a redeployment, you can use this profile. -->
      <activation>
        <property>
          <name>env</name>
          <value>dev</value>
        </property>
      </activation>
      <properties>
        <as7.skip.deploy.marker>${jboss.home}/standalone/deployments/zanata.war.skipdeploy</as7.skip.deploy.marker>
      </properties>
      <build>
        <plugins>
          <plugin>
            <artifactId>maven-antrun-plugin</artifactId>
            <executions>
              <execution>
                <phase>package</phase>
                <configuration>
                  <tasks>
                    <touch file="${as7.skip.deploy.marker}" />
                    <delete dir="${jboss.home}/standalone/deployments/zanata.war" />
                    <copy todir="${jboss.home}/standalone/deployments/zanata.war">
                      <fileset dir="${project.build.directory}/zanata" />
                    </copy>
                    <delete file="${as7.skip.deploy.marker}" />
                  </tasks>
                </configuration>
                <goals>
                  <goal>run</goal>
                </goals>
              </execution>
            </executions>
          </plugin>
        </plugins>
      </build>
    </profile>

    <profile>
      <id>nogwt</id>
      <activation>
        <property>
          <name>nogwt</name>
        </property>
      </activation>
      <properties>
        <gwt.compiler.skip>true</gwt.compiler.skip>
      </properties>
    </profile>

    <profile>
      <!-- This profile tells GWT to use an alternative GWT module which has
        only one permutation, and to compile in draft mode -->
      <id>chrome</id>
      <activation>
        <property>
          <name>chrome</name>
        </property>
      </activation>
      <properties>
        <zanata.gwt.module>org.zanata.webtrans.ApplicationSafari</zanata.gwt.module>
      </properties>
      <build>
        <plugins>
          <plugin>
            <groupId>org.codehaus.mojo</groupId>
            <artifactId>gwt-maven-plugin</artifactId>
            <configuration>
              <draftCompile>true</draftCompile>
              <style>PRETTY</style>
            </configuration>
          </plugin>
        </plugins>
      </build>
    </profile>

    <profile>
      <!-- This profile tells GWT to use an alternative GWT module which has
        only one permutation, and to compile in draft mode -->
      <id>firefox</id>
      <activation>
        <property>
          <name>firefox</name>
        </property>
      </activation>
      <properties>
        <zanata.gwt.module>org.zanata.webtrans.ApplicationGecko18</zanata.gwt.module>
      </properties>
      <build>
        <plugins>
          <plugin>
            <groupId>org.codehaus.mojo</groupId>
            <artifactId>gwt-maven-plugin</artifactId>
            <configuration>
              <draftCompile>true</draftCompile>
              <style>PRETTY</style>
            </configuration>
          </plugin>
        </plugins>
      </build>
    </profile>

    <profile>
      <!-- This profile tells GWT to use an alternative GWT module which has
              only two permutations, and to compile in draft mode -->
      <id>chromefirefox</id>
      <activation>
        <property>
          <name>chromefirefox</name>
        </property>
      </activation>
      <properties>
        <zanata.gwt.module>org.zanata.webtrans.ApplicationChromeFirefox</zanata.gwt.module>
      </properties>
      <build>
        <plugins>
          <plugin>
            <groupId>org.codehaus.mojo</groupId>
            <artifactId>gwt-maven-plugin</artifactId>
            <configuration>
              <draftCompile>true</draftCompile>
              <style>PRETTY</style>
            </configuration>
          </plugin>
        </plugins>
      </build>
    </profile>

    <profile>
      <id>it-coverage</id>
      <!-- In order to combine unit test and integration test coverage together, it requires below two commands:
      mvn clean verify -Pit-coverage,nogwt
      mvn cobertura:cobertura
      Adding -Dcobertura.report.format=html to the second command will output report as html.
      Jenkins requires xml format.
      -->
      <build>
        <plugins>
          <plugin>
            <groupId>org.codehaus.mojo</groupId>
            <artifactId>cobertura-it-maven-plugin</artifactId>
            <version>2.5</version>
            <configuration>
              <instrumentation>
                <excludes>
                  <!--WebTran exclusion-->
                  <!--TODO move all gwt wrapper class under specific package. i.e boundary-->
                  <!--<exclude>**/boundary/**/*</exclude>-->
                  <exclude>**/test/**/*</exclude>
                  <!--<exclude>**/supersource/**/*</exclude>-->
                  <exclude>**/client/**/*View</exclude>
                  <exclude>**/client/Application*</exclude>
                  <exclude>**/client/auth/**</exclude>
                  <exclude>**/client/events/**</exclude>
                  <exclude>**/client/gin/**</exclude>
                  <exclude>**/client/rpc/**</exclude>
                  <exclude>**/client/ui/**</exclude>
                  <exclude>**/client/view/**</exclude>
                  <exclude>**/EventWrapperImpl*</exclude>
                  <exclude>**/*DataProvider*</exclude>
                  <exclude>**/*SelectionModel*</exclude>
                  <!--below are some trivial classes(java bean) at the moment-->
                  <exclude>**/shared/auth/**</exclude>
                  <exclude>**/shared/model/**</exclude>
                  <exclude>**/shared/rpc/**</exclude>

                  <!--Server exclusion-->
                  <exclude>**/job/**</exclude>
                  <exclude>**/liquibase/**</exclude>
                  <exclude>**/log4j/**</exclude>
                  <exclude>**/seam/**</exclude>
                  <exclude>**/rest/files/*</exclude>
                  <exclude>**/rest/*Mapper</exclude>
                  <exclude>**/openid/*</exclude>
                  <exclude>**/servlet/*</exclude>

                  <!--General exclusion-->
                  <exclude>**/*Exception*</exclude>
                </excludes>
              </instrumentation>
              <formats>
                <format>xml</format>
              </formats>
              <check>
                <haltOnFailure>false</haltOnFailure>
              </check>
            </configuration>
            <executions>
              <execution>
                <id>cobertura-clean</id>
                <phase>clean</phase>
                <goals>
                  <goal>clean</goal>
                </goals>
              </execution>
              <execution>
                <id>cobertura-instrument</id>
                <phase>process-classes</phase>
                <goals>
                  <goal>instrument</goal>
                </goals>
              </execution>
              <execution>
                <id>cobertura-check-only</id>
                <phase>verify</phase>
                <goals>
                  <goal>check-only</goal>
                </goals>
              </execution>
            </executions>
          </plugin>
        </plugins>
      </build>

      <reporting>
        <plugins>
          <plugin>
            <groupId>org.codehaus.mojo</groupId>
            <artifactId>cobertura-it-maven-plugin</artifactId>
            <configuration>
              <formats>
                <format>html</format>
                <!--<format>xml</format>-->
              </formats>
            </configuration>
            <reportSets>
              <reportSet>
                <reports>
                  <report>report-only</report>
                </reports>
              </reportSet>
            </reportSets>
          </plugin>
        </plugins>
      </reporting>
    </profile>

    <!-- Profile to use latest groovy-eclipse-compiler for better error
     reporting.  Please remove after upgrading to groovy-eclipse-compiler
     2.9.0-01.
    -->
    <profile>
      <id>newCompiler</id>
      <activation>
        <property>
          <name>newCompiler</name>
        </property>
      </activation>
      <properties>
        <groovy.eclipse.compiler.version>2.9.0-01-20140221.234306-6</groovy.eclipse.compiler.version>
      </properties>
      <build>
        <plugins>
          <plugin>
            <artifactId>maven-enforcer-plugin</artifactId>
            <configuration>
              <rules>
                <requireNoRepositories>
                  <allowedPluginRepositories combine.children="append">
                    <allowedPluginRepository>codehaus-snapshots</allowedPluginRepository>
                  </allowedPluginRepositories>
                </requireNoRepositories>
              </rules>
            </configuration>
          </plugin>

        </plugins>

      </build>

      <pluginRepositories>
        <pluginRepository>
          <id>codehaus-snapshots</id>
          <name>Codehaus Snapshots</name>
          <url>http://nexus.codehaus.org/snapshots/</url>
          <releases>
            <enabled>false</enabled>
          </releases>
          <snapshots>
            <enabled>true</enabled>
          </snapshots>
        </pluginRepository>

      </pluginRepositories>

    </profile>

    <profile>
      <id>gwt-i18n</id>
      <activation>
        <property>
          <name>gwt-i18n</name>
        </property>
      </activation>
      <build>
        <plugins>
          <plugin>
            <groupId>org.codehaus.mojo</groupId>
            <artifactId>gwt-maven-plugin</artifactId>
            <executions>
              <execution>
                <id>generate-i18n</id>
                <goals>
                  <goal>compile</goal>
                </goals>
                <!--here we bind it to generate-test-resource because we want it to happen before the real compile(prepare-package) and able to do its job -->
                <phase>generate-test-resources</phase>
                <configuration>
                  <module>org.zanata.webtrans.ApplicationI18n</module>
                  <extra>${project.build.directory}/gwt-extra</extra>
                  <extraParam>true</extraParam>
                </configuration>
              </execution>
            </executions>
          </plugin>
          <plugin>
            <groupId>org.codehaus.gmaven</groupId>
            <artifactId>gmaven-plugin</artifactId>
            <configuration>
              <!-- the groovy.script will be given by command line arg -->
              <!-- at the moment it's used in zanata.xml as command hook -->
              <source>${pom.basedir}/src/etc/${groovy.script}</source>
            </configuration>
            <executions>
              <execution>
                <phase>generate-test-resources</phase>
                <goals>
                  <goal>execute</goal>
                </goals>
                <configuration>
                  <classpath>
                    <element>
                      <groupId>com.google.guava</groupId>
                      <artifactId>guava</artifactId>
                    </element>
                  </classpath>
                  <source>${pom.basedir}/src/etc/PrepareGWTI18NProperties.groovy</source>
                </configuration>
              </execution>
            </executions>
          </plugin>
        </plugins>
      </build>
    </profile>

  </profiles>

  <dependencies>

    <dependency>
      <groupId>org.assertj</groupId>
      <artifactId>assertj-core</artifactId>
      <scope>test</scope>
    </dependency>

<<<<<<< HEAD
=======

>>>>>>> 3177bffa
    <!-- Zanata-specific dependencies -->

    <dependency>
      <groupId>org.zanata</groupId>
      <artifactId>zanata-common-api</artifactId>
      <exclusions>
        <exclusion>
          <artifactId>
            servlet-api
          </artifactId>
          <groupId>
            javax.servlet
          </groupId>
        </exclusion>
      </exclusions>
    </dependency>

    <dependency>
      <groupId>org.zanata</groupId>
      <artifactId>zanata-common-util</artifactId>
    </dependency>

    <dependency>
      <groupId>org.zanata</groupId>
      <artifactId>zanata-model</artifactId>
    </dependency>

    <dependency>
      <groupId>org.zanata</groupId>
      <artifactId>zanata-adapter-po</artifactId>
    </dependency>

    <dependency>
      <groupId>org.zanata</groupId>
      <artifactId>zanata-adapter-glossary</artifactId>
    </dependency>

    <dependency>
      <groupId>org.zanata</groupId>
      <artifactId>zanata-rest-client</artifactId>
      <scope>test</scope>
    </dependency>
    <dependency>
      <groupId>org.zanata</groupId>
      <artifactId>zanata-rest-client</artifactId>
      <type>test-jar</type>
      <scope>test</scope>
    </dependency>

    <!-- Compatibility Dependencies -->

    <dependency>
      <groupId>org.zanata</groupId>
      <artifactId>zanata-common-api</artifactId>
      <version>${zanata.api.compat.version}</version>
      <classifier>compat</classifier>
    </dependency>

    <!-- GWT Dependencies -->
    <dependency>
      <groupId>com.google.gwt</groupId>
      <artifactId>gwt-dev</artifactId>
      <scope>runtime</scope>
    </dependency>

    <dependency>
      <groupId>com.google.gwt</groupId>
      <artifactId>gwt-servlet</artifactId>
      <scope>runtime</scope>
    </dependency>

    <dependency>
      <groupId>com.google.gwt</groupId>
      <artifactId>gwt-user</artifactId>
      <scope>provided</scope>
    </dependency>

    <dependency>
      <groupId>org.json</groupId>
      <artifactId>json</artifactId>
      <version>20090211</version>
      <scope>provided</scope>
    </dependency>

    <!-- NB: This must be before jboss-seam, because beanutils includes old commons collections classes -->
    <dependency>
      <groupId>commons-collections</groupId>
      <artifactId>commons-collections</artifactId>
    </dependency>

    <!-- Seam Dependencies -->

    <dependency>
      <groupId>org.jboss.seam</groupId>
      <artifactId>jboss-seam</artifactId>
      <type>ejb</type>
    </dependency>

    <dependency>
      <groupId>org.jboss.seam</groupId>
      <artifactId>jboss-seam-ui</artifactId>
    </dependency>

    <dependency>
      <!-- TODO this should be excluded in production -->
      <groupId>org.jboss.seam</groupId>
      <artifactId>jboss-seam-debug</artifactId>
    </dependency>

    <dependency>
      <groupId>org.jboss.seam</groupId>
      <artifactId>jboss-seam-mail</artifactId>
    </dependency>

    <dependency>
      <groupId>org.jboss.seam</groupId>
      <artifactId>jboss-seam-remoting</artifactId>
    </dependency>
    <!-- RestEasy dependencies -->

    <dependency>
      <groupId>org.jboss.seam</groupId>
      <artifactId>jboss-seam-resteasy</artifactId>
    </dependency>
    <dependency>
      <groupId>org.jboss.resteasy</groupId>
      <artifactId>resteasy-jaxrs</artifactId>
      <exclusions>
        <exclusion>
          <groupId>javassist</groupId>
          <artifactId>javassist</artifactId>
        </exclusion>
        <exclusion>
          <artifactId>jcip-annotations</artifactId>
          <groupId>net.jcip</groupId>
        </exclusion>
      </exclusions>
    </dependency>
    <dependency>
      <groupId>org.jboss.resteasy</groupId>
      <artifactId>resteasy-jaxb-provider</artifactId>
    </dependency>
    <dependency>
      <groupId>org.jboss.resteasy</groupId>
      <artifactId>resteasy-jackson-provider</artifactId>
    </dependency>

    <dependency>
      <groupId>org.jboss.resteasy</groupId>
      <artifactId>resteasy-multipart-provider</artifactId>
      <exclusions>
        <exclusion>
          <artifactId>
            servlet-api
          </artifactId>
          <groupId>
            javax.servlet
          </groupId>
        </exclusion>
      </exclusions>
    </dependency>
    <dependency>
      <groupId>org.codehaus.jackson</groupId>
      <artifactId>jackson-core-asl</artifactId>
    </dependency>
    <dependency>
      <groupId>org.codehaus.jackson</groupId>
      <artifactId>jackson-mapper-asl</artifactId>
    </dependency>
    <dependency>
      <groupId>org.codehaus.jackson</groupId>
      <artifactId>jackson-xc</artifactId>
    </dependency>

    <dependency>
      <groupId>org.jboss.spec.javax.faces</groupId>
      <artifactId>jboss-jsf-api_2.1_spec</artifactId>
    </dependency>
    <dependency>
      <groupId>org.jboss.spec.javax.transaction</groupId>
      <artifactId>jboss-transaction-api_1.1_spec</artifactId>
    </dependency>
    <dependency>
      <groupId>org.jboss</groupId>
      <artifactId>jboss-dmr</artifactId>
      <scope>test</scope>
    </dependency>

    <!-- Drools -->

    <dependency>
      <groupId>org.drools</groupId>
      <artifactId>drools-core</artifactId>
    </dependency>
    <dependency>
      <groupId>com.google.protobuf</groupId>
      <artifactId>protobuf-java</artifactId>
    </dependency>
    <dependency>
      <groupId>org.drools</groupId>
      <artifactId>drools-compiler</artifactId>
      <exclusions>
        <exclusion>
          <artifactId>ecj</artifactId>
          <groupId>org.eclipse.jdt.core.compiler</groupId>
        </exclusion>
      </exclusions>
    </dependency>

    <!-- Richfaces -->

    <dependency>
      <groupId>org.richfaces.ui</groupId>
      <artifactId>richfaces-components-api</artifactId>
    </dependency>
    <dependency>
      <groupId>org.richfaces.ui</groupId>
      <artifactId>richfaces-components-ui</artifactId>
    </dependency>

    <dependency>
      <groupId>org.richfaces.core</groupId>
      <artifactId>richfaces-core-impl</artifactId>
      <scope>runtime</scope>
    </dependency>

    <dependency>
      <groupId>com.sun.faces</groupId>
      <artifactId>jsf-impl</artifactId>
    </dependency>

    <!-- Hibernate / JPA -->

    <dependency>
      <groupId>org.hibernate</groupId>
      <artifactId>hibernate-core</artifactId>
      <scope>${hibernate.scope}</scope>
    </dependency>

    <dependency>
      <groupId>org.hibernate</groupId>
      <artifactId>hibernate-ehcache</artifactId>
    </dependency>

    <dependency>
      <groupId>org.hibernate</groupId>
      <artifactId>hibernate-validator</artifactId>
      <scope>${hibernate.scope}</scope>
    </dependency>

    <dependency>
      <groupId>org.hibernate</groupId>
      <artifactId>hibernate-entitymanager</artifactId>
      <scope>${hibernate.scope}</scope>
      <exclusions>
        <!-- we use javax.persistence:persistence-api -->
        <exclusion>
          <artifactId>ejb3-persistence</artifactId>
          <groupId>org.hibernate</groupId>
        </exclusion>
      </exclusions>
    </dependency>

    <dependency>
      <groupId>org.hibernate</groupId>
      <artifactId>hibernate-testing</artifactId>
      <scope>test</scope>
      <exclusions>
        <exclusion>
          <artifactId>tools</artifactId>
          <groupId>com.sun</groupId>
        </exclusion>
      </exclusions>
    </dependency>

    <dependency>
      <groupId>net.sf.ehcache</groupId>
      <artifactId>ehcache-core</artifactId>
      <version>2.5.1</version>
    </dependency>

    <!-- Okapi Filters -->

    <dependency>
      <groupId>net.sf.okapi.filters</groupId>
      <artifactId>okapi-filter-dtd</artifactId>
    </dependency>
    <dependency>
      <groupId>net.sf.okapi.filters</groupId>
      <artifactId>okapi-filter-html</artifactId>
    </dependency>
    <dependency>
      <groupId>net.sf.okapi.filters</groupId>
      <artifactId>okapi-filter-idml</artifactId>
    </dependency>
    <dependency>
      <groupId>net.sf.okapi.filters</groupId>
      <artifactId>okapi-filter-openoffice</artifactId>
    </dependency>
    <dependency>
      <groupId>net.sf.okapi.filters</groupId>
      <artifactId>okapi-filter-plaintext</artifactId>
    </dependency>

    <dependency>
      <groupId>net.sf.okapi</groupId>
      <artifactId>okapi-core</artifactId>
    </dependency>


    <!-- Other -->

    <dependency>
      <groupId>org.dbunit</groupId>
      <artifactId>dbunit</artifactId>
      <scope>test</scope>
    </dependency>

    <dependency>
      <groupId>org.tuckey</groupId>
      <artifactId>urlrewritefilter</artifactId>
      <version>4.0.4</version>
    </dependency>

    <dependency>
      <groupId>com.ibm.icu</groupId>
      <artifactId>icu4j</artifactId>
    </dependency>

    <dependency>
      <groupId>commons-lang</groupId>
      <artifactId>commons-lang</artifactId>
    </dependency>

    <dependency>
      <groupId>org.slf4j</groupId>
      <artifactId>slf4j-api</artifactId>
      <scope>provided</scope>
    </dependency>

    <dependency>
      <groupId>net.sourceforge.openutils</groupId>
      <artifactId>openutils-log4j</artifactId>
      <version>2.0.5</version>
    </dependency>

    <dependency>
      <groupId>com.google.guava</groupId>
      <artifactId>guava</artifactId>
    </dependency>

    <!--to enable guava on gwt-->
    <dependency>
      <groupId>com.google.guava</groupId>
      <artifactId>guava-gwt</artifactId>
    </dependency>
    <dependency>
      <groupId>com.google.code.findbugs</groupId>
      <artifactId>annotations</artifactId>
    </dependency>
    <dependency>
      <groupId>com.google.code.findbugs</groupId>
      <artifactId>jsr305</artifactId>
    </dependency>

    <dependency>
      <groupId>net.bull.javamelody</groupId>
      <artifactId>javamelody-core</artifactId>
      <version>1.48.0</version>
    </dependency>

    <dependency>
      <groupId>org.fedorahosted.openprops</groupId>
      <artifactId>openprops</artifactId>
    </dependency>

    <!-- Quartz -->

    <dependency>
      <groupId>org.opensymphony.quartz</groupId>
      <artifactId>quartz</artifactId>
    </dependency>

    <dependency>
      <groupId>org.apache.lucene</groupId>
      <artifactId>lucene-core</artifactId>
      <!-- okapi-lib-search would otherwise use lucene 3.0.0 -->
      <version>${lucene.version}</version>
    </dependency>

    <!-- Solr dependencies -->
    <dependency>
      <groupId>org.apache.solr</groupId>
      <artifactId>solr-core</artifactId>
      <exclusions>
        <exclusion>
          <groupId>org.apache.commons</groupId>
          <artifactId>commons-io</artifactId>
        </exclusion>
        <exclusion>
          <artifactId>servlet-api</artifactId>
          <groupId>javax.servlet</groupId>
        </exclusion>
      </exclusions>
    </dependency>
    <dependency>
      <groupId>org.apache.solr</groupId>
      <artifactId>solr-solrj</artifactId>
    </dependency>

    <!-- JBoss 5 Provided Dependencies -->
    <dependency>
      <groupId>org.hibernate</groupId>
      <artifactId>hibernate-search</artifactId>
      <exclusions>
        <exclusion>
          <groupId>org.hibernate</groupId>
          <artifactId>hibernate-commons-annotations</artifactId>
        </exclusion>
        <!-- we use javax.persistence:persistence-api -->
        <exclusion>
          <groupId>org.hibernate</groupId>
          <artifactId>ejb3-persistence</artifactId>
        </exclusion>
      </exclusions>
    </dependency>

    <dependency>
      <groupId>org.hibernate</groupId>
      <artifactId>hibernate-search-analyzers</artifactId>
    </dependency>

    <dependency>
      <groupId>org.hibernate.javax.persistence</groupId>
      <artifactId>hibernate-jpa-2.0-api</artifactId>
    </dependency>
    <dependency>
      <groupId>org.hibernate</groupId>
      <artifactId>hibernate-search-engine</artifactId>
    </dependency>
    <dependency>
      <groupId>org.hibernate</groupId>
      <artifactId>hibernate-search-orm</artifactId>
    </dependency>

    <dependency>
      <groupId>javax.el</groupId>
      <artifactId>el-api</artifactId>
      <scope>provided</scope>
    </dependency>

    <dependency>
      <groupId>javax.servlet</groupId>
      <artifactId>javax.servlet-api</artifactId>
      <scope>provided</scope>
    </dependency>

    <dependency>
      <groupId>javax.servlet.jsp</groupId>
      <artifactId>jsp-api</artifactId>
      <version>2.2</version>
      <scope>provided</scope>
    </dependency>

    <dependency>
      <groupId>log4j</groupId>
      <artifactId>log4j</artifactId>
      <scope>provided</scope>
    </dependency>

    <dependency>
      <groupId>javax.mail</groupId>
      <artifactId>mail</artifactId>
      <scope>provided</scope>
    </dependency>

    <dependency>
      <groupId>org.hamcrest</groupId>
      <artifactId>hamcrest-core</artifactId>
      <scope>test</scope>
    </dependency>

    <dependency>
      <groupId>org.hamcrest</groupId>
      <artifactId>hamcrest-library</artifactId>
      <scope>test</scope>
    </dependency>

    <dependency>
      <groupId>javax.annotation</groupId>
      <artifactId>jsr250-api</artifactId>
      <scope>provided</scope>
    </dependency>

    <dependency>
      <groupId>javax.xml.stream</groupId>
      <artifactId>stax-api</artifactId>
      <scope>provided</scope>
    </dependency>

    <!-- Container dependencies - provided by jboss -->

    <dependency>
      <groupId>commons-codec</groupId>
      <artifactId>commons-codec</artifactId>
    </dependency>

    <dependency>
      <groupId>commons-httpclient</groupId>
      <artifactId>commons-httpclient</artifactId>
    </dependency>

    <dependency>
      <groupId>org.jboss.web</groupId>
      <artifactId>jbossweb</artifactId>
      <scope>provided</scope>
    </dependency>

    <dependency>
      <groupId>org.jboss.security</groupId>
      <artifactId>jboss-negotiation-common</artifactId>
      <scope>provided</scope>
    </dependency>

    <!-- needed by H2 triggers -->
    <dependency>
      <groupId>com.h2database</groupId>
      <artifactId>h2</artifactId>
      <scope>provided</scope>
    </dependency>

    <dependency>
      <groupId>org.javassist</groupId>
      <artifactId>javassist</artifactId>
    </dependency>

    <!-- This must appear before arquillian dependencies -->
    <dependency>
      <groupId>org.projectlombok</groupId>
      <artifactId>lombok</artifactId>
      <scope>provided</scope>
    </dependency>

    <dependency>
      <groupId>org.jboss.shrinkwrap</groupId>
      <artifactId>shrinkwrap-api</artifactId>
      <scope>test</scope>
    </dependency>

    <dependency>
      <groupId>org.jboss.shrinkwrap.resolver</groupId>
      <artifactId>shrinkwrap-resolver-api-maven</artifactId>
      <scope>test</scope>
    </dependency>
    <dependency>
      <groupId>org.jboss.shrinkwrap.resolver</groupId>
      <artifactId>shrinkwrap-resolver-api</artifactId>
      <scope>test</scope>
    </dependency>

    <!-- Arquillian 1.0.4 should eliminate the need for this dependency.
     See https://bugzilla.redhat.com/show_bug.cgi?id=871413 -->
    <!--<dependency>
        <groupId>org.jboss.remoting3</groupId>
        <artifactId>jboss-remoting</artifactId>
        <version>3.2.14.GA</version>
        <scope>provided</scope>
    </dependency>-->

    <dependency>
      <groupId>org.jboss.arquillian.config</groupId>
      <artifactId>arquillian-config-api</artifactId>
      <scope>test</scope>
    </dependency>
    <dependency>
      <groupId>org.jboss.arquillian.container</groupId>
      <artifactId>arquillian-container-test-api</artifactId>
      <scope>test</scope>
    </dependency>
    <dependency>
      <groupId>org.jboss.arquillian.container</groupId>
      <artifactId>arquillian-container-test-impl-base</artifactId>
      <scope>test</scope>
    </dependency>
    <dependency>
      <groupId>org.jboss.arquillian.container</groupId>
      <artifactId>arquillian-container-spi</artifactId>
      <scope>test</scope>
    </dependency>
    <dependency>
      <groupId>org.jboss.arquillian.core</groupId>
      <artifactId>arquillian-core-spi</artifactId>
      <scope>test</scope>
    </dependency>
    <dependency>
      <groupId>org.jboss.arquillian.core</groupId>
      <artifactId>arquillian-core-api</artifactId>
      <scope>test</scope>
    </dependency>
    <dependency>
      <groupId>org.jboss.arquillian.junit</groupId>
      <artifactId>arquillian-junit-container</artifactId>
      <scope>test</scope>
    </dependency>
    <dependency>
      <groupId>org.jboss.arquillian.junit</groupId>
      <artifactId>arquillian-junit-core</artifactId>
      <scope>test</scope>
    </dependency>
    <dependency>
      <groupId>org.jboss.arquillian.test</groupId>
      <artifactId>arquillian-test-api</artifactId>
      <scope>test</scope>
    </dependency>
    <dependency>
      <groupId>org.jboss.arquillian.test</groupId>
      <artifactId>arquillian-test-spi</artifactId>
      <scope>test</scope>
    </dependency>

    <dependency>
      <groupId>org.jboss.as</groupId>
      <artifactId>jboss-as-arquillian-container-managed</artifactId>
      <version>${jboss.as.version}</version>
      <scope>test</scope>
      <exclusions>
        <exclusion>
          <artifactId>jboss-logmanager</artifactId>
          <groupId>org.jboss.logmanager</groupId>
        </exclusion>
        <exclusion>
          <artifactId>log4j-jboss-logmanager</artifactId>
          <groupId>org.jboss.logmanager</groupId>
        </exclusion>
      </exclusions>
    </dependency>
    <dependency>
      <groupId>org.jboss.as</groupId>
      <artifactId>jboss-as-arquillian-common</artifactId>
      <scope>test</scope>
      <exclusions>
        <exclusion>
          <artifactId>
            log4j-jboss-logmanager
          </artifactId>
          <groupId>
            org.jboss.logmanager
          </groupId>
        </exclusion>
      </exclusions>
    </dependency>
    <dependency>
      <groupId>org.jboss.as</groupId>
      <artifactId>jboss-as-controller-client</artifactId>
      <scope>test</scope>
    </dependency>
    <dependency>
      <groupId>org.jboss.as</groupId>
      <artifactId>jboss-as-controller</artifactId>
      <scope>test</scope>
    </dependency>
    <!-- Currently only needed for our override of Arquillian's
    ManagementClient -->
    <dependency>
      <groupId>org.jboss.logging</groupId>
      <artifactId>jboss-logging</artifactId>
      <scope>test</scope>
    </dependency>


    <dependency>
      <groupId>org.jboss.arquillian.extension</groupId>
      <artifactId>arquillian-seam2</artifactId>
      <version>1.0.0.Beta1</version>
      <exclusions>
        <!-- This obsolete package duplicates some of the classes found in the newer descriptors-spi package -->
        <exclusion>
          <groupId>org.jboss.shrinkwrap.descriptors</groupId>
          <artifactId>shrinkwrap-descriptors-api</artifactId>
        </exclusion>
      </exclusions>
      <scope>test</scope>
    </dependency>

    <dependency>
      <groupId>org.jboss.arquillian.protocol</groupId>
      <artifactId>arquillian-protocol-servlet</artifactId>
      <scope>test</scope>
    </dependency>

    <dependency>
      <groupId>${jdbc.groupId}</groupId>
      <artifactId>${jdbc.artifactId}</artifactId>
      <scope>test</scope>
    </dependency>

    <dependency>
      <groupId>junit</groupId>
      <artifactId>junit</artifactId>
      <scope>test</scope>
    </dependency>

    <dependency>
      <groupId>org.concordion</groupId>
      <artifactId>concordion</artifactId>
      <scope>test</scope>
    </dependency>

    <dependency>
      <groupId>org.concordion</groupId>
      <artifactId>concordion-extensions</artifactId>
      <scope>test</scope>
    </dependency>

    <dependency>
      <groupId>org.mockito</groupId>
      <artifactId>mockito-core</artifactId>
    </dependency>

    <dependency>
      <groupId>org.testng</groupId>
      <artifactId>testng</artifactId>
      <!-- We use testng in DBUnitImporter so can't use test scope here -->
    </dependency>

    <dependency>
      <groupId>org.codehaus.groovy</groupId>
      <artifactId>groovy-all</artifactId>
      <version>${groovy.version}</version>
    </dependency>

    <!-- GWT related dependencies -->

    <dependency>
      <groupId>commons-fileupload</groupId>
      <artifactId>commons-fileupload</artifactId>
    </dependency>

    <dependency>
      <!-- needed for GWT compilation of JAXB annotated classes -->
      <groupId>javax.xml.bind</groupId>
      <artifactId>jaxb-api</artifactId>
      <classifier>sources</classifier>
      <scope>provided</scope>
    </dependency>

    <dependency>
      <groupId>com.google.gwt.inject</groupId>
      <artifactId>gin</artifactId>
    </dependency>

    <dependency>
      <groupId>com.google.inject</groupId>
      <artifactId>guice</artifactId>
    </dependency>

    <dependency>
      <groupId>net.customware.gwt.dispatch</groupId>
      <artifactId>gwt-dispatch</artifactId>
      <version>1.0.0</version>
    </dependency>

    <dependency>
      <groupId>net.customware.gwt.presenter</groupId>
      <artifactId>gwt-presenter</artifactId>
    </dependency>

    <dependency>
      <groupId>com.allen-sauer.gwt.log</groupId>
      <artifactId>gwt-log</artifactId>
      <version>3.2.1</version>
    </dependency>

    <dependency>
      <groupId>de.novanic.gwteventservice</groupId>
      <artifactId>eventservice</artifactId>
    </dependency>

    <dependency>
      <groupId>de.novanic.gwteventservice</groupId>
      <artifactId>gwteventservice</artifactId>
    </dependency>

    <dependency>
      <groupId>de.novanic.gwteventservice</groupId>
      <artifactId>eventservice-rpc</artifactId>
    </dependency>

    <!-- end of GWT related dependencies -->

    <dependency>
      <groupId>org.liquibase</groupId>
      <artifactId>liquibase-core</artifactId>
    </dependency>

    <dependency>
      <groupId>com.mattbertolini</groupId>
      <artifactId>liquibase-slf4j</artifactId>
      <version>1.2.1</version>
    </dependency>

    <dependency>
      <groupId>org.apache.commons</groupId>
      <artifactId>commons-exec</artifactId>
      <version>1.1</version>
    </dependency>

    <dependency>
      <groupId>org.ocpsoft.prettytime</groupId>
      <artifactId>prettytime</artifactId>
      <version>3.0.2.Final</version>
    </dependency>

    <!-- openid4java -->
    <dependency>
      <groupId>org.htmlparser</groupId>
      <artifactId>htmlparser</artifactId>
      <version>1.6</version>
      <exclusions>
        <!--  htmlparser tries to bring in java.home/lib/tools.jar -->
        <exclusion>
          <artifactId>tools</artifactId>
          <groupId>com.sun</groupId>
        </exclusion>
      </exclusions>
    </dependency>

    <dependency>
      <groupId>org.openid4java</groupId>
      <artifactId>openid4java</artifactId>
      <version>0.9.8</version>
      <exclusions>
        <exclusion>
          <groupId>xml-apis</groupId>
          <artifactId>xml-apis</artifactId>
        </exclusion>
        <exclusion>
          <artifactId>commons-logging</artifactId>
          <groupId>commons-logging</groupId>
        </exclusion>
      </exclusions>
    </dependency>

    <dependency>
      <groupId>org.openxri</groupId>
      <artifactId>openxri-client</artifactId>
      <version>1.2.0</version>
      <exclusions>
        <exclusion>
          <groupId>xalan</groupId>
          <artifactId>xalan</artifactId>
        </exclusion>
        <exclusion>
          <groupId>xerces</groupId>
          <artifactId>xercesImpl</artifactId>
        </exclusion>
        <exclusion>
          <groupId>org.slf4j</groupId>
          <artifactId>slf4j-jcl</artifactId>
        </exclusion>
        <exclusion>
          <artifactId>commons-logging</artifactId>
          <groupId>commons-logging</groupId>
        </exclusion>
      </exclusions>
    </dependency>

    <dependency>
      <groupId>org.openxri</groupId>
      <artifactId>openxri-syntax</artifactId>
      <version>1.2.0</version>
      <exclusions>
        <exclusion>
          <groupId>org.slf4j</groupId>
          <artifactId>slf4j-jcl</artifactId>
        </exclusion>
        <exclusion>
          <artifactId>commons-logging</artifactId>
          <groupId>commons-logging</groupId>
        </exclusion>
      </exclusions>
    </dependency>

    <dependency>
      <groupId>org.picketbox</groupId>
      <artifactId>picketbox</artifactId>
      <version>4.0.14.Final</version>
    </dependency>

    <dependency>
      <groupId>javax.validation</groupId>
      <artifactId>validation-api</artifactId>
    </dependency>

    <dependency>
      <groupId>antlr</groupId>
      <artifactId>antlr</artifactId>
      <scope>provided</scope>
    </dependency>

    <dependency>
      <groupId>se.jiderhamn</groupId>
      <artifactId>classloader-leak-prevention</artifactId>
      <version>1.9.2</version>
      <exclusions>
        <exclusion>
          <groupId>org.apache.cxf</groupId>
          <artifactId>cxf-rt-transports-http</artifactId>
        </exclusion>
      </exclusions>
    </dependency>

    <!--  missing dependencies identified by mvn dependency:analyze: -->

    <dependency>
      <groupId>org.fedorahosted.tennera</groupId>
      <artifactId>jgettext</artifactId>
    </dependency>
    <dependency>
      <groupId>joda-time</groupId>
      <artifactId>joda-time</artifactId>
    </dependency>
    <dependency>
      <groupId>com.beust</groupId>
      <artifactId>jcommander</artifactId>
      <version>1.12</version>
    </dependency>
    <dependency>
      <groupId>commons-io</groupId>
      <artifactId>commons-io</artifactId>
    </dependency>
    <dependency>
      <groupId>javax.inject</groupId>
      <artifactId>javax.inject</artifactId>
      <scope>provided</scope>
    </dependency>
    <dependency>
      <groupId>org.jboss.resteasy</groupId>
      <artifactId>jaxrs-api</artifactId>
      <scope>provided</scope>
    </dependency>
    <dependency>
      <groupId>javax.xml.bind</groupId>
      <artifactId>jaxb-api</artifactId>
      <scope>provided</scope>
    </dependency>
    <dependency>
      <groupId>xmlunit</groupId>
      <artifactId>xmlunit</artifactId>
      <version>1.4</version>
    </dependency>
    <dependency>
      <groupId>xom</groupId>
      <artifactId>xom</artifactId>
      <exclusions>
        <exclusion>
          <artifactId>xalan</artifactId>
          <groupId>xalan</groupId>
        </exclusion>
      </exclusions>
    </dependency>
  </dependencies>


</project><|MERGE_RESOLUTION|>--- conflicted
+++ resolved
@@ -1114,10 +1114,7 @@
       <scope>test</scope>
     </dependency>
 
-<<<<<<< HEAD
-=======
-
->>>>>>> 3177bffa
+
     <!-- Zanata-specific dependencies -->
 
     <dependency>
